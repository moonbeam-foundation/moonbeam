--- conflicted
+++ resolved
@@ -650,7 +650,6 @@
           destination_dir: "${{ needs.set-tags.outputs.test_s3_dir }}"
           source_dir: "test/html"
           acl: "none"
-<<<<<<< HEAD
       - name: Upload to Moonscope
         if: always()
         run: |
@@ -661,12 +660,4 @@
           --header 'table: dev_reports' \
           --header 'branch: ${{ needs.set-tags.outputs.git_branch }}' \
           --header 'Content-Type: application/json' \
-          -d@test/tmp/testResults.json
-=======
-      - name: Link To Report
-        if: |
-          github.event.pull_request.head.repo.full_name == github.repository
-              || github.event_name == 'push'
-        shell: bash
-        run: echo "${{ vars.S3_COVERAGE_URL }}/${{steps.S3.outputs.object_key}}/index.html"
->>>>>>> 69d8dcb3
+          -d@test/tmp/testResults.json