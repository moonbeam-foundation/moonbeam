--- conflicted
+++ resolved
@@ -503,47 +503,6 @@
       - name: Run sccache stat for check pre test
         run: ${SCCACHE_PATH} --show-stats
 
-<<<<<<< HEAD
-  typegen_check:
-    needs: ["set-tags", "build"]
-    name: "Check Rust/TS bindings are up to date"
-    runs-on: ubuntu-latest
-    steps:
-      - name: Checkout
-        uses: actions/checkout@v4
-        with:
-          ref: ${{ needs.set-tags.outputs.git_ref }}
-      - uses: pnpm/action-setup@v4
-        with:
-          version: 9
-      - uses: actions/setup-node@v4
-        with:
-          node-version-file: "test/.nvmrc"
-          cache: "pnpm"
-          cache-dependency-path: pnpm-lock.yaml
-      - name: "Download branch built node"
-        uses: actions/download-artifact@v4
-        with:
-          name: moonbeam
-          path: target/release
-      - run: chmod uog+x target/release/moonbeam
-      - name: Run Typegen
-        run: |
-          pnpm i
-
-          cd test
-          pnpm typegen
-      - name: Check for changes
-        run: |
-          cd typescript-api
-          if [ -n "$(git status --porcelain .)" ]; then
-            echo "Typegen produced changes. Please run 'pnpm typegen' locally and commit the changes."
-            false
-          else
-            echo "No changes"
-            true
-          fi
-=======
   # Renable typegen_check when we have a bot in place to update PR for us in case of missing it
 
   # typegen_check:
@@ -585,7 +544,6 @@
   #           echo "No changes"
   #           true
   #         fi
->>>>>>> 9e17fd60
 
   dev-test:
     runs-on:
