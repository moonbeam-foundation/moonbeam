--- conflicted
+++ resolved
@@ -52,7 +52,6 @@
             echo "git_branch=$(echo ${GITHUB_REF#refs/heads/})" >> $GITHUB_OUTPUT
             echo "git_ref=$GITHUB_REF" >> $GITHUB_OUTPUT
           fi
-
       - uses: actions/checkout@v3
         with:
           ref: ${{ steps.check-git-ref.outputs.git_ref }}
@@ -70,7 +69,6 @@
           echo "polkadot_repo=$(egrep -o 'https.*/polkadot' Cargo.lock | head -1)" >> $GITHUB_OUTPUT
           echo "polkadot_commit=$(egrep -o '/polkadot.*#([^\"]*)' Cargo.lock | \
           head -1 | sed 's/.*#//' |  cut -c1-8)" >> $GITHUB_OUTPUT
-
           echo "$(curl -s "https://api.github.com/repos/purestake/moonbeam/git/refs/tags/${{ steps.get-latest-rt.outputs.latest_rt }}" | jq -r '.object.sha' | cut -c 1-8)"
           echo "latest_rt_sha8=$(curl -s 'https://api.github.com/repos/purestake/moonbeam/git/refs/tags/${{steps.get-latest-rt.outputs.latest_rt }}' | jq -r '.object.sha' | cut -c 1-8 )" >> $GITHUB_OUTPUT
       - name: Check existing docker image
@@ -86,7 +84,6 @@
           echo image_exists: ${{ steps.check-docker-image.outputs.image_exists }}
           echo latest_rt: ${{ steps.get-latest-rt.outputs.latest_rt }}
           echo latest_rt_sha8: ${{ steps.get-sha.outputs.latest_rt_sha8 }}
-
   check-copyright:
     runs-on: ubuntu-latest
     needs: ["set-tags"]
@@ -104,7 +101,6 @@
           else
             false
           fi
-
   check-links:
     runs-on: ubuntu-latest
     needs: ["set-tags"]
@@ -252,7 +248,6 @@
               -t $DOCKER_TAG
             docker push $DOCKER_TAG
           fi
-
   ####### Building and Testing binaries #######
 
   cargo-clippy:
@@ -346,7 +341,6 @@
       # With rustup's nice new toml format, we just need to run rustup show to install the toolchain
       # https://github.com/actions-rs/toolchain/issues/126#issuecomment-782989659
       - name: Setup Rust toolchain
-<<<<<<< HEAD
         run: |
           if ! which "rustup" > /dev/null; then
             curl --proto '=https' --tlsv1.2 -sSf https://sh.rustup.rs | sh -s -- -y
@@ -367,28 +361,6 @@
           echo "$MB_VERSION" | grep $GIT_COMMIT
       - name: Save moonbeam binary
         run: |
-=======
-        run: |
-          if ! which "rustup" > /dev/null; then
-            curl --proto '=https' --tlsv1.2 -sSf https://sh.rustup.rs | sh -s -- -y
-          fi
-          rustup show
-      - name: Build Node
-        run: |
-          env
-          cargo build --locked --release --features=try-runtime,runtime-benchmarks
-      - name: Run sccache stat for check pre test
-        shell: bash
-        run: ${SCCACHE_PATH} --show-stats
-      - name: Verify node version
-        run: |
-          GIT_COMMIT=`git log -1 --format="%H" | cut -c1-7`
-          MB_VERSION=`./$CARGO_TARGET_DIR/release/moonbeam --version`
-          echo "Checking $MB_VERSION contains $GIT_COMMIT"
-          echo "$MB_VERSION" | grep $GIT_COMMIT
-      - name: Save moonbeam binary
-        run: |
->>>>>>> 302e47c5
           mkdir -p build
           cp $CARGO_TARGET_DIR/release/moonbeam build/moonbeam-features;
       - name: Upload binary
@@ -451,32 +423,25 @@
       - name: Typescript integration tests (against dev service)
         run: |
           chmod uog+x build/moonbeam
-
           ####  Preparing the repository
           cd moonbeam-types-bundle
           npm ci
           npm run build
-
           ####  Preparing the typescript api
           cd ../typescript-api
           npm ci
-
           cd ../tests
           npm ci
           #### Prepares and copies the typescript generated API to include in the tests
           npm run setup-typescript-api 
-
           #### Compile typescript tests into javascript (more stable for Mocha)
           #### This also better display typescript issues
           npm run build
-
           CPUS=$(lscpu | egrep '^CPU\(s\)' | grep -o '[0-9]*')
-
           node node_modules/.bin/mocha \
             --parallel -j $((CPUS / 2)) \
             --exit \
             'build/tests/**/test-*.js'
-
       # We determine whether there are unmodified package-lock.json files by:
       # 1. Asking git for a list of all modified files
       # 2. Using grep to reduce the list to only package-lock.json files
@@ -502,7 +467,6 @@
             echo $DIFF_INDEX | grep package-lock.json
             false
           fi
-
   typescript-tracing-tests:
     if: github.ref == 'refs/heads/master' || contains(github.event.pull_request.labels.*.name, 'A10-evmtracing')
     runs-on:
@@ -535,90 +499,22 @@
           WASM_RUNTIME_OVERRIDES: moonbase-overrides
         run: |
           chmod uog+x build/moonbeam
-
           ####  Preparing the repository
           cd moonbeam-types-bundle
           npm ci
           npm run build
-
           ####  Preparing the typescript api
           cd ../typescript-api
           npm ci
-
           cd ../tests
           npm ci
           #### Prepares and copies the typescript generated API to include in the tests
           npm run setup-typescript-api
-
           #### Compile typescript tests into javascript (more stable for Mocha)
           #### This also better display typescript issues
           npm run build
-
           #### Run tracing tests with mocha
           node_modules/.bin/mocha --exit --parallel -j 2 'build/tracing-tests/**/test-*.js'
-
-<<<<<<< HEAD
-  # typescript-para-tests:
-  #   runs-on:
-  #     labels: bare-metal
-  #   needs: ["set-tags", "build", "prepare-polkadot"]
-  #   steps:
-  #     - name: Checkout
-  #       uses: actions/checkout@v3
-  #       with:
-  #         ref: ${{ needs.set-tags.outputs.git_ref }}
-  #         fetch-depth: 0
-  #     - uses: actions/download-artifact@v3.0.2
-  #       with:
-  #         name: moonbeam
-  #         path: build
-  #     - uses: actions/download-artifact@v3.0.2
-  #       with:
-  #         name: runtimes
-  #         path: tests/runtimes
-  #     - name: Retrieve polkadot
-  #       run: |
-  #         POLKADOT_COMMIT=${{ needs.set-tags.outputs.polkadot_commit }}
-  #         DOCKER_TAG="purestake/moonbase-relay-testnet:sha-$POLKADOT_COMMIT"
-  #         # Clear the dummy container if it wasn't properly cleaned up
-  #         docker rm -f dummy 2> /dev/null | true
-  #         docker create -ti --name dummy $DOCKER_TAG bash
-  #         docker cp dummy:/usr/local/bin/polkadot build/polkadot
-  #         docker rm -f dummy
-  #     - name: Use Node.js 20.x
-  #       uses: actions/setup-node@v3
-  #       with:
-  #         node-version: 20.x
-  #     - name: Typescript integration tests (against dev service)
-  #       env:
-  #         OVERRIDE_RUNTIME_PATH: ./runtimes
-  #         BINARY_PATH: ../build/moonbeam
-  #         MOONBEAM_LOG: info
-  #         RELAY_BINARY_PATH: ../build/polkadot
-  #       run: |
-  #         chmod uog+x build/polkadot
-  #         chmod uog+x build/moonbeam
-
-  #         ####  Preparing the repository
-  #         cd moonbeam-types-bundle
-  #         npm ci
-  #         npm run build
-
-  #         ####  Preparing the typescript api
-  #         cd ../typescript-api
-  #         npm ci
-
-  #         cd ../tests
-  #         npm ci
-  #         #### Prepares and copies the typescript generated API to include in the tests
-  #         npm run setup-typescript-api
-
-  #         npm run build
-
-  #         node_modules/.bin/mocha 'build/para-tests/**/test-*.js'
-
-=======
->>>>>>> 302e47c5
   docker-moonbeam:
     runs-on: ubuntu-latest
     needs: ["set-tags", "build"]
@@ -669,7 +565,6 @@
             org.opencontainers.image.created=${{ steps.prep.outputs.created }}
             org.opencontainers.image.revision=${{ github.sha }}
             org.opencontainers.image.licenses=${{ github.event.repository.license.spdx_id }}
-
   test-wasm-upgrade-chopsticks:
     runs-on:
       labels: bare-metal
@@ -702,7 +597,6 @@
           cd test
           pnpm i
           pnpm moonwall test CI_upgrade_RT_${{matrix.chain}}
-
   zombie_upgrade_test:
     runs-on:
       labels: bare-metal
@@ -740,7 +634,6 @@
         run: |
           POLKADOT_COMMIT=${{ needs.set-tags.outputs.polkadot_commit }}
           DOCKER_TAG="purestake/moonbase-relay-testnet:sha-$POLKADOT_COMMIT"
-
           docker rm -f dummy 2> /dev/null | true
           docker create -ti --name dummy $DOCKER_TAG bash
           docker cp dummy:/usr/local/bin/polkadot test/tmp/polkadot
@@ -749,7 +642,6 @@
         run: |
           MOONBEAM_COMMIT=${{ needs.set-tags.outputs.latest_rt_sha8 }}
           DOCKER_TAG="purestake/moonbeam:sha-$MOONBEAM_COMMIT"
-
           docker rm -f moonbeam_container 2> /dev/null | true
           docker create --name moonbeam_container $DOCKER_TAG bash
           docker cp moonbeam_container:moonbeam/moonbeam test/tmp/moonbeam_rt
@@ -758,13 +650,11 @@
         run: |
           cd test
           pnpm i
-
           ## Generate old spec using latest published node, modify it, and generate raw spec
           chmod uog+x tmp/moonbeam_rt
           tmp/moonbeam_rt build-spec --chain ${{ matrix.chain }}-local > tmp/${{ matrix.chain }}-plain-spec.json
           pnpm ts-node --esm scripts/modify-plain-specs.ts process tmp/${{ matrix.chain }}-plain-spec.json tmp/${{ matrix.chain }}-modified-spec.json 
           tmp/moonbeam_rt build-spec --chain tmp/${{ matrix.chain }}-modified-spec.json --raw > tmp/${{ matrix.chain }}-raw-spec.json
-
           ## Start zombie network and run tests
           chmod uog+x tmp/moonbeam
           chmod uog+x tmp/polkadot
