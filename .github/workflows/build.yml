--- conflicted
+++ resolved
@@ -525,74 +525,6 @@
           pnpm i
           pnpm moonwall test CI_upgrade_RT_${{matrix.chain}}
 
-<<<<<<< HEAD
-  # zombie_upgrade_test:
-  #   runs-on:
-  #     labels: bare-metal
-  #   needs: ["set-tags", "build", "prepare-polkadot"]
-  #   strategy:
-  #     matrix:
-  #       ## TODO: add moonriver here when it is ready
-  #       chain: ["moonbase", "moonbeam"]
-  #   env:
-  #     GH_WORKFLOW_MATRIX_CHAIN: ${{ matrix.chain }}
-  #   steps:
-  #     - name: Checkout
-  #       uses: actions/checkout@v3
-  #       with:
-  #         ref: ${{ needs.set-tags.outputs.git_ref }}
-  #     - uses: pnpm/action-setup@v2
-  #       with:
-  #         version: 7
-  #     - uses: actions/setup-node@v3
-  #       with:
-  #         node-version: 18.x
-  #         cache: "pnpm"
-  #         cache-dependency-path: test/pnpm-lock.yaml
-  #     - name: "Download branch built runtime"
-  #       uses: actions/download-artifact@v3.0.2
-  #       with:
-  #         name: runtimes
-  #         path: test/tmp
-  #     - name: "Download branch built node"
-  #       uses: actions/download-artifact@v3.0.2
-  #       with:
-  #         name: moonbeam
-  #         path: test/tmp
-  #     - name: Retrieve polkadot binary from docker
-  #       run: |
-  #         POLKADOT_COMMIT=${{ needs.set-tags.outputs.polkadot_commit }}
-  #         DOCKER_TAG="purestake/moonbase-relay-testnet:sha-$POLKADOT_COMMIT"
-
-  #         docker rm -f dummy 2> /dev/null | true
-  #         docker create -ti --name dummy $DOCKER_TAG bash
-  #         docker cp dummy:/usr/local/bin/polkadot test/tmp/polkadot
-  #         docker rm -f dummy
-  #     - name: Retrieve moonbeam binary from docker (for plainSpec generation)
-  #       run: |
-  #         MOONBEAM_COMMIT=${{ needs.set-tags.outputs.latest_rt_sha8 }}
-  #         DOCKER_TAG="purestake/moonbeam:sha-$MOONBEAM_COMMIT"
-
-  #         docker rm -f moonbeam_container 2> /dev/null | true
-  #         docker create --name moonbeam_container $DOCKER_TAG bash
-  #         docker cp moonbeam_container:moonbeam/moonbeam test/tmp/moonbeam_rt
-  #         docker rm -f moonbeam_container
-  #     - name: "Run zombie upgrade test"
-  #       run: |
-  #         cd test
-  #         pnpm i
-
-  #         ## Generate old spec using latest published node, modify it, and generate raw spec
-  #         chmod uog+x tmp/moonbeam_rt
-  #         tmp/moonbeam_rt build-spec --chain ${{ matrix.chain }}-local > tmp/${{ matrix.chain }}-plain-spec.json
-  #         pnpm ts-node --esm scripts/modify-plain-specs.ts process tmp/${{ matrix.chain }}-plain-spec.json tmp/${{ matrix.chain }}-modified-spec.json
-  #         tmp/moonbeam_rt build-spec --chain tmp/${{ matrix.chain }}-modified-spec.json --raw > tmp/${{ matrix.chain }}-raw-spec.json
-
-  #         ## Start zombie network and run tests
-  #         chmod uog+x tmp/moonbeam
-  #         chmod uog+x tmp/polkadot
-  #         pnpm moonwall test zombie_${{ matrix.chain }}_ci
-=======
   zombie_upgrade_test:
     runs-on:
       labels: bare-metal
@@ -659,5 +591,4 @@
           ## Start zombie network and run tests
           chmod uog+x tmp/moonbeam
           chmod uog+x tmp/polkadot
-          pnpm moonwall test zombie_${{ matrix.chain }}_ci
->>>>>>> 4f80fcef
+          pnpm moonwall test zombie_${{ matrix.chain }}_ci