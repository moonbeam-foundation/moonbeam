name: Build

# Using a single file workflow is the preferred solution for our CI over workflow_runs.
# 1. It generates only 1 action item in the list making it more readable
# 2. It includes the PR/Commit text in the action item
# 3. Artifacts are not available between workflows.

on:
  pull_request:
  push:
    branches:
      - master
      - perm-*
  workflow_dispatch:
    inputs:
      pull_request:
        description: set to pull_request number to execute on external pr
        required: false

env:
  NODE_OPTIONS: "--max-old-space-size=12288"

jobs:
  ####### Check files and formatting #######
  set-tags:
    runs-on: ubuntu-latest
    outputs:
      git_branch: ${{ steps.check-git-ref.outputs.git_branch }}
      git_ref: ${{ steps.check-git-ref.outputs.git_ref }}
      image_exists: ${{ steps.check-docker-image.outputs.image_exists }}
      sha: ${{ steps.get-sha.outputs.sha }}
      sha8: ${{ steps.get-sha.outputs.sha8 }}
      polkadot_repo: ${{ steps.get-sha.outputs.polkadot_repo }}
      polkadot_commit: ${{ steps.get-sha.outputs.polkadot_commit }}
      polkadot_ver: ${{ steps.get-sha.outputs.polkadot_ver}}
      latest_rt: ${{ steps.get-sha.outputs.latest_rt }}
      latest_rt_sha8: ${{ steps.get-sha.outputs.latest_rt_sha8 }}
    steps:
      - name: Check git ref
        id: check-git-ref
        # if PR
        # else if manual PR
        # else (push)
        run: |
          if [[ -n "${{ github.event.pull_request.head.sha }}" ]]; then
            echo "git_branch=$(echo ${GITHUB_HEAD_REF})" >> $GITHUB_OUTPUT
            echo "git_ref=${{ github.event.pull_request.head.sha }}" >> $GITHUB_OUTPUT
          elif [[ -n "${{ github.event.inputs.pull_request }}" ]]; then
            echo "git_branch=$(echo ${GITHUB_HEAD_REF})" >> $GITHUB_OUTPUT
            echo "git_ref=refs/pull/${{ github.event.inputs.pull_request }}/head" >> $GITHUB_OUTPUT
          else
            echo "git_branch=$(echo ${GITHUB_REF#refs/heads/})" >> $GITHUB_OUTPUT
            echo "git_ref=$GITHUB_REF" >> $GITHUB_OUTPUT
          fi
          echo "repo.full_name: ${{ github.event.pull_request.head.repo.full_name }}"
          echo "github.repository: ${{ github.repository }}"

      - uses: actions/checkout@v3
        with:
          ref: ${{ steps.check-git-ref.outputs.git_ref }}
      - name: Get Latest RT Release
        id: get-latest-rt
        run: |
          LATEST_RUNTIME_RELEASE=$(curl -s https://api.github.com/repos/moonbeam-foundation/moonbeam/releases | jq -r '.[] | select(.name | test("runtime";"i")) | .tag_name' | head -n 1 | tr -d '[:blank:]') && [[ ! -z "${LATEST_RUNTIME_RELEASE}" ]]
          echo $LATEST_RUNTIME_RELEASE
          echo "latest_rt=$LATEST_RUNTIME_RELEASE" >> $GITHUB_OUTPUT
      - name: Get Sha
        id: get-sha
        run: |
          echo "sha=$(git log -1 --format='%H')" >> $GITHUB_OUTPUT
          echo "sha8=$(git log -1 --format='%H' | cut -c1-8)" >> $GITHUB_OUTPUT
          echo "polkadot_repo=$(egrep -o 'https.*/polkadot' Cargo.lock | head -1)" >> $GITHUB_OUTPUT
          echo "polkadot_commit=$(egrep -o '/polkadot.*#([^\"]*)' Cargo.lock | \
          head -1 | sed 's/.*#//' |  cut -c1-8)" >> $GITHUB_OUTPUT
          echo "polkadot_ver=$(grep 'frame-system' Cargo.toml | sed -nE 's/.*moonbeam-polkadot-v([0-9]+\.[0-9]+\.[0-9]+).*/\1/p' | head -1)" >> $GITHUB_OUTPUT

          ENDPOINT="https://api.github.com/repos/moonbeam-foundation/moonbeam/git/refs/tags/${{ steps.get-latest-rt.outputs.latest_rt }}"
          RESPONSE=$(curl -s -H "Accept: application/vnd.github.v3+json" $ENDPOINT)
          TYPE=$(echo $RESPONSE | jq -r '.object.type')

          if [[ $TYPE == "commit" ]]
          then
            LATEST_RT_SHA8=$(echo $RESPONSE | jq -r '.object.sha' | cut -c -8)
          elif [[ $TYPE == "tag" ]]
          then
            URL=$(echo $RESPONSE | jq -r '.object.url')
            TAG_RESPONSE=$(curl -s -H "Accept: application/vnd.github.v3+json" $URL)
            TAG_RESPONSE_CLEAN=$(echo $TAG_RESPONSE | tr -d '\000-\037')
            LATEST_RT_SHA8=$(echo $TAG_RESPONSE_CLEAN | jq -r '.object.sha' | cut -c -8)
          fi

          echo $LATEST_RT_SHA8
          echo "latest_rt_sha8=$LATEST_RT_SHA8" >> $GITHUB_OUTPUT

      - name: Check existing docker image
        id: check-docker-image
        run: |
          TAG=sha-${{ steps.get-sha.outputs.sha8 }}
          echo "image_exists=$(docker image inspect moonbeamfoundation/moonbeam:$TAG > /dev/null && echo "true" || echo "false")" >> $GITHUB_OUTPUT
      - name: Display variables
        run: |
          echo git_ref: ${{ steps.check-git-ref.outputs.git_ref }}
          echo sha: ${{ steps.get-sha.outputs.sha }}
          echo sha8: ${{ steps.get-sha.outputs.sha8 }}
          echo image_exists: ${{ steps.check-docker-image.outputs.image_exists }}
          echo latest_rt: ${{ steps.get-latest-rt.outputs.latest_rt }}
          echo latest_rt_sha8: ${{ steps.get-sha.outputs.latest_rt_sha8 }}
          echo polkadot_repo: ${{ steps.get-sha.outputs.polkadot_repo }}
          echo polkadot_commit: ${{ steps.get-sha.outputs.polkadot_commit }}
          echo polkadot_ver: ${{ steps.get-sha.outputs.polkadot_ver }}

  check-copyright:
    runs-on: ubuntu-latest
    needs: ["set-tags"]
    steps:
      - name: Checkout
        uses: actions/checkout@v3
        with:
          ref: ${{ needs.set-tags.outputs.git_ref }}
      - name: Find un-copyrighted files
        run: |
          find . \! -name '*.expanded.rs' -name '*.rs' -exec grep  -H -E -o -c Copyright {} \; | grep ':0' || true
          FILECOUNT=$(find . \! -name '*.expanded.rs' -name '*.rs' -exec grep  -H -E -o -c Copyright {} \; | grep -c ':0' || true)
          if [[ $FILECOUNT -eq 0 ]]; then
            true
          else
            false
          fi

  check-links:
    runs-on: ubuntu-latest
    needs: ["set-tags"]
    steps:
      - name: Checkout
        uses: actions/checkout@v3
        with:
          ref: ${{ needs.set-tags.outputs.git_ref }}
      - uses: gaurav-nelson/github-action-markdown-link-check@v1
        with:
          use-quiet-mode: "yes"
          max-depth: 4

  check-editorconfig:
    name: "Check editorconfig"
    runs-on: ubuntu-latest
    needs: ["set-tags"]
    steps:
      - name: Checkout
        uses: actions/checkout@v3
        with:
          ref: ${{ needs.set-tags.outputs.git_ref }}
      - name: Setup editorconfig checker
        run: |
          ls /tmp/bin/ec-linux-amd64 || \
          cd /tmp && \
          wget https://github.com/editorconfig-checker/editorconfig-checker/releases/download/2.7.0/ec-linux-amd64.tar.gz && \
          tar xvf ec-linux-amd64.tar.gz && \
          chmod +x bin/ec-linux-amd64
      - name: Check files
        # Prettier and editorconfig-checker have different ideas about indentation
        run: /tmp/bin/ec-linux-amd64 --exclude "(typescript-api\/src\/moon(?:base|beam|river)\/interfaces\/.*\.ts)|(test\/contracts\/lib\/.*)" -disable-indent-size

  check-prettier:
    name: "Check with Prettier"
    runs-on: ubuntu-latest
    needs: ["set-tags"]
    steps:
      - name: Checkout
        uses: actions/checkout@v3
        with:
          ref: ${{ needs.set-tags.outputs.git_ref }}
      - uses: oven-sh/setup-bun@v1
        with:
          bun-version: latest
      - name: Check with Prettier
        run: |
          npx prettier@2 --check --ignore-path .prettierignore '**/*.(yml|js|ts|json)' \
          || (git diff --quiet \
          || (echo 'Unable to show a diff because there are unstaged changes'; false) \
          && (npx prettier@2 --ignore-path \
              .prettierignore '**/*.(yml|js|ts|json)' -w --loglevel silent \
          && git --no-pager diff; git restore .) && false)

          npx prettier@2 --check --ignore-path .prettierignore '**/*.(yml|js|ts|json)'

  check-cargo-toml-format:
    name: "Check Cargo.toml files format"
    runs-on:
      labels: bare-metal
    needs: ["set-tags"]
    steps:
      - name: Checkout
        uses: actions/checkout@v3
        with:
          ref: ${{ needs.set-tags.outputs.git_ref }}
      # With rustup's nice new toml format, we just need to run rustup show to install the toolchain
      # https://github.com/actions-rs/toolchain/issues/126#issuecomment-782989659
      - name: Setup Rust toolchain
        run: rustup show
      - name: Check Cargo.toml files format with toml_sort
        run: ./scripts/check-cargo-toml-files-format.sh

  check-forbid-evm-reentrancy:
    name: "Check 'forbid-evm-reentrancy'"
    runs-on: ubuntu-latest
    needs: ["set-tags"]
    steps:
      - name: Checkout
        uses: actions/checkout@v3
        with:
          ref: ${{ needs.set-tags.outputs.git_ref }}
      - name: Setup Rust toolchain
        run: rustup show
      - name: Verifies all 'pallet-evm/ethereum' use 'forbid-evm-reentrancy' feature
        run: ./scripts/check-forbid-evm-reentrancy.sh

  check-rust-fmt:
    name: "Check with rustfmt"
    runs-on: ubuntu-latest
    needs: ["set-tags"]
    steps:
      - name: Checkout
        uses: actions/checkout@v3
        with:
          ref: ${{ needs.set-tags.outputs.git_ref }}
      # With rustup's nice new toml format, we just need to run rustup show to install the toolchain
      # https://github.com/actions-rs/toolchain/issues/126#issuecomment-782989659
      - name: Setup Rust toolchain
        run: rustup show
      - name: Format code with rustfmt
        run: cargo fmt -- --check

  ####### Building and Testing binaries #######

  cargo-clippy:
    runs-on:
      labels: bare-metal
    needs: ["set-tags"]
    steps:
      - name: Checkout
        uses: actions/checkout@v3
        with:
          ref: ${{ needs.set-tags.outputs.git_ref }}
      - name: Install Protoc
        uses: arduino/setup-protoc@v1
      - name: Setup Rust toolchain
        run: rustup show
      # Development branch clippy check
      - name: Clippy (dev)
        if: github.ref != 'refs/heads/master' && !startsWith(github.ref, 'perm-')
        run: SKIP_WASM_BUILD=1 env -u RUSTFLAGS cargo clippy --features try-runtime,runtime-benchmarks
      # Main branch (master, perm-*) clippy check
      # Disallows: todo
      - name: Clippy (main)
        if: github.ref == 'refs/heads/master' || startsWith(github.ref, 'perm-')
        run: SKIP_WASM_BUILD=1 env -u RUSTFLAGS cargo clippy --features try-runtime,runtime-benchmarks -- -Dclippy::todo

  build:
    runs-on:
      labels: bare-metal
    needs: ["set-tags"]
    steps:
      - name: Checkout
        uses: actions/checkout@v3
        with:
          ref: ${{ needs.set-tags.outputs.git_ref }}
      - name: Cargo build
        uses: ./.github/workflow-templates/cargo-build
      - name: Upload runtimes
        uses: actions/upload-artifact@v3.1.2
        with:
          name: runtimes
          path: runtimes
      - name: Upload binary
        uses: actions/upload-artifact@v3.1.2
        with:
          name: moonbeam
          path: build

  build-features:
    runs-on:
      labels: bare-metal
    needs: ["set-tags"]
    steps:
      - name: Checkout
        uses: actions/checkout@v3
        with:
          ref: ${{ needs.set-tags.outputs.git_ref }}
      - name: Cargo build
        uses: ./.github/workflow-templates/cargo-build
        with:
          features: "try-runtime"
      - name: Upload binary
        uses: actions/upload-artifact@v3.1.2
        with:
          name: moonbeam-features
          path: build

  rust-test:
    runs-on:
      labels: bare-metal
    needs: ["set-tags"]
    env:
      RUSTC_WRAPPER: "sccache"
      CARGO_INCREMENTAL: "0"
      SCCACHE_CACHE_SIZE: "100GB"
    steps:
      - name: Checkout
        uses: actions/checkout@v3
        with:
          ref: ${{ needs.set-tags.outputs.git_ref }}
      - name: Run sccache-cache
        uses: mozilla-actions/sccache-action@v0.0.3
      - name: Setup Variables
        shell: bash
        run: |
          echo "RUSTFLAGS=-C opt-level=3 -D warnings -C linker=clang -C link-arg=-fuse-ld=$(pwd)/mold/bin/mold" >> $GITHUB_ENV
      - name: Setup Mold Linker
        shell: bash
        run: |
          mkdir -p mold
          curl -L --retry 10 --silent --show-error https://github.com/rui314/mold/releases/download/v1.1.1/mold-1.1.1-$(uname -m)-linux.tar.gz | tar -C $(realpath mold) --strip-components=1 -xzf -
      # With rustup's nice new toml format, we just need to run rustup show to install the toolchain
      # https://github.com/actions-rs/toolchain/issues/126#issuecomment-782989659
      - name: Setup Rust toolchain
        run: |
          if ! which "rustup" > /dev/null; then
            curl --proto '=https' --tlsv1.2 -sSf https://sh.rustup.rs | sh -s -- -y
          fi
          rustup show
      # Checks are run after uploading artifacts since they are modified by the tests
      - name: Unit tests
        run: |
          cargo test --profile testnet --all --features=evm-tracing,runtime-benchmarks
      - name: Run sccache stat for check pre test
        run: ${SCCACHE_PATH} --show-stats

  typescript-tests:
    runs-on:
      labels: bare-metal
    needs: ["set-tags", "build"]
    env:
      BINARY_PATH: "../build/moonbeam"
    steps:
      - name: Checkout
        uses: actions/checkout@v3
        with:
          ref: ${{ needs.set-tags.outputs.git_ref }}
      - uses: actions/download-artifact@v3.0.2
        with:
          name: moonbeam
          path: build
      - name: Typescript Tests (Dev Service)
        uses: ./.github/workflow-templates/typescript-tests
        with:
          moonbeam-binary: build/moonbeam
          timeout: 30000

  typescript-tracing-tests:
    if: github.ref == 'refs/heads/master' || contains(github.event.pull_request.labels.*.name, 'A10-evmtracing')
    runs-on:
      labels: bare-metal
    needs: ["set-tags", "build"]
    steps:
      - name: Checkout
        uses: actions/checkout@v3
        with:
          ref: ${{ needs.set-tags.outputs.git_ref }}
      - uses: actions/download-artifact@v3.0.2
        with:
          name: moonbeam
          path: build
      - name: Use Node.js 18.x
        uses: actions/setup-node@v3
        with:
          node-version: 20.x
      - name: Get tracing runtimes
        run: |
          ./scripts/build-last-tracing-runtime.sh ${{ needs.set-tags.outputs.git_branch }}
          mkdir -p tests/moonbase-overrides/
          mv build/wasm/moonbase-runtime-local-substitute-tracing.wasm tests/moonbase-overrides/
      - name: Typescript tracing tests (against dev service)
        env:
          BINARY_PATH: ../build/moonbeam
          ETHAPI_CMD: --ethapi=txpool,debug,trace
          FORCE_WASM_EXECUTION: true
          FORCE_COMPILED_WASM: true
          WASM_RUNTIME_OVERRIDES: moonbase-overrides
        run: |
          chmod uog+x build/moonbeam

          ####  Preparing the repository
          cd moonbeam-types-bundle
          npm ci
          npm run build

          ####  Preparing the typescript api
          cd ../typescript-api
          npm ci

          cd ../tests
          npm ci
          #### Prepares and copies the typescript generated API to include in the tests
          npm run setup-typescript-api

          #### Compile typescript tests into javascript (more stable for Mocha)
          #### This also better display typescript issues
          npm run build

          #### Run tracing tests with mocha
          node_modules/.bin/mocha --exit --parallel -j 2 'build/tracing-tests/**/test-*.js'

  docker-moonbeam:
    runs-on: ubuntu-latest
    needs: ["set-tags", "build"]
    if: |
      needs.set-tags.outputs.image_exists == 'false'
      && (github.event.pull_request.head.repo.full_name == github.repository
          || github.event_name == 'push')
    steps:
      - name: Checkout
        uses: actions/checkout@v3
        with:
          ref: ${{ needs.set-tags.outputs.git_ref }}
      - uses: actions/download-artifact@v3.0.2
        with:
          name: moonbeam
          path: build
      - name: Prepare
        id: prep
        run: |
          DOCKER_IMAGE=moonbeamfoundation/moonbeam
          TAGS="${DOCKER_IMAGE}:sha-${{ needs.set-tags.outputs.sha8 }}"
          echo "tags=${TAGS}" >> $GITHUB_OUTPUT
          echo "created=$(date -u +'%Y-%m-%dT%H:%M:%SZ')" >> $GITHUB_OUTPUT
      - name: Set up QEMU
        uses: docker/setup-qemu-action@v2.1.0
      - name: Set up Docker Buildx
        uses: docker/setup-buildx-action@v2.5.0
        with:
          version: latest
          driver-opts: |
            image=moby/buildkit:master
      - name: Login to DockerHub
        uses: docker/login-action@v2.2.0
        with:
          username: ${{ secrets.MBF_DOCKERHUB_USERNAME }}
          password: ${{ secrets.MBF_DOCKERHUB_PASSWORD }}
      - name: Build and push moonbeam
        id: docker_build
        uses: docker/build-push-action@v4
        with:
          context: .
          file: ./docker/moonbeam.Dockerfile
          platforms: linux/amd64
          push: true
          tags: ${{ steps.prep.outputs.tags }}
          labels: |
            org.opencontainers.image.title=${{ github.event.repository.name }}
            org.opencontainers.image.description=${{ github.event.repository.description }}
            org.opencontainers.image.url=${{ github.event.repository.html_url }}
            org.opencontainers.image.source=${{ github.event.repository.clone_url }}
            org.opencontainers.image.created=${{ steps.prep.outputs.created }}
            org.opencontainers.image.revision=${{ github.sha }}
            org.opencontainers.image.licenses=${{ github.event.repository.license.spdx_id }}
      - name: Login to DockerHub
        uses: docker/login-action@v2.2.0
        with:
          username: ${{ secrets.DOCKERHUB_USERNAME }}
          password: ${{ secrets.DOCKERHUB_TOKEN }}
      - name: Tag it with purestake for 6 month
        run: |
          PURESTAKE_TAG=`echo "${{ steps.prep.outputs.tags }}" | sed 's/moonbeamfoundation/purestake/'`
          docker pull ${{ steps.prep.outputs.tags }}
          docker tag ${{ steps.prep.outputs.tags }} $PURESTAKE_TAG
          docker push $PURESTAKE_TAG

  chopsticks-upgrade-test:
    runs-on:
      labels: bare-metal
    needs: ["set-tags", "build"]
    strategy:
      matrix:
        chain: ["moonbase", "moonriver", "moonbeam"]
    env:
      GH_WORKFLOW_MATRIX_CHAIN: ${{ matrix.chain }}
      DEBUG_COLORS: 1
    steps:
      - name: Checkout
        uses: actions/checkout@v3
        with:
          ref: ${{ needs.set-tags.outputs.git_ref }}
      - uses: pnpm/action-setup@v2
        with:
          version: 8
      - uses: oven-sh/setup-bun@v1
        with:
          bun-version: latest
      - uses: actions/setup-node@v3
        with:
          node-version: 20.x
          cache: "pnpm"
<<<<<<< HEAD
=======
          cache-dependency-path: test/pnpm-lock.yaml
      - name: Create local folders
        run: |
          mkdir -p target/release/wbuild/${{ matrix.chain }}-runtime/
          mkdir -p test/tmp
>>>>>>> 93548eeb
      - name: "Download runtime"
        uses: actions/download-artifact@v3.0.2
        with:
          name: runtimes
          path: target/release/wbuild/${{ matrix.chain }}-runtime/
      - name: "Install and run upgrade test"
        run: |
          cd test
<<<<<<< HEAD
          pnpm install
          bun moonwall test CI_upgrade_RT_${{matrix.chain}}
=======
          pnpm i
          pnpm moonwall test upgrade_${{matrix.chain}}
>>>>>>> 93548eeb

  zombie_upgrade_test:
    runs-on:
      labels: bare-metal
    needs: ["set-tags", "build"]
    strategy:
      matrix:
        ## TODO: add moonriver here when it is ready
        chain: ["moonbase", "moonbeam"]
    env:
      GH_WORKFLOW_MATRIX_CHAIN: ${{ matrix.chain }}
      DEBUG_COLORS: 1
    steps:
      - name: Checkout
        uses: actions/checkout@v3
        with:
          ref: ${{ needs.set-tags.outputs.git_ref }}
      - uses: oven-sh/setup-bun@v1
        with:
          bun-version: latest
      - uses: actions/setup-node@v3
        with:
          node-version: 20.x
      - name: Create local folders
        run: |
          mkdir -p target/release/wbuild/${{ matrix.chain }}-runtime/
          mkdir -p test/tmp
      - name: "Download branch built runtime"
        uses: actions/download-artifact@v3.0.2
        with:
          name: runtimes
          path: target/release/wbuild/${{ matrix.chain }}-runtime/
      - name: "Download branch built node"
        uses: actions/download-artifact@v3.0.2
        with:
          name: moonbeam
          path: target/release
      - name: Retrieve polkadot binary from
        run: |
          POLKADOT_VERSION=${{ needs.set-tags.outputs.polkadot_ver }}
          DOCKER_TAG="parity/polkadot:v${POLKADOT_VERSION}"

          docker rm -f dummy 2> /dev/null | true
          docker create -ti --name dummy $DOCKER_TAG bash
          docker cp dummy:/usr/bin/polkadot test/tmp/polkadot
          docker rm -f dummy
      - name: Retrieve moonbeam binary from docker (for plainSpec generation)
        run: |
          MOONBEAM_COMMIT=${{ needs.set-tags.outputs.latest_rt_sha8 }}
          DOCKER_TAG="moonbeamfoundation/moonbeam:sha-$MOONBEAM_COMMIT"

          docker rm -f moonbeam_container 2> /dev/null | true
          docker create --name moonbeam_container $DOCKER_TAG bash
          docker cp moonbeam_container:moonbeam/moonbeam test/tmp/moonbeam_rt
          docker rm -f moonbeam_container
      - name: "Run zombie upgrade test"
        run: |
          cd test
          pnpm install

          ## Generate old spec using latest published node, modify it, and generate raw spec
          chmod uog+x tmp/moonbeam_rt
          tmp/moonbeam_rt build-spec --chain ${{ matrix.chain }}-local > tmp/${{ matrix.chain }}-plain-spec.json
          bun scripts/modify-plain-specs.ts process tmp/${{ matrix.chain }}-plain-spec.json tmp/${{ matrix.chain }}-modified-spec.json 
          tmp/moonbeam_rt build-spec --chain tmp/${{ matrix.chain }}-modified-spec.json --raw > tmp/${{ matrix.chain }}-raw-spec.json

          ## Start zombie network and run tests
          chmod uog+x ../target/release/moonbeam
          chmod uog+x tmp/polkadot
          bun moonwall test zombie_${{ matrix.chain }}
      - name: Zip and Upload Node Logs on Failure
        if: failure()
        run: |
          TIMESTAMP=$(date +%Y%m%d%H%M%S)
          export NODE_LOGS_ZIP="node_logs_$TIMESTAMP.zip"
          MOST_RECENT_ZOMBIE_DIR=$(ls -td /tmp/zombie-* | head -n 1)
          find $MOST_RECENT_ZOMBIE_DIR -maxdepth 1 -type f -name '*.log' -exec zip -r $NODE_LOGS_ZIP {} \;
          echo "NODE_LOGS_ZIP=${NODE_LOGS_ZIP}" >> $GITHUB_ENV
      - uses: actions/upload-artifact@v3.1.2
        if: failure()
        with:
          name: failed-node-logs
          path: ${{ env.NODE_LOGS_ZIP }}

  dev-test:
    runs-on:
      labels: bare-metal
    needs: ["set-tags", "build"]
    strategy:
      matrix:
        chain: ["moonbase"]
    env:
      GH_WORKFLOW_MATRIX_CHAIN: ${{ matrix.chain }}
      DEBUG_COLORS: 1
    steps:
      - name: Checkout
        uses: actions/checkout@v3
        with:
          ref: ${{ needs.set-tags.outputs.git_ref }}
      - run: |
          mkdir -p target/release
      - name: "Download branch built node"
        uses: actions/download-artifact@v3.0.2
        with:
          name: moonbeam
          path: target/release
      - name: "Run Moonwall Dev Tests"
        uses: ./.github/workflow-templates/dev-tests
        with:
          moonwall_environment: dev_${{ matrix.chain }}<|MERGE_RESOLUTION|>--- conflicted
+++ resolved
@@ -500,14 +500,11 @@
         with:
           node-version: 20.x
           cache: "pnpm"
-<<<<<<< HEAD
-=======
           cache-dependency-path: test/pnpm-lock.yaml
       - name: Create local folders
         run: |
           mkdir -p target/release/wbuild/${{ matrix.chain }}-runtime/
           mkdir -p test/tmp
->>>>>>> 93548eeb
       - name: "Download runtime"
         uses: actions/download-artifact@v3.0.2
         with:
@@ -516,13 +513,8 @@
       - name: "Install and run upgrade test"
         run: |
           cd test
-<<<<<<< HEAD
           pnpm install
           bun moonwall test CI_upgrade_RT_${{matrix.chain}}
-=======
-          pnpm i
-          pnpm moonwall test upgrade_${{matrix.chain}}
->>>>>>> 93548eeb
 
   zombie_upgrade_test:
     runs-on:
