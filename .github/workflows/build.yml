name: Build

# Using a single file workflow is the preferred solution for our CI over workflow_runs.
# 1. It generates only 1 action item in the list making it more readable
# 2. It includes the PR/Commit text in the action item
# 3. Artifacts are not available between workflows.

on:
  pull_request:
  push:
    branches:
      - master
      - perm-*
  workflow_dispatch:
    inputs:
      pull_request:
        description: set to pull_request number to execute on external pr
        required: false
env:
  SCCACHE_CACHE_SIZE: "100GB"
  CARGO_INCREMENTAL: "0"

jobs:
  ####### Check files and formatting #######

  set-tags:
    runs-on: ubuntu-latest
    outputs:
      git_branch: ${{ steps.check-git-ref.outputs.git_branch }}
      git_ref: ${{ steps.check-git-ref.outputs.git_ref }}
      image_exists: ${{ steps.check-check-docker-image.outputs.image_exists }}
      sha: ${{ steps.get-sha.outputs.sha }}
      sha8: ${{ steps.get-sha.outputs.sha8 }}
      polkadot_repo: ${{ steps.get-sha.outputs.polkadot_repo }}
      polkadot_commit: ${{ steps.get-sha.outputs.polkadot_commit }}
    steps:
      - name: Check git ref
        id: check-git-ref
        # if PR
        # else if manual PR
        # else (push)
        run: |
          if [[ -n "${{ github.event.pull_request.head.sha }}" ]]; then
            echo "git_branch=$(echo ${GITHUB_HEAD_REF})" >> $GITHUB_OUTPUT
            echo "git_ref=${{ github.event.pull_request.head.sha }}" >> $GITHUB_OUTPUT
          elif [[ -n "${{ github.event.inputs.pull_request }}" ]]; then
            echo "git_branch=$(echo ${GITHUB_HEAD_REF})" >> $GITHUB_OUTPUT
            echo "git_ref=refs/pull/${{ github.event.inputs.pull_request }}/head" >> $GITHUB_OUTPUT
          else
            echo "git_branch=$(echo ${GITHUB_REF#refs/heads/})" >> $GITHUB_OUTPUT
            echo "git_ref=$GITHUB_REF" >> $GITHUB_OUTPUT
          fi
      - uses: actions/checkout@v3
        with:
          ref: ${{ steps.check-git-ref.outputs.git_ref }}
      - name: Get Sha
        id: get-sha
        run: |
          echo "sha=$(git log -1 --format='%H')" >> $GITHUB_OUTPUT
          echo "sha8=$(git log -1 --format='%H' | cut -c1-8)" >> $GITHUB_OUTPUT
          echo "polkadot_repo=$(egrep -o 'https.*/polkadot' Cargo.lock | head -1)" >> $GITHUB_OUTPUT
          echo "polkadot_commit=$(egrep -o '/polkadot.*#([^\"]*)' Cargo.lock | \
          head -1 | sed 's/.*#//' |  cut -c1-8)" >> $GITHUB_OUTPUT
      - name: Check existing docker image
        id: check-docker-image
        run: |
          TAG=sha-${{ steps.get-sha.outputs.sha8 }}
          echo "image_exists=$(docker manifest inspect purestake/moonbeam:$TAG > /dev/null && echo "true" || echo "false")" >> $GITHUB_OUTPUT
      - name: Display variables
        run: |
          echo git_ref: ${{ steps.check-git-ref.outputs.git_ref }}
          echo sha: ${{ steps.get-sha.outputs.sha }}
          echo sha8: ${{ steps.get-sha.outputs.sha8 }}
          echo image_exists: ${{ steps.check-docker-image.outputs.image_exists }}

  check-copyright:
    runs-on: ubuntu-latest
    needs: ["set-tags"]
    steps:
      - name: Checkout
        uses: actions/checkout@v3
        with:
          ref: ${{ needs.set-tags.outputs.git_ref }}
      - name: Find un-copyrighted files
        run: |
          find . \! -name '*.expanded.rs' -name '*.rs' -exec grep  -H -E -o -c Copyright {} \; | grep ':0' || true
          FILECOUNT=$(find . \! -name '*.expanded.rs' -name '*.rs' -exec grep  -H -E -o -c Copyright {} \; | grep -c ':0' || true)
          if [[ $FILECOUNT -eq 0 ]]; then
            true
          else
            false
          fi

  check-links:
    runs-on: ubuntu-latest
    needs: ["set-tags"]
    steps:
      - name: Checkout
        uses: actions/checkout@v3
        with:
          ref: ${{ needs.set-tags.outputs.git_ref }}
      - uses: gaurav-nelson/github-action-markdown-link-check@v1
        with:
          use-quiet-mode: "yes"

  check-editorconfig:
    name: "Check editorconfig"
    runs-on: ubuntu-latest
    needs: ["set-tags"]
    steps:
      - name: Checkout
        uses: actions/checkout@v3
        with:
          ref: ${{ needs.set-tags.outputs.git_ref }}
      - name: Setup editorconfig checker
        run: |
          ls /tmp/bin/ec-linux-amd64 || \
          cd /tmp && \
          wget https://github.com/editorconfig-checker/editorconfig-checker/releases/download/2.5.0/ec-linux-amd64.tar.gz && \
          tar xvf ec-linux-amd64.tar.gz && \
          chmod +x bin/ec-linux-amd64
      - name: Check files
        run: /tmp/bin/ec-linux-amd64 --exclude "typescript-api\/src\/moon(?:base|beam|river)\/interfaces\/.*\.ts"

  check-prettier:
    name: "Check with Prettier"
    runs-on: ubuntu-latest
    needs: ["set-tags"]
    steps:
      - name: Checkout
        uses: actions/checkout@v3
        with:
          ref: ${{ needs.set-tags.outputs.git_ref }}
      - name: Use Node.js 16.x
        uses: actions/setup-node@v3
        with:
          node-version: 16.x
      - name: Check with Prettier
        run: npx prettier --check --ignore-path .prettierignore '**/*.(yml|js|ts|json)'

  check-cargo-toml-format:
    name: "Check Cargo.toml files format"
    runs-on:
      labels: bare-metal
    needs: ["set-tags"]
    steps:
      - name: Checkout
        uses: actions/checkout@v3
        with:
          ref: ${{ needs.set-tags.outputs.git_ref }}
      # With rustup's nice new toml format, we just need to run rustup show to install the toolchain
      # https://github.com/actions-rs/toolchain/issues/126#issuecomment-782989659
      - name: Setup Rust toolchain
        run: rustup show
      - name: Check Cargo.toml files format with toml_sort
        run: ./scripts/check-cargo-toml-files-format.sh

  check-forbid-evm-reentrancy:
    name: "Check 'forbid-evm-reentrancy'"
    runs-on: ubuntu-latest
    needs: ["set-tags"]
    steps:
      - name: Checkout
        uses: actions/checkout@v3
        with:
          ref: ${{ needs.set-tags.outputs.git_ref }}
      - name: Setup Rust toolchain
        run: rustup show
      - name: Verifies all 'pallet-evm/ethereum' use 'forbid-evm-reentrancy' feature
        run: ./scripts/check-forbid-evm-reentrancy.sh

  check-rust-fmt:
    name: "Check with rustfmt"
    runs-on: ubuntu-latest
    needs: ["set-tags"]
    steps:
      - name: Checkout
        uses: actions/checkout@v3
        with:
          ref: ${{ needs.set-tags.outputs.git_ref }}
      # With rustup's nice new toml format, we just need to run rustup show to install the toolchain
      # https://github.com/actions-rs/toolchain/issues/126#issuecomment-782989659
      - name: Setup Rust toolchain
        run: rustup show
      - name: Format code with rustfmt
        run: cargo fmt -- --check

  ####### Preparing polkadot binary for parachain tests #######
  ####### For non-official repo, the script will fail if a new version of
  ####### polkadot needs to be pushed.
  ####### This job must not be skipped (otherwise the ts-tests are not run)

  prepare-polkadot:
    runs-on: ubuntu-latest
    needs: ["set-tags"]
    steps:
      - name: Checkout
        uses: actions/checkout@v3
        with:
          ref: ${{ needs.set-tags.outputs.git_ref }}
      - name: Login to DockerHub
        # The if must stay on this step (because this job must not be skipped)
        if: ${{ github.event.pull_request.head.repo.full_name == github.repository }}
        uses: docker/login-action@v2.1.0
        with:
          username: ${{ secrets.DOCKERHUB_USERNAME }}
          password: ${{ secrets.DOCKERHUB_TOKEN }}
      - name: Check & build polkadot docker image
        run: |
          POLKADOT_REPO=${{ needs.set-tags.outputs.polkadot_repo }}
          POLKADOT_COMMIT=${{ needs.set-tags.outputs.polkadot_commit }}
          DOCKER_TAG="purestake/moonbase-relay-testnet:sha-$POLKADOT_COMMIT"
          POLKADOT_EXISTS=$(docker manifest inspect $DOCKER_TAG > /dev/null && \
            echo "true" || echo "false")
          if [[ "$POLKADOT_EXISTS" == "false" ]]; then
            # $POLKADOT_COMMIT and $POLKADOT_REPO is used to build the relay image
            ./scripts/build-alphanet-relay-image.sh
            docker push $DOCKER_TAG
          fi
      - name: Check & prepare para-test docker image
        run: |
          POLKADOT_REPO=${{ needs.set-tags.outputs.polkadot_repo }}
          POLKADOT_COMMIT=${{ needs.set-tags.outputs.polkadot_commit }}
          DOCKER_TAG="purestake/polkadot-para-tests:sha-$POLKADOT_COMMIT"
          POLKADOT_EXISTS=$(docker manifest inspect $DOCKER_TAG > /dev/null && \
            echo "true" || echo "false")
          if [[ "$POLKADOT_EXISTS" == "false" ]]; then
            mkdir -p build
            MOONBEAM_DOCKER_TAG="purestake/moonbase-relay-testnet:sha-$POLKADOT_COMMIT"
            # Clear the dummy container if it wasn't properly cleaned up
            docker rm -f dummy 2> /dev/null | true
            docker create --pull always -ti --name dummy $MOONBEAM_DOCKER_TAG bash
            docker cp dummy:/usr/local/bin/polkadot build/polkadot
            docker rm -f dummy
            docker build . --pull --no-cache -f docker/polkadot-para-tests.Dockerfile \
              --network=host \
              --build-arg HOST_UID="$UID" \
              -t $DOCKER_TAG
            docker push $DOCKER_TAG
          fi

  ####### Building and Testing binaries #######

  cargo-clippy:
    runs-on:
      labels: bare-metal
    needs: ["set-tags"]
    steps:
      - name: Checkout
        uses: actions/checkout@v3
        with:
          ref: ${{ needs.set-tags.outputs.git_ref }}
      - name: Install Protoc
        uses: arduino/setup-protoc@v1
      - name: Setup Rust toolchain
        run: rustup show
      - name: Clippy
        run: SKIP_WASM_BUILD=1 env -u RUSTFLAGS cargo clippy

  build:
    runs-on:
      labels: bare-metal
    needs: ["set-tags"]
    env:
      RUSTFLAGS: "-C opt-level=3 -D warnings"
      RUSTC_WRAPPER: "sccache"
      TMP_TARGET: "/tmp/target"
      CARGO_TARGET_DIR: "target"
    steps:
      - name: Checkout
        uses: actions/checkout@v3
        with:
          ref: ${{ needs.set-tags.outputs.git_ref }}
      - name: Run sccache-cache
        uses: mozilla-actions/sccache-action@v0.0.3
      # With rustup's nice new toml format, we just need to run rustup show to install the toolchain
      # https://github.com/actions-rs/toolchain/issues/126#issuecomment-782989659
      - name: Setup Rust toolchain
        run: |
          if ! which "rustup" > /dev/null; then
            curl --proto '=https' --tlsv1.2 -sSf https://sh.rustup.rs | sh -s -- -y
          fi
          rustup show
      - name: Build Node
        run: |
          env
          cargo build --release --all
      - name: Run sccache stat for check pre test
        shell: bash
        run: ${SCCACHE_PATH} --show-stats
      - name: Verify node version
        run: |
          GIT_COMMIT=`git log -1 --format="%H" | cut -c1-7`
          MB_VERSION=`./$CARGO_TARGET_DIR/release/moonbeam --version`
          echo "Checking $MB_VERSION contains $GIT_COMMIT"
          echo "$MB_VERSION" | grep $GIT_COMMIT
      - name: Save runtime wasm
        run: |
          mkdir -p runtimes
          cp $CARGO_TARGET_DIR/release/wbuild/moon*/moon*_runtime.compact.compressed.wasm runtimes/;
      - name: Upload runtimes
        uses: actions/upload-artifact@v3.1.2
        with:
          name: runtimes
          path: runtimes
      - name: Save moonbeam binary
        run: |
          mkdir -p build
          cp $CARGO_TARGET_DIR/release/moonbeam build/moonbeam;
      - name: Upload binary
        uses: actions/upload-artifact@v3.1.2
        with:
          name: moonbeam
          path: build

  build-features:
    runs-on:
      labels: bare-metal
    needs: ["set-tags"]
    env:
      RUSTFLAGS: "-C opt-level=3 -D warnings"
      RUSTC_WRAPPER: "sccache"
      TMP_TARGET: "/tmp/target-features"
      CARGO_TARGET_DIR: "target-features"
    steps:
      - name: Checkout
        uses: actions/checkout@v3
        with:
          ref: ${{ needs.set-tags.outputs.git_ref }}
      - name: Run sccache-cache
        uses: mozilla-actions/sccache-action@v0.0.3
      # With rustup's nice new toml format, we just need to run rustup show to install the toolchain
      # https://github.com/actions-rs/toolchain/issues/126#issuecomment-782989659
      - name: Setup Rust toolchain
        run: |
          if ! which "rustup" > /dev/null; then
            curl --proto '=https' --tlsv1.2 -sSf https://sh.rustup.rs | sh -s -- -y
          fi
          rustup show
      - name: Build Node
        run: |
          env
          cargo build --release --features=try-runtime,runtime-benchmarks,evm-tracing
      - name: Run sccache stat for check pre test
        shell: bash
        run: ${SCCACHE_PATH} --show-stats
      - name: Verify node version
        run: |
          GIT_COMMIT=`git log -1 --format="%H" | cut -c1-7`
          MB_VERSION=`./$CARGO_TARGET_DIR/release/moonbeam --version`
          echo "Checking $MB_VERSION contains $GIT_COMMIT"
          echo "$MB_VERSION" | grep $GIT_COMMIT
      - name: Check Cargo Toml
        # We determine whether there are unmodified Cargo.lock files by:
        # 1. Asking git for a list of all modified files
        # 2. Using grep to reduce the list to only Cargo.lock files
        # 3. Counting the number of lines of output
        run: |
          # Make sure git is working, and if not abort early. When git is not working it looks like:
          # $ git diff-index --name-only HEAD
          # fatal: not a git repository (or any of the parent directories): .git
          DIFF_INDEX=$(git diff-index --name-only HEAD)
          if [[ ${DIFF_INDEX:0:5} == "fatal" ]]; then
            echo "There was an error with the git checkout. Can't check Cargo.lock file."
            false
          fi
          FILECOUNT=$(echo $DIFF_INDEX | grep Cargo.lock | wc -l)
          if [[ $FILECOUNT -eq 0 ]]; then
            echo "All lock files are valid"
          else
            echo "The following Cargo.lock files have uncommitted changes"
            echo $DIFF_INDEX | grep Cargo.lock
            false
          fi
      - name: Save moonbeam binary
        run: |
          mkdir -p build
          cp $CARGO_TARGET_DIR/release/moonbeam build/moonbeam-features;
      - name: Upload binary
        uses: actions/upload-artifact@v3.1.2
        with:
          name: moonbeam-features
          path: build
<<<<<<< HEAD

  rust-test:
    runs-on:
      labels: bare-metal
    needs: ["set-tags"]
    env:
      RUSTFLAGS: "-C opt-level=3 -D warnings"
      RUSTC_WRAPPER: "sccache"
      TMP_TARGET: "/tmp/target-test"
      CARGO_TARGET_DIR: "target-test"
    steps:
      - name: Checkout
        uses: actions/checkout@v3
        with:
          ref: ${{ needs.set-tags.outputs.git_ref }}
      - name: Run sccache-cache
        uses: mozilla-actions/sccache-action@v0.0.3
      # With rustup's nice new toml format, we just need to run rustup show to install the toolchain
      # https://github.com/actions-rs/toolchain/issues/126#issuecomment-782989659
      - name: Setup Rust toolchain
        run: |
          if ! which "rustup" > /dev/null; then
            curl --proto '=https' --tlsv1.2 -sSf https://sh.rustup.rs | sh -s -- -y
          fi
          rustup show
      # Checks are run after uploading artifacts since they are modified by the tests
      - name: Unit tests
        run: |
          cargo test --release --all
      - name: Run sccache stat for check pre test
        shell: bash
        run: ${SCCACHE_PATH} --show-stats

  build-rt-binary:
    runs-on: self-hosted
    needs: ["set-tags"]
    env:
      CARGO_SCCACHE_COMMIT: bed5571c
      RUSTFLAGS: "-C opt-level=3 -D warnings"
      # MOONBEAM_LOG: info
      # DEBUG: "test*"
    steps:
      - name: Get RT git tag name
        run: |
          echo "LATEST_RUNTIME_RELEASE=$(curl -s https://api.github.com/repos/purestake/moonbeam/releases | jq -r '.[] | select(.name | test("Runtime";"i")) | .tag_name' | head -n 1)" >> $GITHUB_ENV
      - name: Checkout
        uses: actions/checkout@v3
        with:
          ref: ${{ env.LATEST_RUNTIME_RELEASE }}
      - uses: actions/cache@v3
        with:
          path: ${{ runner.tool_cache }}/cargo-sccache-${CARGO_SCCACHE_COMMIT}
          key: ${{ runner.OS }}-sccache-bin-${{ env.CARGO_SCCACHE_COMMIT }}-v1

      # With rustup's nice new toml format, we just need to run rustup show to install the toolchain
      # https://github.com/actions-rs/toolchain/issues/126#issuecomment-782989659
      - name: Setup Rust toolchain
        run: rustup show
      - name: SCCache
        run: |
          # We altered the path to avoid old actions to overwrite it
          SCCACHE_PATH=${{ runner.tool_cache }}/cargo-sccache-${CARGO_SCCACHE_COMMIT}
          SCCACHE_BIN=${SCCACHE_PATH}/bin/sccache
          if [ ! -f $SCCACHE_BIN ]; then
            cargo install sccache --git https://github.com/purestake/sccache.git --rev $CARGO_SCCACHE_COMMIT --force --no-default-features --features=dist-client --root $SCCACHE_PATH
          fi
          ls -la $SCCACHE_BIN
          ps aux | grep sccache
          if [[ -z `pgrep sccache` ]]; then
            chmod +x $SCCACHE_BIN
            $SCCACHE_BIN --start-server
          fi
          $SCCACHE_BIN -s
          echo "RUSTC_WRAPPER=$SCCACHE_BIN" >> $GITHUB_ENV
      - name: Build Node
        run: |
          env
          cargo build --release
      - name: Save moonbeam binary
        run: |
          mkdir -p build
          cp target/release/moonbeam build/moonbeam;
      - name: Upload binary
        uses: actions/upload-artifact@v3.1.2
        with:
          name: moonbeamRT
          path: build

=======

  rust-test:
    runs-on:
      labels: bare-metal
    needs: ["set-tags"]
    env:
      RUSTFLAGS: "-C opt-level=3 -D warnings"
      RUSTC_WRAPPER: "sccache"
      TMP_TARGET: "/tmp/target-test"
      CARGO_TARGET_DIR: "target-test"
    steps:
      - name: Checkout
        uses: actions/checkout@v3
        with:
          ref: ${{ needs.set-tags.outputs.git_ref }}
      - name: Run sccache-cache
        uses: mozilla-actions/sccache-action@v0.0.3
      # With rustup's nice new toml format, we just need to run rustup show to install the toolchain
      # https://github.com/actions-rs/toolchain/issues/126#issuecomment-782989659
      - name: Setup Rust toolchain
        run: |
          if ! which "rustup" > /dev/null; then
            curl --proto '=https' --tlsv1.2 -sSf https://sh.rustup.rs | sh -s -- -y
          fi
          rustup show
      # Checks are run after uploading artifacts since they are modified by the tests
      - name: Unit tests
        run: |
          cargo test --release --all
      - name: Run sccache stat for check pre test
        shell: bash
        run: ${SCCACHE_PATH} --show-stats

>>>>>>> 8864a167
  typescript-tests:
    runs-on:
      labels: bare-metal
    needs: ["set-tags", "build", "prepare-polkadot"]
    steps:
      - name: Checkout
        uses: actions/checkout@v3
        with:
          ref: ${{ needs.set-tags.outputs.git_ref }}
      - uses: actions/download-artifact@v3.0.2
        with:
          name: moonbeam
          path: build
      - name: Use Node.js 20.x
        uses: actions/setup-node@v3
        with:
          node-version: 20.x
      - name: Typescript integration tests (against dev service)
        run: |
          chmod uog+x build/moonbeam

          ####  Preparing the repository
          cd moonbeam-types-bundle
          npm ci
          npm run build

          ####  Preparing the typescript api
          cd ../typescript-api
          npm ci

          cd ../tests
          npm ci
          #### Prepares and copies the typescript generated API to include in the tests
          npm run setup-typescript-api 

          #### Compile typescript tests into javascript (more stable for Mocha)
          #### This also better display typescript issues
          npm run build

          CPUS=$(lscpu | egrep '^CPU\(s\)' | grep -o '[0-9]*')

          node node_modules/.bin/mocha \
            --parallel -j $((CPUS / 2)) \
            --exit \
            'build/tests/**/test-*.js'

      # We determine whether there are unmodified package-lock.json files by:
      # 1. Asking git for a list of all modified files
      # 2. Using grep to reduce the list to only package-lock.json files
      # 3. Counting the number of lines of output
      - name: Check package-lock.json
        run: |
          # Log npm version to make sure it maches with local version
          npm -v
          # Make sure git is working, and if not abort early. When git is not working it looks like:
          # $ git diff-index --name-only HEAD
          # fatal: not a git repository (or any of the parent directories): .git
          DIFF_INDEX=$(git diff-index --name-only HEAD)
          if [[ ${DIFF_INDEX:0:5} == "fatal" ]]; then
            echo "There was an error with the git checkout. Can't check package-lock.json file."
            false
          fi
          FILECOUNT=$(echo $DIFF_INDEX | grep package-lock.json | wc -l)
          if [[ $FILECOUNT -eq 0 ]]; then
            echo "All package-lock.json files are valid"
          else
            git diff --cached
            echo "The following package-lock.json files have uncommitted changes"
            echo $DIFF_INDEX | grep package-lock.json
            false
          fi

  typescript-tracing-tests:
    if: github.ref == 'refs/heads/master' || contains(github.event.pull_request.labels.*.name, 'A10-evmtracing')
    runs-on:
      labels: bare-metal
    needs: ["set-tags", "build"]
    steps:
      - name: Checkout
        uses: actions/checkout@v3
        with:
          ref: ${{ needs.set-tags.outputs.git_ref }}
      - uses: actions/download-artifact@v3.0.2
        with:
          name: moonbeam
          path: build
      - name: Use Node.js 16.x
        uses: actions/setup-node@v3
        with:
          node-version: 16.x
      - name: Get tracing runtimes
        run: |
          ./scripts/build-last-tracing-runtime.sh ${{ needs.set-tags.outputs.git_branch }}
          mkdir -p tests/moonbase-overrides/
          mv build/wasm/moonbase-runtime-local-substitute-tracing.wasm tests/moonbase-overrides/
      - name: Typescript tracing tests (against dev service)
        env:
          BINARY_PATH: ../build/moonbeam
          ETHAPI_CMD: --ethapi=txpool,debug,trace
          FORCE_WASM_EXECUTION: true
          FORCE_COMPILED_WASM: true
          WASM_RUNTIME_OVERRIDES: moonbase-overrides
        run: |
          chmod uog+x build/moonbeam

          ####  Preparing the repository
          cd moonbeam-types-bundle
          npm ci
          npm run build

          ####  Preparing the typescript api
          cd ../typescript-api
          npm ci

          cd ../tests
          npm ci
          #### Prepares and copies the typescript generated API to include in the tests
          npm run setup-typescript-api

          #### Compile typescript tests into javascript (more stable for Mocha)
          #### This also better display typescript issues
          npm run build

          #### Run tracing tests with mocha
          node_modules/.bin/mocha --exit --parallel -j 2 'build/tracing-tests/**/test-*.js'

  # typescript-para-tests:
  #   runs-on:
  #     labels: bare-metal
  #   needs: ["set-tags", "build", "prepare-polkadot"]
  #   steps:
  #     - name: Checkout
  #       uses: actions/checkout@v3
  #       with:
  #         ref: ${{ needs.set-tags.outputs.git_ref }}
  #         fetch-depth: 0
  #     - uses: actions/download-artifact@v3.0.2
  #       with:
  #         name: moonbeam
  #         path: build
  #     - uses: actions/download-artifact@v3.0.2
  #       with:
  #         name: runtimes
  #         path: tests/runtimes
  #     - name: Retrieve polkadot
  #       run: |
  #         POLKADOT_COMMIT=${{ needs.set-tags.outputs.polkadot_commit }}
  #         DOCKER_TAG="purestake/moonbase-relay-testnet:sha-$POLKADOT_COMMIT"
  #         # Clear the dummy container if it wasn't properly cleaned up
  #         docker rm -f dummy 2> /dev/null | true
  #         docker create -ti --name dummy $DOCKER_TAG bash
  #         docker cp dummy:/usr/local/bin/polkadot build/polkadot
  #         docker rm -f dummy
  #     - name: Use Node.js 20.x
  #       uses: actions/setup-node@v3
  #       with:
  #         node-version: 20.x
  #     - name: Typescript integration tests (against dev service)
  #       env:
  #         OVERRIDE_RUNTIME_PATH: ./runtimes
  #         BINARY_PATH: ../build/moonbeam
  #         MOONBEAM_LOG: info
  #         RELAY_BINARY_PATH: ../build/polkadot
  #       run: |
  #         chmod uog+x build/polkadot
  #         chmod uog+x build/moonbeam

  #         ####  Preparing the repository
  #         cd moonbeam-types-bundle
  #         npm ci
  #         npm run build

  #         ####  Preparing the typescript api
  #         cd ../typescript-api
  #         npm ci

  #         cd ../tests
  #         npm ci
  #         #### Prepares and copies the typescript generated API to include in the tests
  #         npm run setup-typescript-api

  #         npm run build

  #         node_modules/.bin/mocha 'build/para-tests/**/test-*.js'

  docker-moonbeam:
    runs-on: ubuntu-latest
    needs: ["set-tags", "build"]
    if: ${{ needs.set-tags.outputs.image_exists }} == false && ${{ github.event.pull_request.head.repo.full_name == github.repository }}
    steps:
      - name: Checkout
        uses: actions/checkout@v3
        with:
          ref: ${{ needs.set-tags.outputs.git_ref }}
      - uses: actions/download-artifact@v3.0.2
        with:
          name: moonbeam
          path: build
      - name: Prepare
        id: prep
        run: |
          DOCKER_IMAGE=purestake/moonbeam
          TAGS="${DOCKER_IMAGE}:sha-${{ needs.set-tags.outputs.sha8 }}"
          echo "tags=${TAGS}" >> $GITHUB_OUTPUT
          echo "created=$(date -u +'%Y-%m-%dT%H:%M:%SZ')" >> $GITHUB_OUTPUT
      - name: Set up QEMU
        uses: docker/setup-qemu-action@v2.1.0
      - name: Set up Docker Buildx
        uses: docker/setup-buildx-action@v2.5.0
        with:
          version: latest
          driver-opts: |
            image=moby/buildkit:master
      - name: Login to DockerHub
        uses: docker/login-action@v2.1.0
        with:
          username: ${{ secrets.DOCKERHUB_USERNAME }}
          password: ${{ secrets.DOCKERHUB_TOKEN }}
      - name: Build and push moonbeam
        id: docker_build
        uses: docker/build-push-action@v4
        with:
          context: .
          file: ./docker/moonbeam.Dockerfile
          platforms: linux/amd64
          push: true
          tags: ${{ steps.prep.outputs.tags }}
          labels: |
            org.opencontainers.image.title=${{ github.event.repository.name }}
            org.opencontainers.image.description=${{ github.event.repository.description }}
            org.opencontainers.image.url=${{ github.event.repository.html_url }}
            org.opencontainers.image.source=${{ github.event.repository.clone_url }}
            org.opencontainers.image.created=${{ steps.prep.outputs.created }}
            org.opencontainers.image.revision=${{ github.sha }}
            org.opencontainers.image.licenses=${{ github.event.repository.license.spdx_id }}

  test-wasm-upgrade-chopsticks:
    runs-on: ubuntu-latest
    needs: ["set-tags", "build"]
    strategy:
      matrix:
        chain: ["moonbase", "moonriver", "moonbeam"]
    env:
      GH_WORKFLOW_MATRIX_CHAIN: ${{ matrix.chain }}
    steps:
      - name: Checkout
        uses: actions/checkout@v3
        with:
          ref: ${{ needs.set-tags.outputs.git_ref }}
      - uses: pnpm/action-setup@v2
        with:
          version: 7
      - uses: actions/setup-node@v3
        with:
          node-version: 18.x
          cache: "pnpm"
          cache-dependency-path: test/pnpm-lock.yaml
      - name: "Download runtime"
        uses: actions/download-artifact@v3.0.2
        with:
          name: runtimes
          path: test/runtimes
      - name: "Install and run upgrade test"
        run: |
          cd test
          pnpm i
          pnpm moonwall test CI_upgrade_RT_${{matrix.chain}}

  zombie_upgrade_test:
    runs-on: ubuntu-latest
    needs: ["build", "build-rt-binary"]
    strategy:
      matrix:
        ## TODO: add moonriver here when it is ready
        chain: ["moonbase", "moonbeam"]
    env:
      GH_WORKFLOW_MATRIX_CHAIN: ${{ matrix.chain }}
    steps:
      - name: Checkout
        uses: actions/checkout@v3
        with:
          ref: ${{ needs.set-tags.outputs.git_ref }}
      - uses: pnpm/action-setup@v2
        with:
          version: 7
      - uses: actions/setup-node@v3
        with:
          node-version: 18.x
          cache: "pnpm"
          cache-dependency-path: test/pnpm-lock.yaml
      - name: "Download branch built runtime"
        uses: actions/download-artifact@v3.0.2
        with:
          name: runtimes
          path: test/tmp
      - name: "Download branch built node"
        uses: actions/download-artifact@v3.0.2
        with:
          name: moonbeam
          path: test/tmp
      - name: "Download current runtime's node binary"
        uses: actions/download-artifact@v3.0.2
        with:
          name: moonbeamRT
          path: test/tmp/RT
      - name: "Run zombie test"
        run: |
          ## TODO: replace this with current deployed relaychain version eventually
          export POLKADOT_VERSION=$(grep -oP "moonbeam-polkadot-v\K\d+\.\d+\.\d+" "Cargo.toml" | sort | uniq -d | head -n 1)

          cd test
          pnpm i
          pnpm moonwall download polkadot $POLKADOT_VERSION tmp

          ## Generate old spec using latest published node, modify it, and generate raw spec
          chmod uog+x tmp/RT/moonbeam
          tmp/RT/moonbeam build-spec --chain ${{ matrix.chain }}-local > tmp/${{ matrix.chain }}-plain-spec.json
          pnpm ts-node --esm scripts/modify-plain-specs.ts process tmp/${{ matrix.chain }}-plain-spec.json tmp/${{ matrix.chain }}-modified-spec.json 
          tmp/RT/moonbeam build-spec --chain tmp/${{ matrix.chain }}-modified-spec.json --raw > tmp/${{ matrix.chain }}-raw-spec.json

          ## Start zombie network and run tests
          chmod uog+x tmp/moonbeam
          pnpm moonwall test zombie_${{ matrix.chain }}_ci<|MERGE_RESOLUTION|>--- conflicted
+++ resolved
@@ -381,7 +381,6 @@
         with:
           name: moonbeam-features
           path: build
-<<<<<<< HEAD
 
   rust-test:
     runs-on:
@@ -470,41 +469,6 @@
           name: moonbeamRT
           path: build
 
-=======
-
-  rust-test:
-    runs-on:
-      labels: bare-metal
-    needs: ["set-tags"]
-    env:
-      RUSTFLAGS: "-C opt-level=3 -D warnings"
-      RUSTC_WRAPPER: "sccache"
-      TMP_TARGET: "/tmp/target-test"
-      CARGO_TARGET_DIR: "target-test"
-    steps:
-      - name: Checkout
-        uses: actions/checkout@v3
-        with:
-          ref: ${{ needs.set-tags.outputs.git_ref }}
-      - name: Run sccache-cache
-        uses: mozilla-actions/sccache-action@v0.0.3
-      # With rustup's nice new toml format, we just need to run rustup show to install the toolchain
-      # https://github.com/actions-rs/toolchain/issues/126#issuecomment-782989659
-      - name: Setup Rust toolchain
-        run: |
-          if ! which "rustup" > /dev/null; then
-            curl --proto '=https' --tlsv1.2 -sSf https://sh.rustup.rs | sh -s -- -y
-          fi
-          rustup show
-      # Checks are run after uploading artifacts since they are modified by the tests
-      - name: Unit tests
-        run: |
-          cargo test --release --all
-      - name: Run sccache stat for check pre test
-        shell: bash
-        run: ${SCCACHE_PATH} --show-stats
-
->>>>>>> 8864a167
   typescript-tests:
     runs-on:
       labels: bare-metal
