name: Check benchmarks

on:
  workflow_dispatch:
  schedule:
    - cron: "0 5 * * 0" # Runs every Sunday at 5:00 AM UTC
    - cron: "0 5 * * 3" # Runs every Wednesday at 5:00 AM UTC

jobs:
  set-tags:
    runs-on: ubuntu-latest
    permissions:
      contents: read
    outputs:
      git_ref: ${{ steps.check-git-ref.outputs.git_ref }}
    steps:
      - name: Check git ref
        id: check-git-ref
        run: |
          if [[ -n "${{ github.event.pull_request.head.sha }}" ]]; then
            echo "git_ref=${{ github.event.pull_request.head.sha }}" >> "$GITHUB_OUTPUT"
          elif [[ -n "${{ github.event.inputs.pull_request }}" ]]; then
            echo "git_ref=refs/pull/${{ github.event.inputs.pull_request }}/head" >> "$GITHUB_OUTPUT"
          else
            echo "git_ref=${GITHUB_REF}" >> "$GITHUB_OUTPUT"
          fi

  verify:
    needs: ["set-tags"]
    runs-on:
      labels: bare-metal
<<<<<<< HEAD
    permissions:
      contents: read
=======
    strategy:
      matrix:
        runtime: [moonbeam, moonbase, moonriver]
>>>>>>> c315e70d
    steps:
      - name: Checkout
        uses: actions/checkout@v4
        with:
          ref: ${{ needs.set-tags.outputs.git_ref }}
          persist-credentials: false
          fetch-depth: 0
      - name: Setup Variables
        run: |
          echo "RUSTFLAGS=-C opt-level=3 -D warnings -C linker=clang -C link-arg=-fuse-ld=$(pwd)/mold/bin/mold" >> "$GITHUB_ENV"
      - name: Setup Mold Linker
        run: |
          mkdir -p mold
          curl -L --retry 10 --silent --show-error https://github.com/rui314/mold/releases/download/v2.30.0/mold-2.30.0-$(uname -m)-linux.tar.gz | tar -C $(realpath mold) --strip-components=1 -xzf -
      # With rustup's nice new toml format, we just need to run rustup show to install the toolchain
      # https://github.com/actions-rs/toolchain/issues/126#issuecomment-782989659
      - name: Setup Rust toolchain
        shell: bash
        run: |
          if ! which "rustup" > /dev/null; then
              curl --proto '=https' --tlsv1.2 -sSf https://sh.rustup.rs | sh -s -- -y
          fi
          rustup override unset
          rustup show
          rustup target add wasm32-unknown-unknown
      - name: Run benchmarks
        shell: bash
        run: |
<<<<<<< HEAD
          ./scripts/run-benches-for-runtime.sh moonbase release
          if [[ -f "benchmarking_errors.txt" ]]; then
=======
          ./scripts/run-benches-for-runtime.sh ${{ matrix.runtime }} release
          if test -f "benchmarking_errors.txt"; then
>>>>>>> c315e70d
            cat benchmarking_errors.txt
            exit 1
          fi<|MERGE_RESOLUTION|>--- conflicted
+++ resolved
@@ -29,14 +29,11 @@
     needs: ["set-tags"]
     runs-on:
       labels: bare-metal
-<<<<<<< HEAD
     permissions:
       contents: read
-=======
     strategy:
       matrix:
         runtime: [moonbeam, moonbase, moonriver]
->>>>>>> c315e70d
     steps:
       - name: Checkout
         uses: actions/checkout@v4
@@ -65,13 +62,8 @@
       - name: Run benchmarks
         shell: bash
         run: |
-<<<<<<< HEAD
-          ./scripts/run-benches-for-runtime.sh moonbase release
-          if [[ -f "benchmarking_errors.txt" ]]; then
-=======
           ./scripts/run-benches-for-runtime.sh ${{ matrix.runtime }} release
           if test -f "benchmarking_errors.txt"; then
->>>>>>> c315e70d
             cat benchmarking_errors.txt
             exit 1
           fi