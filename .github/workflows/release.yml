--- conflicted
+++ resolved
@@ -86,17 +86,13 @@
     -
       name: Run tests
       run: cargo test --release --verbose --all
-<<<<<<< HEAD
-    -
-=======
-    - 
+    -
       name: Typescript tests
       run: |
         cd tests
         npm install
         BINARY_PATH='../target/release/moonbase-standalone' npm run test;
     - 
->>>>>>> 91cf7617
       name: Save parachain binary
       run: |
         mkdir -p build/alphanet
