name: Release

# Using a single file workflow is the preferred solution for our CI over workflow_runs.
# 1. It generates only 1 action item in the list making it more readable
# 2. It includes the PR/Commit text in the action item
# 3. Artifacts are not available between workflows.

# This is only allowing pushes on the moonbeam repo or pull request.
# In the case of pull request, the CI executes the workflow from
# the commit the **PR is merging into**. This prevents malicious attack trying
# to change the CI in the PR.
####### DO NOT CHANGE THIS !! #######
on: ["push"]

jobs:
  ####### Check files and formatting #######

  check-copyright:
    runs-on: self-hosted
    steps:
      - name: Checkout
        if: github.event_name == 'pull_request_target'
        uses: actions/checkout@v2
        # by default the pull_requst_target event checks out the base branch, i.e. dev
        # so we need to explicitly checkout the head of the PR
        # we use fetch-depth 0 to make sure the full history is checked out and we can compare against
        # the base commit (branch) of the PR
        # more info https://github.community/t/github-actions-are-severely-limited-on-prs/18179/16
        # we checkout merge_commit here as this contains all new code from dev also. we don't need to compare against base_commit
        with:
          fetch-depth: 0
          ref: refs/pull/${{ github.event.pull_request.number }}/merge
          # repository: ${{github.event.pull_request.head.repo.full_name}}
      - name: Checkout
        # for non PR runs we just checkout the default, which is a sha on a branch probably
        if: github.event_name != 'pull_request_target'
        uses: actions/checkout@v2
      - name: Find un-copyrighted files
        run: |
          find . -name '*.rs' -exec grep  -H -E -o -c Copyright {} \; | grep ':0' || true
          FILECOUNT=$(find . -name '*.rs' -exec grep  -H -E -o -c  'Copyright'  {} \; | grep -c ':0' || true)
          if [[ $FILECOUNT -eq 0 ]]; then
            true
          else
            false
          fi

  check-links:
    runs-on: self-hosted
    steps:
      - name: Checkout
        if: github.event_name == 'pull_request_target'
        uses: actions/checkout@v2
        with:
          fetch-depth: 0
          ref: refs/pull/${{ github.event.pull_request.number }}/merge
      - name: Checkout
        if: github.event_name != 'pull_request_target'
        uses: actions/checkout@v2
      - uses: gaurav-nelson/github-action-markdown-link-check@v1
        with:
          use-quiet-mode: "yes"

  check-editorconfig:
    name: "Check editorconfig"
    runs-on: self-hosted
    steps:
      - name: Checkout
        if: github.event_name == 'pull_request_target'
        uses: actions/checkout@v2
        with:
          fetch-depth: 0
          ref: refs/pull/${{ github.event.pull_request.number }}/merge
      - name: Checkout
        if: github.event_name != 'pull_request_target'
        uses: actions/checkout@v2
      - name: Setup editorconfig checker
        run: |
          ls /tmp/bin/ec-linux-amd64 || \
          cd /tmp && \
          wget https://github.com/editorconfig-checker/editorconfig-checker/releases/download/2.1.0/ec-linux-amd64.tar.gz && \
          tar xvf ec-linux-amd64.tar.gz && \
          chmod +x bin/ec-linux-amd64
      - name: Check files
        run: /tmp/bin/ec-linux-amd64

  check-prettier:
    name: "Check with Prettier"
    runs-on: self-hosted
    steps:
      - name: Checkout
        if: github.event_name == 'pull_request_target'
        uses: actions/checkout@v2
        with:
          fetch-depth: 0
          ref: refs/pull/${{ github.event.pull_request.number }}/merge
      - name: Checkout
        if: github.event_name != 'pull_request_target'
        uses: actions/checkout@v2
      - name: Check with Prettier
        run: npx prettier --check --ignore-path .gitignore  '**/*.(yml|js|ts|json)'

  check-clippy:
    name: "Code checks"
    runs-on: self-hosted
    steps:
      - name: Checkout
        if: github.event_name == 'pull_request_target'
        uses: actions/checkout@v2
        with:
          fetch-depth: 0
          ref: refs/pull/${{ github.event.pull_request.number }}/merge

      - name: Checkout
        if: github.event_name != 'pull_request_target'
        uses: actions/checkout@v2

      - name: Install toolchain
        uses: actions-rs/toolchain@v1
        with:
          profile: minimal
          toolchain: nightly-2020-10-03
          components: clippy, rustfmt
          target: wasm32-unknown-unknown
          default: true

          # - name: Check with Clippy
        # run: cargo clippy --workspace --tests -- -D warnings

      - name: Format code with rustfmt
        run: cargo fmt -- --check

  ####### Building and Testing binaries #######

  build:
    runs-on: self-hosted
    env:
      CARGO_SCCACHE_VERSION: 0.2.14-alpha.0-parity
    outputs:
      RUSTC: ${{ steps.get-rust-versions.outputs.rustc }}
    steps:
      - name: Checkout
        if: github.event_name == 'pull_request_target'
        uses: actions/checkout@v2
        with:
          fetch-depth: 0
          ref: refs/pull/${{ github.event.pull_request.number }}/merge
      - name: Checkout
        if: github.event_name != 'pull_request_target'
        uses: actions/checkout@v2
        # Install sccache
      - uses: actions/cache@v2
        with:
          path: ${{ runner.tool_cache }}/cargo-sccache
          key: ${{ runner.OS }}-sccache-bin-${{ env.CARGO_SCCACHE_VERSION }}-v1
      - name: Install sccache
        run: |
          if [ ! -f ${{ runner.tool_cache }}/cargo-sccache/bin/sccache ]; then
            cargo install sccache --git https://github.com/paritytech/sccache.git --no-default-features --features=dist-client --root ${{ runner.tool_cache }}/cargo-sccache
          fi
        shell: bash
      - name: Start sccache
        run: |
          chmod +x ${{ runner.tool_cache }}/cargo-sccache/bin/sccache
          ${{ runner.tool_cache }}/cargo-sccache/bin/sccache --start-server
          ${{ runner.tool_cache }}/cargo-sccache/bin/sccache -s
          echo "RUSTC_WRAPPER=${{ runner.tool_cache }}/cargo-sccache/bin/sccache" >> $GITHUB_ENV
      - uses: actions-rs/toolchain@v1
        with:
          target: wasm32-unknown-unknown
          # Toolchain is autodetected from `rust-toolchain` file
          # https://github.com/actions-rs/toolchain#the-toolchain-file
          #toolchain: ${{ env.WASM_BUILD_TOOLCHAIN }}
          default: true
      - id: get-rust-versions
        run: |
          echo "::set-output name=rustc::$(rustc --version)"
      - name: Build Parachain Node
        run: cargo build --release --verbose --all
      - name: Build Standalone Node
        run: |
          cd node/standalone
          cargo build --release --verbose --all
      # We determine whether there are unmodified Cargo.lock files by:
      # 1. Asking git for a list of all modified files
      # 2. Using grep to reduce the list to only Cargo.lock files
      # 3. Counting the number of lines of output
      - name: Check Cargo Toml
        run: |
          FILECOUNT=$(git diff-index --name-only HEAD | grep Cargo.lock | wc -l)
          if [[ $FILECOUNT -eq 0 ]]; then
            echo "All lock files are valid"
          else
            echo "The following Cargo.lock files have uncommitted changes"
            git diff-index --name-only HEAD | grep Cargo.lock
            false
          fi
      - name: Run tests
        run: cargo test --release --verbose --all
      - name: Typescript tests (against standalone node)
        run: |
          cd moonbeam-types-bundle
          npm install
          cd ../tests
          npm install
          npm run test;
      - name: Save parachain binary
        run: |
          mkdir -p build/alphanet
          mkdir -p build/standalone
          cp target/release/moonbase-alphanet build/alphanet/moonbase-alphanet;
          cp node/standalone/target/release/moonbase-standalone build/standalone/moonbase-standalone;
      - name: Upload moonbase-alphanet node
        uses: actions/upload-artifact@v2
        with:
          name: moonbase-alphanet
          path: build/alphanet
      - name: Upload moonbase-standalone node
        uses: actions/upload-artifact@v2
        with:
          name: moonbase-standalone
          path: build/standalone

  ####### Prepare and Deploy Docker images #######

  generate-parachain-specs:
    runs-on: ubuntu-latest
    if: github.event_name == 'push'
    needs: build
    steps:
      - name: Checkout
        uses: actions/checkout@v2
      - uses: actions/download-artifact@v2
        with:
          name: moonbase-alphanet
          path: build/alphanet
      - name: Generate specs
        run: |
          chmod uog+x build/alphanet/moonbase-alphanet	
          PARACHAIN_BINARY=build/alphanet/moonbase-alphanet scripts/generate-parachain-specs.sh
      - name: Upload parachain specs
        uses: actions/upload-artifact@v2
        with:
          name: moonbase-alphanet
          path: build/alphanet

  docker-parachain:
    runs-on: self-hosted
    needs: ["build", "generate-parachain-specs"]
    if: github.event_name == 'push'
    steps:
      - name: Checkout
        uses: actions/checkout@v2
      - uses: actions/download-artifact@v2
        with:
          name: moonbase-alphanet
          path: build/alphanet
      - name: Prepare
        id: prep
        run: |
          DOCKER_IMAGE=purestake/moonbase-parachain-testnet
          VERSION=noop
          if [ "${{ github.event_name }}" = "schedule" ]; then
            VERSION=nightly
          elif [[ $GITHUB_REF == refs/tags/* ]]; then
            VERSION=${GITHUB_REF#refs/tags/}
          elif [[ $GITHUB_REF == refs/heads/* ]]; then
            VERSION=$(echo ${GITHUB_REF#refs/heads/} | sed -r 's#/+#-#g')
            if [ "${{ github.event.repository.default_branch }}" = "$VERSION" ]; then
              VERSION=edge
            fi
          elif [[ $GITHUB_REF == refs/pull/* ]]; then
            VERSION=pr-${{ github.event.number }}
          fi
          TAGS="${DOCKER_IMAGE}:${VERSION}"
          if [[ $VERSION =~ ^v[0-9]{1,3}\.[0-9]{1,3}\.[0-9]{1,3}$ ]]; then
            MINOR=${VERSION%.*}
            MAJOR=${MINOR%.*}
            TAGS="$TAGS,${DOCKER_IMAGE}:${MINOR},${DOCKER_IMAGE}:${MAJOR},${DOCKER_IMAGE}:latest"
          elif [ "${{ github.event_name }}" = "push" ]; then
            TAGS="$TAGS,${DOCKER_IMAGE}:sha-${GITHUB_SHA::8}"
          fi
          echo ::set-output name=version::${VERSION}
          echo ::set-output name=tags::${TAGS}
          echo ::set-output name=created::$(date -u +'%Y-%m-%dT%H:%M:%SZ')
      - name: Set up QEMU
        uses: docker/setup-qemu-action@v1
      - name: Set up Docker Buildx
        uses: docker/setup-buildx-action@v1
        with:
          version: latest
          driver-opts: |
            image=moby/buildkit:master
      - name: Login to DockerHub
        uses: docker/login-action@v1
        with:
          username: ${{ secrets.DOCKERHUB_USERNAME }}
          password: ${{ secrets.DOCKERHUB_TOKEN }}
      - name: Build and push parachain
        id: docker_build
        uses: docker/build-push-action@v2
        with:
          context: .
          file: ./docker/moonbase-alphanet.Dockerfile
          platforms: linux/amd64
          push: ${{ github.event_name != 'pull_request' }}
          tags: ${{ steps.prep.outputs.tags }}
          labels: |
            org.opencontainers.image.title=${{ github.event.repository.name }}
            org.opencontainers.image.description=${{ github.event.repository.description }}
            org.opencontainers.image.url=${{ github.event.repository.html_url }}
            org.opencontainers.image.source=${{ github.event.repository.clone_url }}
            org.opencontainers.image.version=${{ steps.prep.outputs.version }}
            org.opencontainers.image.created=${{ steps.prep.outputs.created }}
            org.opencontainers.image.revision=${{ github.sha }}
            org.opencontainers.image.licenses=${{ github.event.repository.license.spdx_id }}

  docker-standalone:
    runs-on: self-hosted
    needs: ["build"]
    if: github.event_name == 'push'
    steps:
      - name: Checkout
        uses: actions/checkout@v2
      - uses: actions/download-artifact@v2
        with:
          name: moonbase-standalone
          path: build/standalone
      - name: Prepare
        id: prep
        run: |
          DOCKER_IMAGE=purestake/moonbase
          VERSION=noop
          if [ "${{ github.event_name }}" = "schedule" ]; then
            VERSION=nightly
          elif [[ $GITHUB_REF == refs/tags/* ]]; then
            VERSION=${GITHUB_REF#refs/tags/}
          elif [[ $GITHUB_REF == refs/heads/* ]]; then
            VERSION=$(echo ${GITHUB_REF#refs/heads/} | sed -r 's#/+#-#g')
            if [ "${{ github.event.repository.default_branch }}" = "$VERSION" ]; then
              VERSION=edge
            fi
          elif [[ $GITHUB_REF == refs/pull/* ]]; then
            VERSION=pr-${{ github.event.number }}
          fi
          TAGS="${DOCKER_IMAGE}:${VERSION}"
          if [[ $VERSION =~ ^v[0-9]{1,3}\.[0-9]{1,3}\.[0-9]{1,3}$ ]]; then
            MINOR=${VERSION%.*}
            MAJOR=${MINOR%.*}
            TAGS="$TAGS,${DOCKER_IMAGE}:${MINOR},${DOCKER_IMAGE}:${MAJOR},${DOCKER_IMAGE}:latest"
          elif [ "${{ github.event_name }}" = "push" ]; then
            TAGS="$TAGS,${DOCKER_IMAGE}:sha-${GITHUB_SHA::8}"
          fi
          echo ::set-output name=version::${VERSION}
          echo ::set-output name=tags::${TAGS}
          echo ::set-output name=created::$(date -u +'%Y-%m-%dT%H:%M:%SZ')
      - name: Set up QEMU
        uses: docker/setup-qemu-action@v1
      - name: Set up Docker Buildx
        uses: docker/setup-buildx-action@v1
        with:
          version: latest
          driver-opts: |
            image=moby/buildkit:master
      - name: Login to DockerHub
        uses: docker/login-action@v1
        with:
          username: ${{ secrets.DOCKERHUB_USERNAME }}
          password: ${{ secrets.DOCKERHUB_TOKEN }}
      - name: Build and push standalone node
        id: docker_build
        uses: docker/build-push-action@v2
        with:
          context: .
          file: ./docker/moonbase-standalone.Dockerfile
          platforms: linux/amd64
          push: ${{ github.event_name != 'pull_request' }}
          tags: ${{ steps.prep.outputs.tags }}
          labels: |
            org.opencontainers.image.title=${{ github.event.repository.name }}
            org.opencontainers.image.description=${{ github.event.repository.description }}
            org.opencontainers.image.url=${{ github.event.repository.html_url }}
            org.opencontainers.image.source=${{ github.event.repository.clone_url }}
            org.opencontainers.image.version=${{ steps.prep.outputs.version }}
            org.opencontainers.image.created=${{ steps.prep.outputs.created }}
            org.opencontainers.image.revision=${{ github.sha }}
            org.opencontainers.image.licenses=${{ github.event.repository.license.spdx_id }}

  ####### Prepare the release draft #######

  publish-draft-release:
<<<<<<< HEAD
    runs-on: self-hosted
    needs: ["build", "generate-parachain-specs"]
=======
    runs-on: ubuntu-latest
    needs: ["build"]
>>>>>>> fd385455
    if: |
      github.event_name == 'push' &&
      startsWith(github.ref, 'refs/tags/v')
    outputs:
      release_url: ${{ steps.create-release.outputs.html_url }}
      asset_upload_url: ${{ steps.create-release.outputs.upload_url }}
    steps:
      - name: Checkout
        uses: actions/checkout@v2
        with:
          fetch-depth: 0
          path: moonbeam
      # - name: Set up Ruby 2.7
      #   uses: actions/setup-ruby@v1
      #   with:
      #     ruby-version: 2.7
      # - name: Generate release text
      #   env:
      #     RUSTC: ${{ needs.build.outputs.rustc }}
      #     GITHUB_TOKEN: ${{ secrets.GITHUB_TOKEN }}
      #   run: |
      #     gem install changelogerator git toml
      #     ruby $GITHUB_WORKSPACE/moonbeam/scripts/github/generate_release_text.rb | tee release_text.md
      - name: Create draft release
        id: create-release
        uses: actions/create-release@v1
        env:
          GITHUB_TOKEN: ${{ secrets.GITHUB_TOKEN }}
        with:
          tag_name: ${{ github.ref }}
          release_name: Moonbase Alphanet ${{ github.ref }}
          body: "TBD"
          draft: true

  publish-runtimes:
    runs-on: ubuntu-latest
    needs: ["publish-draft-release"]
    # We want to store the binaries also when it is not a version release. This is used
    # in case such as providing binaries when creating a new tutorial version.
    if: |
      github.event_name == 'push' &&
      startsWith(github.ref, 'refs/tags/')
    strategy:
      matrix:
        runtime: ["moonbase-alphanet"]
    steps:
      - name: Checkout
        uses: actions/checkout@v2
      - uses: actions/download-artifact@v2
        with:
          name: moonbase-alphanet
          path: build/alphanet
      - name: Set up Ruby 2.7
        uses: actions/setup-ruby@v1
        with:
          ruby-version: 2.7
      - name: Get runtime version
        id: get-runtime-ver
        run: |
          runtime_ver="$(ruby -e 'require "./scripts/github/lib.rb"; puts get_runtime("parachain.rs")')"
          echo "::set-output name=runtime_ver::$runtime_ver"
      - name: Upload ${{ matrix.runtime }} wasm
        uses: actions/upload-release-asset@v1
        env:
          GITHUB_TOKEN: ${{ secrets.GITHUB_TOKEN }}
        with:
          upload_url: ${{ needs.publish-draft-release.outputs.asset_upload_url }}
          asset_path: build/alphanet/${{ matrix.runtime }}-runtime.wasm
          asset_name: ${{ matrix.runtime }}-runtime-v${{ steps.get-runtime-ver.outputs.runtime_ver }}.wasm
          asset_content_type: application/wasm
      - name: Upload ${{ matrix.runtime }} node
        uses: actions/upload-release-asset@v1
        env:
          GITHUB_TOKEN: ${{ secrets.GITHUB_TOKEN }}
        with:
          upload_url: ${{ needs.publish-draft-release.outputs.asset_upload_url }}
          asset_path: build/alphanet/${{ matrix.runtime }}
          asset_name: ${{ matrix.runtime }}
          asset_content_type: application/octet-stream
      - name: Upload ${{ matrix.runtime }} genesis
        uses: actions/upload-release-asset@v1
        env:
          GITHUB_TOKEN: ${{ secrets.GITHUB_TOKEN }}
        with:
          upload_url: ${{ needs.publish-draft-release.outputs.asset_upload_url }}
          asset_path: build/alphanet/${{ matrix.runtime }}-genesis.txt
          asset_name: ${{ matrix.runtime }}-genesis.txt
          asset_content_type: text/plain<|MERGE_RESOLUTION|>--- conflicted
+++ resolved
@@ -389,13 +389,8 @@
   ####### Prepare the release draft #######
 
   publish-draft-release:
-<<<<<<< HEAD
-    runs-on: self-hosted
-    needs: ["build", "generate-parachain-specs"]
-=======
     runs-on: ubuntu-latest
     needs: ["build"]
->>>>>>> fd385455
     if: |
       github.event_name == 'push' &&
       startsWith(github.ref, 'refs/tags/v')
