name: Release

on:
  pull_request:
    branches:
    - master
  push:
    branches:
    - master

env:
  WASM_BUILD_TOOLCHAIN: nightly-2020-07-20

jobs:
  get-variables:
    runs-on: ubuntu-latest
    outputs:
      tag-version: ${{ steps.variables.outputs.version }}
      tag-exists: ${{ steps.variables.outputs.tag-exists }}
      tag-count: ${{ steps.variables.outputs.count }}
      sha-8: ${{ steps.variables.outputs.sha-8 }}
    steps:
    -
      uses: actions/checkout@v2
    -
      id: variables
      run: |
        echo ::set-output name=version::$(git tag -l | tail -n1 | cut -c2- )
        echo ::set-output name=count::$(git tag -l | wc -l )
        echo ${{ github.ref }}
        echo ::set-output name=tag-exists::$(git describe --exact-match HEAD 2>/dev/null && echo 1 || echo 0)
        echo ::set-output name=sha-8::$(git rev-parse HEAD | cut -c1-8)
    -
      id: show-variables
      run: |
        echo tag-version: ${{ steps.variables.outputs.version }}
        echo tag-exists: ${{ steps.variables.outputs.tag-exists }}
        echo tag-count: ${{ steps.variables.outputs.count }}
        echo sha-8: ${{ steps.variables.outputs.sha-8 }}

  check-copyright:
    runs-on: ubuntu-latest
    steps:
    -
      uses: actions/checkout@v2
    -
      name: Find un-copyrighted files
      run: |
        find . -name '*.rs' -exec grep  -H -E -o -c Copyright {} \; | grep ':0' || true
        FILECOUNT=$(find . -name '*.rs' -exec grep  -H -E -o -c  'Copyright'  {} \; | grep -c ':0' || true)
        if [[ $FILECOUNT -eq 0 ]]; then
          true
        else
          false
        fi

  build:
    runs-on: ubuntu-latest
    outputs:
      RUSTC: ${{ steps.get-rust-versions.outputs.rustc }}
    steps:
    -
      uses: actions/checkout@v2
    -
      name: Cache Rust dependencies
      uses: actions/cache@v2
      id: cache
      with:
        path: |
          ~/.cargo/registry
          ~/.cargo/git
          target
          node/standalone/target
        key: ${{ runner.OS }}-build-${{ env.WASM_BUILD_TOOLCHAIN }}-${{ hashFiles('**/Cargo.lock') }}
        restore-keys: |
          ${{ runner.OS }}-build--${{ env.WASM_BUILD_TOOLCHAIN }}
    -
      uses: actions-rs/toolchain@v1
      with:
        target: wasm32-unknown-unknown
        toolchain: ${{ env.WASM_BUILD_TOOLCHAIN }}
        default: true
    -
      id: get-rust-versions
      run: |
        echo "::set-output name=rustc::$(rustc --version)"
    -
      name: Build Parachain Node
      run: cargo build --release --verbose --all
    -
      name: Build Standalone Node
      run: |
        cd node/standalone
        cargo build --release --verbose --all
    -
      name: Run tests
      run: cargo test --release --verbose --all
    -
      name: Typescript tests (against standalone node)
      run: |
        cd tests
        npm install
<<<<<<< HEAD
        BINARY_PATH='../target/release/moonbase-standalone' npm run test;
=======
        BINARY_PATH='../node/standalone/target/release/moonbase-standalone' npm run test;
>>>>>>> e56ece51
    -
      name: Save parachain binary
      run: |
        mkdir -p build/alphanet
        mkdir -p build/standalone
        cp target/release/moonbase-alphanet build/alphanet/moonbase-alphanet;
        cp node/standalone/target/release/moonbase-standalone build/standalone/moonbase-standalone;
    -
      name: Upload moonbase-alphanet node
      uses: actions/upload-artifact@v2
      with:
        name: moonbase-alphanet
        path: build/alphanet
    -
      name: Upload moonbase-standalone node
      uses: actions/upload-artifact@v2
      with:
        name: moonbase-standalone
        path: build/standalone

  generate-parachain-specs:
    runs-on: ubuntu-latest
    needs: build
    steps:
    -
      uses: actions/checkout@v2
    -
      uses: actions/download-artifact@v2
      with:
        name: moonbase-alphanet
        path: build/alphanet
    -
      name: Generate specs
      run: |
        chmod uog+x build/alphanet/moonbase-alphanet
        PARACHAIN_BINARY=build/alphanet/moonbase-alphanet scripts/generate-parachain-specs.sh
    -
      name: Upload parachain specs
      uses: actions/upload-artifact@v2
      with:
        name: moonbase-alphanet
        path: build/alphanet

  docker-parachain:
    runs-on: ubuntu-latest
    needs: ['get-variables', 'build', 'generate-parachain-specs']
    if: needs.get-variables.outputs.tag-exists == 0 && github.event_name != 'pull_request'
    steps:
      -
        uses: actions/checkout@v2
      -
        uses: actions/download-artifact@v2
        with:
          name: moonbase-alphanet
          path: build/alphanet
      -
        name: Prepare
        id: prep
        run: |
          DOCKER_IMAGE=purestake/moonbase-parachain-testnet
          VERSION=noop
          if [ "${{ github.event_name }}" = "schedule" ]; then
            VERSION=nightly
          elif [[ $GITHUB_REF == refs/tags/* ]]; then
            VERSION=${GITHUB_REF#refs/tags/}
          elif [[ $GITHUB_REF == refs/heads/* ]]; then
            VERSION=$(echo ${GITHUB_REF#refs/heads/} | sed -r 's#/+#-#g')
            if [ "${{ github.event.repository.default_branch }}" = "$VERSION" ]; then
              VERSION=edge
            fi
          elif [[ $GITHUB_REF == refs/pull/* ]]; then
            VERSION=pr-${{ github.event.number }}
          fi
          TAGS="${DOCKER_IMAGE}:${VERSION}"
          if [[ $VERSION =~ ^v[0-9]{1,3}\.[0-9]{1,3}\.[0-9]{1,3}$ ]]; then
            MINOR=${VERSION%.*}
            MAJOR=${MINOR%.*}
            TAGS="$TAGS,${DOCKER_IMAGE}:${MINOR},${DOCKER_IMAGE}:${MAJOR},${DOCKER_IMAGE}:latest"
          elif [ "${{ github.event_name }}" = "push" ]; then
            TAGS="$TAGS,${DOCKER_IMAGE}:sha-${GITHUB_SHA::8}"
          fi
          echo ::set-output name=version::${VERSION}
          echo ::set-output name=tags::${TAGS}
          echo ::set-output name=created::$(date -u +'%Y-%m-%dT%H:%M:%SZ')
      -
        name: Set up QEMU
        uses: docker/setup-qemu-action@v1
      -
        name: Set up Docker Buildx
        uses: docker/setup-buildx-action@v1
        with:
          version: latest
          driver-opts: |
            image=moby/buildkit:master
      -
        name: Login to DockerHub
        uses: docker/login-action@v1
        with:
          username: ${{ secrets.DOCKERHUB_USERNAME }}
          password: ${{ secrets.DOCKERHUB_TOKEN }}
      -
        name: Build and push parachain
        id: docker_build
        uses: docker/build-push-action@v2
        with:
          context: .
          file: ./docker/moonbase-alphanet.Dockerfile
          platforms: linux/amd64
          push: ${{ github.event_name != 'pull_request' }}
          tags: ${{ steps.prep.outputs.tags }}
          labels: |
            org.opencontainers.image.title=${{ github.event.repository.name }}
            org.opencontainers.image.description=${{ github.event.repository.description }}
            org.opencontainers.image.url=${{ github.event.repository.html_url }}
            org.opencontainers.image.source=${{ github.event.repository.clone_url }}
            org.opencontainers.image.version=${{ steps.prep.outputs.version }}
            org.opencontainers.image.created=${{ steps.prep.outputs.created }}
            org.opencontainers.image.revision=${{ github.sha }}
            org.opencontainers.image.licenses=${{ github.event.repository.license.spdx_id }}


  docker-standalone:
    runs-on: ubuntu-latest
    needs: ['get-variables', 'build']
    if: needs.get-variables.outputs.tag-exists == 0 && github.event_name != 'pull_request'
    steps:
      -
        uses: actions/checkout@v2
      -
        uses: actions/download-artifact@v2
        with:
          name: moonbase-standalone
          path: build/standalone
      -
        name: Prepare
        id: prep
        run: |
          DOCKER_IMAGE=purestake/moonbase
          VERSION=noop
          if [ "${{ github.event_name }}" = "schedule" ]; then
            VERSION=nightly
          elif [[ $GITHUB_REF == refs/tags/* ]]; then
            VERSION=${GITHUB_REF#refs/tags/}
          elif [[ $GITHUB_REF == refs/heads/* ]]; then
            VERSION=$(echo ${GITHUB_REF#refs/heads/} | sed -r 's#/+#-#g')
            if [ "${{ github.event.repository.default_branch }}" = "$VERSION" ]; then
              VERSION=edge
            fi
          elif [[ $GITHUB_REF == refs/pull/* ]]; then
            VERSION=pr-${{ github.event.number }}
          fi
          TAGS="${DOCKER_IMAGE}:${VERSION}"
          if [[ $VERSION =~ ^v[0-9]{1,3}\.[0-9]{1,3}\.[0-9]{1,3}$ ]]; then
            MINOR=${VERSION%.*}
            MAJOR=${MINOR%.*}
            TAGS="$TAGS,${DOCKER_IMAGE}:${MINOR},${DOCKER_IMAGE}:${MAJOR},${DOCKER_IMAGE}:latest"
          elif [ "${{ github.event_name }}" = "push" ]; then
            TAGS="$TAGS,${DOCKER_IMAGE}:sha-${GITHUB_SHA::8}"
          fi
          echo ::set-output name=version::${VERSION}
          echo ::set-output name=tags::${TAGS}
          echo ::set-output name=created::$(date -u +'%Y-%m-%dT%H:%M:%SZ')
      -
        name: Set up QEMU
        uses: docker/setup-qemu-action@v1
      -
        name: Set up Docker Buildx
        uses: docker/setup-buildx-action@v1
        with:
          version: latest
          driver-opts: |
            image=moby/buildkit:master
      -
        name: Login to DockerHub
        uses: docker/login-action@v1
        with:
          username: ${{ secrets.DOCKERHUB_USERNAME }}
          password: ${{ secrets.DOCKERHUB_TOKEN }}
      -
        name: Build and push standalone node
        id: docker_build
        uses: docker/build-push-action@v2
        with:
          context: .
          file: ./docker/moonbase-standalone.Dockerfile
          platforms: linux/amd64
          push: ${{ github.event_name != 'pull_request' }}
          tags: ${{ steps.prep.outputs.tags }}
          labels: |
            org.opencontainers.image.title=${{ github.event.repository.name }}
            org.opencontainers.image.description=${{ github.event.repository.description }}
            org.opencontainers.image.url=${{ github.event.repository.html_url }}
            org.opencontainers.image.source=${{ github.event.repository.clone_url }}
            org.opencontainers.image.version=${{ steps.prep.outputs.version }}
            org.opencontainers.image.created=${{ steps.prep.outputs.created }}
            org.opencontainers.image.revision=${{ github.sha }}
            org.opencontainers.image.licenses=${{ github.event.repository.license.spdx_id }}

  publish-draft-release:
    runs-on: ubuntu-latest
    needs: ['build', 'generate-parachain-specs']
    if: needs.get-tag-version.outputs.tag-exists == 1
    outputs:
      release_url: ${{ steps.create-release.outputs.html_url }}
      asset_upload_url: ${{ steps.create-release.outputs.upload_url }}
    steps:
    -
      uses: actions/checkout@v2
      with:
        fetch-depth: 0
        path: moonbeam
    -
      name: Set up Ruby 2.7
      uses: actions/setup-ruby@v1
      with:
        ruby-version: 2.7
    -
      name: Generate release text
      env:
        RUSTC: ${{ needs.build.outputs.rustc }}
        GITHUB_TOKEN: ${{ secrets.GITHUB_TOKEN }}
      run: |
        gem install changelogerator git toml
        ruby $GITHUB_WORKSPACE/moonbeam/scripts/github/generate_release_text.rb | tee release_text.md
    -
      name: Create draft release
      id: create-release
      uses: actions/create-release@v1
      env:
        GITHUB_TOKEN: ${{ secrets.GITHUB_TOKEN }}
      with:
        tag_name: ${{ github.ref }}
        release_name: Moonbase Alphanet ${{ github.ref }}
        body_path: ./release_text.md
        draft: true


  publish-runtimes:
    runs-on: ubuntu-latest
    needs: ['publish-draft-release']
    if: needs.get-tag-version.outputs.tag-exists == 1
    strategy:
      matrix:
        runtime: ['moonbase-alphanet']
    steps:
      -
        uses: actions/checkout@v2
      -
        uses: actions/download-artifact@v2
        with:
          name: moonbase-alphanet
          path: build/alphanet
      -
        name: Set up Ruby 2.7
        uses: actions/setup-ruby@v1
        with:
          ruby-version: 2.7
      -
        name: Get runtime version
        id: get-runtime-ver
        run: |
          runtime_ver="$(ruby -e 'require "./scripts/github/lib.rb"; puts get_runtime("${{ matrix.runtime }}")')"
          echo "::set-output name=runtime_ver::$runtime_ver"
      -
        name: Upload ${{ matrix.runtime }} wasm
        uses: actions/upload-release-asset@v1
        env:
          GITHUB_TOKEN: ${{ secrets.GITHUB_TOKEN }}
        with:
          upload_url: ${{ needs.publish-draft-release.outputs.asset_upload_url }}
          asset_path: build/alphanet/${{ matrix.runtime }}-runtime.wasm
          asset_name: ${{ matrix.runtime }}-runtime-v${{ steps.get-runtime-ver.outputs.runtime_ver }}.wasm
          asset_content_type: application/wasm
      -
        name: Upload ${{ matrix.runtime }} node
        uses: actions/upload-release-asset@v1
        env:
          GITHUB_TOKEN: ${{ secrets.GITHUB_TOKEN }}
        with:
          upload_url: ${{ needs.publish-draft-release.outputs.asset_upload_url }}
          asset_path: build/alphanet/${{ matrix.runtime }}
          asset_name: ${{ matrix.runtime }}
          asset_content_type: application/octet-stream
      -
        name: Upload ${{ matrix.runtime }} specs plain
        uses: actions/upload-release-asset@v1
        env:
          GITHUB_TOKEN: ${{ secrets.GITHUB_TOKEN }}
        with:
          upload_url: ${{ needs.publish-draft-release.outputs.asset_upload_url }}
          asset_path: build/alphanet/${{ matrix.runtime }}-specs-plain.json
          asset_name: ${{ matrix.runtime }}-specs-plain.json
          asset_content_type: application/json
      -
        name: Upload ${{ matrix.runtime }} specs raw
        uses: actions/upload-release-asset@v1
        env:
          GITHUB_TOKEN: ${{ secrets.GITHUB_TOKEN }}
        with:
          upload_url: ${{ needs.publish-draft-release.outputs.asset_upload_url }}
          asset_path: build/alphanet/${{ matrix.runtime }}-specs-raw.json
          asset_name: ${{ matrix.runtime }}-specs-raw.json
          asset_content_type: application/json
      -
        name: Upload ${{ matrix.runtime }} genesis
        uses: actions/upload-release-asset@v1
        env:
          GITHUB_TOKEN: ${{ secrets.GITHUB_TOKEN }}
        with:
          upload_url: ${{ needs.publish-draft-release.outputs.asset_upload_url }}
          asset_path: build/alphanet/${{ matrix.runtime }}-genesis.txt
          asset_name: ${{ matrix.runtime }}-genesis.txt
          asset_content_type: text/plain

  check-links:
    runs-on: ubuntu-latest
    steps:
    - uses: actions/checkout@v2
    - uses: gaurav-nelson/github-action-markdown-link-check@v1
      with:
        use-quiet-mode: 'yes'<|MERGE_RESOLUTION|>--- conflicted
+++ resolved
@@ -100,11 +100,7 @@
       run: |
         cd tests
         npm install
-<<<<<<< HEAD
-        BINARY_PATH='../target/release/moonbase-standalone' npm run test;
-=======
         BINARY_PATH='../node/standalone/target/release/moonbase-standalone' npm run test;
->>>>>>> e56ece51
     -
       name: Save parachain binary
       run: |
