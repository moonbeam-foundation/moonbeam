--- conflicted
+++ resolved
@@ -44,12 +44,8 @@
           cd typescript-api
           ./scripts/runtime-upgrade.sh ${{ github.event.inputs.spec_version }}
       - name: Create Pull Request
-<<<<<<< HEAD
         if: ${{ !inputs.dry_run }}
-        uses: peter-evans/create-pull-request@v6
-=======
         uses: peter-evans/create-pull-request@v7
->>>>>>> 2e472028
         with:
           base: master
           branch: "typescript-api-${{ github.event.inputs.spec_version }}"
