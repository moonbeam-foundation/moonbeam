[workspace]
members = [
    "client/rpc/dev",
    "client/rpc/finality",
    "client/vrf",
    "node",
    "node/cli",
    "node/service",
    "pallets/asset-manager",
    "pallets/erc20-xcm-bridge",
    "pallets/ethereum-xcm",
    "pallets/moonbeam-foreign-assets",
    "pallets/moonbeam-lazy-migrations",
    "pallets/moonbeam-orbiters",
    "pallets/parachain-staking",
    "pallets/precompile-benchmarks",
    "pallets/proxy-genesis-companion",
    "pallets/xcm-transactor",
    "pallets/xcm-weight-trader",
    "precompiles/balances-erc20",
    "precompiles/batch",
    "precompiles/call-permit",
    "precompiles/collective",
    "precompiles/conviction-voting",
    "precompiles/crowdloan-rewards",
    "precompiles/gmp",
    "precompiles/identity",
    "precompiles/parachain-staking",
    "precompiles/precompile-registry",
    "precompiles/preimage",
    "precompiles/proxy",
    "precompiles/referenda",
    "precompiles/relay-encoder",
    "precompiles/relay-data-verifier",
    "precompiles/xcm-transactor",
    "precompiles/xtokens",
    "precompiles/p256verify",
    "primitives/storage-proof",
    "primitives/bridge/moonbase",
    "primitives/bridge/moonbeam",
    "primitives/bridge/moonriver",
    "runtime/moonbase",
    "runtime/moonbeam",
    "runtime/moonriver",
    "runtime/relay-encoder",
    "runtime/summarize-precompile-checks",
]
resolver = "2"

[workspace.package]
authors = ["PureStake"]
edition = "2021"
repository = "https://github.com/PureStake/moonbeam"

[workspace.dependencies]
# Dependencies are split into 2 groups: wasm and client.
# - "wasm" dependencies requires to be no_std compatible, which often requires
#   `default-features = false`. When used in a client-side crate the "std" feature should be enabled
#   there if it exists.
# - "client" dependencies are only used in the client, and thus don't need to be no_std compatible.

# Moonbeam (wasm)
account = { path = "primitives/account", default-features = false }
evm-tracing-events = { path = "primitives/rpc/evm-tracing-events", default-features = false }
moonbeam-core-primitives = { path = "core-primitives", default-features = false }
moonbeam-primitives-ext = { path = "primitives/ext", default-features = false }
moonbeam-rpc-primitives-debug = { path = "primitives/rpc/debug", default-features = false, features = [
    "runtime-3900",
] }
moonbeam-rpc-primitives-txpool = { path = "primitives/rpc/txpool", default-features = false }
storage-proof-primitives = { path = "primitives/storage-proof", default-features = false }

moonbeam-evm-tracer = { path = "runtime/evm_tracer", default-features = false }
moonbeam-relay-encoder = { path = "runtime/relay-encoder", default-features = false }
moonbeam-runtime-common = { path = "runtime/common", default-features = false }

pallet-asset-manager = { path = "pallets/asset-manager", default-features = false }
pallet-erc20-xcm-bridge = { path = "pallets/erc20-xcm-bridge", default-features = false }
pallet-ethereum-xcm = { path = "pallets/ethereum-xcm", default-features = false }
pallet-moonbeam-foreign-assets = { path = "pallets/moonbeam-foreign-assets", default-features = false }
pallet-moonbeam-lazy-migrations = { path = "pallets/moonbeam-lazy-migrations", default-features = false }

pallet-evm-precompile-author-mapping = { path = "precompiles/author-mapping", default-features = false }
pallet-evm-precompile-balances-erc20 = { path = "precompiles/balances-erc20", default-features = false }
pallet-evm-precompile-batch = { path = "precompiles/batch", default-features = false }
pallet-evm-precompile-call-permit = { path = "precompiles/call-permit", default-features = false }
pallet-evm-precompile-collective = { path = "precompiles/collective", default-features = false }
pallet-evm-precompile-conviction-voting = { path = "precompiles/conviction-voting", default-features = false }
pallet-evm-precompile-crowdloan-rewards = { path = "precompiles/crowdloan-rewards", default-features = false }
pallet-evm-precompile-gmp = { path = "precompiles/gmp", default-features = false }
pallet-evm-precompile-identity = { path = "precompiles/identity", default-features = false }
pallet-evm-precompile-parachain-staking = { path = "precompiles/parachain-staking", default-features = false }
pallet-evm-precompile-preimage = { path = "precompiles/preimage", default-features = false }
pallet-evm-precompile-proxy = { path = "precompiles/proxy", default-features = false }
pallet-evm-precompile-randomness = { path = "precompiles/randomness", default-features = false }
pallet-evm-precompile-referenda = { path = "precompiles/referenda", default-features = false }
pallet-evm-precompile-registry = { path = "precompiles/precompile-registry", default-features = false }
pallet-evm-precompile-relay-encoder = { path = "precompiles/relay-encoder", default-features = false }
pallet-evm-precompile-relay-verifier = { path = "precompiles/relay-data-verifier", default-features = false }
pallet-evm-precompile-xcm-transactor = { path = "precompiles/xcm-transactor", default-features = false }
pallet-evm-precompile-xcm-utils = { path = "precompiles/xcm-utils", default-features = false }
pallet-evm-precompile-xtokens = { path = "precompiles/xtokens", default-features = false }
pallet-evm-precompile-p256verify = { path = "precompiles/p256verify", default-features = false }
pallet-evm-precompileset-assets-erc20 = { path = "precompiles/assets-erc20", default-features = false }
pallet-moonbeam-orbiters = { path = "pallets/moonbeam-orbiters", default-features = false }
pallet-parachain-staking = { path = "pallets/parachain-staking", default-features = false }
pallet-precompile-benchmarks = { path = "pallets/precompile-benchmarks", default-features = false }
pallet-proxy-genesis-companion = { path = "pallets/proxy-genesis-companion", default-features = false }
pallet-xcm-transactor = { path = "pallets/xcm-transactor", default-features = false }
pallet-xcm-weight-trader = { path = "pallets/xcm-weight-trader", default-features = false }
xcm-primitives = { path = "primitives/xcm", default-features = false }

pallet-crowdloan-rewards = { git = "https://github.com/moonbeam-foundation/crowdloan-rewards", branch = "moonbeam-polkadot-stable2503", default-features = false }

# Local bridge crates
bp-moonbeam = { path = "primitives/bridge/moonbeam", default-features = false }
bp-moonriver = { path = "primitives/bridge/moonriver", default-features = false }
bp-moonbase = { path = "primitives/bridge/moonbase", default-features = false }

# Moonbeam (client)
moonbeam-cli = { path = "node/cli", default-features = false }
moonbeam-cli-opt = { path = "node/cli-opt", default-features = false }
moonbeam-service = { path = "node/service", default-features = false }

moonbeam-client-evm-tracing = { path = "client/evm-tracing" }
moonbeam-dev-rpc = { path = "client/rpc/dev" }
moonbeam-finality-rpc = { path = "client/rpc/finality" }
moonbeam-rpc-core-debug = { path = "client/rpc-core/debug" }
moonbeam-rpc-core-trace = { path = "client/rpc-core/trace" }
moonbeam-rpc-core-types = { path = "client/rpc-core/types" }
moonbeam-rpc-debug = { path = "client/rpc/debug" }
moonbeam-rpc-trace = { path = "client/rpc/trace" }
moonbeam-vrf = { path = "client/vrf" }

moonbase-runtime = { path = "runtime/moonbase" }
moonbeam-runtime = { path = "runtime/moonbeam" }
moonriver-runtime = { path = "runtime/moonriver" }

frame-benchmarking = { git = "https://github.com/moonbeam-foundation/polkadot-sdk", branch = "moonbeam-polkadot-stable2503", default-features = false }
frame-executive = { git = "https://github.com/moonbeam-foundation/polkadot-sdk", branch = "moonbeam-polkadot-stable2503", default-features = false }
frame-support = { git = "https://github.com/moonbeam-foundation/polkadot-sdk", branch = "moonbeam-polkadot-stable2503", default-features = false }
frame-system = { git = "https://github.com/moonbeam-foundation/polkadot-sdk", branch = "moonbeam-polkadot-stable2503", default-features = false }
frame-system-benchmarking = { git = "https://github.com/moonbeam-foundation/polkadot-sdk", branch = "moonbeam-polkadot-stable2503", default-features = false }
frame-system-rpc-runtime-api = { git = "https://github.com/moonbeam-foundation/polkadot-sdk", branch = "moonbeam-polkadot-stable2503", default-features = false }
frame-try-runtime = { git = "https://github.com/moonbeam-foundation/polkadot-sdk", branch = "moonbeam-polkadot-stable2503", default-features = false }
pallet-assets = { git = "https://github.com/moonbeam-foundation/polkadot-sdk", branch = "moonbeam-polkadot-stable2503", default-features = false }
pallet-balances = { git = "https://github.com/moonbeam-foundation/polkadot-sdk", branch = "moonbeam-polkadot-stable2503", default-features = false }
pallet-collective = { git = "https://github.com/moonbeam-foundation/polkadot-sdk", branch = "moonbeam-polkadot-stable2503", default-features = false }
pallet-conviction-voting = { git = "https://github.com/moonbeam-foundation/polkadot-sdk", branch = "moonbeam-polkadot-stable2503", default-features = false }
pallet-identity = { git = "https://github.com/moonbeam-foundation/polkadot-sdk", branch = "moonbeam-polkadot-stable2503", default-features = false }
pallet-message-queue = { git = "https://github.com/moonbeam-foundation/polkadot-sdk", branch = "moonbeam-polkadot-stable2503", default-features = false }
pallet-multisig = { git = "https://github.com/moonbeam-foundation/polkadot-sdk", branch = "moonbeam-polkadot-stable2503", default-features = false }
pallet-migrations = { git = "https://github.com/moonbeam-foundation/polkadot-sdk", branch = "moonbeam-polkadot-stable2503", default-features = false }
pallet-preimage = { git = "https://github.com/moonbeam-foundation/polkadot-sdk", branch = "moonbeam-polkadot-stable2503", default-features = false }
pallet-parameters = { git = "https://github.com/moonbeam-foundation/polkadot-sdk", branch = "moonbeam-polkadot-stable2503", default-features = false }
pallet-proxy = { git = "https://github.com/moonbeam-foundation/polkadot-sdk", branch = "moonbeam-polkadot-stable2503", default-features = false }
pallet-referenda = { git = "https://github.com/moonbeam-foundation/polkadot-sdk", branch = "moonbeam-polkadot-stable2503", default-features = false }
pallet-root-testing = { git = "https://github.com/moonbeam-foundation/polkadot-sdk", branch = "moonbeam-polkadot-stable2503", default-features = false }
pallet-scheduler = { git = "https://github.com/moonbeam-foundation/polkadot-sdk", branch = "moonbeam-polkadot-stable2503", default-features = false }
pallet-staking = { git = "https://github.com/moonbeam-foundation/polkadot-sdk", branch = "moonbeam-polkadot-stable2503", default-features = false }
pallet-sudo = { git = "https://github.com/moonbeam-foundation/polkadot-sdk", branch = "moonbeam-polkadot-stable2503", default-features = false }
pallet-timestamp = { git = "https://github.com/moonbeam-foundation/polkadot-sdk", branch = "moonbeam-polkadot-stable2503", default-features = false }
pallet-transaction-payment = { git = "https://github.com/moonbeam-foundation/polkadot-sdk", branch = "moonbeam-polkadot-stable2503", default-features = false }
pallet-transaction-payment-rpc-runtime-api = { git = "https://github.com/moonbeam-foundation/polkadot-sdk", branch = "moonbeam-polkadot-stable2503", default-features = false }
pallet-treasury = { git = "https://github.com/moonbeam-foundation/polkadot-sdk", branch = "moonbeam-polkadot-stable2503", default-features = false }
pallet-utility = { git = "https://github.com/moonbeam-foundation/polkadot-sdk", branch = "moonbeam-polkadot-stable2503", default-features = false }
pallet-whitelist = { git = "https://github.com/moonbeam-foundation/polkadot-sdk", branch = "moonbeam-polkadot-stable2503", default-features = false }
parity-scale-codec = { version = "3.7.5", default-features = false, features = [
    "derive",
] }
scale-info = { version = "2.11.6", default-features = false, features = [
    "derive",
] }
sp-api = { git = "https://github.com/moonbeam-foundation/polkadot-sdk", branch = "moonbeam-polkadot-stable2503", default-features = false }
sp-application-crypto = { git = "https://github.com/moonbeam-foundation/polkadot-sdk", branch = "moonbeam-polkadot-stable2503", default-features = false }
sp-block-builder = { git = "https://github.com/moonbeam-foundation/polkadot-sdk", branch = "moonbeam-polkadot-stable2503", default-features = false }
sp-consensus-slots = { git = "https://github.com/moonbeam-foundation/polkadot-sdk", branch = "moonbeam-polkadot-stable2503", default-features = false }
sp-core = { git = "https://github.com/moonbeam-foundation/polkadot-sdk", branch = "moonbeam-polkadot-stable2503", default-features = false }
sp-debug-derive = { git = "https://github.com/moonbeam-foundation/polkadot-sdk", branch = "moonbeam-polkadot-stable2503", default-features = false }
sp-externalities = { git = "https://github.com/moonbeam-foundation/polkadot-sdk", branch = "moonbeam-polkadot-stable2503", default-features = false }
sp-inherents = { git = "https://github.com/moonbeam-foundation/polkadot-sdk", branch = "moonbeam-polkadot-stable2503", default-features = false }
sp-io = { git = "https://github.com/moonbeam-foundation/polkadot-sdk", branch = "moonbeam-polkadot-stable2503", default-features = false }
sp-keyring = { git = "https://github.com/moonbeam-foundation/polkadot-sdk", branch = "moonbeam-polkadot-stable2503", default-features = false }
sp-keystore = { git = "https://github.com/moonbeam-foundation/polkadot-sdk", branch = "moonbeam-polkadot-stable2503", default-features = false }
sp-offchain = { git = "https://github.com/moonbeam-foundation/polkadot-sdk", branch = "moonbeam-polkadot-stable2503", default-features = false }
sp-runtime = { git = "https://github.com/moonbeam-foundation/polkadot-sdk", branch = "moonbeam-polkadot-stable2503", default-features = false }
sp-runtime-interface = { git = "https://github.com/moonbeam-foundation/polkadot-sdk", branch = "moonbeam-polkadot-stable2503", default-features = false }
sp-session = { git = "https://github.com/moonbeam-foundation/polkadot-sdk", branch = "moonbeam-polkadot-stable2503", default-features = false }
sp-std = { git = "https://github.com/moonbeam-foundation/polkadot-sdk", branch = "moonbeam-polkadot-stable2503", default-features = false }
sp-state-machine = { git = "https://github.com/moonbeam-foundation/polkadot-sdk", branch = "moonbeam-polkadot-stable2503", default-features = false }
sp-tracing = { git = "https://github.com/moonbeam-foundation/polkadot-sdk", branch = "moonbeam-polkadot-stable2503", default-features = false }
sp-transaction-pool = { git = "https://github.com/moonbeam-foundation/polkadot-sdk", branch = "moonbeam-polkadot-stable2503", default-features = false }
sp-trie = { git = "https://github.com/moonbeam-foundation/polkadot-sdk", branch = "moonbeam-polkadot-stable2503", default-features = false }
sp-version = { git = "https://github.com/moonbeam-foundation/polkadot-sdk", branch = "moonbeam-polkadot-stable2503", default-features = false }
sp-weights = { git = "https://github.com/moonbeam-foundation/polkadot-sdk", branch = "moonbeam-polkadot-stable2503", default-features = false }
sp-genesis-builder = { git = "https://github.com/moonbeam-foundation/polkadot-sdk", branch = "moonbeam-polkadot-stable2503", default-features = false }
substrate-fixed = { git = "https://github.com/encointer/substrate-fixed", default-features = false }

# Substrate (client)
frame-benchmarking-cli = { git = "https://github.com/moonbeam-foundation/polkadot-sdk", branch = "moonbeam-polkadot-stable2503" }
pallet-transaction-payment-rpc = { git = "https://github.com/moonbeam-foundation/polkadot-sdk", branch = "moonbeam-polkadot-stable2503" }
sc-basic-authorship = { git = "https://github.com/moonbeam-foundation/polkadot-sdk", branch = "moonbeam-polkadot-stable2503" }
sc-block-builder = { git = "https://github.com/moonbeam-foundation/polkadot-sdk", branch = "moonbeam-polkadot-stable2503" }
sc-chain-spec = { git = "https://github.com/moonbeam-foundation/polkadot-sdk", branch = "moonbeam-polkadot-stable2503" }
sc-cli = { git = "https://github.com/moonbeam-foundation/polkadot-sdk", branch = "moonbeam-polkadot-stable2503" }
sc-client-api = { git = "https://github.com/moonbeam-foundation/polkadot-sdk", branch = "moonbeam-polkadot-stable2503" }
sc-client-db = { git = "https://github.com/moonbeam-foundation/polkadot-sdk", branch = "moonbeam-polkadot-stable2503" }
sc-consensus = { git = "https://github.com/moonbeam-foundation/polkadot-sdk", branch = "moonbeam-polkadot-stable2503" }
sc-consensus-manual-seal = { git = "https://github.com/moonbeam-foundation/polkadot-sdk", branch = "moonbeam-polkadot-stable2503" }
sc-executor = { git = "https://github.com/moonbeam-foundation/polkadot-sdk", branch = "moonbeam-polkadot-stable2503" }
sc-network = { git = "https://github.com/moonbeam-foundation/polkadot-sdk", branch = "moonbeam-polkadot-stable2503" }
sc-network-common = { git = "https://github.com/moonbeam-foundation/polkadot-sdk", branch = "moonbeam-polkadot-stable2503" }
sc-network-sync = { git = "https://github.com/moonbeam-foundation/polkadot-sdk", branch = "moonbeam-polkadot-stable2503" }
sc-offchain = { git = "https://github.com/moonbeam-foundation/polkadot-sdk", branch = "moonbeam-polkadot-stable2503" }
sc-rpc = { git = "https://github.com/moonbeam-foundation/polkadot-sdk", branch = "moonbeam-polkadot-stable2503" }
sc-service = { git = "https://github.com/moonbeam-foundation/polkadot-sdk", branch = "moonbeam-polkadot-stable2503" }
sc-sysinfo = { git = "https://github.com/moonbeam-foundation/polkadot-sdk", branch = "moonbeam-polkadot-stable2503" }
sc-telemetry = { git = "https://github.com/moonbeam-foundation/polkadot-sdk", branch = "moonbeam-polkadot-stable2503" }
sc-tracing = { git = "https://github.com/moonbeam-foundation/polkadot-sdk", branch = "moonbeam-polkadot-stable2503" }
sc-transaction-pool = { git = "https://github.com/moonbeam-foundation/polkadot-sdk", branch = "moonbeam-polkadot-stable2503" }
sc-transaction-pool-api = { git = "https://github.com/moonbeam-foundation/polkadot-sdk", branch = "moonbeam-polkadot-stable2503" }
sc-utils = { git = "https://github.com/moonbeam-foundation/polkadot-sdk", branch = "moonbeam-polkadot-stable2503" }
sp-blockchain = { git = "https://github.com/moonbeam-foundation/polkadot-sdk", branch = "moonbeam-polkadot-stable2503" }
sp-consensus = { git = "https://github.com/moonbeam-foundation/polkadot-sdk", branch = "moonbeam-polkadot-stable2503" }
sp-storage = { git = "https://github.com/moonbeam-foundation/polkadot-sdk", branch = "moonbeam-polkadot-stable2503" }
sp-timestamp = { git = "https://github.com/moonbeam-foundation/polkadot-sdk", branch = "moonbeam-polkadot-stable2503" }
sp-rpc = { git = "https://github.com/moonbeam-foundation/polkadot-sdk", branch = "moonbeam-polkadot-stable2503" }
substrate-build-script-utils = { git = "https://github.com/moonbeam-foundation/polkadot-sdk", branch = "moonbeam-polkadot-stable2503" }
substrate-frame-rpc-system = { git = "https://github.com/moonbeam-foundation/polkadot-sdk", branch = "moonbeam-polkadot-stable2503" }
substrate-prometheus-endpoint = { git = "https://github.com/moonbeam-foundation/polkadot-sdk", branch = "moonbeam-polkadot-stable2503" }
substrate-test-client = { git = "https://github.com/moonbeam-foundation/polkadot-sdk", branch = "moonbeam-polkadot-stable2503" }
substrate-test-runtime = { git = "https://github.com/moonbeam-foundation/polkadot-sdk", branch = "moonbeam-polkadot-stable2503" }
substrate-test-runtime-client = { git = "https://github.com/moonbeam-foundation/polkadot-sdk", branch = "moonbeam-polkadot-stable2503" }
substrate-wasm-builder = { git = "https://github.com/moonbeam-foundation/polkadot-sdk", branch = "moonbeam-polkadot-stable2503" }
substrate-rpc-client = { git = "https://github.com/moonbeam-foundation/polkadot-sdk", branch = "moonbeam-polkadot-stable2503" }

# Frontier (wasm)

<<<<<<< HEAD
ethereum = { git = "https://github.com/rust-ethereum/ethereum.git", rev = "bbb544622208ef6e9890a2dbc224248f6dd13318", default-features = false, features = [
=======
ethereum = { version = "0.18.2", default-features = false, features = [
>>>>>>> 4c1a75ae
    "with-scale",
] }
ethereum-types = { version = "0.15.1", default-features = false }
evm = { git = "https://github.com/moonbeam-foundation/evm", branch = "moonbeam-polkadot-stable2503-no-7702", default-features = false }
evm-gasometer = { git = "https://github.com/moonbeam-foundation/evm", branch = "moonbeam-polkadot-stable2503-no-7702", default-features = false }
evm-runtime = { git = "https://github.com/moonbeam-foundation/evm", branch = "moonbeam-polkadot-stable2503-no-7702", default-features = false }
fp-ethereum = { git = "https://github.com/moonbeam-foundation/frontier", branch = "moonbeam-polkadot-stable2503-no-7702", default-features = false }
fp-evm = { git = "https://github.com/moonbeam-foundation/frontier", branch = "moonbeam-polkadot-stable2503-no-7702", default-features = false }
fp-rpc = { git = "https://github.com/moonbeam-foundation/frontier", branch = "moonbeam-polkadot-stable2503-no-7702", default-features = false }
fp-self-contained = { git = "https://github.com/moonbeam-foundation/frontier", branch = "moonbeam-polkadot-stable2503-no-7702", default-features = false }
pallet-ethereum = { git = "https://github.com/moonbeam-foundation/frontier", branch = "moonbeam-polkadot-stable2503-no-7702", default-features = false, features = [
    "forbid-evm-reentrancy",
] }
pallet-evm = { git = "https://github.com/moonbeam-foundation/frontier", branch = "moonbeam-polkadot-stable2503-no-7702", default-features = false, features = [
    "forbid-evm-reentrancy",
] }
pallet-evm-chain-id = { git = "https://github.com/moonbeam-foundation/frontier", branch = "moonbeam-polkadot-stable2503-no-7702", default-features = false }
pallet-evm-precompile-blake2 = { git = "https://github.com/moonbeam-foundation/frontier", branch = "moonbeam-polkadot-stable2503-no-7702", default-features = false }
pallet-evm-precompile-bn128 = { git = "https://github.com/moonbeam-foundation/frontier", branch = "moonbeam-polkadot-stable2503-no-7702", default-features = false }
pallet-evm-precompile-modexp = { git = "https://github.com/moonbeam-foundation/frontier", branch = "moonbeam-polkadot-stable2503-no-7702", default-features = false }
pallet-evm-precompile-sha3fips = { git = "https://github.com/moonbeam-foundation/frontier", branch = "moonbeam-polkadot-stable2503-no-7702", default-features = false }
pallet-evm-precompile-simple = { git = "https://github.com/moonbeam-foundation/frontier", branch = "moonbeam-polkadot-stable2503-no-7702", default-features = false }

precompile-utils = { git = "https://github.com/moonbeam-foundation/frontier", branch = "moonbeam-polkadot-stable2503-no-7702", default-features = false }
precompile-utils-macro = { git = "https://github.com/moonbeam-foundation/frontier", branch = "moonbeam-polkadot-stable2503-no-7702", default-features = false }


# Frontier (client)
fc-consensus = { git = "https://github.com/moonbeam-foundation/frontier", branch = "moonbeam-polkadot-stable2503-no-7702" }
fc-db = { git = "https://github.com/moonbeam-foundation/frontier", branch = "moonbeam-polkadot-stable2503-no-7702" }
fc-api = { git = "https://github.com/moonbeam-foundation/frontier", branch = "moonbeam-polkadot-stable2503-no-7702" }
fc-mapping-sync = { git = "https://github.com/moonbeam-foundation/frontier", branch = "moonbeam-polkadot-stable2503-no-7702" }
fc-rpc = { git = "https://github.com/moonbeam-foundation/frontier", branch = "moonbeam-polkadot-stable2503-no-7702", features = [
    "rpc-binary-search-estimate",
] }
fc-rpc-core = { git = "https://github.com/moonbeam-foundation/frontier", branch = "moonbeam-polkadot-stable2503-no-7702" }
fc-rpc-v2-api = { git = "https://github.com/moonbeam-foundation/frontier", branch = "moonbeam-polkadot-stable2503-no-7702" }
fc-storage = { git = "https://github.com/moonbeam-foundation/frontier", branch = "moonbeam-polkadot-stable2503-no-7702" }

# Cumulus (wasm)

cumulus-pallet-parachain-system = { git = "https://github.com/moonbeam-foundation/polkadot-sdk", branch = "moonbeam-polkadot-stable2503", default-features = false }
cumulus-pallet-weight-reclaim = { git = "https://github.com/moonbeam-foundation/polkadot-sdk", branch = "moonbeam-polkadot-stable2503", default-features = false }
cumulus-pallet-xcm = { git = "https://github.com/moonbeam-foundation/polkadot-sdk", branch = "moonbeam-polkadot-stable2503", default-features = false }
cumulus-pallet-xcmp-queue = { git = "https://github.com/moonbeam-foundation/polkadot-sdk", branch = "moonbeam-polkadot-stable2503", default-features = false }
cumulus-primitives-core = { git = "https://github.com/moonbeam-foundation/polkadot-sdk", branch = "moonbeam-polkadot-stable2503", default-features = false }
cumulus-primitives-parachain-inherent = { git = "https://github.com/moonbeam-foundation/polkadot-sdk", branch = "moonbeam-polkadot-stable2503", default-features = false }
cumulus-primitives-timestamp = { git = "https://github.com/moonbeam-foundation/polkadot-sdk", branch = "moonbeam-polkadot-stable2503", default-features = false }
cumulus-primitives-utility = { git = "https://github.com/moonbeam-foundation/polkadot-sdk", branch = "moonbeam-polkadot-stable2503", default-features = false }
cumulus-test-relay-sproof-builder = { git = "https://github.com/moonbeam-foundation/polkadot-sdk", branch = "moonbeam-polkadot-stable2503", default-features = false }
cumulus-primitives-storage-weight-reclaim = { git = "https://github.com/moonbeam-foundation/polkadot-sdk", branch = "moonbeam-polkadot-stable2503", default-features = false }
parachain-info = { package = "staging-parachain-info", git = "https://github.com/moonbeam-foundation/polkadot-sdk", branch = "moonbeam-polkadot-stable2503", default-features = false }
parachains-common = { git = "https://github.com/moonbeam-foundation/polkadot-sdk", branch = "moonbeam-polkadot-stable2503", default-features = false }

# Cumulus (client)
cumulus-client-cli = { git = "https://github.com/moonbeam-foundation/polkadot-sdk", branch = "moonbeam-polkadot-stable2503" }
cumulus-client-collator = { git = "https://github.com/moonbeam-foundation/polkadot-sdk", branch = "moonbeam-polkadot-stable2503" }
cumulus-client-consensus-common = { git = "https://github.com/moonbeam-foundation/polkadot-sdk", branch = "moonbeam-polkadot-stable2503" }
cumulus-client-consensus-proposer = { git = "https://github.com/moonbeam-foundation/polkadot-sdk", branch = "moonbeam-polkadot-stable2503" }
cumulus-client-service = { git = "https://github.com/moonbeam-foundation/polkadot-sdk", branch = "moonbeam-polkadot-stable2503" }
cumulus-client-parachain-inherent = { git = "https://github.com/moonbeam-foundation/polkadot-sdk", branch = "moonbeam-polkadot-stable2503" }
cumulus-relay-chain-inprocess-interface = { git = "https://github.com/moonbeam-foundation/polkadot-sdk", branch = "moonbeam-polkadot-stable2503" }
cumulus-relay-chain-interface = { git = "https://github.com/moonbeam-foundation/polkadot-sdk", branch = "moonbeam-polkadot-stable2503" }
cumulus-relay-chain-minimal-node = { git = "https://github.com/moonbeam-foundation/polkadot-sdk", branch = "moonbeam-polkadot-stable2503" }

# Polkadot / XCM (wasm)
pallet-xcm = { git = "https://github.com/moonbeam-foundation/polkadot-sdk", branch = "moonbeam-polkadot-stable2503", default-features = false }
pallet-xcm-benchmarks = { git = "https://github.com/moonbeam-foundation/polkadot-sdk", branch = "moonbeam-polkadot-stable2503", default-features = false }
polkadot-core-primitives = { git = "https://github.com/moonbeam-foundation/polkadot-sdk", branch = "moonbeam-polkadot-stable2503", default-features = false }
polkadot-parachain = { package = "polkadot-parachain-primitives", git = "https://github.com/moonbeam-foundation/polkadot-sdk", branch = "moonbeam-polkadot-stable2503", default-features = false }
polkadot-runtime-common = { git = "https://github.com/moonbeam-foundation/polkadot-sdk", branch = "moonbeam-polkadot-stable2503", default-features = false }
polkadot-runtime-parachains = { git = "https://github.com/moonbeam-foundation/polkadot-sdk", branch = "moonbeam-polkadot-stable2503", default-features = false }
xcm = { package = "staging-xcm", git = "https://github.com/moonbeam-foundation/polkadot-sdk", branch = "moonbeam-polkadot-stable2503", default-features = false }
xcm-builder = { package = "staging-xcm-builder", git = "https://github.com/moonbeam-foundation/polkadot-sdk", branch = "moonbeam-polkadot-stable2503", default-features = false }
xcm-executor = { package = "staging-xcm-executor", git = "https://github.com/moonbeam-foundation/polkadot-sdk", branch = "moonbeam-polkadot-stable2503", default-features = false }
xcm-runtime-apis = { git = "https://github.com/moonbeam-foundation/polkadot-sdk", branch = "moonbeam-polkadot-stable2503", default-features = false }

# Polkadot / XCM (client)
polkadot-cli = { git = "https://github.com/moonbeam-foundation/polkadot-sdk", branch = "moonbeam-polkadot-stable2503" }
polkadot-primitives = { git = "https://github.com/moonbeam-foundation/polkadot-sdk", branch = "moonbeam-polkadot-stable2503" }
polkadot-service = { git = "https://github.com/moonbeam-foundation/polkadot-sdk", branch = "moonbeam-polkadot-stable2503" }
westend-runtime = { git = "https://github.com/moonbeam-foundation/polkadot-sdk", branch = "moonbeam-polkadot-stable2503" }
xcm-simulator = { git = "https://github.com/moonbeam-foundation/polkadot-sdk", branch = "moonbeam-polkadot-stable2503" }

# Bridge dependencies
bridge-runtime-common = { git = "https://github.com/moonbeam-foundation/polkadot-sdk", branch = "moonbeam-polkadot-stable2503", default-features = false }
bp-header-chain = { git = "https://github.com/moonbeam-foundation/polkadot-sdk", branch = "moonbeam-polkadot-stable2503", default-features = false }
bp-messages = { git = "https://github.com/moonbeam-foundation/polkadot-sdk", branch = "moonbeam-polkadot-stable2503", default-features = false }
bp-parachains = { git = "https://github.com/moonbeam-foundation/polkadot-sdk", branch = "moonbeam-polkadot-stable2503", default-features = false }
bp-polkadot-core = { git = "https://github.com/moonbeam-foundation/polkadot-sdk", branch = "moonbeam-polkadot-stable2503", default-features = false }
bp-runtime = { git = "https://github.com/moonbeam-foundation/polkadot-sdk", branch = "moonbeam-polkadot-stable2503", default-features = false }
bp-westend = { git = "https://github.com/moonbeam-foundation/polkadot-sdk", branch = "moonbeam-polkadot-stable2503", default-features = false }
bp-bridge-hub-cumulus = { git = "https://github.com/moonbeam-foundation/polkadot-sdk", branch = "moonbeam-polkadot-stable2503", default-features = false }
pallet-bridge-grandpa = { git = "https://github.com/moonbeam-foundation/polkadot-sdk", branch = "moonbeam-polkadot-stable2503", default-features = false }
pallet-bridge-parachains = { git = "https://github.com/moonbeam-foundation/polkadot-sdk", branch = "moonbeam-polkadot-stable2503", default-features = false }
pallet-bridge-messages = { git = "https://github.com/moonbeam-foundation/polkadot-sdk", branch = "moonbeam-polkadot-stable2503", default-features = false }
pallet-xcm-bridge = { package = "pallet-xcm-bridge-hub", git = "https://github.com/moonbeam-foundation/polkadot-sdk", branch = "moonbeam-polkadot-stable2503", default-features = false }
bridge-hub-common = { git = "https://github.com/moonbeam-foundation/polkadot-sdk", branch = "moonbeam-polkadot-stable2503", default-features = false }


# Moonkit (wasm)
async-backing-primitives = { git = "https://github.com/Moonsong-Labs/moonkit", branch = "moonbeam-polkadot-stable2503-no-7702", default-features = false }
moonkit-xcm-primitives = { package = "xcm-primitives", git = "https://github.com/Moonsong-Labs/moonkit", branch = "moonbeam-polkadot-stable2503-no-7702", default-features = false }
nimbus-primitives = { git = "https://github.com/Moonsong-Labs/moonkit", branch = "moonbeam-polkadot-stable2503-no-7702", default-features = false }
pallet-async-backing = { git = "https://github.com/Moonsong-Labs/moonkit", branch = "moonbeam-polkadot-stable2503-no-7702", default-features = false }
pallet-author-inherent = { git = "https://github.com/Moonsong-Labs/moonkit", branch = "moonbeam-polkadot-stable2503-no-7702", default-features = false }
pallet-author-mapping = { git = "https://github.com/Moonsong-Labs/moonkit", branch = "moonbeam-polkadot-stable2503-no-7702", default-features = false }
pallet-author-slot-filter = { git = "https://github.com/Moonsong-Labs/moonkit", branch = "moonbeam-polkadot-stable2503-no-7702", default-features = false }
pallet-emergency-para-xcm = { git = "https://github.com/Moonsong-Labs/moonkit", branch = "moonbeam-polkadot-stable2503-no-7702", default-features = false }
pallet-evm-precompile-xcm = { git = "https://github.com/Moonsong-Labs/moonkit", branch = "moonbeam-polkadot-stable2503-no-7702", default-features = false }
pallet-maintenance-mode = { git = "https://github.com/Moonsong-Labs/moonkit", branch = "moonbeam-polkadot-stable2503-no-7702", default-features = false }
pallet-randomness = { git = "https://github.com/Moonsong-Labs/moonkit", branch = "moonbeam-polkadot-stable2503-no-7702", default-features = false }
pallet-relay-storage-roots = { git = "https://github.com/Moonsong-Labs/moonkit", branch = "moonbeam-polkadot-stable2503-no-7702", default-features = false }
session-keys-primitives = { git = "https://github.com/Moonsong-Labs/moonkit", branch = "moonbeam-polkadot-stable2503-no-7702", default-features = false }

# Moonkit (client)
nimbus-consensus = { git = "https://github.com/Moonsong-Labs/moonkit", branch = "moonbeam-polkadot-stable2503-no-7702" }

# Other (wasm)
async-trait = { version = "0.1.42" }
derive_more = "0.99.17"
environmental = { version = "1.1.4", default-features = false }
<<<<<<< HEAD
frame-metadata = { version = "20.0.0", default-features = false, features = ["current"] }
frame-metadata-hash-extension = { git = "https://github.com/moonbeam-foundation/polkadot-sdk", branch = "moonbeam-polkadot-stable2503", default-features = false }
=======
frame-metadata = { version = "18.0.0", default-features = false, features = [
    "current",
] }
frame-metadata-hash-extension = { git = "https://github.com/moonbeam-foundation/polkadot-sdk", branch = "moonbeam-polkadot-stable2412", default-features = false }
>>>>>>> 4c1a75ae
hex = { version = "0.4.3", default-features = false }
hex-literal = { version = "0.4.1", default-features = false }
impl-serde = { version = "0.5.0", default-features = false }
impl-trait-for-tuples = "0.2.2"
libsecp256k1 = { version = "0.7", default-features = false }
log = { version = "0.4.21", default-features = false }
num_enum = { version = "0.5.3", default-features = false }
paste = "1.0.14"
rlp = { version = "0.6.1", default-features = false }
serde = { version = "1.0.219", default-features = false }
sha3 = { version = "0.10", default-features = false }
strum = { version = "0.26.3", default-features = false, features = ["derive"] }
strum_macros = "0.24"
smallvec = "1.11.0"
p256 = { version = "0.13.2", default-features = false, features = ["ecdsa"] }
ansi_term = "0.12.1"

# Other (client)

async-io = "1.3"
bip32 = { version = "0.5.1", default-features = false, features = ["bip39"] }
clap = { version = "4.5.3", features = ["derive"] }
clap-num = "=1.1.1"
flume = "0.10.9"
futures = { version = "0.3.30" }
jsonrpsee = { version = "0.24.7", default-features = false }
maplit = "1.0.2"
nix = "0.28"
parking_lot = "0.12.1"
primitive-types = "0.13.1"
prometheus = { version = "0.13.0", default-features = false }
rand = "0.8.5"
serde_json = { version = "1.0.132", default-features = false }
similar-asserts = "1.1.0"
tempfile = "3.8.1"
tiny-bip39 = { version = "0.8", default-features = false }
schnorrkel = { version = "0.11.4", default-features = false, features = [
    "preaudit_deprecated",
] }
tokio = { version = "1.43.0" }
tokio-retry = { version = "0.3.0" }
tracing = "0.1.37"
url = { version = "2.4.0" }

# The list of dependencies below (which can be both direct and indirect dependencies) are crates
# that are suspected to be CPU-intensive, and that are unlikely to require debugging (as some of
# their debug info might be missing) or to require to be frequently recompiled. We compile these
# dependencies with `opt-level=3` even in "dev" mode in order to make "dev" mode more usable.
# The majority of these crates are cryptographic libraries.
#
# Note that this does **not** affect crates that depend on Moonbeam. In other words, if you add
# a dependency on Moonbeam, you have to copy-paste this list in your own `Cargo.toml` (assuming
# that you want the same list). This list is only relevant when running `cargo build` from within
# the Moonbeam workspace.
#
# If you see an error mentioning "profile package spec ... did not match any packages", it
# probably concerns this list.
#
# This list is ordered alphabetically.
[profile.dev.package]
blake2 = { opt-level = 3 }
blake2b_simd = { opt-level = 3 }
chacha20poly1305 = { opt-level = 3 }
cranelift-codegen = { opt-level = 3 }
cranelift-wasm = { opt-level = 3 }
crc32fast = { opt-level = 3 }
crossbeam-deque = { opt-level = 3 }
crypto-mac = { opt-level = 3 }
curve25519-dalek = { opt-level = 3 }
ed25519-zebra = { opt-level = 3 }
futures-channel = { opt-level = 3 }
hash-db = { opt-level = 3 }
hashbrown = { opt-level = 3 }
hmac = { opt-level = 3 }
httparse = { opt-level = 3 }
integer-sqrt = { opt-level = 3 }
k256 = { opt-level = 3 }
keccak = { opt-level = 3 }
libm = { opt-level = 3 }
librocksdb-sys = { opt-level = 3 }
libsecp256k1 = { opt-level = 3 }
libz-sys = { opt-level = 3 }
mio = { opt-level = 3 }
nalgebra = { opt-level = 3 }
num-bigint = { opt-level = 3 }
parking_lot = { opt-level = 3 }
parking_lot_core = { opt-level = 3 }
percent-encoding = { opt-level = 3 }
primitive-types = { opt-level = 3 }
ring = { opt-level = 3 }
rustls = { opt-level = 3 }
secp256k1 = { opt-level = 3 }
sha2 = { opt-level = 3 }
sha3 = { opt-level = 3 }
smallvec = { opt-level = 3 }
snow = { opt-level = 3 }
twox-hash = { opt-level = 3 }
uint = { opt-level = 3 }
wasmi = { opt-level = 3 }
x25519-dalek = { opt-level = 3 }
yamux = { opt-level = 3 }
zeroize = { opt-level = 3 }

# make sure dev builds with backtrace do
# not slow us down
[profile.dev.package.backtrace]
inherits = "release"

[profile.production]
inherits = "release"
debug-assertions = false # Disable debug-assert! for production builds
codegen-units = 1
incremental = false
lto = true

[profile.release]
debug-assertions = true # Enable debug-assert! for non-production profiles
opt-level = 3
# Moonbeam runtime requires unwinding.
panic = "unwind"

[profile.testnet]
debug = 1               # debug symbols are useful for profilers
debug-assertions = true # Enable debug-assert! for non-production profiles
inherits = "release"
overflow-checks = true<|MERGE_RESOLUTION|>--- conflicted
+++ resolved
@@ -236,11 +236,7 @@
 
 # Frontier (wasm)
 
-<<<<<<< HEAD
 ethereum = { git = "https://github.com/rust-ethereum/ethereum.git", rev = "bbb544622208ef6e9890a2dbc224248f6dd13318", default-features = false, features = [
-=======
-ethereum = { version = "0.18.2", default-features = false, features = [
->>>>>>> 4c1a75ae
     "with-scale",
 ] }
 ethereum-types = { version = "0.15.1", default-features = false }
@@ -363,15 +359,8 @@
 async-trait = { version = "0.1.42" }
 derive_more = "0.99.17"
 environmental = { version = "1.1.4", default-features = false }
-<<<<<<< HEAD
 frame-metadata = { version = "20.0.0", default-features = false, features = ["current"] }
 frame-metadata-hash-extension = { git = "https://github.com/moonbeam-foundation/polkadot-sdk", branch = "moonbeam-polkadot-stable2503", default-features = false }
-=======
-frame-metadata = { version = "18.0.0", default-features = false, features = [
-    "current",
-] }
-frame-metadata-hash-extension = { git = "https://github.com/moonbeam-foundation/polkadot-sdk", branch = "moonbeam-polkadot-stable2412", default-features = false }
->>>>>>> 4c1a75ae
 hex = { version = "0.4.3", default-features = false }
 hex-literal = { version = "0.4.1", default-features = false }
 impl-serde = { version = "0.5.0", default-features = false }
