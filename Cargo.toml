[workspace]
members = [
    "client/rpc/dev",
    "client/rpc/finality",
    "client/vrf",
    "node",
    "node/cli",
    "node/service",
<<<<<<< HEAD
    "pallets/asset-manager",
    "pallets/crowdloan-rewards",
=======
>>>>>>> d4afe3ef
    "pallets/erc20-xcm-bridge",
    "pallets/ethereum-xcm",
    "pallets/moonbeam-foreign-assets",
    "pallets/moonbeam-lazy-migrations",
    "pallets/moonbeam-orbiters",
    "pallets/parachain-staking",
    "pallets/precompile-benchmarks",
    "pallets/proxy-genesis-companion",
    "pallets/xcm-transactor",
    "pallets/xcm-weight-trader",
    "precompiles/balances-erc20",
    "precompiles/batch",
    "precompiles/call-permit",
    "precompiles/collective",
    "precompiles/conviction-voting",
    "precompiles/crowdloan-rewards",
    "precompiles/gmp",
    "precompiles/identity",
    "precompiles/parachain-staking",
    "precompiles/precompile-registry",
    "precompiles/preimage",
    "precompiles/proxy",
    "precompiles/referenda",
    "precompiles/relay-encoder",
    "precompiles/relay-data-verifier",
    "precompiles/xcm-transactor",
    "precompiles/xtokens",
    "precompiles/p256verify",
    "primitives/storage-proof",
    "primitives/bridge/moonbeam",
    "primitives/bridge/moonriver",
    "runtime/moonbase",
    "runtime/moonbeam",
    "runtime/moonriver",
    "runtime/relay-encoder",
    "runtime/summarize-precompile-checks",
]
resolver = "2"

[workspace.package]
authors = ["PureStake"]
edition = "2021"
repository = "https://github.com/PureStake/moonbeam"

[workspace.dependencies]
# Dependencies are split into 2 groups: wasm and client.
# - "wasm" dependencies requires to be no_std compatible, which often requires
#   `default-features = false`. When used in a client-side crate the "std" feature should be enabled
#   there if it exists.
# - "client" dependencies are only used in the client, and thus don't need to be no_std compatible.

# Moonbeam (wasm)
account = { path = "primitives/account", default-features = false }
evm-tracing-events = { path = "primitives/rpc/evm-tracing-events", default-features = false }
moonbeam-core-primitives = { path = "core-primitives", default-features = false }
moonbeam-primitives-ext = { path = "primitives/ext", default-features = false }
moonbeam-rpc-primitives-debug = { path = "primitives/rpc/debug", default-features = false, features = [
    "runtime-3900",
] }
moonbeam-rpc-primitives-txpool = { path = "primitives/rpc/txpool", default-features = false }
storage-proof-primitives = { path = "primitives/storage-proof", default-features = false }

moonbeam-evm-tracer = { path = "runtime/evm_tracer", default-features = false }
moonbeam-relay-encoder = { path = "runtime/relay-encoder", default-features = false }
moonbeam-runtime-common = { path = "runtime/common", default-features = false }

<<<<<<< HEAD
pallet-asset-manager = { path = "pallets/asset-manager", default-features = false }
pallet-crowdloan-rewards = { path = "pallets/crowdloan-rewards", default-features = false }
=======
>>>>>>> d4afe3ef
pallet-erc20-xcm-bridge = { path = "pallets/erc20-xcm-bridge", default-features = false }
pallet-ethereum-xcm = { path = "pallets/ethereum-xcm", default-features = false }
pallet-moonbeam-foreign-assets = { path = "pallets/moonbeam-foreign-assets", default-features = false }
pallet-moonbeam-lazy-migrations = { path = "pallets/moonbeam-lazy-migrations", default-features = false }

pallet-evm-precompile-author-mapping = { path = "precompiles/author-mapping", default-features = false }
pallet-evm-precompile-balances-erc20 = { path = "precompiles/balances-erc20", default-features = false }
pallet-evm-precompile-batch = { path = "precompiles/batch", default-features = false }
pallet-evm-precompile-call-permit = { path = "precompiles/call-permit", default-features = false }
pallet-evm-precompile-collective = { path = "precompiles/collective", default-features = false }
pallet-evm-precompile-conviction-voting = { path = "precompiles/conviction-voting", default-features = false }
pallet-evm-precompile-crowdloan-rewards = { path = "precompiles/crowdloan-rewards", default-features = false }
pallet-evm-precompile-gmp = { path = "precompiles/gmp", default-features = false }
pallet-evm-precompile-identity = { path = "precompiles/identity", default-features = false }
pallet-evm-precompile-parachain-staking = { path = "precompiles/parachain-staking", default-features = false }
pallet-evm-precompile-preimage = { path = "precompiles/preimage", default-features = false }
pallet-evm-precompile-proxy = { path = "precompiles/proxy", default-features = false }
pallet-evm-precompile-randomness = { path = "precompiles/randomness", default-features = false }
pallet-evm-precompile-referenda = { path = "precompiles/referenda", default-features = false }
pallet-evm-precompile-registry = { path = "precompiles/precompile-registry", default-features = false }
pallet-evm-precompile-relay-encoder = { path = "precompiles/relay-encoder", default-features = false }
pallet-evm-precompile-relay-verifier = { path = "precompiles/relay-data-verifier", default-features = false }
pallet-evm-precompile-xcm-transactor = { path = "precompiles/xcm-transactor", default-features = false }
pallet-evm-precompile-xcm-utils = { path = "precompiles/xcm-utils", default-features = false }
pallet-evm-precompile-xtokens = { path = "precompiles/xtokens", default-features = false }
pallet-evm-precompile-p256verify = { path = "precompiles/p256verify", default-features = false }
pallet-moonbeam-orbiters = { path = "pallets/moonbeam-orbiters", default-features = false }
pallet-parachain-staking = { path = "pallets/parachain-staking", default-features = false }
pallet-precompile-benchmarks = { path = "pallets/precompile-benchmarks", default-features = false }
pallet-proxy-genesis-companion = { path = "pallets/proxy-genesis-companion", default-features = false }
pallet-xcm-transactor = { path = "pallets/xcm-transactor", default-features = false }
pallet-xcm-weight-trader = { path = "pallets/xcm-weight-trader", default-features = false }
xcm-primitives = { path = "primitives/xcm", default-features = false }

# Local bridge crates
bp-moonbeam = { path = "primitives/bridge/moonbeam", default-features = false }
bp-moonriver = { path = "primitives/bridge/moonriver", default-features = false }

# Moonbeam (client)
moonbeam-cli = { path = "node/cli", default-features = false }
moonbeam-cli-opt = { path = "node/cli-opt", default-features = false }
moonbeam-service = { path = "node/service", default-features = false }

moonbeam-client-evm-tracing = { path = "client/evm-tracing" }
moonbeam-dev-rpc = { path = "client/rpc/dev" }
moonbeam-finality-rpc = { path = "client/rpc/finality" }
moonbeam-rpc-core-debug = { path = "client/rpc-core/debug" }
moonbeam-rpc-core-trace = { path = "client/rpc-core/trace" }
moonbeam-rpc-core-types = { path = "client/rpc-core/types" }
moonbeam-rpc-debug = { path = "client/rpc/debug" }
moonbeam-rpc-trace = { path = "client/rpc/trace" }
moonbeam-vrf = { path = "client/vrf" }

moonbase-runtime = { path = "runtime/moonbase" }
moonbeam-runtime = { path = "runtime/moonbeam" }
moonriver-runtime = { path = "runtime/moonriver" }

frame-benchmarking = { git = "https://github.com/moonbeam-foundation/polkadot-sdk", branch = "moonbeam-polkadot-stable2503", default-features = false }
frame-executive = { git = "https://github.com/moonbeam-foundation/polkadot-sdk", branch = "moonbeam-polkadot-stable2503", default-features = false }
frame-support = { git = "https://github.com/moonbeam-foundation/polkadot-sdk", branch = "moonbeam-polkadot-stable2503", default-features = false }
frame-system = { git = "https://github.com/moonbeam-foundation/polkadot-sdk", branch = "moonbeam-polkadot-stable2503", default-features = false }
frame-system-benchmarking = { git = "https://github.com/moonbeam-foundation/polkadot-sdk", branch = "moonbeam-polkadot-stable2503", default-features = false }
frame-system-rpc-runtime-api = { git = "https://github.com/moonbeam-foundation/polkadot-sdk", branch = "moonbeam-polkadot-stable2503", default-features = false }
frame-try-runtime = { git = "https://github.com/moonbeam-foundation/polkadot-sdk", branch = "moonbeam-polkadot-stable2503", default-features = false }
pallet-assets = { git = "https://github.com/moonbeam-foundation/polkadot-sdk", branch = "moonbeam-polkadot-stable2503", default-features = false }
pallet-balances = { git = "https://github.com/moonbeam-foundation/polkadot-sdk", branch = "moonbeam-polkadot-stable2503", default-features = false }
pallet-collective = { git = "https://github.com/moonbeam-foundation/polkadot-sdk", branch = "moonbeam-polkadot-stable2503", default-features = false }
pallet-conviction-voting = { git = "https://github.com/moonbeam-foundation/polkadot-sdk", branch = "moonbeam-polkadot-stable2503", default-features = false }
pallet-identity = { git = "https://github.com/moonbeam-foundation/polkadot-sdk", branch = "moonbeam-polkadot-stable2503", default-features = false }
pallet-message-queue = { git = "https://github.com/moonbeam-foundation/polkadot-sdk", branch = "moonbeam-polkadot-stable2503", default-features = false }
pallet-multisig = { git = "https://github.com/moonbeam-foundation/polkadot-sdk", branch = "moonbeam-polkadot-stable2503", default-features = false }
pallet-migrations = { git = "https://github.com/moonbeam-foundation/polkadot-sdk", branch = "moonbeam-polkadot-stable2503", default-features = false }
pallet-preimage = { git = "https://github.com/moonbeam-foundation/polkadot-sdk", branch = "moonbeam-polkadot-stable2503", default-features = false }
pallet-parameters = { git = "https://github.com/moonbeam-foundation/polkadot-sdk", branch = "moonbeam-polkadot-stable2503", default-features = false }
pallet-proxy = { git = "https://github.com/moonbeam-foundation/polkadot-sdk", branch = "moonbeam-polkadot-stable2503", default-features = false }
pallet-referenda = { git = "https://github.com/moonbeam-foundation/polkadot-sdk", branch = "moonbeam-polkadot-stable2503", default-features = false }
pallet-root-testing = { git = "https://github.com/moonbeam-foundation/polkadot-sdk", branch = "moonbeam-polkadot-stable2503", default-features = false }
pallet-scheduler = { git = "https://github.com/moonbeam-foundation/polkadot-sdk", branch = "moonbeam-polkadot-stable2503", default-features = false }
pallet-staking = { git = "https://github.com/moonbeam-foundation/polkadot-sdk", branch = "moonbeam-polkadot-stable2503", default-features = false }
pallet-sudo = { git = "https://github.com/moonbeam-foundation/polkadot-sdk", branch = "moonbeam-polkadot-stable2503", default-features = false }
pallet-timestamp = { git = "https://github.com/moonbeam-foundation/polkadot-sdk", branch = "moonbeam-polkadot-stable2503", default-features = false }
pallet-transaction-payment = { git = "https://github.com/moonbeam-foundation/polkadot-sdk", branch = "moonbeam-polkadot-stable2503", default-features = false }
pallet-transaction-payment-rpc-runtime-api = { git = "https://github.com/moonbeam-foundation/polkadot-sdk", branch = "moonbeam-polkadot-stable2503", default-features = false }
pallet-treasury = { git = "https://github.com/moonbeam-foundation/polkadot-sdk", branch = "moonbeam-polkadot-stable2503", default-features = false }
pallet-utility = { git = "https://github.com/moonbeam-foundation/polkadot-sdk", branch = "moonbeam-polkadot-stable2503", default-features = false }
pallet-whitelist = { git = "https://github.com/moonbeam-foundation/polkadot-sdk", branch = "moonbeam-polkadot-stable2503", default-features = false }
parity-scale-codec = { version = "3.7.5", default-features = false, features = [
    "derive",
] }
scale-info = { version = "2.11.6", default-features = false, features = [
    "derive",
] }
sp-api = { git = "https://github.com/moonbeam-foundation/polkadot-sdk", branch = "moonbeam-polkadot-stable2503", default-features = false }
sp-application-crypto = { git = "https://github.com/moonbeam-foundation/polkadot-sdk", branch = "moonbeam-polkadot-stable2503", default-features = false }
sp-block-builder = { git = "https://github.com/moonbeam-foundation/polkadot-sdk", branch = "moonbeam-polkadot-stable2503", default-features = false }
sp-consensus-slots = { git = "https://github.com/moonbeam-foundation/polkadot-sdk", branch = "moonbeam-polkadot-stable2503", default-features = false }
sp-core = { git = "https://github.com/moonbeam-foundation/polkadot-sdk", branch = "moonbeam-polkadot-stable2503", default-features = false }
sp-debug-derive = { git = "https://github.com/moonbeam-foundation/polkadot-sdk", branch = "moonbeam-polkadot-stable2503", default-features = false }
sp-externalities = { git = "https://github.com/moonbeam-foundation/polkadot-sdk", branch = "moonbeam-polkadot-stable2503", default-features = false }
sp-inherents = { git = "https://github.com/moonbeam-foundation/polkadot-sdk", branch = "moonbeam-polkadot-stable2503", default-features = false }
sp-io = { git = "https://github.com/moonbeam-foundation/polkadot-sdk", branch = "moonbeam-polkadot-stable2503", default-features = false }
sp-keyring = { git = "https://github.com/moonbeam-foundation/polkadot-sdk", branch = "moonbeam-polkadot-stable2503", default-features = false }
sp-keystore = { git = "https://github.com/moonbeam-foundation/polkadot-sdk", branch = "moonbeam-polkadot-stable2503", default-features = false }
sp-offchain = { git = "https://github.com/moonbeam-foundation/polkadot-sdk", branch = "moonbeam-polkadot-stable2503", default-features = false }
sp-runtime = { git = "https://github.com/moonbeam-foundation/polkadot-sdk", branch = "moonbeam-polkadot-stable2503", default-features = false }
sp-runtime-interface = { git = "https://github.com/moonbeam-foundation/polkadot-sdk", branch = "moonbeam-polkadot-stable2503", default-features = false }
sp-session = { git = "https://github.com/moonbeam-foundation/polkadot-sdk", branch = "moonbeam-polkadot-stable2503", default-features = false }
sp-std = { git = "https://github.com/moonbeam-foundation/polkadot-sdk", branch = "moonbeam-polkadot-stable2503", default-features = false }
sp-state-machine = { git = "https://github.com/moonbeam-foundation/polkadot-sdk", branch = "moonbeam-polkadot-stable2503", default-features = false }
sp-tracing = { git = "https://github.com/moonbeam-foundation/polkadot-sdk", branch = "moonbeam-polkadot-stable2503", default-features = false }
sp-transaction-pool = { git = "https://github.com/moonbeam-foundation/polkadot-sdk", branch = "moonbeam-polkadot-stable2503", default-features = false }
sp-trie = { git = "https://github.com/moonbeam-foundation/polkadot-sdk", branch = "moonbeam-polkadot-stable2503", default-features = false }
sp-version = { git = "https://github.com/moonbeam-foundation/polkadot-sdk", branch = "moonbeam-polkadot-stable2503", default-features = false }
sp-weights = { git = "https://github.com/moonbeam-foundation/polkadot-sdk", branch = "moonbeam-polkadot-stable2503", default-features = false }
sp-genesis-builder = { git = "https://github.com/moonbeam-foundation/polkadot-sdk", branch = "moonbeam-polkadot-stable2503", default-features = false }
substrate-fixed = { git = "https://github.com/encointer/substrate-fixed", default-features = false }

# Substrate (client)
frame-benchmarking-cli = { git = "https://github.com/moonbeam-foundation/polkadot-sdk", branch = "moonbeam-polkadot-stable2503" }
pallet-transaction-payment-rpc = { git = "https://github.com/moonbeam-foundation/polkadot-sdk", branch = "moonbeam-polkadot-stable2503" }
sc-basic-authorship = { git = "https://github.com/moonbeam-foundation/polkadot-sdk", branch = "moonbeam-polkadot-stable2503" }
sc-block-builder = { git = "https://github.com/moonbeam-foundation/polkadot-sdk", branch = "moonbeam-polkadot-stable2503" }
sc-chain-spec = { git = "https://github.com/moonbeam-foundation/polkadot-sdk", branch = "moonbeam-polkadot-stable2503" }
sc-cli = { git = "https://github.com/moonbeam-foundation/polkadot-sdk", branch = "moonbeam-polkadot-stable2503" }
sc-client-api = { git = "https://github.com/moonbeam-foundation/polkadot-sdk", branch = "moonbeam-polkadot-stable2503" }
sc-client-db = { git = "https://github.com/moonbeam-foundation/polkadot-sdk", branch = "moonbeam-polkadot-stable2503" }
sc-consensus = { git = "https://github.com/moonbeam-foundation/polkadot-sdk", branch = "moonbeam-polkadot-stable2503" }
sc-consensus-manual-seal = { git = "https://github.com/moonbeam-foundation/polkadot-sdk", branch = "moonbeam-polkadot-stable2503" }
sc-executor = { git = "https://github.com/moonbeam-foundation/polkadot-sdk", branch = "moonbeam-polkadot-stable2503" }
sc-network = { git = "https://github.com/moonbeam-foundation/polkadot-sdk", branch = "moonbeam-polkadot-stable2503" }
sc-network-common = { git = "https://github.com/moonbeam-foundation/polkadot-sdk", branch = "moonbeam-polkadot-stable2503" }
sc-network-sync = { git = "https://github.com/moonbeam-foundation/polkadot-sdk", branch = "moonbeam-polkadot-stable2503" }
sc-offchain = { git = "https://github.com/moonbeam-foundation/polkadot-sdk", branch = "moonbeam-polkadot-stable2503" }
sc-rpc = { git = "https://github.com/moonbeam-foundation/polkadot-sdk", branch = "moonbeam-polkadot-stable2503" }
sc-service = { git = "https://github.com/moonbeam-foundation/polkadot-sdk", branch = "moonbeam-polkadot-stable2503" }
sc-sysinfo = { git = "https://github.com/moonbeam-foundation/polkadot-sdk", branch = "moonbeam-polkadot-stable2503" }
sc-telemetry = { git = "https://github.com/moonbeam-foundation/polkadot-sdk", branch = "moonbeam-polkadot-stable2503" }
sc-tracing = { git = "https://github.com/moonbeam-foundation/polkadot-sdk", branch = "moonbeam-polkadot-stable2503" }
sc-transaction-pool = { git = "https://github.com/moonbeam-foundation/polkadot-sdk", branch = "moonbeam-polkadot-stable2503" }
sc-transaction-pool-api = { git = "https://github.com/moonbeam-foundation/polkadot-sdk", branch = "moonbeam-polkadot-stable2503" }
sc-utils = { git = "https://github.com/moonbeam-foundation/polkadot-sdk", branch = "moonbeam-polkadot-stable2503" }
sp-blockchain = { git = "https://github.com/moonbeam-foundation/polkadot-sdk", branch = "moonbeam-polkadot-stable2503" }
sp-consensus = { git = "https://github.com/moonbeam-foundation/polkadot-sdk", branch = "moonbeam-polkadot-stable2503" }
sp-storage = { git = "https://github.com/moonbeam-foundation/polkadot-sdk", branch = "moonbeam-polkadot-stable2503" }
sp-timestamp = { git = "https://github.com/moonbeam-foundation/polkadot-sdk", branch = "moonbeam-polkadot-stable2503" }
sp-rpc = { git = "https://github.com/moonbeam-foundation/polkadot-sdk", branch = "moonbeam-polkadot-stable2503" }
substrate-build-script-utils = { git = "https://github.com/moonbeam-foundation/polkadot-sdk", branch = "moonbeam-polkadot-stable2503" }
substrate-frame-rpc-system = { git = "https://github.com/moonbeam-foundation/polkadot-sdk", branch = "moonbeam-polkadot-stable2503" }
substrate-prometheus-endpoint = { git = "https://github.com/moonbeam-foundation/polkadot-sdk", branch = "moonbeam-polkadot-stable2503" }
substrate-test-client = { git = "https://github.com/moonbeam-foundation/polkadot-sdk", branch = "moonbeam-polkadot-stable2503" }
substrate-test-runtime = { git = "https://github.com/moonbeam-foundation/polkadot-sdk", branch = "moonbeam-polkadot-stable2503" }
substrate-test-runtime-client = { git = "https://github.com/moonbeam-foundation/polkadot-sdk", branch = "moonbeam-polkadot-stable2503" }
substrate-wasm-builder = { git = "https://github.com/moonbeam-foundation/polkadot-sdk", branch = "moonbeam-polkadot-stable2503" }
substrate-rpc-client = { git = "https://github.com/moonbeam-foundation/polkadot-sdk", branch = "moonbeam-polkadot-stable2503" }

# Frontier (wasm)

ethereum = { git = "https://github.com/rust-ethereum/ethereum.git", rev = "cf3076f07e61102eec686f6816da668f97d94f1f", default-features = false, features = [
    "with-scale",
] }
ethereum-types = { version = "0.15.1", default-features = false }
evm = { git = "https://github.com/moonbeam-foundation/evm", branch = "moonbeam-polkadot-stable2503", default-features = false }
evm-gasometer = { git = "https://github.com/moonbeam-foundation/evm", branch = "moonbeam-polkadot-stable2503", default-features = false }
evm-runtime = { git = "https://github.com/moonbeam-foundation/evm", branch = "moonbeam-polkadot-stable2503", default-features = false }
fp-ethereum = { git = "https://github.com/moonbeam-foundation/frontier", branch = "moonbeam-polkadot-stable2503", default-features = false }
fp-evm = { git = "https://github.com/moonbeam-foundation/frontier", branch = "moonbeam-polkadot-stable2503", default-features = false }
fp-rpc = { git = "https://github.com/moonbeam-foundation/frontier", branch = "moonbeam-polkadot-stable2503", default-features = false }
fp-self-contained = { git = "https://github.com/moonbeam-foundation/frontier", branch = "moonbeam-polkadot-stable2503", default-features = false }
pallet-ethereum = { git = "https://github.com/moonbeam-foundation/frontier", branch = "moonbeam-polkadot-stable2503", default-features = false, features = [
    "forbid-evm-reentrancy",
] }
pallet-evm = { git = "https://github.com/moonbeam-foundation/frontier", branch = "moonbeam-polkadot-stable2503", default-features = false, features = [
    "forbid-evm-reentrancy",
] }
pallet-evm-chain-id = { git = "https://github.com/moonbeam-foundation/frontier", branch = "moonbeam-polkadot-stable2503", default-features = false }
pallet-evm-precompile-blake2 = { git = "https://github.com/moonbeam-foundation/frontier", branch = "moonbeam-polkadot-stable2503", default-features = false }
pallet-evm-precompile-bn128 = { git = "https://github.com/moonbeam-foundation/frontier", branch = "moonbeam-polkadot-stable2503", default-features = false }
pallet-evm-precompile-modexp = { git = "https://github.com/moonbeam-foundation/frontier", branch = "moonbeam-polkadot-stable2503", default-features = false }
pallet-evm-precompile-sha3fips = { git = "https://github.com/moonbeam-foundation/frontier", branch = "moonbeam-polkadot-stable2503", default-features = false }
pallet-evm-precompile-simple = { git = "https://github.com/moonbeam-foundation/frontier", branch = "moonbeam-polkadot-stable2503", default-features = false }
pallet-evm-precompile-bls12381 = { git = "https://github.com/moonbeam-foundation/frontier", branch = "moonbeam-polkadot-stable2503", default-features = false }

precompile-utils = { git = "https://github.com/moonbeam-foundation/frontier", branch = "moonbeam-polkadot-stable2503", default-features = false }
precompile-utils-macro = { git = "https://github.com/moonbeam-foundation/frontier", branch = "moonbeam-polkadot-stable2503", default-features = false }


# Frontier (client)
fc-consensus = { git = "https://github.com/moonbeam-foundation/frontier", branch = "moonbeam-polkadot-stable2503" }
fc-db = { git = "https://github.com/moonbeam-foundation/frontier", branch = "moonbeam-polkadot-stable2503" }
fc-api = { git = "https://github.com/moonbeam-foundation/frontier", branch = "moonbeam-polkadot-stable2503" }
fc-mapping-sync = { git = "https://github.com/moonbeam-foundation/frontier", branch = "moonbeam-polkadot-stable2503" }
fc-rpc = { git = "https://github.com/moonbeam-foundation/frontier", branch = "moonbeam-polkadot-stable2503", features = [
    "rpc-binary-search-estimate",
] }
fc-rpc-core = { git = "https://github.com/moonbeam-foundation/frontier", branch = "moonbeam-polkadot-stable2503" }
fc-rpc-v2-api = { git = "https://github.com/moonbeam-foundation/frontier", branch = "moonbeam-polkadot-stable2503" }
fc-storage = { git = "https://github.com/moonbeam-foundation/frontier", branch = "moonbeam-polkadot-stable2503" }

# Cumulus (wasm)

cumulus-pallet-parachain-system = { git = "https://github.com/moonbeam-foundation/polkadot-sdk", branch = "moonbeam-polkadot-stable2503", default-features = false }
cumulus-pallet-weight-reclaim = { git = "https://github.com/moonbeam-foundation/polkadot-sdk", branch = "moonbeam-polkadot-stable2503", default-features = false }
cumulus-pallet-xcm = { git = "https://github.com/moonbeam-foundation/polkadot-sdk", branch = "moonbeam-polkadot-stable2503", default-features = false }
cumulus-pallet-xcmp-queue = { git = "https://github.com/moonbeam-foundation/polkadot-sdk", branch = "moonbeam-polkadot-stable2503", default-features = false }
cumulus-primitives-core = { git = "https://github.com/moonbeam-foundation/polkadot-sdk", branch = "moonbeam-polkadot-stable2503", default-features = false }
cumulus-primitives-parachain-inherent = { git = "https://github.com/moonbeam-foundation/polkadot-sdk", branch = "moonbeam-polkadot-stable2503", default-features = false }
cumulus-primitives-timestamp = { git = "https://github.com/moonbeam-foundation/polkadot-sdk", branch = "moonbeam-polkadot-stable2503", default-features = false }
cumulus-primitives-utility = { git = "https://github.com/moonbeam-foundation/polkadot-sdk", branch = "moonbeam-polkadot-stable2503", default-features = false }
cumulus-test-relay-sproof-builder = { git = "https://github.com/moonbeam-foundation/polkadot-sdk", branch = "moonbeam-polkadot-stable2503", default-features = false }
cumulus-primitives-storage-weight-reclaim = { git = "https://github.com/moonbeam-foundation/polkadot-sdk", branch = "moonbeam-polkadot-stable2503", default-features = false }
parachain-info = { package = "staging-parachain-info", git = "https://github.com/moonbeam-foundation/polkadot-sdk", branch = "moonbeam-polkadot-stable2503", default-features = false }
parachains-common = { git = "https://github.com/moonbeam-foundation/polkadot-sdk", branch = "moonbeam-polkadot-stable2503", default-features = false }

# Cumulus (client)
cumulus-client-cli = { git = "https://github.com/moonbeam-foundation/polkadot-sdk", branch = "moonbeam-polkadot-stable2503" }
cumulus-client-collator = { git = "https://github.com/moonbeam-foundation/polkadot-sdk", branch = "moonbeam-polkadot-stable2503" }
cumulus-client-consensus-common = { git = "https://github.com/moonbeam-foundation/polkadot-sdk", branch = "moonbeam-polkadot-stable2503" }
cumulus-client-consensus-proposer = { git = "https://github.com/moonbeam-foundation/polkadot-sdk", branch = "moonbeam-polkadot-stable2503" }
cumulus-client-service = { git = "https://github.com/moonbeam-foundation/polkadot-sdk", branch = "moonbeam-polkadot-stable2503" }
cumulus-client-parachain-inherent = { git = "https://github.com/moonbeam-foundation/polkadot-sdk", branch = "moonbeam-polkadot-stable2503" }
cumulus-relay-chain-inprocess-interface = { git = "https://github.com/moonbeam-foundation/polkadot-sdk", branch = "moonbeam-polkadot-stable2503" }
cumulus-relay-chain-interface = { git = "https://github.com/moonbeam-foundation/polkadot-sdk", branch = "moonbeam-polkadot-stable2503" }
cumulus-relay-chain-minimal-node = { git = "https://github.com/moonbeam-foundation/polkadot-sdk", branch = "moonbeam-polkadot-stable2503" }

# Polkadot / XCM (wasm)
pallet-xcm = { git = "https://github.com/moonbeam-foundation/polkadot-sdk", branch = "moonbeam-polkadot-stable2503", default-features = false }
pallet-xcm-benchmarks = { git = "https://github.com/moonbeam-foundation/polkadot-sdk", branch = "moonbeam-polkadot-stable2503", default-features = false }
polkadot-core-primitives = { git = "https://github.com/moonbeam-foundation/polkadot-sdk", branch = "moonbeam-polkadot-stable2503", default-features = false }
polkadot-parachain = { package = "polkadot-parachain-primitives", git = "https://github.com/moonbeam-foundation/polkadot-sdk", branch = "moonbeam-polkadot-stable2503", default-features = false }
polkadot-runtime-common = { git = "https://github.com/moonbeam-foundation/polkadot-sdk", branch = "moonbeam-polkadot-stable2503", default-features = false }
polkadot-runtime-parachains = { git = "https://github.com/moonbeam-foundation/polkadot-sdk", branch = "moonbeam-polkadot-stable2503", default-features = false }
xcm = { package = "staging-xcm", git = "https://github.com/moonbeam-foundation/polkadot-sdk", branch = "moonbeam-polkadot-stable2503", default-features = false }
xcm-builder = { package = "staging-xcm-builder", git = "https://github.com/moonbeam-foundation/polkadot-sdk", branch = "moonbeam-polkadot-stable2503", default-features = false }
xcm-executor = { package = "staging-xcm-executor", git = "https://github.com/moonbeam-foundation/polkadot-sdk", branch = "moonbeam-polkadot-stable2503", default-features = false }
xcm-runtime-apis = { git = "https://github.com/moonbeam-foundation/polkadot-sdk", branch = "moonbeam-polkadot-stable2503", default-features = false }

# Polkadot / XCM (client)
polkadot-cli = { git = "https://github.com/moonbeam-foundation/polkadot-sdk", branch = "moonbeam-polkadot-stable2503" }
polkadot-primitives = { git = "https://github.com/moonbeam-foundation/polkadot-sdk", branch = "moonbeam-polkadot-stable2503" }
polkadot-service = { git = "https://github.com/moonbeam-foundation/polkadot-sdk", branch = "moonbeam-polkadot-stable2503" }
westend-runtime = { git = "https://github.com/moonbeam-foundation/polkadot-sdk", branch = "moonbeam-polkadot-stable2503" }
xcm-simulator = { git = "https://github.com/moonbeam-foundation/polkadot-sdk", branch = "moonbeam-polkadot-stable2503" }

# Bridge dependencies
bridge-runtime-common = { git = "https://github.com/moonbeam-foundation/polkadot-sdk", branch = "moonbeam-polkadot-stable2503", default-features = false }
bp-header-chain = { git = "https://github.com/moonbeam-foundation/polkadot-sdk", branch = "moonbeam-polkadot-stable2503", default-features = false }
bp-messages = { git = "https://github.com/moonbeam-foundation/polkadot-sdk", branch = "moonbeam-polkadot-stable2503", default-features = false }
bp-parachains = { git = "https://github.com/moonbeam-foundation/polkadot-sdk", branch = "moonbeam-polkadot-stable2503", default-features = false }
bp-polkadot-core = { git = "https://github.com/moonbeam-foundation/polkadot-sdk", branch = "moonbeam-polkadot-stable2503", default-features = false }
bp-runtime = { git = "https://github.com/moonbeam-foundation/polkadot-sdk", branch = "moonbeam-polkadot-stable2503", default-features = false }
bp-westend = { git = "https://github.com/moonbeam-foundation/polkadot-sdk", branch = "moonbeam-polkadot-stable2503", default-features = false }
bp-bridge-hub-cumulus = { git = "https://github.com/moonbeam-foundation/polkadot-sdk", branch = "moonbeam-polkadot-stable2503", default-features = false }
pallet-bridge-grandpa = { git = "https://github.com/moonbeam-foundation/polkadot-sdk", branch = "moonbeam-polkadot-stable2503", default-features = false }
pallet-bridge-parachains = { git = "https://github.com/moonbeam-foundation/polkadot-sdk", branch = "moonbeam-polkadot-stable2503", default-features = false }
pallet-bridge-messages = { git = "https://github.com/moonbeam-foundation/polkadot-sdk", branch = "moonbeam-polkadot-stable2503", default-features = false }
pallet-xcm-bridge = { package = "pallet-xcm-bridge-hub", git = "https://github.com/moonbeam-foundation/polkadot-sdk", branch = "moonbeam-polkadot-stable2503", default-features = false }
bridge-hub-common = { git = "https://github.com/moonbeam-foundation/polkadot-sdk", branch = "moonbeam-polkadot-stable2503", default-features = false }


# Moonkit (wasm)
async-backing-primitives = { git = "https://github.com/Moonsong-Labs/moonkit", branch = "moonbeam-polkadot-stable2503", default-features = false }
moonkit-xcm-primitives = { package = "xcm-primitives", git = "https://github.com/Moonsong-Labs/moonkit", branch = "moonbeam-polkadot-stable2503", default-features = false }
nimbus-primitives = { git = "https://github.com/Moonsong-Labs/moonkit", branch = "moonbeam-polkadot-stable2503", default-features = false }
pallet-async-backing = { git = "https://github.com/Moonsong-Labs/moonkit", branch = "moonbeam-polkadot-stable2503", default-features = false }
pallet-author-inherent = { git = "https://github.com/Moonsong-Labs/moonkit", branch = "moonbeam-polkadot-stable2503", default-features = false }
pallet-author-mapping = { git = "https://github.com/Moonsong-Labs/moonkit", branch = "moonbeam-polkadot-stable2503", default-features = false }
pallet-author-slot-filter = { git = "https://github.com/Moonsong-Labs/moonkit", branch = "moonbeam-polkadot-stable2503", default-features = false }
pallet-emergency-para-xcm = { git = "https://github.com/Moonsong-Labs/moonkit", branch = "moonbeam-polkadot-stable2503", default-features = false }
pallet-evm-precompile-xcm = { git = "https://github.com/Moonsong-Labs/moonkit", branch = "moonbeam-polkadot-stable2503", default-features = false }
pallet-maintenance-mode = { git = "https://github.com/Moonsong-Labs/moonkit", branch = "moonbeam-polkadot-stable2503", default-features = false }
pallet-randomness = { git = "https://github.com/Moonsong-Labs/moonkit", branch = "moonbeam-polkadot-stable2503", default-features = false }
pallet-relay-storage-roots = { git = "https://github.com/Moonsong-Labs/moonkit", branch = "moonbeam-polkadot-stable2503", default-features = false }
session-keys-primitives = { git = "https://github.com/Moonsong-Labs/moonkit", branch = "moonbeam-polkadot-stable2503", default-features = false }

# Moonkit (client)
nimbus-consensus = { git = "https://github.com/Moonsong-Labs/moonkit", branch = "moonbeam-polkadot-stable2503" }

# Other (wasm)
async-trait = { version = "0.1.42" }
derive_more = "0.99.17"
environmental = { version = "1.1.4", default-features = false }
frame-metadata = { version = "20.0.0", default-features = false, features = ["current"] }
frame-metadata-hash-extension = { git = "https://github.com/moonbeam-foundation/polkadot-sdk", branch = "moonbeam-polkadot-stable2503", default-features = false }
hex = { version = "0.4.3", default-features = false }
hex-literal = { version = "0.4.1", default-features = false }
impl-serde = { version = "0.5.0", default-features = false }
impl-trait-for-tuples = "0.2.2"
libsecp256k1 = { version = "0.7", default-features = false }
log = { version = "0.4.21", default-features = false }
num_enum = { version = "0.5.3", default-features = false }
paste = "1.0.14"
rlp = { version = "0.6.1", default-features = false }
serde = { version = "1.0.219", default-features = false }
sha3 = { version = "0.10", default-features = false }
strum = { version = "0.26.3", default-features = false, features = ["derive"] }
strum_macros = "0.24"
smallvec = "1.11.0"
p256 = { version = "0.13.2", default-features = false, features = ["ecdsa"] }
ansi_term = "0.12.1"

# Other (client)

async-io = "1.3"
bip32 = { version = "0.5.1", default-features = false, features = ["bip39"] }
clap = { version = "4.5.3", features = ["derive"] }
clap-num = "=1.1.1"
flume = "0.10.9"
futures = { version = "0.3.30" }
jsonrpsee = { version = "0.24.7", default-features = false }
maplit = "1.0.2"
nix = "0.28"
parking_lot = "0.12.1"
primitive-types = "0.13.1"
prometheus = { version = "0.13.0", default-features = false }
rand = "0.8.5"
serde_json = { version = "1.0.132", default-features = false }
similar-asserts = "1.1.0"
tempfile = "3.8.1"
tiny-bip39 = { version = "0.8", default-features = false }
schnorrkel = { version = "0.11.4", default-features = false, features = [
    "preaudit_deprecated",
] }
tokio = { version = "1.43.0" }
tokio-retry = { version = "0.3.0" }
tracing = "0.1.37"
url = { version = "2.4.0" }

# The list of dependencies below (which can be both direct and indirect dependencies) are crates
# that are suspected to be CPU-intensive, and that are unlikely to require debugging (as some of
# their debug info might be missing) or to require to be frequently recompiled. We compile these
# dependencies with `opt-level=3` even in "dev" mode in order to make "dev" mode more usable.
# The majority of these crates are cryptographic libraries.
#
# Note that this does **not** affect crates that depend on Moonbeam. In other words, if you add
# a dependency on Moonbeam, you have to copy-paste this list in your own `Cargo.toml` (assuming
# that you want the same list). This list is only relevant when running `cargo build` from within
# the Moonbeam workspace.
#
# If you see an error mentioning "profile package spec ... did not match any packages", it
# probably concerns this list.
#
# This list is ordered alphabetically.
[profile.dev.package]
blake2 = { opt-level = 3 }
blake2b_simd = { opt-level = 3 }
chacha20poly1305 = { opt-level = 3 }
cranelift-codegen = { opt-level = 3 }
cranelift-wasm = { opt-level = 3 }
crc32fast = { opt-level = 3 }
crossbeam-deque = { opt-level = 3 }
crypto-mac = { opt-level = 3 }
curve25519-dalek = { opt-level = 3 }
ed25519-zebra = { opt-level = 3 }
futures-channel = { opt-level = 3 }
hash-db = { opt-level = 3 }
hashbrown = { opt-level = 3 }
hmac = { opt-level = 3 }
httparse = { opt-level = 3 }
integer-sqrt = { opt-level = 3 }
k256 = { opt-level = 3 }
keccak = { opt-level = 3 }
libm = { opt-level = 3 }
librocksdb-sys = { opt-level = 3 }
libsecp256k1 = { opt-level = 3 }
libz-sys = { opt-level = 3 }
mio = { opt-level = 3 }
nalgebra = { opt-level = 3 }
num-bigint = { opt-level = 3 }
parking_lot = { opt-level = 3 }
parking_lot_core = { opt-level = 3 }
percent-encoding = { opt-level = 3 }
primitive-types = { opt-level = 3 }
ring = { opt-level = 3 }
rustls = { opt-level = 3 }
secp256k1 = { opt-level = 3 }
sha2 = { opt-level = 3 }
sha3 = { opt-level = 3 }
smallvec = { opt-level = 3 }
snow = { opt-level = 3 }
twox-hash = { opt-level = 3 }
uint = { opt-level = 3 }
wasmi = { opt-level = 3 }
x25519-dalek = { opt-level = 3 }
yamux = { opt-level = 3 }
zeroize = { opt-level = 3 }

# make sure dev builds with backtrace do
# not slow us down
[profile.dev.package.backtrace]
inherits = "release"

[profile.production]
inherits = "release"
debug-assertions = false # Disable debug-assert! for production builds
codegen-units = 1
incremental = false
lto = true

[profile.release]
debug-assertions = true # Enable debug-assert! for non-production profiles
opt-level = 3
# Moonbeam runtime requires unwinding.
panic = "unwind"

[profile.testnet]
debug = 1               # debug symbols are useful for profilers
debug-assertions = true # Enable debug-assert! for non-production profiles
inherits = "release"
overflow-checks = true<|MERGE_RESOLUTION|>--- conflicted
+++ resolved
@@ -6,11 +6,7 @@
     "node",
     "node/cli",
     "node/service",
-<<<<<<< HEAD
-    "pallets/asset-manager",
     "pallets/crowdloan-rewards",
-=======
->>>>>>> d4afe3ef
     "pallets/erc20-xcm-bridge",
     "pallets/ethereum-xcm",
     "pallets/moonbeam-foreign-assets",
@@ -77,11 +73,7 @@
 moonbeam-relay-encoder = { path = "runtime/relay-encoder", default-features = false }
 moonbeam-runtime-common = { path = "runtime/common", default-features = false }
 
-<<<<<<< HEAD
-pallet-asset-manager = { path = "pallets/asset-manager", default-features = false }
 pallet-crowdloan-rewards = { path = "pallets/crowdloan-rewards", default-features = false }
-=======
->>>>>>> d4afe3ef
 pallet-erc20-xcm-bridge = { path = "pallets/erc20-xcm-bridge", default-features = false }
 pallet-ethereum-xcm = { path = "pallets/ethereum-xcm", default-features = false }
 pallet-moonbeam-foreign-assets = { path = "pallets/moonbeam-foreign-assets", default-features = false }
