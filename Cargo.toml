[workspace]
members = [
    'runtime/moonbeam',
    'runtime/moonriver',
    'runtime/moonbase',
    'node',
    'node/cli',
    'node/service',
    'bin/utils/moonkey',
<<<<<<< HEAD
    'precompiles/pallet-democracy',
=======
    'precompiles/utils/macro',
>>>>>>> ec2e1115
]
exclude = [
    'bin/utils/moonkey'
]

[profile.release]
panic = 'unwind'<|MERGE_RESOLUTION|>--- conflicted
+++ resolved
@@ -7,11 +7,8 @@
     'node/cli',
     'node/service',
     'bin/utils/moonkey',
-<<<<<<< HEAD
     'precompiles/pallet-democracy',
-=======
     'precompiles/utils/macro',
->>>>>>> ec2e1115
 ]
 exclude = [
     'bin/utils/moonkey'
