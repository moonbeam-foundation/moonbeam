--- conflicted
+++ resolved
@@ -39,8 +39,8 @@
     "precompiles/xcm-transactor",
     "precompiles/xtokens",
     "precompiles/p256verify",
+    "primitives/storage-proof",
     "primitives/bridge/moonbase",
-    "primitives/storage-proof",
     "primitives/bridge/moonbeam",
     "primitives/bridge/moonriver",
     "runtime/moonbase",
@@ -117,12 +117,9 @@
 pallet-crowdloan-rewards = { git = "https://github.com/moonbeam-foundation/crowdloan-rewards", branch = "moonbeam-polkadot-stable2412", default-features = false }
 
 # Local bridge crates
-<<<<<<< HEAD
 bp-moonbeam = { path = "primitives/bridge/moonbeam", default-features = false }
 bp-moonriver = { path = "primitives/bridge/moonriver", default-features = false }
-=======
 bp-moonbase = { path = "primitives/bridge/moonbase", default-features = false }
->>>>>>> bb505aef
 bp-xcm-bridge = { path = "primitives/bridge/xcm-bridge", default-features = false }
 bp-xcm-bridge-router = { path = "primitives/bridge/xcm-bridge-router", default-features = false }
 pallet-xcm-bridge-router = { path = "pallets/xcm-bridge-router", default-features = false }
@@ -354,22 +351,14 @@
 bp-parachains = { git = "https://github.com/moonbeam-foundation/polkadot-sdk", branch = "moonbeam-polkadot-stable2412", default-features = false }
 bp-polkadot-core = { git = "https://github.com/moonbeam-foundation/polkadot-sdk", branch = "moonbeam-polkadot-stable2412", default-features = false }
 bp-runtime = { git = "https://github.com/moonbeam-foundation/polkadot-sdk", branch = "moonbeam-polkadot-stable2412", default-features = false }
-<<<<<<< HEAD
 bp-kusama = { git = "https://github.com/moonbeam-foundation/polkadot-sdk", branch = "moonbeam-polkadot-stable2412", default-features = false }
 bp-polkadot = { git = "https://github.com/moonbeam-foundation/polkadot-sdk", branch = "moonbeam-polkadot-stable2412", default-features = false }
-=======
-bp-polkadot = { git = "https://github.com/moonbeam-foundation/polkadot-sdk", branch = "moonbeam-polkadot-stable2412", default-features = false }
 bp-westend = { git = "https://github.com/moonbeam-foundation/polkadot-sdk", branch = "moonbeam-polkadot-stable2412", default-features = false }
->>>>>>> bb505aef
 bp-bridge-hub-cumulus = { git = "https://github.com/moonbeam-foundation/polkadot-sdk", branch = "moonbeam-polkadot-stable2412", default-features = false }
 pallet-bridge-grandpa = { git = "https://github.com/moonbeam-foundation/polkadot-sdk", branch = "moonbeam-polkadot-stable2412", default-features = false }
 pallet-bridge-parachains = { git = "https://github.com/moonbeam-foundation/polkadot-sdk", branch = "moonbeam-polkadot-stable2412", default-features = false }
 pallet-bridge-messages = { git = "https://github.com/moonbeam-foundation/polkadot-sdk", branch = "moonbeam-polkadot-stable2412", default-features = false }
 bridge-hub-common = { git = "https://github.com/moonbeam-foundation/polkadot-sdk", branch = "moonbeam-polkadot-stable2412", default-features = false }
-<<<<<<< HEAD
-bridge-hub-test-utils = { git = "https://github.com/moonbeam-foundation/polkadot-sdk", branch = "moonbeam-polkadot-stable2412", default-features = false }
-=======
->>>>>>> bb505aef
 
 # Moonkit (wasm)
 async-backing-primitives = { git = "https://github.com/Moonsong-Labs/moonkit", branch = "moonbeam-polkadot-stable2412", default-features = false }
