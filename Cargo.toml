--- conflicted
+++ resolved
@@ -41,11 +41,6 @@
     "runtime/moonbase",
     "runtime/moonbeam",
     "runtime/moonriver",
-<<<<<<< HEAD
-    "runtime/assethub-encoder",
-    "runtime/relay-encoder",
-=======
->>>>>>> e5d0948e
     "runtime/summarize-precompile-checks",
 ]
 resolver = "2"
@@ -73,7 +68,6 @@
 moonbeam-rpc-primitives-txpool = { path = "primitives/rpc/txpool", default-features = false }
 storage-proof-primitives = { path = "primitives/storage-proof", default-features = false }
 
-moonbeam-assethub-encoder = { path = "runtime/assethub-encoder", default-features = false }
 moonbeam-evm-tracer = { path = "runtime/evm_tracer", default-features = false }
 moonbeam-runtime-common = { path = "runtime/common", default-features = false }
 
@@ -359,7 +353,9 @@
 async-trait = { version = "0.1.42" }
 derive_more = "0.99.17"
 environmental = { version = "1.1.4", default-features = false }
-frame-metadata = { version = "20.0.0", default-features = false, features = ["current"] }
+frame-metadata = { version = "20.0.0", default-features = false, features = [
+    "current",
+] }
 frame-metadata-hash-extension = { git = "https://github.com/moonbeam-foundation/polkadot-sdk", branch = "moonbeam-polkadot-stable2503", default-features = false }
 hex = { version = "0.4.3", default-features = false }
 hex-literal = { version = "0.4.1", default-features = false }
