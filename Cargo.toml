[workspace]
exclude = ["bin/utils/moonkey"]
members = [
<<<<<<< HEAD
	"bin/utils/moonkey",
	"client/rpc/dev",
	"client/rpc/finality",
	"client/vrf",
	"node",
	"node/cli",
	"node/service",
	"pallets/asset-manager",
	"pallets/erc20-xcm-bridge",
	"pallets/ethereum-xcm",
	"pallets/moonbeam-foreign-assets",
	"pallets/moonbeam-lazy-migrations",
	"pallets/moonbeam-orbiters",
	"pallets/moonbeam-xcm-benchmarks",
	"pallets/parachain-staking",
	"pallets/precompile-benchmarks",
	"pallets/proxy-genesis-companion",
	"pallets/xcm-transactor",
	"pallets/xcm-weight-trader",
	"precompiles/balances-erc20",
	"precompiles/batch",
	"precompiles/call-permit",
	"precompiles/collective",
	"precompiles/conviction-voting",
	"precompiles/crowdloan-rewards",
	"precompiles/foreign-asset-migrator",
	"precompiles/gmp",
	"precompiles/identity",
	"precompiles/parachain-staking",
	"precompiles/precompile-registry",
	"precompiles/preimage",
	"precompiles/proxy",
	"precompiles/referenda",
	"precompiles/relay-encoder",
	"precompiles/relay-data-verifier",
	"precompiles/xcm-transactor",
	"precompiles/xtokens",
	"precompiles/p256verify",
	"precompiles/zkAuth-verifier",
	"primitives/storage-proof",
	"runtime/moonbase",
	"runtime/moonbeam",
	"runtime/moonriver",
	"runtime/relay-encoder",
	"runtime/summarize-precompile-checks",
=======
    "bin/utils/moonkey",
    "client/rpc/dev",
    "client/rpc/finality",
    "client/vrf",
    "node",
    "node/cli",
    "node/service",
    "pallets/asset-manager",
    "pallets/erc20-xcm-bridge",
    "pallets/ethereum-xcm",
    "pallets/moonbeam-foreign-assets",
    "pallets/moonbeam-lazy-migrations",
    "pallets/moonbeam-orbiters",
    "pallets/moonbeam-xcm-benchmarks",
    "pallets/parachain-staking",
    "pallets/precompile-benchmarks",
    "pallets/proxy-genesis-companion",
    "pallets/xcm-transactor",
    "pallets/xcm-weight-trader",
    "precompiles/balances-erc20",
    "precompiles/batch",
    "precompiles/call-permit",
    "precompiles/collective",
    "precompiles/conviction-voting",
    "precompiles/crowdloan-rewards",
    "precompiles/foreign-asset-migrator",
    "precompiles/gmp",
    "precompiles/identity",
    "precompiles/parachain-staking",
    "precompiles/precompile-registry",
    "precompiles/preimage",
    "precompiles/proxy",
    "precompiles/referenda",
    "precompiles/relay-encoder",
    "precompiles/relay-data-verifier",
    "precompiles/xcm-transactor",
    "precompiles/xtokens",
    "precompiles/p256verify",
    "primitives/storage-proof",
    "runtime/moonbase",
    "runtime/moonbeam",
    "runtime/moonriver",
    "runtime/relay-encoder",
    "runtime/summarize-precompile-checks",
>>>>>>> 5dba0381
]
resolver = "2"

[workspace.package]
authors = ["PureStake"]
repository = "https://github.com/PureStake/moonbeam"

[workspace.dependencies]
# Dependencies are split into 2 groups: wasm and client.
# - "wasm" dependencies requires to be no_std compatible, which often requires
#   `default-features = false`. When used in a client-side crate the "std" feature should be enabled
#   there if it exists.
# - "client" dependencies are only used in the client, and thus don't need to be no_std compatible.

# Moonbeam (wasm)
account = { path = "primitives/account", default-features = false }
evm-tracing-events = { path = "primitives/rpc/evm-tracing-events", default-features = false }
moonbeam-core-primitives = { path = "core-primitives", default-features = false }
moonbeam-primitives-ext = { path = "primitives/ext", default-features = false }
moonbeam-rpc-primitives-debug = { path = "primitives/rpc/debug", default-features = false, features = [
    "runtime-3000",
] }
moonbeam-rpc-primitives-txpool = { path = "primitives/rpc/txpool", default-features = false }
storage-proof-primitives = { path = "primitives/storage-proof", default-features = false }

moonbeam-evm-tracer = { path = "runtime/evm_tracer", default-features = false }
moonbeam-relay-encoder = { path = "runtime/relay-encoder", default-features = false }
moonbeam-runtime-common = { path = "runtime/common", default-features = false }

moonbeam-xcm-benchmarks = { path = "pallets/moonbeam-xcm-benchmarks", default-features = false }
pallet-asset-manager = { path = "pallets/asset-manager", default-features = false }
pallet-erc20-xcm-bridge = { path = "pallets/erc20-xcm-bridge", default-features = false }
pallet-ethereum-xcm = { path = "pallets/ethereum-xcm", default-features = false }
pallet-moonbeam-foreign-assets = { path = "pallets/moonbeam-foreign-assets", default-features = false }
pallet-moonbeam-lazy-migrations = { path = "pallets/moonbeam-lazy-migrations", default-features = false }

pallet-evm-precompile-author-mapping = { path = "precompiles/author-mapping", default-features = false }
pallet-evm-precompile-balances-erc20 = { path = "precompiles/balances-erc20", default-features = false }
pallet-evm-precompile-batch = { path = "precompiles/batch", default-features = false }
pallet-evm-precompile-call-permit = { path = "precompiles/call-permit", default-features = false }
pallet-evm-precompile-collective = { path = "precompiles/collective", default-features = false }
pallet-evm-precompile-conviction-voting = { path = "precompiles/conviction-voting", default-features = false }
pallet-evm-precompile-crowdloan-rewards = { path = "precompiles/crowdloan-rewards", default-features = false }
pallet-evm-precompile-gmp = { path = "precompiles/gmp", default-features = false }
pallet-evm-precompile-identity = { path = "precompiles/identity", default-features = false }
pallet-evm-precompile-parachain-staking = { path = "precompiles/parachain-staking", default-features = false }
pallet-evm-precompile-preimage = { path = "precompiles/preimage", default-features = false }
pallet-evm-precompile-proxy = { path = "precompiles/proxy", default-features = false }
pallet-evm-precompile-randomness = { path = "precompiles/randomness", default-features = false }
pallet-evm-precompile-referenda = { path = "precompiles/referenda", default-features = false }
pallet-evm-precompile-registry = { path = "precompiles/precompile-registry", default-features = false }
pallet-evm-precompile-relay-encoder = { path = "precompiles/relay-encoder", default-features = false }
pallet-evm-precompile-relay-verifier = { path = "precompiles/relay-data-verifier", default-features = false }
pallet-evm-precompile-xcm-transactor = { path = "precompiles/xcm-transactor", default-features = false }
pallet-evm-precompile-xcm-utils = { path = "precompiles/xcm-utils", default-features = false }
pallet-evm-precompile-xtokens = { path = "precompiles/xtokens", default-features = false }
pallet-evm-precompile-zkauth-verifier = { path = "precompiles/zkAuth-verifier", default-features = false }
pallet-evm-precompile-p256verify = { path = "precompiles/p256verify", default-features = false }
pallet-evm-precompileset-assets-erc20 = { path = "precompiles/assets-erc20", default-features = false }
pallet-moonbeam-orbiters = { path = "pallets/moonbeam-orbiters", default-features = false }
pallet-parachain-staking = { path = "pallets/parachain-staking", default-features = false }
pallet-precompile-benchmarks = { path = "pallets/precompile-benchmarks", default-features = false }
pallet-proxy-genesis-companion = { path = "pallets/proxy-genesis-companion", default-features = false }
pallet-xcm-transactor = { path = "pallets/xcm-transactor", default-features = false }
pallet-xcm-weight-trader = { path = "pallets/xcm-weight-trader", default-features = false }
precompile-foreign-asset-migrator = { path = "precompiles/foreign-asset-migrator", default-features = false }
xcm-primitives = { path = "primitives/xcm", default-features = false }

pallet-crowdloan-rewards = { git = "https://github.com/moonbeam-foundation/crowdloan-rewards", branch = "moonbeam-polkadot-stable2407", default-features = false }

# Moonbeam (client)
moonbeam-cli = { path = "node/cli", default-features = false }
moonbeam-cli-opt = { path = "node/cli-opt", default-features = false }
moonbeam-service = { path = "node/service", default-features = false }

moonbeam-client-evm-tracing = { path = "client/evm-tracing" }
moonbeam-dev-rpc = { path = "client/rpc/dev" }
moonbeam-finality-rpc = { path = "client/rpc/finality" }
moonbeam-rpc-core-debug = { path = "client/rpc-core/debug" }
moonbeam-rpc-core-trace = { path = "client/rpc-core/trace" }
moonbeam-rpc-core-txpool = { path = "client/rpc-core/txpool" }
moonbeam-rpc-core-types = { path = "client/rpc-core/types" }
moonbeam-rpc-debug = { path = "client/rpc/debug" }
moonbeam-rpc-trace = { path = "client/rpc/trace" }
moonbeam-rpc-txpool = { path = "client/rpc/txpool" }
moonbeam-vrf = { path = "client/vrf" }

moonbase-runtime = { path = "runtime/moonbase" }
moonbeam-runtime = { path = "runtime/moonbeam" }
moonriver-runtime = { path = "runtime/moonriver" }

frame-benchmarking = { git = "https://github.com/moonbeam-foundation/polkadot-sdk", branch = "moonbeam-polkadot-stable2407", default-features = false }
frame-executive = { git = "https://github.com/moonbeam-foundation/polkadot-sdk", branch = "moonbeam-polkadot-stable2407", default-features = false }
frame-support = { git = "https://github.com/moonbeam-foundation/polkadot-sdk", branch = "moonbeam-polkadot-stable2407", default-features = false }
frame-system = { git = "https://github.com/moonbeam-foundation/polkadot-sdk", branch = "moonbeam-polkadot-stable2407", default-features = false }
frame-system-benchmarking = { git = "https://github.com/moonbeam-foundation/polkadot-sdk", branch = "moonbeam-polkadot-stable2407", default-features = false }
frame-system-rpc-runtime-api = { git = "https://github.com/moonbeam-foundation/polkadot-sdk", branch = "moonbeam-polkadot-stable2407", default-features = false }
frame-try-runtime = { git = "https://github.com/moonbeam-foundation/polkadot-sdk", branch = "moonbeam-polkadot-stable2407", default-features = false }
pallet-assets = { git = "https://github.com/moonbeam-foundation/polkadot-sdk", branch = "moonbeam-polkadot-stable2407", default-features = false }
pallet-balances = { git = "https://github.com/moonbeam-foundation/polkadot-sdk", branch = "moonbeam-polkadot-stable2407", default-features = false }
pallet-collective = { git = "https://github.com/moonbeam-foundation/polkadot-sdk", branch = "moonbeam-polkadot-stable2407", default-features = false }
pallet-conviction-voting = { git = "https://github.com/moonbeam-foundation/polkadot-sdk", branch = "moonbeam-polkadot-stable2407", default-features = false }
pallet-identity = { git = "https://github.com/moonbeam-foundation/polkadot-sdk", branch = "moonbeam-polkadot-stable2407", default-features = false }
pallet-message-queue = { git = "https://github.com/moonbeam-foundation/polkadot-sdk", branch = "moonbeam-polkadot-stable2407", default-features = false }
pallet-multisig = { git = "https://github.com/moonbeam-foundation/polkadot-sdk", branch = "moonbeam-polkadot-stable2407", default-features = false }
pallet-preimage = { git = "https://github.com/moonbeam-foundation/polkadot-sdk", branch = "moonbeam-polkadot-stable2407", default-features = false }
pallet-parameters = { git = "https://github.com/moonbeam-foundation/polkadot-sdk", branch = "moonbeam-polkadot-stable2407", default-features = false }
pallet-proxy = { git = "https://github.com/moonbeam-foundation/polkadot-sdk", branch = "moonbeam-polkadot-stable2407", default-features = false }
pallet-referenda = { git = "https://github.com/moonbeam-foundation/polkadot-sdk", branch = "moonbeam-polkadot-stable2407", default-features = false }
pallet-root-testing = { git = "https://github.com/moonbeam-foundation/polkadot-sdk", branch = "moonbeam-polkadot-stable2407", default-features = false }
pallet-scheduler = { git = "https://github.com/moonbeam-foundation/polkadot-sdk", branch = "moonbeam-polkadot-stable2407", default-features = false }
pallet-society = { git = "https://github.com/moonbeam-foundation/polkadot-sdk", branch = "moonbeam-polkadot-stable2407", default-features = false }
pallet-staking = { git = "https://github.com/moonbeam-foundation/polkadot-sdk", branch = "moonbeam-polkadot-stable2407", default-features = false }
pallet-sudo = { git = "https://github.com/moonbeam-foundation/polkadot-sdk", branch = "moonbeam-polkadot-stable2407", default-features = false }
pallet-timestamp = { git = "https://github.com/moonbeam-foundation/polkadot-sdk", branch = "moonbeam-polkadot-stable2407", default-features = false }
pallet-transaction-payment = { git = "https://github.com/moonbeam-foundation/polkadot-sdk", branch = "moonbeam-polkadot-stable2407", default-features = false }
pallet-transaction-payment-rpc-runtime-api = { git = "https://github.com/moonbeam-foundation/polkadot-sdk", branch = "moonbeam-polkadot-stable2407", default-features = false }
pallet-treasury = { git = "https://github.com/moonbeam-foundation/polkadot-sdk", branch = "moonbeam-polkadot-stable2407", default-features = false }
pallet-utility = { git = "https://github.com/moonbeam-foundation/polkadot-sdk", branch = "moonbeam-polkadot-stable2407", default-features = false }
pallet-whitelist = { git = "https://github.com/moonbeam-foundation/polkadot-sdk", branch = "moonbeam-polkadot-stable2407", default-features = false }
parity-scale-codec = { version = "3.2.2", default-features = false, features = [
    "derive",
] }
scale-info = { version = "2.0", default-features = false, features = [
    "derive",
] }
sp-api = { git = "https://github.com/moonbeam-foundation/polkadot-sdk", branch = "moonbeam-polkadot-stable2407", default-features = false }
sp-application-crypto = { git = "https://github.com/moonbeam-foundation/polkadot-sdk", branch = "moonbeam-polkadot-stable2407", default-features = false }
sp-block-builder = { git = "https://github.com/moonbeam-foundation/polkadot-sdk", branch = "moonbeam-polkadot-stable2407", default-features = false }
sp-consensus-babe = { git = "https://github.com/moonbeam-foundation/polkadot-sdk", branch = "moonbeam-polkadot-stable2407", default-features = false }
sp-consensus-slots = { git = "https://github.com/moonbeam-foundation/polkadot-sdk", branch = "moonbeam-polkadot-stable2407", default-features = false }
sp-core = { git = "https://github.com/moonbeam-foundation/polkadot-sdk", branch = "moonbeam-polkadot-stable2407", default-features = false }
sp-debug-derive = { git = "https://github.com/moonbeam-foundation/polkadot-sdk", branch = "moonbeam-polkadot-stable2407", default-features = false }
sp-externalities = { git = "https://github.com/moonbeam-foundation/polkadot-sdk", branch = "moonbeam-polkadot-stable2407", default-features = false }
sp-inherents = { git = "https://github.com/moonbeam-foundation/polkadot-sdk", branch = "moonbeam-polkadot-stable2407", default-features = false }
sp-io = { git = "https://github.com/moonbeam-foundation/polkadot-sdk", branch = "moonbeam-polkadot-stable2407", default-features = false }
sp-keystore = { git = "https://github.com/moonbeam-foundation/polkadot-sdk", branch = "moonbeam-polkadot-stable2407", default-features = false }
sp-offchain = { git = "https://github.com/moonbeam-foundation/polkadot-sdk", branch = "moonbeam-polkadot-stable2407", default-features = false }
sp-runtime = { git = "https://github.com/moonbeam-foundation/polkadot-sdk", branch = "moonbeam-polkadot-stable2407", default-features = false }
sp-runtime-interface = { git = "https://github.com/moonbeam-foundation/polkadot-sdk", branch = "moonbeam-polkadot-stable2407", default-features = false }
sp-session = { git = "https://github.com/moonbeam-foundation/polkadot-sdk", branch = "moonbeam-polkadot-stable2407", default-features = false }
sp-std = { git = "https://github.com/moonbeam-foundation/polkadot-sdk", branch = "moonbeam-polkadot-stable2407", default-features = false }
sp-state-machine = { git = "https://github.com/moonbeam-foundation/polkadot-sdk", branch = "moonbeam-polkadot-stable2407", default-features = false }
sp-tracing = { git = "https://github.com/moonbeam-foundation/polkadot-sdk", branch = "moonbeam-polkadot-stable2407", default-features = false }
sp-transaction-pool = { git = "https://github.com/moonbeam-foundation/polkadot-sdk", branch = "moonbeam-polkadot-stable2407", default-features = false }
sp-trie = { git = "https://github.com/moonbeam-foundation/polkadot-sdk", branch = "moonbeam-polkadot-stable2407", default-features = false }
sp-version = { git = "https://github.com/moonbeam-foundation/polkadot-sdk", branch = "moonbeam-polkadot-stable2407", default-features = false }
sp-weights = { git = "https://github.com/moonbeam-foundation/polkadot-sdk", branch = "moonbeam-polkadot-stable2407", default-features = false }
sp-genesis-builder = { git = "https://github.com/moonbeam-foundation/polkadot-sdk", branch = "moonbeam-polkadot-stable2407", default-features = false }
substrate-fixed = { git = "https://github.com/encointer/substrate-fixed", default-features = false }

# Substrate (client)
frame-benchmarking-cli = { git = "https://github.com/moonbeam-foundation/polkadot-sdk", branch = "moonbeam-polkadot-stable2407" }
pallet-transaction-payment-rpc = { git = "https://github.com/moonbeam-foundation/polkadot-sdk", branch = "moonbeam-polkadot-stable2407" }
sc-basic-authorship = { git = "https://github.com/moonbeam-foundation/polkadot-sdk", branch = "moonbeam-polkadot-stable2407" }
sc-block-builder = { git = "https://github.com/moonbeam-foundation/polkadot-sdk", branch = "moonbeam-polkadot-stable2407" }
sc-chain-spec = { git = "https://github.com/moonbeam-foundation/polkadot-sdk", branch = "moonbeam-polkadot-stable2407" }
sc-cli = { git = "https://github.com/moonbeam-foundation/polkadot-sdk", branch = "moonbeam-polkadot-stable2407" }
sc-client-api = { git = "https://github.com/moonbeam-foundation/polkadot-sdk", branch = "moonbeam-polkadot-stable2407" }
sc-client-db = { git = "https://github.com/moonbeam-foundation/polkadot-sdk", branch = "moonbeam-polkadot-stable2407" }
sc-consensus = { git = "https://github.com/moonbeam-foundation/polkadot-sdk", branch = "moonbeam-polkadot-stable2407" }
sc-consensus-grandpa = { git = "https://github.com/moonbeam-foundation/polkadot-sdk", branch = "moonbeam-polkadot-stable2407" }
sc-consensus-manual-seal = { git = "https://github.com/moonbeam-foundation/polkadot-sdk", branch = "moonbeam-polkadot-stable2407" }
sc-executor = { git = "https://github.com/moonbeam-foundation/polkadot-sdk", branch = "moonbeam-polkadot-stable2407" }
sc-informant = { git = "https://github.com/moonbeam-foundation/polkadot-sdk", branch = "moonbeam-polkadot-stable2407" }
sc-network = { git = "https://github.com/moonbeam-foundation/polkadot-sdk", branch = "moonbeam-polkadot-stable2407" }
sc-network-common = { git = "https://github.com/moonbeam-foundation/polkadot-sdk", branch = "moonbeam-polkadot-stable2407" }
sc-network-sync = { git = "https://github.com/moonbeam-foundation/polkadot-sdk", branch = "moonbeam-polkadot-stable2407" }
sc-offchain = { git = "https://github.com/moonbeam-foundation/polkadot-sdk", branch = "moonbeam-polkadot-stable2407" }
sc-rpc = { git = "https://github.com/moonbeam-foundation/polkadot-sdk", branch = "moonbeam-polkadot-stable2407" }
sc-rpc-api = { git = "https://github.com/moonbeam-foundation/polkadot-sdk", branch = "moonbeam-polkadot-stable2407" }
sc-service = { git = "https://github.com/moonbeam-foundation/polkadot-sdk", branch = "moonbeam-polkadot-stable2407" }
sc-sysinfo = { git = "https://github.com/moonbeam-foundation/polkadot-sdk", branch = "moonbeam-polkadot-stable2407" }
sc-telemetry = { git = "https://github.com/moonbeam-foundation/polkadot-sdk", branch = "moonbeam-polkadot-stable2407" }
sc-tracing = { git = "https://github.com/moonbeam-foundation/polkadot-sdk", branch = "moonbeam-polkadot-stable2407" }
sc-transaction-pool = { git = "https://github.com/moonbeam-foundation/polkadot-sdk", branch = "moonbeam-polkadot-stable2407" }
sc-transaction-pool-api = { git = "https://github.com/moonbeam-foundation/polkadot-sdk", branch = "moonbeam-polkadot-stable2407" }
sc-utils = { git = "https://github.com/moonbeam-foundation/polkadot-sdk", branch = "moonbeam-polkadot-stable2407" }
sp-blockchain = { git = "https://github.com/moonbeam-foundation/polkadot-sdk", branch = "moonbeam-polkadot-stable2407" }
sp-consensus = { git = "https://github.com/moonbeam-foundation/polkadot-sdk", branch = "moonbeam-polkadot-stable2407" }
sp-storage = { git = "https://github.com/moonbeam-foundation/polkadot-sdk", branch = "moonbeam-polkadot-stable2407" }
sp-timestamp = { git = "https://github.com/moonbeam-foundation/polkadot-sdk", branch = "moonbeam-polkadot-stable2407" }
sp-wasm-interface = { git = "https://github.com/moonbeam-foundation/polkadot-sdk", branch = "moonbeam-polkadot-stable2407" }
sp-rpc = { git = "https://github.com/moonbeam-foundation/polkadot-sdk", branch = "moonbeam-polkadot-stable2407" }
substrate-build-script-utils = { git = "https://github.com/moonbeam-foundation/polkadot-sdk", branch = "moonbeam-polkadot-stable2407" }
substrate-frame-rpc-system = { git = "https://github.com/moonbeam-foundation/polkadot-sdk", branch = "moonbeam-polkadot-stable2407" }
substrate-prometheus-endpoint = { git = "https://github.com/moonbeam-foundation/polkadot-sdk", branch = "moonbeam-polkadot-stable2407" }
substrate-test-client = { git = "https://github.com/moonbeam-foundation/polkadot-sdk", branch = "moonbeam-polkadot-stable2407" }
substrate-test-runtime = { git = "https://github.com/moonbeam-foundation/polkadot-sdk", branch = "moonbeam-polkadot-stable2407" }
substrate-test-runtime-client = { git = "https://github.com/moonbeam-foundation/polkadot-sdk", branch = "moonbeam-polkadot-stable2407" }
substrate-wasm-builder = { git = "https://github.com/moonbeam-foundation/polkadot-sdk", branch = "moonbeam-polkadot-stable2407" }
substrate-rpc-client = { git = "https://github.com/moonbeam-foundation/polkadot-sdk", branch = "moonbeam-polkadot-stable2407" }

# Frontier (wasm)

ethereum = { version = "0.15.0", default-features = false, features = [
    "with-codec",
] }
ethereum-types = { version = "0.14", default-features = false }
evm = { git = "https://github.com/moonbeam-foundation/evm", branch = "moonbeam-polkadot-stable2407", default-features = false }
evm-gasometer = { git = "https://github.com/moonbeam-foundation/evm", branch = "moonbeam-polkadot-stable2407", default-features = false }
evm-runtime = { git = "https://github.com/moonbeam-foundation/evm", branch = "moonbeam-polkadot-stable2407", default-features = false }
fp-ethereum = { git = "https://github.com/moonbeam-foundation/frontier", branch = "moonbeam-polkadot-stable2407", default-features = false }
fp-evm = { git = "https://github.com/moonbeam-foundation/frontier", branch = "moonbeam-polkadot-stable2407", default-features = false }
fp-rpc = { git = "https://github.com/moonbeam-foundation/frontier", branch = "moonbeam-polkadot-stable2407", default-features = false }
fp-self-contained = { git = "https://github.com/moonbeam-foundation/frontier", branch = "moonbeam-polkadot-stable2407", default-features = false }
pallet-ethereum = { git = "https://github.com/moonbeam-foundation/frontier", branch = "moonbeam-polkadot-stable2407", default-features = false, features = [
    "forbid-evm-reentrancy",
] }
pallet-evm = { git = "https://github.com/moonbeam-foundation/frontier", branch = "moonbeam-polkadot-stable2407", default-features = false, features = [
    "forbid-evm-reentrancy",
] }
pallet-evm-chain-id = { git = "https://github.com/moonbeam-foundation/frontier", branch = "moonbeam-polkadot-stable2407", default-features = false }
pallet-evm-precompile-blake2 = { git = "https://github.com/moonbeam-foundation/frontier", branch = "moonbeam-polkadot-stable2407", default-features = false }
pallet-evm-precompile-bn128 = { git = "https://github.com/moonbeam-foundation/frontier", branch = "moonbeam-polkadot-stable2407", default-features = false }
pallet-evm-precompile-dispatch = { git = "https://github.com/moonbeam-foundation/frontier", branch = "moonbeam-polkadot-stable2407", default-features = false }
pallet-evm-precompile-modexp = { git = "https://github.com/moonbeam-foundation/frontier", branch = "moonbeam-polkadot-stable2407", default-features = false }
pallet-evm-precompile-sha3fips = { git = "https://github.com/moonbeam-foundation/frontier", branch = "moonbeam-polkadot-stable2407", default-features = false }
pallet-evm-precompile-simple = { git = "https://github.com/moonbeam-foundation/frontier", branch = "moonbeam-polkadot-stable2407", default-features = false }
pallet-evm-precompile-storage-cleaner = { git = "https://github.com/moonbeam-foundation/frontier", branch = "moonbeam-polkadot-stable2407", default-features = false }

precompile-utils = { git = "https://github.com/moonbeam-foundation/frontier", branch = "moonbeam-polkadot-stable2407", default-features = false }
precompile-utils-macro = { git = "https://github.com/moonbeam-foundation/frontier", branch = "moonbeam-polkadot-stable2407", default-features = false }


# Frontier (client)
fc-consensus = { git = "https://github.com/moonbeam-foundation/frontier", branch = "moonbeam-polkadot-stable2407" }
fc-db = { git = "https://github.com/moonbeam-foundation/frontier", branch = "moonbeam-polkadot-stable2407" }
fc-api = { git = "https://github.com/moonbeam-foundation/frontier", branch = "moonbeam-polkadot-stable2407" }
fc-mapping-sync = { git = "https://github.com/moonbeam-foundation/frontier", branch = "moonbeam-polkadot-stable2407" }
fc-rpc = { git = "https://github.com/moonbeam-foundation/frontier", branch = "moonbeam-polkadot-stable2407", features = [
    "rpc-binary-search-estimate",
] }
fc-rpc-core = { git = "https://github.com/moonbeam-foundation/frontier", branch = "moonbeam-polkadot-stable2407" }
fc-storage = { git = "https://github.com/moonbeam-foundation/frontier", branch = "moonbeam-polkadot-stable2407" }
fp-consensus = { git = "https://github.com/moonbeam-foundation/frontier", branch = "moonbeam-polkadot-stable2407" }
fp-storage = { git = "https://github.com/moonbeam-foundation/frontier", branch = "moonbeam-polkadot-stable2407" }

# Cumulus (wasm)

cumulus-pallet-dmp-queue = { git = "https://github.com/moonbeam-foundation/polkadot-sdk", branch = "moonbeam-polkadot-stable2407", default-features = false }
cumulus-pallet-parachain-system = { git = "https://github.com/moonbeam-foundation/polkadot-sdk", branch = "moonbeam-polkadot-stable2407", default-features = false }
cumulus-pallet-xcm = { git = "https://github.com/moonbeam-foundation/polkadot-sdk", branch = "moonbeam-polkadot-stable2407", default-features = false }
cumulus-pallet-xcmp-queue = { git = "https://github.com/moonbeam-foundation/polkadot-sdk", branch = "moonbeam-polkadot-stable2407", default-features = false }
cumulus-primitives-core = { git = "https://github.com/moonbeam-foundation/polkadot-sdk", branch = "moonbeam-polkadot-stable2407", default-features = false }
cumulus-primitives-parachain-inherent = { git = "https://github.com/moonbeam-foundation/polkadot-sdk", branch = "moonbeam-polkadot-stable2407", default-features = false }
cumulus-primitives-timestamp = { git = "https://github.com/moonbeam-foundation/polkadot-sdk", branch = "moonbeam-polkadot-stable2407", default-features = false }
cumulus-primitives-utility = { git = "https://github.com/moonbeam-foundation/polkadot-sdk", branch = "moonbeam-polkadot-stable2407", default-features = false }
cumulus-test-relay-sproof-builder = { git = "https://github.com/moonbeam-foundation/polkadot-sdk", branch = "moonbeam-polkadot-stable2407", default-features = false }
cumulus-primitives-storage-weight-reclaim = { git = "https://github.com/moonbeam-foundation/polkadot-sdk", branch = "moonbeam-polkadot-stable2407", default-features = false }
parachain-info = { package = "staging-parachain-info", git = "https://github.com/moonbeam-foundation/polkadot-sdk", branch = "moonbeam-polkadot-stable2407", default-features = false }
parachains-common = { git = "https://github.com/moonbeam-foundation/polkadot-sdk", branch = "moonbeam-polkadot-stable2407", default-features = false }

# Cumulus (client)
cumulus-client-cli = { git = "https://github.com/moonbeam-foundation/polkadot-sdk", branch = "moonbeam-polkadot-stable2407" }
cumulus-client-collator = { git = "https://github.com/moonbeam-foundation/polkadot-sdk", branch = "moonbeam-polkadot-stable2407" }
cumulus-client-consensus-common = { git = "https://github.com/moonbeam-foundation/polkadot-sdk", branch = "moonbeam-polkadot-stable2407" }
cumulus-client-consensus-proposer = { git = "https://github.com/moonbeam-foundation/polkadot-sdk", branch = "moonbeam-polkadot-stable2407" }
cumulus-client-consensus-relay-chain = { git = "https://github.com/moonbeam-foundation/polkadot-sdk", branch = "moonbeam-polkadot-stable2407" }
cumulus-client-network = { git = "https://github.com/moonbeam-foundation/polkadot-sdk", branch = "moonbeam-polkadot-stable2407" }
cumulus-client-service = { git = "https://github.com/moonbeam-foundation/polkadot-sdk", branch = "moonbeam-polkadot-stable2407" }
cumulus-client-parachain-inherent = { git = "https://github.com/moonbeam-foundation/polkadot-sdk", branch = "moonbeam-polkadot-stable2407" }
cumulus-relay-chain-inprocess-interface = { git = "https://github.com/moonbeam-foundation/polkadot-sdk", branch = "moonbeam-polkadot-stable2407" }
cumulus-relay-chain-interface = { git = "https://github.com/moonbeam-foundation/polkadot-sdk", branch = "moonbeam-polkadot-stable2407" }
cumulus-relay-chain-minimal-node = { git = "https://github.com/moonbeam-foundation/polkadot-sdk", branch = "moonbeam-polkadot-stable2407" }
cumulus-relay-chain-rpc-interface = { git = "https://github.com/moonbeam-foundation/polkadot-sdk", branch = "moonbeam-polkadot-stable2407" }

# Polkadot / XCM (wasm)
pallet-xcm = { git = "https://github.com/moonbeam-foundation/polkadot-sdk", branch = "moonbeam-polkadot-stable2407", default-features = false }
pallet-xcm-benchmarks = { git = "https://github.com/moonbeam-foundation/polkadot-sdk", branch = "moonbeam-polkadot-stable2407", default-features = false }
polkadot-core-primitives = { git = "https://github.com/moonbeam-foundation/polkadot-sdk", branch = "moonbeam-polkadot-stable2407", default-features = false }
polkadot-parachain = { package = "polkadot-parachain-primitives", git = "https://github.com/moonbeam-foundation/polkadot-sdk", branch = "moonbeam-polkadot-stable2407", default-features = false }
polkadot-runtime-common = { git = "https://github.com/moonbeam-foundation/polkadot-sdk", branch = "moonbeam-polkadot-stable2407", default-features = false }
polkadot-runtime-parachains = { git = "https://github.com/moonbeam-foundation/polkadot-sdk", branch = "moonbeam-polkadot-stable2407", default-features = false }
xcm = { package = "staging-xcm", git = "https://github.com/moonbeam-foundation/polkadot-sdk", branch = "moonbeam-polkadot-stable2407", default-features = false }
xcm-builder = { package = "staging-xcm-builder", git = "https://github.com/moonbeam-foundation/polkadot-sdk", branch = "moonbeam-polkadot-stable2407", default-features = false }
xcm-executor = { package = "staging-xcm-executor", git = "https://github.com/moonbeam-foundation/polkadot-sdk", branch = "moonbeam-polkadot-stable2407", default-features = false }
xcm-runtime-apis = { git = "https://github.com/moonbeam-foundation/polkadot-sdk", branch = "moonbeam-polkadot-stable2407", default-features = false }

# Polkadot / XCM (client)
#kusama-runtime = { package = "staging-kusama-runtime", git = "https://github.com/moonbeam-foundation/polkadot-sdk", branch = "moonbeam-polkadot-stable2407" }
polkadot-cli = { git = "https://github.com/moonbeam-foundation/polkadot-sdk", branch = "moonbeam-polkadot-stable2407" }
polkadot-primitives = { git = "https://github.com/moonbeam-foundation/polkadot-sdk", branch = "moonbeam-polkadot-stable2407" }
#polkadot-runtime = { git = "https://github.com/moonbeam-foundation/polkadot-sdk", branch = "moonbeam-polkadot-stable2407" }
polkadot-service = { git = "https://github.com/moonbeam-foundation/polkadot-sdk", branch = "moonbeam-polkadot-stable2407" }
rococo-runtime = { git = "https://github.com/moonbeam-foundation/polkadot-sdk", branch = "moonbeam-polkadot-stable2407" }
westend-runtime = { git = "https://github.com/moonbeam-foundation/polkadot-sdk", branch = "moonbeam-polkadot-stable2407" }
xcm-simulator = { git = "https://github.com/moonbeam-foundation/polkadot-sdk", branch = "moonbeam-polkadot-stable2407" }

# Moonkit (wasm)
async-backing-primitives = { git = "https://github.com/Moonsong-Labs/moonkit", branch = "moonbeam-polkadot-stable2407", default-features = false }
moonkit-xcm-primitives = { package = "xcm-primitives", git = "https://github.com/Moonsong-Labs/moonkit", branch = "moonbeam-polkadot-stable2407", default-features = false }
nimbus-primitives = { git = "https://github.com/Moonsong-Labs/moonkit", branch = "moonbeam-polkadot-stable2407", default-features = false }
pallet-async-backing = { git = "https://github.com/Moonsong-Labs/moonkit", branch = "moonbeam-polkadot-stable2407", default-features = false }
pallet-author-inherent = { git = "https://github.com/Moonsong-Labs/moonkit", branch = "moonbeam-polkadot-stable2407", default-features = false }
pallet-author-mapping = { git = "https://github.com/Moonsong-Labs/moonkit", branch = "moonbeam-polkadot-stable2407", default-features = false }
pallet-author-slot-filter = { git = "https://github.com/Moonsong-Labs/moonkit", branch = "moonbeam-polkadot-stable2407", default-features = false }
pallet-emergency-para-xcm = { git = "https://github.com/Moonsong-Labs/moonkit", branch = "moonbeam-polkadot-stable2407", default-features = false }
pallet-evm-precompile-xcm = { git = "https://github.com/Moonsong-Labs/moonkit", branch = "moonbeam-polkadot-stable2407", default-features = false }
pallet-maintenance-mode = { git = "https://github.com/Moonsong-Labs/moonkit", branch = "moonbeam-polkadot-stable2407", default-features = false }
pallet-migrations = { git = "https://github.com/Moonsong-Labs/moonkit", branch = "moonbeam-polkadot-stable2407", default-features = false }
pallet-randomness = { git = "https://github.com/Moonsong-Labs/moonkit", branch = "moonbeam-polkadot-stable2407", default-features = false }
pallet-relay-storage-roots = { git = "https://github.com/Moonsong-Labs/moonkit", branch = "moonbeam-polkadot-stable2407", default-features = false }
session-keys-primitives = { git = "https://github.com/Moonsong-Labs/moonkit", branch = "moonbeam-polkadot-stable2407", default-features = false }

# Moonkit (client)
nimbus-consensus = { git = "https://github.com/Moonsong-Labs/moonkit", branch = "moonbeam-polkadot-stable2407" }

# Other (wasm)
async-trait = { version = "0.1.42" }
blake2-rfc = { version = "0.2.18", default-features = false }
<<<<<<< HEAD
postcard = { version = "1.0", default-features = false }
derive_more = "0.99"
environmental = { version = "1.1.2", default-features = false }
=======
derive_more = "0.99.17"
environmental = { version = "1.1.4", default-features = false }
>>>>>>> 5dba0381
frame-metadata = { version = "16.0.0", default-features = false, features = [
    "current",
] }
frame-metadata-hash-extension = { git = "https://github.com/moonbeam-foundation/polkadot-sdk", branch = "moonbeam-polkadot-stable2407", default-features = false }
hex = { version = "0.4.3", default-features = false }
hex-literal = { version = "0.4.1", default-features = false }
impl-serde = { version = "0.4.0", default-features = false }
impl-trait-for-tuples = "0.2.2"
libsecp256k1 = { version = "0.7", default-features = false }
log = { version = "0.4.21", default-features = false }
num_enum = { version = "0.5.3", default-features = false }
paste = "1.0.14"
rlp = { version = "0.5.2", default-features = false }
rustc-hex = { version = "2.0.1", default-features = false }
<<<<<<< HEAD
risc0-zkvm = { version = "1.0.3", default-features = false }
serde = { version = "1.0.101", default-features = false }
=======
serde = { version = "1.0.197", default-features = false }
>>>>>>> 5dba0381
sha3 = { version = "0.10", default-features = false }
slices = "0.2.0"
strum = { version = "0.26.3", default-features = false, features = ["derive"] }
strum_macros = "0.24"
smallvec = "1.11.0"
p256 = { version = "0.13.2", default-features = false, features = [
    "ecdsa"] }
ansi_term = "0.12.1"

# Other (client)

assert_cmd = "2.0.10"
async-io = "1.3"
bip32 = { version = "0.5.1", default-features = false, features = ["bip39"] }
clap = { version = "4.5.3", features = ["derive"] }
clap-num = "=1.1.1"
exit-future = "0.2"
flume = "0.10.9"
futures = { version = "0.3.30" }
jsonrpsee = { version = "0.23.2", default-features = false }
maplit = "1.0.2"
nix = "0.28"
parking_lot = "0.12.1"
primitive-types = "0.12.1"
prometheus = { version = "0.13.0", default-features = false }
rand = "0.8.5"
serde_json = { version = "1.0.114" }
similar-asserts = "1.1.0"
tempfile = "3.8.1"
tiny-bip39 = { version = "0.8", default-features = false }
schnorrkel = { version = "0.11.4", default-features = false, features = [
    "preaudit_deprecated",
] }
tokio = { version = "1.37.0" }
tokio-retry = { version = "0.3.0" }
tracing = "0.1.37"
tracing-core = "0.1.32"
trie-root = "0.18.0"
url = { version = "2.4.0" }
thiserror = "1.0.63"

# The list of dependencies below (which can be both direct and indirect dependencies) are crates
# that are suspected to be CPU-intensive, and that are unlikely to require debugging (as some of
# their debug info might be missing) or to require to be frequently recompiled. We compile these
# dependencies with `opt-level=3` even in "dev" mode in order to make "dev" mode more usable.
# The majority of these crates are cryptographic libraries.
#
# Note that this does **not** affect crates that depend on Moonbeam. In other words, if you add
# a dependency on Moonbeam, you have to copy-paste this list in your own `Cargo.toml` (assuming
# that you want the same list). This list is only relevant when running `cargo build` from within
# the Moonbeam workspace.
#
# If you see an error mentioning "profile package spec ... did not match any packages", it
# probably concerns this list.
#
# This list is ordered alphabetically.
[profile.dev.package]
blake2 = { opt-level = 3 }
blake2b_simd = { opt-level = 3 }
chacha20poly1305 = { opt-level = 3 }
cranelift-codegen = { opt-level = 3 }
cranelift-wasm = { opt-level = 3 }
crc32fast = { opt-level = 3 }
crossbeam-deque = { opt-level = 3 }
crypto-mac = { opt-level = 3 }
curve25519-dalek = { opt-level = 3 }
ed25519-zebra = { opt-level = 3 }
futures-channel = { opt-level = 3 }
hash-db = { opt-level = 3 }
hashbrown = { opt-level = 3 }
hmac = { opt-level = 3 }
httparse = { opt-level = 3 }
integer-sqrt = { opt-level = 3 }
k256 = { opt-level = 3 }
keccak = { opt-level = 3 }
libm = { opt-level = 3 }
librocksdb-sys = { opt-level = 3 }
libsecp256k1 = { opt-level = 3 }
libz-sys = { opt-level = 3 }
mio = { opt-level = 3 }
nalgebra = { opt-level = 3 }
num-bigint = { opt-level = 3 }
parking_lot = { opt-level = 3 }
parking_lot_core = { opt-level = 3 }
percent-encoding = { opt-level = 3 }
primitive-types = { opt-level = 3 }
ring = { opt-level = 3 }
rustls = { opt-level = 3 }
secp256k1 = { opt-level = 3 }
sha2 = { opt-level = 3 }
sha3 = { opt-level = 3 }
smallvec = { opt-level = 3 }
snow = { opt-level = 3 }
twox-hash = { opt-level = 3 }
uint = { opt-level = 3 }
wasmi = { opt-level = 3 }
x25519-dalek = { opt-level = 3 }
yamux = { opt-level = 3 }
zeroize = { opt-level = 3 }

# make sure dev builds with backtrace do
# not slow us down
[profile.dev.package.backtrace]
inherits = "release"

[profile.production]
codegen-units = 1
incremental = false
inherits = "release"
lto = true

[profile.release]
debug-assertions = true # Enable debug-assert! for non-production profiles
opt-level = 3
# Moonbeam runtime requires unwinding.
panic = "unwind"

[profile.testnet]
debug = 1               # debug symbols are useful for profilers
debug-assertions = true # Enable debug-assert! for non-production profiles
inherits = "release"
overflow-checks = true<|MERGE_RESOLUTION|>--- conflicted
+++ resolved
@@ -1,53 +1,6 @@
 [workspace]
 exclude = ["bin/utils/moonkey"]
 members = [
-<<<<<<< HEAD
-	"bin/utils/moonkey",
-	"client/rpc/dev",
-	"client/rpc/finality",
-	"client/vrf",
-	"node",
-	"node/cli",
-	"node/service",
-	"pallets/asset-manager",
-	"pallets/erc20-xcm-bridge",
-	"pallets/ethereum-xcm",
-	"pallets/moonbeam-foreign-assets",
-	"pallets/moonbeam-lazy-migrations",
-	"pallets/moonbeam-orbiters",
-	"pallets/moonbeam-xcm-benchmarks",
-	"pallets/parachain-staking",
-	"pallets/precompile-benchmarks",
-	"pallets/proxy-genesis-companion",
-	"pallets/xcm-transactor",
-	"pallets/xcm-weight-trader",
-	"precompiles/balances-erc20",
-	"precompiles/batch",
-	"precompiles/call-permit",
-	"precompiles/collective",
-	"precompiles/conviction-voting",
-	"precompiles/crowdloan-rewards",
-	"precompiles/foreign-asset-migrator",
-	"precompiles/gmp",
-	"precompiles/identity",
-	"precompiles/parachain-staking",
-	"precompiles/precompile-registry",
-	"precompiles/preimage",
-	"precompiles/proxy",
-	"precompiles/referenda",
-	"precompiles/relay-encoder",
-	"precompiles/relay-data-verifier",
-	"precompiles/xcm-transactor",
-	"precompiles/xtokens",
-	"precompiles/p256verify",
-	"precompiles/zkAuth-verifier",
-	"primitives/storage-proof",
-	"runtime/moonbase",
-	"runtime/moonbeam",
-	"runtime/moonriver",
-	"runtime/relay-encoder",
-	"runtime/summarize-precompile-checks",
-=======
     "bin/utils/moonkey",
     "client/rpc/dev",
     "client/rpc/finality",
@@ -86,13 +39,13 @@
     "precompiles/xcm-transactor",
     "precompiles/xtokens",
     "precompiles/p256verify",
+    "precompiles/zkAuth-verifier",
     "primitives/storage-proof",
     "runtime/moonbase",
     "runtime/moonbeam",
     "runtime/moonriver",
     "runtime/relay-encoder",
     "runtime/summarize-precompile-checks",
->>>>>>> 5dba0381
 ]
 resolver = "2"
 
@@ -404,14 +357,9 @@
 # Other (wasm)
 async-trait = { version = "0.1.42" }
 blake2-rfc = { version = "0.2.18", default-features = false }
-<<<<<<< HEAD
 postcard = { version = "1.0", default-features = false }
-derive_more = "0.99"
-environmental = { version = "1.1.2", default-features = false }
-=======
 derive_more = "0.99.17"
 environmental = { version = "1.1.4", default-features = false }
->>>>>>> 5dba0381
 frame-metadata = { version = "16.0.0", default-features = false, features = [
     "current",
 ] }
@@ -426,12 +374,8 @@
 paste = "1.0.14"
 rlp = { version = "0.5.2", default-features = false }
 rustc-hex = { version = "2.0.1", default-features = false }
-<<<<<<< HEAD
 risc0-zkvm = { version = "1.0.3", default-features = false }
-serde = { version = "1.0.101", default-features = false }
-=======
 serde = { version = "1.0.197", default-features = false }
->>>>>>> 5dba0381
 sha3 = { version = "0.10", default-features = false }
 slices = "0.2.0"
 strum = { version = "0.26.3", default-features = false, features = ["derive"] }
