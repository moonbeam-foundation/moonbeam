--- conflicted
+++ resolved
@@ -7,12 +7,8 @@
     'node',
     'node/cli',
     'node/service',
-<<<<<<< HEAD
     'pallets/migrations',
-    'bin/utils/moonkey'
-=======
     'bin/utils/moonkey',
->>>>>>> 1b2227a6
 ]
 exclude = [
     'bin/utils/moonkey'
