# ![Moonbeam](media/moonbeam-cover.jpg)

![Tests](https://github.com/PureStake/moonbeam/workflows/Release/badge.svg)

An Ethereum compatible ~~[Parachain](https://polkadot.network/technology/)~~ built with [Substrate](https://substrate.dev)

_Discover the Moonbeam project at [moonbeam.network](https://moonbeam.network)._
_Learn to [use the Moonbeam network](https://docs.moonbeam.network/) with our technical docs._
_Reference our [crate-level docs (rustdocs)](https://purestake.github.io) to contribute._

## Run an alphanet node with Docker

Docker images are published for every tagged release. Learn more with `moonbeam --help`.

```bash
# Join the public testnet
docker run --network="host" purestake/moonbeam:v0.6.1 --chain alphanet
```

## Run a local development node with Docker

<<<<<<< HEAD
## Build the Moonbeam Node
=======
Developers who are building dApps to run on moonbeam, may want a lightweight node to work with
locally. You can quickly spin up a single node with no relay chain backing it using the development
service.

```bash
# Run a dev service node.
docker run --network="host" purestake/moonbeam:v0.6.1 --dev
```

### Sealing options
>>>>>>> bdbeb96d

The command above will start the node in instant seal mode. It creates a block when a transaction arrives, similar to Ganache's auto-mine. You can also choose to author blocks at a regular interval, or control authoring manually through the RPC.

```bash
# Author a block every 6 seconds.
docker run --network="host" purestake/moonbeam:v0.6.1 --dev --sealing 3000

# Manually control the block authorship and finality
docker run --network="host" purestake/moonbeam:v0.6.1 --dev --sealing manual
```

### Dev Addresses

Launching the node in devmode will prefund a list of dev addresses that are derived from
the canonical mnemonic: "bottom drive obey lake curtain smoke basket hold race lonely fit walk"

#### Alith:

- Address:0xf24FF3a9CF04c71Dbc94D0b566f7A27B94566cac
- PrivKey:0x5fb92d6e98884f76de468fa3f6278f8807c48bebc13595d45af5bdc4da702133

#### Baltathar:

- Address:0x3Cd0A705a2DC65e5b1E1205896BaA2be8A07c6e0
- PrivKey:0x8075991ce870b93a8870eca0c0f91913d12f47948ca0fd25b49c6fa7cdbeee8b

#### Charleth:

- Address:0x798d4Ba9baf0064Ec19eB4F0a1a45785ae9D6DFc
- PrivKey:0x0b6e18cafb6ed99687ec547bd28139cafdd2bffe70e6b688025de6b445aa5c5b

#### Dorothy:

- Address:0x773539d4Ac0e786233D90A233654ccEE26a613D9
- PrivKey:0x39539ab1876910bbf3a223d84a29e28f1cb4e2e456503e7e91ed39b2e7223d68

#### Ethan:

- Address:0xFf64d3F6efE2317EE2807d223a0Bdc4c0c49dfDB
- PrivKey:0x7dce9bc8babb68fec1409be38c8e1a52650206a7ed90ff956ae8a6d15eeaaef4

#### Faith:

- Address:0xC0F0f4ab324C46e55D02D0033343B4Be8A55532d
- PrivKey:0xb9d2ea9a615f3165812e8d44de0d24da9bbd164b65c4f0573e1ce2c8dbd9c8df

#### Gerald:

- Address:0x7BF369283338E12C90514468aa3868A551AB2929
- PrivKey:0x96b8a38e12e1a31dee1eab2fffdf9d9990045f5b37e44d8cc27766ef294acf18

## Build the Moonbeam Node

To build Moonbeam, you will need a proper Substrate development environment. If you've never worked
with a Substrate-based blockchain before, you should probably try the [Setting Up a Moonbeam Node]
(https://docs.moonbeam.network/getting-started/local-node/setting-up-a-node/) docs first. If you
need a refresher setting up your Substrate environment, see [Substrate's Getting Started Guide]
(https://substrate.dev/docs/en/knowledgebase/getting-started/).

```bash
# Fetch the code
git clone https://github.com/PureStake/moonbeam
cd moonbeam

# Optional: Ensure you have the exact nightly toolchain used by Moonbeam's CI
./scripts/init.sh

# Build the node (The first build will be long (~30min))
cargo build --release
```

## Run tests

Moonbeam has Rust unit tests as well as typescript integration tests.

```bash
# Run the Rust unit tests
cargo test
```

```bash
# Install dependencies for integration tests
cd moonbeam-types-bundle
npm i

cd ../tests
npm i

# Run integration tests
npm test
```

## Chain IDs

The Ethereum specification described a numeric Chain Id. The Moonbeam mainnet Chain Id will be 1284
because it takes 1284 milliseconds for a moonbeam to reach Earth.

Moonbeam nodes support multiple public chains and testnets, with the following Chain Ids.

| Network Description                | Chain ID    |
| ---------------------------------- | ----------- |
| Local Parachain TestNet            | 1280        |
| Local Development TestNet          | 1281        |
| Reserved for other TestNets        | 1282 - 1283 |
| Moonbeam (Polkadot)                | 1284        |
| Moonriver (Kusama)                 | 1285        |
| Moonrock (Rococo)                  | 1286        |
| Moonbase Alpha TestNet             | 1287        |
| Reserved for other public networks | 1288 - 1289 |

## Runtime Architecture

The Moonbeam Runtime is built using FRAME and consists of pallets from substrate, frontier, cumulus, and `pallets/`.

From substrate:

- _Utility_: Allows users to use derivative accounts, and batch calls
- _Balances_: Tracks GLMR token balances
- _Sudo_: Allows a privileged account to make arbitrary runtime changes - will be removed before
  launch
- _Timestamp_: On-Chain notion of time
- _Transaction Payment_: Transaction payment (fee) management
- _Randomness Collective Flip_: A (mock) onchain randomness beacon. Will be replaced by parachain
  randomness by mainnet.

From frontier:

- _EVM_: Encapsulates execution logic for an Ethereum Virtual Machine
- _Ethereum_: Ethereum-style data encoding and access for the EVM.

From cumulus:

- _ParachainUpgrade_: A helper to perform runtime upgrades on parachains
- _ParachainInfo_: A place to store parachain-relevant constants like parachain id

The following pallets are stored in `pallets/`. They are designed for Moonbeam's specific requirements:

- _Ethereum Chain Id_: A place to store the chain id for each Moonbeam network
- _Author Inherent_: Allows block authors to include their identity in a block via an inherent
- _Parachain Staking_: Minimal staking pallet that selects collators by total amount at stake

## Tests

Tests are run with the following command:

```bash
cargo test --verbose
```

This github repository is also linked to Gitlab CI

## Contribute

Moonbeam is open source under the terms of the GPL3. We welcome contributions. You can explore our
crate-level documentation at https://purestake.github.io/moonbeam

### Code style

Moonbeam is following the
[Substrate code style](https://github.com/paritytech/substrate/blob/master/docs/STYLE_GUIDE.md)  
We provide a [.editorconfig](.editorconfig) (_compatible with VSCode using RLS_)<|MERGE_RESOLUTION|>--- conflicted
+++ resolved
@@ -19,9 +19,6 @@
 
 ## Run a local development node with Docker
 
-<<<<<<< HEAD
-## Build the Moonbeam Node
-=======
 Developers who are building dApps to run on moonbeam, may want a lightweight node to work with
 locally. You can quickly spin up a single node with no relay chain backing it using the development
 service.
@@ -32,7 +29,6 @@
 ```
 
 ### Sealing options
->>>>>>> bdbeb96d
 
 The command above will start the node in instant seal mode. It creates a block when a transaction arrives, similar to Ganache's auto-mine. You can also choose to author blocks at a regular interval, or control authoring manually through the RPC.
 
@@ -96,9 +92,6 @@
 # Fetch the code
 git clone https://github.com/PureStake/moonbeam
 cd moonbeam
-
-# Optional: Ensure you have the exact nightly toolchain used by Moonbeam's CI
-./scripts/init.sh
 
 # Build the node (The first build will be long (~30min))
 cargo build --release
