[package]
name = "moonbeam-rpc-core-debug"
version = '0.1.0'
authors = ['PureStake']
edition = '2018'
homepage = 'https://moonbeam.network'
license = 'GPL-3.0-only'
repository = 'https://github.com/PureStake/moonbeam/'

# See more keys and their definitions at https://doc.rust-lang.org/cargo/reference/manifest.html

[dependencies]
futures = { version = "0.3", features = ["compat"] }
ethereum-types = "0.12.0"
jsonrpc-core = "15.0.0"
jsonrpc-core-client = "14.0.3"
jsonrpc-derive = "14.0.3"
serde = { version = "1.0", features = ["derive"] }
serde_json = "1.0"
<<<<<<< HEAD
sp-core = { git = "https://github.com/purestake/substrate", branch = "moonbeam-polkadot-v0.9.10" }
moonbeam-rpc-primitives-debug = { path = "../../../primitives/rpc/debug" }
#evm = { version = "0.20.0", default-features = false, features = ["with-codec"] }
=======
sp-core = { git = "https://github.com/purestake/substrate", branch = "crystalin-v0.9.9-block-response-length" }
moonbeam-rpc-primitives-debug = { path = "../../../primitives/rpc/debug" }
>>>>>>> d507241c
<|MERGE_RESOLUTION|>--- conflicted
+++ resolved
@@ -17,11 +17,5 @@
 jsonrpc-derive = "14.0.3"
 serde = { version = "1.0", features = ["derive"] }
 serde_json = "1.0"
-<<<<<<< HEAD
 sp-core = { git = "https://github.com/purestake/substrate", branch = "moonbeam-polkadot-v0.9.10" }
-moonbeam-rpc-primitives-debug = { path = "../../../primitives/rpc/debug" }
-#evm = { version = "0.20.0", default-features = false, features = ["with-codec"] }
-=======
-sp-core = { git = "https://github.com/purestake/substrate", branch = "crystalin-v0.9.9-block-response-length" }
-moonbeam-rpc-primitives-debug = { path = "../../../primitives/rpc/debug" }
->>>>>>> d507241c
+moonbeam-rpc-primitives-debug = { path = "../../../primitives/rpc/debug" }