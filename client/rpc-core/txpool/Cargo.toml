--- conflicted
+++ resolved
@@ -14,8 +14,4 @@
 serde = { workspace = true, features = [ "derive" ] }
 serde_json = { workspace = true }
 
-<<<<<<< HEAD
-fc-rpc-core = { git = "https://github.com/purestake/frontier", branch = "tgm-fc-log-indexer-v0.9.37" }
-=======
-fc-rpc-core = { workspace = true }
->>>>>>> 752ed6ea
+fc-rpc-core = { workspace = true }