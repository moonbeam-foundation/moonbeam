[package]
name = "moonbeam-rpc-debug"
authors = [ "PureStake" ]
edition = "2021"
homepage = "https://moonbeam.network"
license = "GPL-3.0-only"
repository = "https://github.com/PureStake/moonbeam/"
version = "0.1.0"

[dependencies]
futures = { version = "0.3", features = [ "compat" ] }
hex-literal = "0.3.4"
jsonrpsee = { version = "0.15.0", default-features = false, features = [ "macros", "server" ] }
tokio = { version = "1.10", features = [ "sync", "time" ] }

# Moonbeam
moonbeam-client-evm-tracing = { path = "../../evm-tracing" }
moonbeam-rpc-core-debug = { path = "../../rpc-core/debug" }
moonbeam-rpc-core-types = { path = "../../rpc-core/types" }
moonbeam-rpc-primitives-debug = { path = "../../../primitives/rpc/debug" }

# Substrate
sc-client-api = { git = "https://github.com/purestake/substrate", branch = "moonbeam-polkadot-v0.9.32" }
sc-utils = { git = "https://github.com/purestake/substrate", branch = "moonbeam-polkadot-v0.9.32" }
sp-api = { git = "https://github.com/purestake/substrate", branch = "moonbeam-polkadot-v0.9.32" }
sp-block-builder = { git = "https://github.com/purestake/substrate", branch = "moonbeam-polkadot-v0.9.32" }
sp-blockchain = { git = "https://github.com/purestake/substrate", branch = "moonbeam-polkadot-v0.9.32" }
sp-core = { git = "https://github.com/purestake/substrate", branch = "moonbeam-polkadot-v0.9.32" }
sp-io = { git = "https://github.com/purestake/substrate", branch = "moonbeam-polkadot-v0.9.32" }
sp-runtime = { git = "https://github.com/purestake/substrate", branch = "moonbeam-polkadot-v0.9.32" }

# Frontier
<<<<<<< HEAD
ethereum = { version = "0.12.0", default-features = false, features = [ "with-codec" ] }
ethereum-types = "0.13.1"
fc-consensus = { git = "https://github.com/purestake/frontier", branch = "moonbeam-polkadot-v0.9.32-sql" }
fc-db = { git = "https://github.com/purestake/frontier", branch = "moonbeam-polkadot-v0.9.32-sql" }
fc-rpc = { git = "https://github.com/purestake/frontier", branch = "moonbeam-polkadot-v0.9.32-sql", features = [ "rpc_binary_search_estimate" ] }
fp-rpc = { git = "https://github.com/purestake/frontier", branch = "moonbeam-polkadot-v0.9.32-sql" }
=======
ethereum = { version = "0.14.0", default-features = false, features = [ "with-codec" ] }
ethereum-types = "0.14"
fc-consensus = { git = "https://github.com/purestake/frontier", branch = "moonbeam-polkadot-v0.9.32" }
fc-db = { git = "https://github.com/purestake/frontier", branch = "moonbeam-polkadot-v0.9.32" }
fc-rpc = { git = "https://github.com/purestake/frontier", branch = "moonbeam-polkadot-v0.9.32", features = [ "rpc_binary_search_estimate" ] }
fp-rpc = { git = "https://github.com/purestake/frontier", branch = "moonbeam-polkadot-v0.9.32" }
>>>>>>> d505ffc8
<|MERGE_RESOLUTION|>--- conflicted
+++ resolved
@@ -30,18 +30,9 @@
 sp-runtime = { git = "https://github.com/purestake/substrate", branch = "moonbeam-polkadot-v0.9.32" }
 
 # Frontier
-<<<<<<< HEAD
-ethereum = { version = "0.12.0", default-features = false, features = [ "with-codec" ] }
-ethereum-types = "0.13.1"
+ethereum = { version = "0.14.0", default-features = false, features = [ "with-codec" ] }
+ethereum-types = "0.14.0"
 fc-consensus = { git = "https://github.com/purestake/frontier", branch = "moonbeam-polkadot-v0.9.32-sql" }
 fc-db = { git = "https://github.com/purestake/frontier", branch = "moonbeam-polkadot-v0.9.32-sql" }
 fc-rpc = { git = "https://github.com/purestake/frontier", branch = "moonbeam-polkadot-v0.9.32-sql", features = [ "rpc_binary_search_estimate" ] }
-fp-rpc = { git = "https://github.com/purestake/frontier", branch = "moonbeam-polkadot-v0.9.32-sql" }
-=======
-ethereum = { version = "0.14.0", default-features = false, features = [ "with-codec" ] }
-ethereum-types = "0.14"
-fc-consensus = { git = "https://github.com/purestake/frontier", branch = "moonbeam-polkadot-v0.9.32" }
-fc-db = { git = "https://github.com/purestake/frontier", branch = "moonbeam-polkadot-v0.9.32" }
-fc-rpc = { git = "https://github.com/purestake/frontier", branch = "moonbeam-polkadot-v0.9.32", features = [ "rpc_binary_search_estimate" ] }
-fp-rpc = { git = "https://github.com/purestake/frontier", branch = "moonbeam-polkadot-v0.9.32" }
->>>>>>> d505ffc8
+fp-rpc = { git = "https://github.com/purestake/frontier", branch = "moonbeam-polkadot-v0.9.32-sql" }