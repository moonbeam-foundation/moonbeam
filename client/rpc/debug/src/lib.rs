--- conflicted
+++ resolved
@@ -455,14 +455,10 @@
 		// Get Blockchain backend
 		let blockchain = backend.blockchain();
 		// Get the header I want to work with.
-<<<<<<< HEAD
-		let header = match client.header(hash) {
-=======
 		let Ok(reference_hash) = client.expect_block_hash_from_id(&reference_id) else {
 			return Err(internal_err("Block header not found"))
 		};
 		let header = match client.header(reference_hash) {
->>>>>>> 58090790
 			Ok(Some(h)) => h,
 			_ => return Err(internal_err("Block header not found")),
 		};
@@ -471,11 +467,7 @@
 
 		// Get block extrinsics.
 		let exts = blockchain
-<<<<<<< HEAD
-			.body(hash)
-=======
 			.body(reference_hash)
->>>>>>> 58090790
 			.map_err(|e| internal_err(format!("Fail to read blockchain db: {:?}", e)))?
 			.unwrap_or_default();
 
