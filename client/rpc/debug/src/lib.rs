--- conflicted
+++ resolved
@@ -236,17 +236,10 @@
 		if let Some(block) = reference_block {
 			let transactions = block.transactions;
 			if let Some(transaction) = transactions.get(index) {
-<<<<<<< HEAD
-				return client
-					.runtime_api()
-					.trace_transaction(&parent_block_id, &header, ext, &transaction, trace_type)
-					.map_err(|e| internal_err(format!("Runtime api access error: {:?}", e)))?
-					.map_err(|e| internal_err(format!("DispatchError: {:?}", e)));
-=======
 				let f = || {
 					client
 						.runtime_api()
-						.trace_transaction(&parent_block_id, ext, &transaction, trace_type)
+						.trace_transaction(&parent_block_id, &header, ext, &transaction, trace_type)
 						.map_err(|e| internal_err(format!("Runtime api access error: {:?}", e)))?
 						.map_err(|e| internal_err(format!("DispatchError: {:?}", e)))
 				};
@@ -262,7 +255,6 @@
 						proxy.into_tx_trace()
 					}
 				});
->>>>>>> 332943c5
 			}
 		}
 		Err(internal_err("Runtime block call failed".to_string()))
