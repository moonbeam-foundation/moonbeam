[package]
name = "moonbeam-finality-rpc"
authors = { workspace = true }
description = "An experimental RPC to check for block and transaction finality in the moonbeam parachain"
edition = "2021"
homepage = "https://moonbeam.network"
license = "GPL-3.0-only"
repository = { workspace = true }
version = "0.1.0"

[dependencies]
<<<<<<< HEAD
async-trait = "0.1.64"
futures = { version = "0.3.26", features = [ "compat" ] }
jsonrpsee = { version = "0.16.2", default-features = false, features = [ "macros", "server" ] }
parity-scale-codec = "3.0.0"
tokio = { version = "1.12.0", features = [ "sync", "time" ] }

fc-db = { git = "https://github.com/purestake/frontier", branch = "tgm-fc-log-indexer-v0.9.37" }
fc-rpc = { git = "https://github.com/purestake/frontier", branch = "tgm-fc-log-indexer-v0.9.37" }
sp-api = { git = "https://github.com/purestake/substrate", branch = "moonbeam-polkadot-v0.9.37" }
sp-blockchain = { git = "https://github.com/purestake/substrate", branch = "moonbeam-polkadot-v0.9.37" }
sp-core = { git = "https://github.com/purestake/substrate", branch = "moonbeam-polkadot-v0.9.37" }
sp-runtime = { git = "https://github.com/purestake/substrate", branch = "moonbeam-polkadot-v0.9.37" }
=======
futures = { workspace = true, features = [ "compat" ] }
jsonrpsee = { workspace = true, features = [ "macros", "server" ] }
parity-scale-codec = { workspace = true, features = [ "std" ] }
tokio = { workspace = true, features = [ "sync", "time" ] }

fc-db = { workspace = true }
fc-rpc = { workspace = true }
sp-api = { workspace = true, features = [ "std" ] }
sp-blockchain = { workspace = true }
sp-core = { workspace = true, features = [ "std" ] }
sp-runtime = { workspace = true, features = [ "std" ] }
>>>>>>> 752ed6ea
<|MERGE_RESOLUTION|>--- conflicted
+++ resolved
@@ -9,20 +9,6 @@
 version = "0.1.0"
 
 [dependencies]
-<<<<<<< HEAD
-async-trait = "0.1.64"
-futures = { version = "0.3.26", features = [ "compat" ] }
-jsonrpsee = { version = "0.16.2", default-features = false, features = [ "macros", "server" ] }
-parity-scale-codec = "3.0.0"
-tokio = { version = "1.12.0", features = [ "sync", "time" ] }
-
-fc-db = { git = "https://github.com/purestake/frontier", branch = "tgm-fc-log-indexer-v0.9.37" }
-fc-rpc = { git = "https://github.com/purestake/frontier", branch = "tgm-fc-log-indexer-v0.9.37" }
-sp-api = { git = "https://github.com/purestake/substrate", branch = "moonbeam-polkadot-v0.9.37" }
-sp-blockchain = { git = "https://github.com/purestake/substrate", branch = "moonbeam-polkadot-v0.9.37" }
-sp-core = { git = "https://github.com/purestake/substrate", branch = "moonbeam-polkadot-v0.9.37" }
-sp-runtime = { git = "https://github.com/purestake/substrate", branch = "moonbeam-polkadot-v0.9.37" }
-=======
 futures = { workspace = true, features = [ "compat" ] }
 jsonrpsee = { workspace = true, features = [ "macros", "server" ] }
 parity-scale-codec = { workspace = true, features = [ "std" ] }
@@ -33,5 +19,4 @@
 sp-api = { workspace = true, features = [ "std" ] }
 sp-blockchain = { workspace = true }
 sp-core = { workspace = true, features = [ "std" ] }
-sp-runtime = { workspace = true, features = [ "std" ] }
->>>>>>> 752ed6ea
+sp-runtime = { workspace = true, features = [ "std" ] }