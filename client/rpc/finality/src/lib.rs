// Copyright 2019-2022 PureStake Inc.
// This file is part of Moonbeam.

// Moonbeam is free software: you can redistribute it and/or modify
// it under the terms of the GNU General Public License as published by
// the Free Software Foundation, either version 3 of the License, or
// (at your option) any later version.

// Moonbeam is distributed in the hope that it will be useful,
// but WITHOUT ANY WARRANTY; without even the implied warranty of
// MERCHANTABILITY or FITNESS FOR A PARTICULAR PURPOSE.  See the
// GNU General Public License for more details.

// You should have received a copy of the GNU General Public License
// along with Moonbeam.  If not, see <http://www.gnu.org/licenses/>.
use fc_rpc::frontier_backend_client::{self, is_canon};
use jsonrpsee::{core::RpcResult, proc_macros::rpc};
use sp_core::H256;
use std::{marker::PhantomData, sync::Arc};
//TODO ideally we wouldn't depend on BlockId here. Can we change frontier
// so it's load_hash helper returns an H256 instead of wrapping it in a BlockId?
<<<<<<< HEAD
use sp_api::BlockId;
=======
use fc_db::Backend as FrontierBackend;
>>>>>>> 752ed6ea
use sp_blockchain::HeaderBackend;
use sp_runtime::traits::Block;

/// An RPC endpoint to check for finality of blocks and transactions in Moonbeam
#[rpc(server)]
pub trait MoonbeamFinalityApi {
	/// Reports whether a Substrate or Ethereum block is finalized.
	/// Returns false if the block is not found.
	#[method(name = "moon_isBlockFinalized")]
	async fn is_block_finalized(&self, block_hash: H256) -> RpcResult<bool>;

	/// Reports whether an Ethereum transaction is finalized.
	/// Returns false if the transaction is not found
	#[method(name = "moon_isTxFinalized")]
	async fn is_tx_finalized(&self, tx_hash: H256) -> RpcResult<bool>;
}

pub struct MoonbeamFinality<B: Block, C> {
	pub backend: Arc<dyn fc_db::BackendReader<B> + Send + Sync>,
	pub client: Arc<C>,
	_phdata: PhantomData<B>,
}

impl<B: Block, C> MoonbeamFinality<B, C> {
	pub fn new(client: Arc<C>, backend: Arc<dyn fc_db::BackendReader<B> + Send + Sync>) -> Self {
		Self {
			backend,
			client,
			_phdata: Default::default(),
		}
	}
}

#[async_trait::async_trait]
impl<B, C> MoonbeamFinalityApiServer for MoonbeamFinality<B, C>
where
	B: Block<Hash = H256>,
	C: HeaderBackend<B> + Send + Sync + 'static,
{
	async fn is_block_finalized(&self, raw_hash: H256) -> RpcResult<bool> {
		let client = self.client.clone();
		is_block_finalized_inner::<B, C>(self.backend.as_ref(), &client, raw_hash).await
	}

	async fn is_tx_finalized(&self, tx_hash: H256) -> RpcResult<bool> {
		let client = self.client.clone();
		if let Some((ethereum_block_hash, _ethereum_index)) =
			frontier_backend_client::load_transactions::<B, C>(
				&client,
				self.backend.as_ref(),
				tx_hash,
				true,
			)
			.await?
		{
			is_block_finalized_inner::<B, C>(self.backend.as_ref(), &client, ethereum_block_hash)
				.await
		} else {
			Ok(false)
		}
	}
}

async fn is_block_finalized_inner<B: Block<Hash = H256>, C: HeaderBackend<B> + 'static>(
	backend: &(dyn fc_db::BackendReader<B> + Send + Sync),
	client: &C,
	raw_hash: H256,
) -> RpcResult<bool> {
	let substrate_hash =
		match frontier_backend_client::load_hash::<B, C>(client, backend, raw_hash).await? {
			// If we find this hash in the frontier data base, we know it is an eth hash
			Some(hash) => hash,
			// Otherwise, we assume this is a Substrate hash.
			None => raw_hash,
		};

	// First check whether the block is in the best chain
	if !is_canon(client, substrate_hash) {
		return Ok(false);
	}

	// At this point we know the block in question is in the current best chain.
	// It's just a question of whether it is in the finalized prefix or not
	let query_height = client
		.number(substrate_hash)
		.expect("No sp_blockchain::Error should be thrown when looking up hash")
		.expect("Block is already known to be canon, so it must be in the chain");
	let finalized_height = client.info().finalized_number;

	Ok(query_height <= finalized_height)
}<|MERGE_RESOLUTION|>--- conflicted
+++ resolved
@@ -19,11 +19,7 @@
 use std::{marker::PhantomData, sync::Arc};
 //TODO ideally we wouldn't depend on BlockId here. Can we change frontier
 // so it's load_hash helper returns an H256 instead of wrapping it in a BlockId?
-<<<<<<< HEAD
-use sp_api::BlockId;
-=======
 use fc_db::Backend as FrontierBackend;
->>>>>>> 752ed6ea
 use sp_blockchain::HeaderBackend;
 use sp_runtime::traits::Block;
 
