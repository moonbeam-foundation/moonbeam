[package]
name = "moonbeam-rpc-trace"
authors = [ "PureStake" ]
edition = "2021"
homepage = "https://moonbeam.network"
license = "GPL-3.0-only"
repository = "https://github.com/PureStake/moonbeam/"
version = "0.6.0"

[dependencies]
ethereum = { version = "0.12.0", features = [ "with-codec" ] }
ethereum-types = "0.13.1"
futures = { version = "0.3" }
jsonrpc-core = "18.0.0"
serde = { version = "1.0", features = [ "derive" ] }
sha3 = "0.9"
tokio = { version = "1.10", features = [ "sync", "time" ] }
tracing = "0.1.34"

# Moonbeam
moonbeam-client-evm-tracing = { path = "../../evm-tracing" }
moonbeam-rpc-core-trace = { path = "../../rpc-core/trace" }
moonbeam-rpc-core-types = { path = "../../rpc-core/types" }
moonbeam-rpc-primitives-debug = { path = "../../../primitives/rpc/debug" }

# Substrate
sc-client-api = { git = "https://github.com/paritytech/substrate", branch = "polkadot-v0.9.20" }
sc-network = { git = "https://github.com/paritytech/substrate", branch = "polkadot-v0.9.20" }
sc-utils = { git = "https://github.com/paritytech/substrate", branch = "polkadot-v0.9.20" }
sp-api = { git = "https://github.com/paritytech/substrate", branch = "polkadot-v0.9.20" }
sp-block-builder = { git = "https://github.com/paritytech/substrate", branch = "polkadot-v0.9.20" }
sp-blockchain = { git = "https://github.com/paritytech/substrate", branch = "polkadot-v0.9.20" }
sp-io = { git = "https://github.com/paritytech/substrate", branch = "polkadot-v0.9.20" }
sp-runtime = { git = "https://github.com/paritytech/substrate", branch = "polkadot-v0.9.20" }
sp-std = { git = "https://github.com/paritytech/substrate", branch = "polkadot-v0.9.20" }
sp-transaction-pool = { git = "https://github.com/paritytech/substrate", branch = "polkadot-v0.9.20" }

# Frontier
<<<<<<< HEAD
fc-consensus = { git = "https://github.com/purestake/frontier", branch = "jeremy-precompile-handle-0.9.19" }
fc-rpc = { git = "https://github.com/purestake/frontier", branch = "jeremy-precompile-handle-0.9.19", features = [ "rpc_binary_search_estimate" ] }
fc-rpc-core = { git = "https://github.com/purestake/frontier", branch = "jeremy-precompile-handle-0.9.19" }
fp-rpc = { git = "https://github.com/purestake/frontier", branch = "jeremy-precompile-handle-0.9.19" }
=======
fc-consensus = { git = "https://github.com/purestake/frontier", branch = "moonbeam-polkadot-v0.9.20" }
fc-rpc = { git = "https://github.com/purestake/frontier", branch = "moonbeam-polkadot-v0.9.20", features = [ "rpc_binary_search_estimate" ] }
fc-rpc-core = { git = "https://github.com/purestake/frontier", branch = "moonbeam-polkadot-v0.9.20" }
fp-rpc = { git = "https://github.com/purestake/frontier", branch = "moonbeam-polkadot-v0.9.20" }
>>>>>>> 511b2559
<|MERGE_RESOLUTION|>--- conflicted
+++ resolved
@@ -36,14 +36,7 @@
 sp-transaction-pool = { git = "https://github.com/paritytech/substrate", branch = "polkadot-v0.9.20" }
 
 # Frontier
-<<<<<<< HEAD
-fc-consensus = { git = "https://github.com/purestake/frontier", branch = "jeremy-precompile-handle-0.9.19" }
-fc-rpc = { git = "https://github.com/purestake/frontier", branch = "jeremy-precompile-handle-0.9.19", features = [ "rpc_binary_search_estimate" ] }
-fc-rpc-core = { git = "https://github.com/purestake/frontier", branch = "jeremy-precompile-handle-0.9.19" }
-fp-rpc = { git = "https://github.com/purestake/frontier", branch = "jeremy-precompile-handle-0.9.19" }
-=======
 fc-consensus = { git = "https://github.com/purestake/frontier", branch = "moonbeam-polkadot-v0.9.20" }
 fc-rpc = { git = "https://github.com/purestake/frontier", branch = "moonbeam-polkadot-v0.9.20", features = [ "rpc_binary_search_estimate" ] }
 fc-rpc-core = { git = "https://github.com/purestake/frontier", branch = "moonbeam-polkadot-v0.9.20" }
-fp-rpc = { git = "https://github.com/purestake/frontier", branch = "moonbeam-polkadot-v0.9.20" }
->>>>>>> 511b2559
+fp-rpc = { git = "https://github.com/purestake/frontier", branch = "moonbeam-polkadot-v0.9.20" }