// Copyright 2019-2021 PureStake Inc.
// This file is part of Moonbeam.

// Moonbeam is free software: you can redistribute it and/or modify
// it under the terms of the GNU General Public License as published by
// the Free Software Foundation, either version 3 of the License, or
// (at your option) any later version.

// Moonbeam is distributed in the hope that it will be useful,
// but WITHOUT ANY WARRANTY; without even the implied warranty of
// MERCHANTABILITY or FITNESS FOR A PARTICULAR PURPOSE.  See the
// GNU General Public License for more details.

// You should have received a copy of the GNU General Public License
// along with Moonbeam.  If not, see <http://www.gnu.org/licenses/>.

//! `trace_filter` RPC handler and its associated service task.
//! The RPC handler rely on `CacheTask` which provides a future that must be run inside a tokio
//! executor.
//!
//! The implementation is composed of multiple tasks :
//! - Many calls the the RPC handler `Trace::filter`, communicating with the main task.
//! - A main `CacheTask` managing the cache and the communication between tasks.
//! - For each traced block an async task responsible to wait for a permit, spawn a blocking
//!   task and waiting for the result, then send it to the main `CacheTask`.

use futures::{
	compat::Compat,
	future::{BoxFuture, TryFutureExt},
	select,
	stream::FuturesUnordered,
	FutureExt, SinkExt, StreamExt,
};
use std::{collections::BTreeMap, future::Future, marker::PhantomData, sync::Arc, time::Duration};
use tokio::{
	sync::{mpsc, oneshot, Semaphore},
	time::delay_for,
};
use tracing::{instrument, Instrument};

use jsonrpc_core::Result;
use sc_client_api::backend::Backend;
use sp_api::{BlockId, HeaderT, ProvideRuntimeApi};
use sp_block_builder::BlockBuilder;
use sp_blockchain::{
	Backend as BlockchainBackend, Error as BlockChainError, HeaderBackend, HeaderMetadata,
};
use sp_runtime::traits::Block as BlockT;
use sp_utils::mpsc::TracingUnboundedSender;

use ethereum_types::H256;
use fc_rpc::internal_err;
use fp_rpc::EthereumRuntimeRPCApi;

pub use moonbeam_rpc_core_trace::{
	FilterRequest, RequestBlockId, RequestBlockTag, Trace as TraceT, TraceServer, TransactionTrace,
};
use moonbeam_rpc_primitives_debug::{block, proxy, DebugRuntimeApi};

/// RPC handler. Will communicate with a `CacheTask` through a `CacheRequester`.
pub struct Trace<B, C> {
	_phantom: PhantomData<B>,
	client: Arc<C>,
	requester: CacheRequester,
	max_count: u32,
}

impl<B, C> Clone for Trace<B, C> {
	fn clone(&self) -> Self {
		Self {
			_phantom: PhantomData::default(),
			client: Arc::clone(&self.client),
			requester: self.requester.clone(),
			max_count: self.max_count,
		}
	}
}

impl<B, C> Trace<B, C>
where
	B: BlockT<Hash = H256> + Send + Sync + 'static,
	B::Header: HeaderT<Number = u32>,
	C: HeaderMetadata<B, Error = BlockChainError> + HeaderBackend<B>,
	C: Send + Sync + 'static,
{
	/// Create a new RPC handler.
	pub fn new(client: Arc<C>, requester: CacheRequester, max_count: u32) -> Self {
		Self {
			client,
			requester,
			max_count,
			_phantom: PhantomData::default(),
		}
	}

	/// Convert an optional block ID (number or tag) to a block height.
	fn block_id(&self, id: Option<RequestBlockId>) -> Result<u32> {
		match id {
			Some(RequestBlockId::Number(n)) => Ok(n),
			None | Some(RequestBlockId::Tag(RequestBlockTag::Latest)) => {
				Ok(self.client.info().best_number)
			}
			Some(RequestBlockId::Tag(RequestBlockTag::Earliest)) => Ok(0),
			Some(RequestBlockId::Tag(RequestBlockTag::Pending)) => {
				Err(internal_err("'pending' is not supported"))
			}
		}
	}

	/// `trace_filter` endpoint (wrapped in the trait implementation with futures compatibilty)
	async fn filter(self, req: FilterRequest) -> Result<Vec<TransactionTrace>> {
		let from_block = self.block_id(req.from_block)?;
		let to_block = self.block_id(req.to_block)?;
		let block_heights = from_block..=to_block;

		let count = req.count.unwrap_or(self.max_count);
		if count > self.max_count {
			return Err(internal_err(format!(
				"count ({}) can't be greater than maximum ({})",
				count, self.max_count
			)));
		}

		// Build a list of all the Substrate block hashes that need to be traced.
		let mut block_hashes = vec![];
		for block_height in block_heights {
			if block_height == 0 {
				continue; // no traces for genesis block.
			}

			let block_id = BlockId::<B>::Number(block_height);
			let block_header = self
				.client
				.header(block_id)
				.map_err(|e| {
					internal_err(format!(
						"Error when fetching block {} header : {:?}",
						block_height, e
					))
				})?
				.ok_or_else(|| {
					internal_err(format!("Block with height {} don't exist", block_height))
				})?;

			let block_hash = block_header.hash();

			block_hashes.push(block_hash);
		}

		// Start a batch with these blocks.
		let batch_id = self.requester.start_batch(block_hashes.clone()).await?;
		// Fetch all the traces. It is done in another function to simplify error handling and allow
		// to call the following `stop_batch` regardless of the result. This is important for the
		// cache cleanup to work properly.
		let res = self.fetch_traces(req, &block_hashes, count as usize).await;
		// Stop the batch, allowing the cache task to remove useless non-started block traces and
		// start the expiration delay.
		self.requester.stop_batch(batch_id).await;

		res
	}

	async fn fetch_traces(
		&self,
		req: FilterRequest,
		block_hashes: &[H256],
		count: usize,
	) -> Result<Vec<TransactionTrace>> {
		let from_address = req.from_address.unwrap_or_default();
		let to_address = req.to_address.unwrap_or_default();

		let mut traces_amount: i64 = -(req.after.unwrap_or(0) as i64);
		let mut traces = vec![];

		for &block_hash in block_hashes {
			// Request the traces of this block to the cache service.
			// This will resolve quickly if the block is already cached, or wait until the block
			// has finished tracing.
			let block_traces = self.requester.get_traces(block_hash).await?;

			// Filter addresses.
			let mut block_traces: Vec<_> = block_traces
				.iter()
				.filter(|trace| match trace.action {
					block::TransactionTraceAction::Call { from, to, .. } => {
						(from_address.is_empty() || from_address.contains(&from))
							&& (to_address.is_empty() || to_address.contains(&to))
					}
					block::TransactionTraceAction::Create { from, .. } => {
						(from_address.is_empty() || from_address.contains(&from))
							&& to_address.is_empty()
					}
					block::TransactionTraceAction::Suicide { address, .. } => {
						(from_address.is_empty() || from_address.contains(&address))
							&& to_address.is_empty()
					}
				})
				.cloned()
				.collect();

			// Don't insert anything if we're still before "after"
			traces_amount += block_traces.len() as i64;
			if traces_amount > 0 {
				let traces_amount = traces_amount as usize;
				// If the current Vec of traces is across the "after" marker,
				// we skip some elements of it.
				if traces_amount < block_traces.len() {
					let skip = block_traces.len() - traces_amount;
					block_traces = block_traces.into_iter().skip(skip).collect();
				}

				traces.append(&mut block_traces);

				// If we go over "count" (the limit), we trim and exit the loop,
				// unless we used the default maximum, in which case we return an error.
				if traces_amount >= count {
					if req.count.is_none() {
						return Err(internal_err(format!(
							"the amount of traces goes over the maximum ({}), please use 'after' \
							and 'count' in your request",
							self.max_count
						)));
					}

					traces = traces.into_iter().take(count).collect();
					break;
				}
			}
		}

		Ok(traces)
	}
}

impl<B, C> TraceT for Trace<B, C>
where
	B: BlockT<Hash = H256> + Send + Sync + 'static,
	B::Header: HeaderT<Number = u32>,
	C: HeaderMetadata<B, Error = BlockChainError> + HeaderBackend<B>,
	C: Send + Sync + 'static,
{
	fn filter(
		&self,
		filter: FilterRequest,
	) -> Compat<BoxFuture<'static, jsonrpc_core::Result<Vec<TransactionTrace>>>> {
		// Wraps the async function into futures compatibility layer.
		self.clone().filter(filter).boxed().compat()
	}
}

/// An opaque batch ID.
#[derive(Copy, Clone, Debug, PartialEq, Eq, PartialOrd, Ord)]
pub struct CacheBatchId(u64);

/// Requests the cache task can accept.
enum CacheRequest {
	/// Request to start caching the provided range of blocks.
	/// The task will add to blocks to its pool and immediately return a new batch ID.
	StartBatch {
		/// Returns the ID of the batch for cancellation.
		sender: oneshot::Sender<CacheBatchId>,
		/// List of block hash to trace.
		blocks: Vec<H256>,
	},
	/// Fetch the traces for given block hash.
	/// The task will answer only when it has processed this block.
	GetTraces {
		/// Returns the array of traces or an error.
		sender: oneshot::Sender<Result<Vec<TransactionTrace>>>,
		/// Hash of the block.
		block: H256,
	},
	/// Notify the cache that it can stop the batch with that ID. Any block contained only in
	/// this batch and still not started will be discarded.
	StopBatch { batch_id: CacheBatchId },
}

/// Allows to interact with the cache task.
#[derive(Clone)]
pub struct CacheRequester(TracingUnboundedSender<CacheRequest>);

impl CacheRequester {
	/// Request to start caching the provided range of blocks.
	/// The task will add to blocks to its pool and immediately return the batch ID.
	#[instrument(skip(self))]
	pub async fn start_batch(&self, blocks: Vec<H256>) -> Result<CacheBatchId> {
		let (response_tx, response_rx) = oneshot::channel();
		let mut sender = self.0.clone();

		sender
			.send(CacheRequest::StartBatch {
				sender: response_tx,
				blocks,
			})
			.await
			.map_err(|e| {
				internal_err(format!(
					"Failed to send request to the trace cache task. Error : {:?}",
					e
				))
			})?;

		response_rx.await.map_err(|e| {
			internal_err(format!(
				"Trace cache task closed the response channel. Error : {:?}",
				e
			))
		})
	}

	/// Fetch the traces for given block hash.
	/// The task will answer only when it has processed this block.
	/// The block should be part of a batch first. If no batch has requested the block it will
	/// return an error.
	#[instrument(skip(self))]
	pub async fn get_traces(&self, block: H256) -> Result<Vec<TransactionTrace>> {
		let (response_tx, response_rx) = oneshot::channel();
		let mut sender = self.0.clone();

		sender
			.send(CacheRequest::GetTraces {
				sender: response_tx,
				block,
			})
			.await
			.map_err(|e| {
				internal_err(format!(
					"Failed to send request to the trace cache task. Error : {:?}",
					e
				))
			})?;

		response_rx
			.await
			.map_err(|e| {
				internal_err(format!(
					"Trace cache task closed the response channel. Error : {:?}",
					e
				))
			})?
			.map_err(|e| internal_err(format!("Failed to replay block. Error : {:?}", e)))
	}

	/// Notify the cache that it can stop the batch with that ID. Any block contained only in
	/// this batch and still in the waiting pool will be discarded.
	#[instrument(skip(self))]
	pub async fn stop_batch(&self, batch_id: CacheBatchId) {
		let mut sender = self.0.clone();

		// Here we don't care if the request has been accepted or refused, the caller can't
		// do anything with it.
		let _ = sender
			.send(CacheRequest::StopBatch { batch_id })
			.await
			.map_err(|e| {
				internal_err(format!(
					"Failed to send request to the trace cache task. Error : {:?}",
					e
				))
			});
	}
}

/// Data stored for each block in the cache.
/// `active_batch_count` represents the number of batches using this
/// block. It will increase immediatly when a batch is created, but will be
/// decrease only after the batch ends and its expiration delay passes.
/// It allows to keep the data in the cache for following requests that would use
/// this block, which is important to handle pagination efficiently.
struct CacheBlock {
	active_batch_count: usize,
	state: CacheBlockState,
}

/// State of a cached block. It can either be polled to be traced or cached.
enum CacheBlockState {
	/// Block has been added to the pool blocks to be replayed.
	/// It may be currently waiting to be replayed or being replayed.
	Pooled {
		started: bool,
		/// Multiple requests might query the same block while it is pooled to be
		/// traced. They response channel is stored here, and the result will be
		/// sent in all of them when the tracing is finished.
		waiting_requests: Vec<oneshot::Sender<Result<Vec<TransactionTrace>>>>,
		/// Channel used to unqueue a tracing that has not yet started.
		/// A tracing will be unqueued if it has not yet been started and the last batch
		/// needing this block is ended (ignoring the expiration delay).
		/// It is not used directly, but dropping will wake up the receiver.
		#[allow(dead_code)]
		unqueue_sender: oneshot::Sender<()>,
	},
	/// Tracing has completed and the result is available. No Runtime API call
	/// will be needed until this block cache is removed.
	Cached {
		traces: Result<Vec<TransactionTrace>>,
	},
}

/// Tracing a block is done in a separate tokio blocking task to avoid clogging the async threads.
/// For this reason a channel using this type is used by the blocking task to communicate with the
/// main cache task.
enum BlockingTaskMessage {
	/// Notify the tracing for this block has started as the blocking task got a permit from
	/// the semaphore. This is used to prevent the deletion of a cache entry for a block that has
	/// started being traced.
	Started { block_hash: H256 },
	/// The tracing is finished and the result is send to the main task.
	Finished {
		block_hash: H256,
		result: Result<Vec<TransactionTrace>>,
	},
}

/// Type wrapper for the cache task, generic over the Client, Block and Backend types.
pub struct CacheTask<B, C, BE> {
	client: Arc<C>,
	backend: Arc<BE>,
	blocking_permits: Arc<Semaphore>,
	cached_blocks: BTreeMap<H256, CacheBlock>,
	batches: BTreeMap<u64, Vec<H256>>,
	next_batch_id: u64,
	_phantom: PhantomData<B>,
}

impl<B, C, BE> CacheTask<B, C, BE>
where
	BE: Backend<B> + 'static,
	C: ProvideRuntimeApi<B>,
	C: HeaderMetadata<B, Error = BlockChainError> + HeaderBackend<B>,
	C: Send + Sync + 'static,
	B: BlockT<Hash = H256> + Send + Sync + 'static,
	B::Header: HeaderT<Number = u32>,
	C::Api: BlockBuilder<B>,
	C::Api: DebugRuntimeApi<B>,
	C::Api: EthereumRuntimeRPCApi<B>,
{
	/// Create a new cache task.
	///
	/// Returns a Future that needs to be added to a tokio executor, and an handle allowing to
	/// send requests to the task.
	pub fn create(
		client: Arc<C>,
		backend: Arc<BE>,
		cache_duration: Duration,
		blocking_permits: Arc<Semaphore>,
	) -> (impl Future<Output = ()>, CacheRequester) {
		// Communication with the outside world :
		let (requester_tx, mut requester_rx) =
			sp_utils::mpsc::tracing_unbounded("trace-filter-cache");

		// Task running in the service.
		let task = async move {
			// The following variables are polled by the select! macro, and thus cannot be
			// part of Self without introducing borrowing issues.
			let mut batch_expirations = FuturesUnordered::new();
			let (blocking_tx, blocking_rx) =
				mpsc::channel(blocking_permits.available_permits() * 2);
			let mut blocking_rx = blocking_rx.fuse();

			// Contains the inner state of the cache task, excluding the pooled futures/channels.
			// Having this object allow to refactor each event into its own function, simplifying
			// the main loop.
			let mut inner = Self {
				client,
				backend,
				blocking_permits,
				cached_blocks: BTreeMap::new(),
				batches: BTreeMap::new(),
				next_batch_id: 0,
				_phantom: Default::default(),
			};

			// Main event loop. This loop must not contain any direct .await, as we want to
			// react to events as fast as possible.
			loop {
				select! {
					request = requester_rx.next() => {
						match request {
							None => break,
							Some(CacheRequest::StartBatch {sender, blocks})
								=> inner.request_start_batch(&blocking_tx, sender, blocks),
							Some(CacheRequest::GetTraces {sender, block})
								=> inner.request_get_traces(sender, block),
							Some(CacheRequest::StopBatch {batch_id}) => {
								// Cannot be refactored inside `request_stop_batch` because
								// it has an unnamable type :C
								batch_expirations.push(async move {
									delay_for(cache_duration).await;
									batch_id
								});

								inner.request_stop_batch(batch_id);
							},
						}
					},
					message = blocking_rx.next() => {
						match message {
							None => (),
							Some(BlockingTaskMessage::Started { block_hash })
								=> inner.blocking_started(block_hash),
							Some(BlockingTaskMessage::Finished { block_hash, result })
								=> inner.blocking_finished(block_hash, result),
						}
					},
					batch_id = batch_expirations.next() => {
						match batch_id {
							None => (),
							Some(batch_id) => inner.expired_batch(batch_id),
						}
					}
				}
			}
		}
		.instrument(tracing::debug_span!("trace_filter_cache"));

		(task, CacheRequester(requester_tx))
	}

	/// Handle the creation of a batch.
	/// Will start the tracing process for blocks that are not already in the cache.
	#[instrument(skip(self, blocking_tx, sender, blocks))]
	fn request_start_batch(
		&mut self,
		blocking_tx: &mpsc::Sender<BlockingTaskMessage>,
		sender: oneshot::Sender<CacheBatchId>,
		blocks: Vec<H256>,
	) {
		tracing::trace!("Starting batch {}", self.next_batch_id);
		self.batches.insert(self.next_batch_id, blocks.clone());

		for block in blocks {
			// The block is already in the cache, awesome !
			if let Some(block_cache) = self.cached_blocks.get_mut(&block) {
				block_cache.active_batch_count += 1;
				tracing::trace!(
					"Cache hit for block {}, now used by {} batches.",
					block,
					block_cache.active_batch_count
				);
			}
			// Otherwise we need to queue this block for tracing.
			else {
				tracing::trace!("Cache miss for block {}, pooling it for tracing.", block);

				let blocking_permits = Arc::clone(&self.blocking_permits);
				let (unqueue_sender, unqueue_receiver) = oneshot::channel();
				let client = Arc::clone(&self.client);
				let backend = Arc::clone(&self.backend);
				let mut blocking_tx = blocking_tx.clone();

				// Spawn all block caching asynchronously.
				// It will wait to obtain a permit, then spawn a blocking task.
				// When the blocking task returns its result, it is send
				// thought a channel to the main task loop.
				tokio::spawn(
					async move {
						tracing::trace!("Waiting for blocking permit or task cancellation");
						let _permit = select!(
							_ = unqueue_receiver.fuse() => {
							tracing::trace!("Tracing of the block has been cancelled.");
								return;
							},
							permit = blocking_permits.acquire().fuse() => permit,
						);

						// Warn the main task that block tracing as started, and
						// this block cache entry should not be removed.
						let _ = blocking_tx
							.send(BlockingTaskMessage::Started { block_hash: block })
							.await;

						tracing::trace!("Start block tracing in a blocking task.");

						// Perform block tracing in a tokio blocking task.
						let result = async {
							tokio::task::spawn_blocking(move || {
								Self::cache_block(client, backend, block)
							})
							.await
							.map_err(|e| {
								internal_err(format!(
									"Tracing Substrate block {} panicked : {:?}",
									block, e
								))
							})?
						}
						.await;

						tracing::trace!("Block tracing finished, sending result to main task.");

						// Send response to main task.
						let _ = blocking_tx
							.send(BlockingTaskMessage::Finished {
								block_hash: block,
								result,
							})
							.await;
					}
					.instrument(tracing::trace_span!("Block tracing", block = %block)),
				);

				// Insert the block in the cache.
				self.cached_blocks.insert(
					block,
					CacheBlock {
						active_batch_count: 1,
						state: CacheBlockState::Pooled {
							started: false,
							waiting_requests: vec![],
							unqueue_sender,
						},
					},
				);
			}
		}

		// Respond with the batch ID.
		let _ = sender.send(CacheBatchId(self.next_batch_id));

		// Increase batch ID for next request.
		self.next_batch_id = self.next_batch_id.overflowing_add(1).0;
	}

	/// Handle a request to get the traces of the provided block.
	/// - If the result is stored in the cache, it sends it immediatly.
	/// - If the block is currently being pooled, it is added in this block cache waiting list,
	///   and all requests concerning this block will be satisfied when the tracing for this block
	///   is finished.
	/// - If this block is missing from the cache, it means no batch asked for it. All requested
	///   blocks should be contained in a batch beforehand, and thus an error is returned.
	#[instrument(skip(self))]
	fn request_get_traces(
		&mut self,
		sender: oneshot::Sender<Result<Vec<TransactionTrace>>>,
		block: H256,
	) {
		if let Some(block_cache) = self.cached_blocks.get_mut(&block) {
			match &mut block_cache.state {
				CacheBlockState::Pooled {
					ref mut waiting_requests,
					..
				} => {
					tracing::warn!(
						"A request asked a pooled block ({}), adding it to the list of \
						waiting requests.",
						block
					);
					waiting_requests.push(sender);
				}
				CacheBlockState::Cached { ref traces, .. } => {
					tracing::warn!(
						"A request asked a cached block ({}), sending the traces directly.",
						block
					);
					let _ = sender.send(traces.clone());
				}
			}
		} else {
			tracing::warn!(
				"An RPC request asked to get a block ({}) which was not batched.",
				block
			);
			let _ = sender.send(Err(internal_err(format!(
				"RPC request asked a block ({}) that was not batched",
				block
			))));
		}
	}

	/// Handle a request to stop a batch.
	/// For all blocks that needed to be traced, are only in this batch and not yet started, their
	/// tracing is cancelled to save CPU-time and avoid attacks requesting large amount of blocks.
	/// This batch data is not yet removed however. Instead a expiration delay timer is started
	/// after which the data will indeed be cleared. (the code for that is in the main loop code
	/// as it involved an unnamable type :C)
	#[instrument(skip(self))]
	fn request_stop_batch(&mut self, batch_id: CacheBatchId) {
		tracing::trace!("Stopping batch {}", batch_id.0);
		if let Some(blocks) = self.batches.get(&batch_id.0) {
			for block in blocks {
				let mut remove = false;

				// We remove early the block cache if this batch is the last
				// pooling this block.
				if let Some(block_cache) = self.cached_blocks.get_mut(block) {
					if block_cache.active_batch_count == 1
						&& matches!(
							block_cache.state,
							CacheBlockState::Pooled { started: false, .. }
						) {
						remove = true;
					}
				}

				if remove {
					tracing::trace!("Pooled block {} is no longer requested.", block);
					// Remove block from the cache. Drops the value,
					// closing all the channels contained in it.
					let _ = self.cached_blocks.remove(&block);
				}
			}
		}
	}

	/// A tracing blocking task notifies it got a permit and is starting the tracing.
	/// This started status is stored to avoid removing this block entry.
	#[instrument(skip(self))]
	fn blocking_started(&mut self, block_hash: H256) {
		if let Some(block_cache) = self.cached_blocks.get_mut(&block_hash) {
			if let CacheBlockState::Pooled {
				ref mut started, ..
			} = block_cache.state
			{
				*started = true;
			}
		}
	}

	/// A tracing blocking task notifies it has finished the tracing and provide the result.
	#[instrument(skip(self, result))]
	fn blocking_finished(&mut self, block_hash: H256, result: Result<Vec<TransactionTrace>>) {
		// In some cases it might be possible to receive traces of a block
		// that has no entry in the cache because it was removed of the pool
		// and received a permit concurrently. We just ignore it.
		//
		// TODO : Should we add it back ? Should it have an active_batch_count
		// of 1 then ?
		if let Some(block_cache) = self.cached_blocks.get_mut(&block_hash) {
			if let CacheBlockState::Pooled {
				ref mut waiting_requests,
				..
			} = block_cache.state
			{
				tracing::trace!(
					"A new block ({}) has been traced, adding it to the cache and responding to \
					{} waiting requests.",
					block_hash,
					waiting_requests.len()
				);
				// Send result in waiting channels
				while let Some(channel) = waiting_requests.pop() {
					let _ = channel.send(result.clone());
				}

				// Update cache entry
				block_cache.state = CacheBlockState::Cached { traces: result };
			}
		}
	}

	/// A batch expiration delay timer has completed. It performs the cache cleaning for blocks
	/// not longer used by other batches.
	#[instrument(skip(self))]
	fn expired_batch(&mut self, batch_id: CacheBatchId) {
		if let Some(batch) = self.batches.remove(&batch_id.0) {
			for block in batch {
				// For each block of the batch, we remove it if it was the
				// last batch containing it.
				let mut remove = false;
				if let Some(block_cache) = self.cached_blocks.get_mut(&block) {
					block_cache.active_batch_count -= 1;

					if block_cache.active_batch_count == 0 {
						remove = true;
					}
				}

				if remove {
					let _ = self.cached_blocks.remove(&block);
				}
			}
		}
	}

	/// (In blocking task) Use the Runtime API to trace the block.
	#[instrument(skip(client, backend))]
	fn cache_block(
		client: Arc<C>,
		backend: Arc<BE>,
		substrate_hash: H256,
	) -> Result<Vec<TransactionTrace>> {
		let substrate_block_id = BlockId::Hash(substrate_hash);

		// Get Subtrate block data.
		let api = client.runtime_api();
		let block_header = client
			.header(substrate_block_id)
			.map_err(|e| {
				internal_err(format!(
					"Error when fetching substrate block {} header : {:?}",
					substrate_hash, e
				))
			})?
			.ok_or_else(|| {
				internal_err(format!("Subtrate block {} don't exist", substrate_block_id))
			})?;

		let height = *block_header.number();
		let substrate_parent_id = BlockId::<B>::Hash(*block_header.parent_hash());

		// Get Ethereum block data.
		let (eth_block, _, eth_transactions) = api
			.current_all(&BlockId::Hash(substrate_hash))
			.map_err(|e| {
				internal_err(format!(
					"Failed to get Ethereum block data for Substrate block {} : {:?}",
					substrate_hash, e
				))
			})?;

		let (eth_block, eth_transactions) = match (eth_block, eth_transactions) {
			(Some(a), Some(b)) => (a, b),
			_ => {
				return Err(internal_err(format!(
					"Failed to get Ethereum block data for Substrate block {}",
					substrate_hash
				)))
			}
		};

		let eth_block_hash = eth_block.header.hash();

		// Get extrinsics (containing Ethereum ones)
		let extrinsics = backend
			.blockchain()
			.body(substrate_block_id)
			.map_err(|e| {
				internal_err(format!(
					"Blockchain error when fetching extrinsics of block {} : {:?}",
					height, e
				))
			})?
			.ok_or_else(|| {
				internal_err(format!(
					"Could not find block {} when fetching extrinsics.",
					height
				))
			})?;

		// Trace the block.
<<<<<<< HEAD
		let mut traces: Vec<_> = api
			.trace_block(&substrate_parent_id, &block_header, extrinsics)
			.map_err(|e| {
				internal_err(format!(
					"Blockchain error when replaying block {} : {:?}",
					height, e
				))
			})?
			.map_err(|e| {
				internal_err(format!(
					"Internal runtime error when replaying block {} : {:?}",
					height, e
				))
			})?;
=======
		let f = || {
			api.trace_block(&substrate_parent_id, extrinsics)
				.map_err(|e| {
					internal_err(format!(
						"Blockchain error when replaying block {} : {:?}",
						height, e
					))
				})?
				.map_err(|e| {
					tracing::warn!(
						"Internal runtime error when replaying block {} : {:?}",
						height,
						e
					);
					internal_err(format!(
						"Internal runtime error when replaying block {} : {:?}",
						height, e
					))
				})
		};

		let mut proxy = proxy::CallListProxy::new();
		proxy.using(f);
		let mut traces: Vec<_> = proxy.into_tx_traces();
>>>>>>> 332943c5

		// Fill missing data.
		for trace in traces.iter_mut() {
			trace.block_hash = eth_block_hash;
			trace.block_number = height;
			trace.transaction_hash = eth_transactions
				.get(trace.transaction_position as usize)
				.ok_or_else(|| {
					tracing::warn!(
						"Bug: A transaction has been replayed while it shouldn't (in block {}).",
						height
					);

					internal_err(format!(
						"Bug: A transaction has been replayed while it shouldn't (in block {}).",
						height
					))
				})?
				.transaction_hash;

			// Reformat error messages.
			if let block::TransactionTraceOutput::Error(ref mut error) = trace.output {
				if error.as_slice() == b"execution reverted" {
					*error = b"Reverted".to_vec();
				}
			}
		}

		Ok(traces)
	}
}<|MERGE_RESOLUTION|>--- conflicted
+++ resolved
@@ -838,24 +838,8 @@
 			})?;
 
 		// Trace the block.
-<<<<<<< HEAD
-		let mut traces: Vec<_> = api
-			.trace_block(&substrate_parent_id, &block_header, extrinsics)
-			.map_err(|e| {
-				internal_err(format!(
-					"Blockchain error when replaying block {} : {:?}",
-					height, e
-				))
-			})?
-			.map_err(|e| {
-				internal_err(format!(
-					"Internal runtime error when replaying block {} : {:?}",
-					height, e
-				))
-			})?;
-=======
 		let f = || {
-			api.trace_block(&substrate_parent_id, extrinsics)
+			api.trace_block(&substrate_parent_id, &block_header, extrinsics)
 				.map_err(|e| {
 					internal_err(format!(
 						"Blockchain error when replaying block {} : {:?}",
@@ -878,7 +862,6 @@
 		let mut proxy = proxy::CallListProxy::new();
 		proxy.using(f);
 		let mut traces: Vec<_> = proxy.into_tx_traces();
->>>>>>> 332943c5
 
 		// Fill missing data.
 		for trace in traces.iter_mut() {
