[package]
name = "moonbeam-core-primitives"
authors = { workspace = true }
edition = "2021"
homepage = "https://moonbeam.network"
license = "GPL-3.0-only"
repository = { workspace = true }
version = "0.1.1"

[dependencies]
account = { workspace = true }

<<<<<<< HEAD
fp-self-contained = { git = "https://github.com/purestake/frontier", branch = "tgm-fc-log-indexer-v0.9.37", default-features = false }
sp-core = { git = "https://github.com/purestake/substrate", branch = "moonbeam-polkadot-v0.9.37", default-features = false }
sp-runtime = { git = "https://github.com/purestake/substrate", branch = "moonbeam-polkadot-v0.9.37", default-features = false }
=======
fp-self-contained = { workspace = true }
sp-core = { workspace = true }
sp-runtime = { workspace = true }
>>>>>>> 752ed6ea

[features]
default = [ "std" ]
std = [
	"account/std",
	"fp-self-contained/std",
	"sp-core/std",
	"sp-runtime/std",
]<|MERGE_RESOLUTION|>--- conflicted
+++ resolved
@@ -10,15 +10,9 @@
 [dependencies]
 account = { workspace = true }
 
-<<<<<<< HEAD
-fp-self-contained = { git = "https://github.com/purestake/frontier", branch = "tgm-fc-log-indexer-v0.9.37", default-features = false }
-sp-core = { git = "https://github.com/purestake/substrate", branch = "moonbeam-polkadot-v0.9.37", default-features = false }
-sp-runtime = { git = "https://github.com/purestake/substrate", branch = "moonbeam-polkadot-v0.9.37", default-features = false }
-=======
 fp-self-contained = { workspace = true }
 sp-core = { workspace = true }
 sp-runtime = { workspace = true }
->>>>>>> 752ed6ea
 
 [features]
 default = [ "std" ]
