import {
  OverrideBundleDefinition,
  OverrideBundleType,
  DefinitionRpc,
  DefinitionRpcSub,
} from "@polkadot/types/types";

// Moonbeam specific rpc methods
export const rpcDefinitions: Record<string, Record<string, DefinitionRpc | DefinitionRpcSub>> = {
  txpool: {
    content: {
      aliasSection: "txpool",
      description:
        "The detailed information regarding Ethereum transactions that are currently in the " +
        "Substrate transaction pool.",
      params: [],
      type: "TxPoolResultContent",
    },
    inspect: {
      aliasSection: "txpool",
      description:
        "Summarized information of the Ethereum transactions that are currently in the Substrate" +
        " transaction pool.",
      params: [],
      type: "TxPoolResultInspect",
    },
    status: {
      aliasSection: "txpool",
      description:
        "The number of Ethereum transaction that are currently in the Substrate transaction pool.",
      params: [],
      type: "TxPoolResultStatus",
    },
  },
  trace: {
    filter: {
      aliasSection: "trace",
      description: "Trace Filter",
      params: [{ name: "filter", type: "FilterRequest" }],
      type: "Result<Vec<TransactionTrace>>",
    },
  },
  debug: {
    traceTransaction: {
      aliasSection: "debug",
      description: "Debug trace tx",
      params: [{ name: "transaction_hash", type: "H256" }],
      type: "Result<Vec<TransactionTrace>>",
    },
  },
};

export const moonbeamDefinitions = {
  rpc: rpcDefinitions,
  types: [
    {
      minmax: [0, 4],
      types: {
        AccountId: "EthereumAccountId",
        Address: "AccountId",
        Balance: "u128",
        RefCount: "u8",
        LookupSource: "AccountId",
        Account: {
          nonce: "U256",
          balance: "u128",
        },
      },
    },
    {
      minmax: [5, 5],
      types: {
        AccountId: "EthereumAccountId",
        Address: "AccountId",
        Balance: "u128",
        LookupSource: "AccountId",
        Account: {
          nonce: "U256",
          balance: "u128",
        },
      },
    },
    {
      minmax: [6, 19],
      types: {
        AccountId: "EthereumAccountId",
        Address: "AccountId",
        Balance: "u128",
        LookupSource: "AccountId",
        Account: {
          nonce: "U256",
          balance: "u128",
        },
        ExtrinsicSignature: "EthereumSignature",
        RoundIndex: "u32",
        Candidate: {
          id: "AccountId",
          fee: "Perbill",
          bond: "Balance",
          nominators: "Vec<Bond>",
          total: "Balance",
          state: "ValidatorStatus",
        },
        Nominator: {
          nominations: "Vec<Bond>",
          total: "Balance",
        },
        Bond: {
          owner: "AccountId",
          amount: "Balance",
        },
        ValidatorStatus: {
          _enum: ["Active", "Idle", { Leaving: "RoundIndex" }],
        },
        TxPoolResultContent: {
          pending: "HashMap<H160, HashMap<U256, PoolTransaction>>",
          queued: "HashMap<H160, HashMap<U256, PoolTransaction>>",
        },
        TxPoolResultInspect: {
          pending: "HashMap<H160, HashMap<U256, Summary>>",
          queued: "HashMap<H160, HashMap<U256, Summary>>",
        },
        TxPoolResultStatus: {
          pending: "U256",
          queued: "U256",
        },
        Summary: "Bytes",
        PoolTransaction: {
          hash: "H256",
          nonce: "U256",
          block_hash: "Option<H256>",
          block_number: "Option<U256>",
          from: "H160",
          to: "Option<H160>",
          value: "U256",
          gas_price: "U256",
          gas: "U256",
          input: "Bytes",
        },
      },
    },
    {
      minmax: [19, 35],
      types: {
        AccountId: "EthereumAccountId",
        AccountInfo: "AccountInfoWithTripleRefCount",
        Address: "AccountId",
        Balance: "u128",
        LookupSource: "AccountId",
        Account: {
          nonce: "U256",
          balance: "u128",
        },
        ExtrinsicSignature: "EthereumSignature",
        RoundIndex: "u32",
        Candidate: {
          id: "AccountId",
          fee: "Perbill",
          bond: "Balance",
          nominators: "Vec<Bond>",
          total: "Balance",
          state: "CollatorStatus",
        },
        Nominator: {
          nominations: "Vec<Bond>",
          total: "Balance",
        },
        Bond: {
          owner: "AccountId",
          amount: "Balance",
        },
        CollatorStatus: {
          _enum: ["Active", "Idle", { Leaving: "RoundIndex" }],
        },
        TxPoolResultContent: {
          pending: "HashMap<H160, HashMap<U256, PoolTransaction>>",
          queued: "HashMap<H160, HashMap<U256, PoolTransaction>>",
        },
        TxPoolResultInspect: {
          pending: "HashMap<H160, HashMap<U256, Summary>>",
          queued: "HashMap<H160, HashMap<U256, Summary>>",
        },
        TxPoolResultStatus: {
          pending: "U256",
          queued: "U256",
        },
        Summary: "Bytes",
        PoolTransaction: {
          hash: "H256",
          nonce: "U256",
          block_hash: "Option<H256>",
          block_number: "Option<U256>",
          from: "H160",
          to: "Option<H160>",
          value: "U256",
          gas_price: "U256",
          gas: "U256",
          input: "Bytes",
        },
        // Staking inflation
        Range: "RangeBalance",
        RangeBalance: {
          min: "Balance",
          ideal: "Balance",
          max: "Balance",
        },
        RangePerbill: {
          min: "Perbill",
          ideal: "Perbill",
          max: "Perbill",
        },
        InflationInfo: {
          expect: "RangeBalance",
          annual: "RangePerbill",
          round: "RangePerbill",
        },
        OrderedSet: "Vec<Bond>",
        Collator: {
          id: "AccountId",
          bond: "Balance",
          nominators: "Vec<Bond>",
          total: "Balance",
          state: "CollatorStatus",
        },
        CollatorSnapshot: {
          bond: "Balance",
          nominators: "Vec<Bond>",
          total: "Balance",
        },
        SystemInherentData: {
          validation_data: "PersistedValidationData",
          relay_chain_state: "StorageProof",
          downward_messages: "Vec<InboundDownwardMessage>",
          horizontal_messages: "BTreeMap<ParaId, Vec<InboundHrmpMessage>>",
        },
        RoundInfo: {
          current: "RoundIndex",
          first: "BlockNumber",
          length: "u32",
        },
      },
    },
    {
      minmax: [36, undefined],
      types: {
        AccountId: "EthereumAccountId",
        AccountInfo: "AccountInfoWithTripleRefCount",
        Address: "AccountId",
        AuthorId: "AccountId",
        Balance: "u128",
        LookupSource: "AccountId",
        Account: {
          nonce: "U256",
          balance: "u128",
        },
        ExtrinsicSignature: "EthereumSignature",
        RoundIndex: "u32",
        Candidate: {
          id: "AccountId",
          fee: "Perbill",
          bond: "Balance",
          nominators: "Vec<Bond>",
          total: "Balance",
          state: "CollatorStatus",
        },
        Nominator: {
          nominations: "Vec<Bond>",
          total: "Balance",
        },
        Bond: {
          owner: "AccountId",
          amount: "Balance",
        },
        CollatorStatus: {
          _enum: ["Active", "Idle", { Leaving: "RoundIndex" }],
        },
        TxPoolResultContent: {
          pending: "HashMap<H160, HashMap<U256, PoolTransaction>>",
          queued: "HashMap<H160, HashMap<U256, PoolTransaction>>",
        },
        TxPoolResultInspect: {
          pending: "HashMap<H160, HashMap<U256, Summary>>",
          queued: "HashMap<H160, HashMap<U256, Summary>>",
        },
        TxPoolResultStatus: {
          pending: "U256",
          queued: "U256",
        },
        Summary: "Bytes",
        PoolTransaction: {
          hash: "H256",
          nonce: "U256",
          block_hash: "Option<H256>",
          block_number: "Option<U256>",
          from: "H160",
          to: "Option<H160>",
          value: "U256",
          gas_price: "U256",
          gas: "U256",
          input: "Bytes",
        },
        // Staking inflation
        Range: "RangeBalance",
        RangeBalance: {
          min: "Balance",
          ideal: "Balance",
          max: "Balance",
        },
        RangePerbill: {
          min: "Perbill",
          ideal: "Perbill",
          max: "Perbill",
        },
        InflationInfo: {
          expect: "RangeBalance",
          annual: "RangePerbill",
          round: "RangePerbill",
        },
        OrderedSet: "Vec<Bond>",
        Collator: {
          id: "AccountId",
          bond: "Balance",
          nominators: "Vec<Bond>",
          total: "Balance",
          state: "CollatorStatus",
        },
        CollatorSnapshot: {
          bond: "Balance",
          nominators: "Vec<Bond>",
          total: "Balance",
        },
        SystemInherentData: {
          validation_data: "PersistedValidationData",
          relay_chain_state: "StorageProof",
          downward_messages: "Vec<InboundDownwardMessage>",
          horizontal_messages: "BTreeMap<ParaId, Vec<InboundHrmpMessage>>",
        },
        RoundInfo: {
          current: "RoundIndex",
          first: "BlockNumber",
          length: "u32",
        },
      },
    },
    {
      minmax: [36, undefined],
      types: {
        AccountId: "EthereumAccountId",
        AccountInfo: "AccountInfoWithProviders",
        Address: "AccountId",
        AuthorId: "AccountId",
        Balance: "u128",
        LookupSource: "AccountId",
        Account: {
          nonce: "U256",
          balance: "u128",
        },
        ExtrinsicSignature: "EthereumSignature",
        RoundIndex: "u32",
        Candidate: {
          id: "AccountId",
          fee: "Perbill",
          bond: "Balance",
          nominators: "Vec<Bond>",
          total: "Balance",
          state: "CollatorStatus",
        },
        Nominator: {
          nominations: "Vec<Bond>",
          total: "Balance",
        },
        Bond: {
          owner: "AccountId",
          amount: "Balance",
        },
        CollatorStatus: {
          _enum: ["Active", "Idle", { Leaving: "RoundIndex" }],
        },
        TxPoolResultContent: {
          pending: "HashMap<H160, HashMap<U256, PoolTransaction>>",
          queued: "HashMap<H160, HashMap<U256, PoolTransaction>>",
        },
        TxPoolResultInspect: {
          pending: "HashMap<H160, HashMap<U256, Summary>>",
          queued: "HashMap<H160, HashMap<U256, Summary>>",
        },
        TxPoolResultStatus: {
          pending: "U256",
          queued: "U256",
        },
        Summary: "Bytes",
        PoolTransaction: {
          hash: "H256",
          nonce: "U256",
          block_hash: "Option<H256>",
          block_number: "Option<U256>",
          from: "H160",
          to: "Option<H160>",
          value: "U256",
          gas_price: "U256",
          gas: "U256",
          input: "Bytes",
        },
        // Staking inflation
        Range: "RangeBalance",
        RangeBalance: {
          min: "Balance",
          ideal: "Balance",
          max: "Balance",
        },
        RangePerbill: {
          min: "Perbill",
          ideal: "Perbill",
          max: "Perbill",
        },
        InflationInfo: {
          expect: "RangeBalance",
          annual: "RangePerbill",
          round: "RangePerbill",
        },
        OrderedSet: "Vec<Bond>",
        Collator: {
          id: "AccountId",
          bond: "Balance",
          nominators: "Vec<Bond>",
          total: "Balance",
          state: "CollatorStatus",
        },
        CollatorSnapshot: {
          bond: "Balance",
          nominators: "Vec<Bond>",
          total: "Balance",
        },
        SystemInherentData: {
          validation_data: "PersistedValidationData",
          relay_chain_state: "StorageProof",
          downward_messages: "Vec<InboundDownwardMessage>",
          horizontal_messages: "BTreeMap<ParaId, Vec<InboundHrmpMessage>>",
        },
        RelayChainAccountId: "H256",
<<<<<<< HEAD
        RewardInfo: {
          total_reward: "Balance",
          claimed_reward: "Balance",
          last_paid: "BlockNumber",
          free_claim_done: "bool",
        },
        RelayBalance: "Balance",
=======
>>>>>>> 73e36575
        RoundInfo: {
          current: "RoundIndex",
          first: "BlockNumber",
          length: "u32",
        },
        RewardInfo: {
          total_reward: "Balance",
          claimed_reward: "Balance",
          last_paid: "BlockNumber",
          free_claim_done: "bool",
        },
      },
    },
  ],
} as OverrideBundleDefinition;

export const typesBundle = {
  spec: {
    moonbeam: moonbeamDefinitions,
    "moonbase-alphanet": moonbeamDefinitions,
    moonbeamDefinitions,
    "moonbeam-standalone": moonbeamDefinitions,
    "node-moonbeam": moonbeamDefinitions,
    moonbase: moonbeamDefinitions,
    moonriver: moonbeamDefinitions,
    moonshadow: moonbeamDefinitions,
  },
} as OverrideBundleType;<|MERGE_RESOLUTION|>--- conflicted
+++ resolved
@@ -438,7 +438,6 @@
           horizontal_messages: "BTreeMap<ParaId, Vec<InboundHrmpMessage>>",
         },
         RelayChainAccountId: "H256",
-<<<<<<< HEAD
         RewardInfo: {
           total_reward: "Balance",
           claimed_reward: "Balance",
@@ -446,18 +445,10 @@
           free_claim_done: "bool",
         },
         RelayBalance: "Balance",
-=======
->>>>>>> 73e36575
         RoundInfo: {
           current: "RoundIndex",
           first: "BlockNumber",
           length: "u32",
-        },
-        RewardInfo: {
-          total_reward: "Balance",
-          claimed_reward: "Balance",
-          last_paid: "BlockNumber",
-          free_claim_done: "bool",
         },
       },
     },
