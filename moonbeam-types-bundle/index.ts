--- conflicted
+++ resolved
@@ -438,16 +438,7 @@
           downward_messages: "Vec<InboundDownwardMessage>",
           horizontal_messages: "BTreeMap<ParaId, Vec<InboundHrmpMessage>>",
         },
-<<<<<<< HEAD
-        RelayChainAccountId: "H256",
-=======
         RelayChainAccountId: "AccountId32",
-        RoundInfo: {
-          current: "RoundIndex",
-          first: "BlockNumber",
-          length: "u32",
-        },
->>>>>>> eb1b655f
         RewardInfo: {
           total_reward: "Balance",
           claimed_reward: "Balance",
