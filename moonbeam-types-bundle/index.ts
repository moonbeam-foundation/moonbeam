--- conflicted
+++ resolved
@@ -367,10 +367,13 @@
       types: TYPES_400_599,
     },
     {
-<<<<<<< HEAD
-      minmax: [37, 37],
+      minmax: [600, undefined],
+      types: TYPES_600_undefined,
+    },
+    {
+      minmax: [38, undefined],
       types: {
-        AccountId: "EthereumAccountId",
+        AccountId: "RelayChainAccountId",
         AccountInfo: "AccountInfoWithTripleRefCount",
         Address: "AccountId",
         AuthorId: "AccountId",
@@ -474,119 +477,6 @@
           last_paid: "BlockNumber",
           free_claim_done: "bool",
         },
-      },
-=======
-      minmax: [600, undefined],
-      types: TYPES_600_undefined,
->>>>>>> 00f2edf6
-    },
-    {
-      minmax: [38, undefined],
-      types: {
-        AccountId: "RelayChainAccountId",
-        AccountInfo: "AccountInfoWithTripleRefCount",
-        Address: "AccountId",
-        AuthorId: "AccountId",
-        Balance: "u128",
-        LookupSource: "AccountId",
-        Account: {
-          nonce: "U256",
-          balance: "u128",
-        },
-        ExtrinsicSignature: "EthereumSignature",
-        RoundIndex: "u32",
-        Candidate: {
-          id: "AccountId",
-          fee: "Perbill",
-          bond: "Balance",
-          nominators: "Vec<Bond>",
-          total: "Balance",
-          state: "CollatorStatus",
-        },
-        Nominator: {
-          nominations: "Vec<Bond>",
-          total: "Balance",
-        },
-        Bond: {
-          owner: "AccountId",
-          amount: "Balance",
-        },
-        CollatorStatus: {
-          _enum: ["Active", "Idle", { Leaving: "RoundIndex" }],
-        },
-        TxPoolResultContent: {
-          pending: "HashMap<H160, HashMap<U256, PoolTransaction>>",
-          queued: "HashMap<H160, HashMap<U256, PoolTransaction>>",
-        },
-        TxPoolResultInspect: {
-          pending: "HashMap<H160, HashMap<U256, Summary>>",
-          queued: "HashMap<H160, HashMap<U256, Summary>>",
-        },
-        TxPoolResultStatus: {
-          pending: "U256",
-          queued: "U256",
-        },
-        Summary: "Bytes",
-        PoolTransaction: {
-          hash: "H256",
-          nonce: "U256",
-          block_hash: "Option<H256>",
-          block_number: "Option<U256>",
-          from: "H160",
-          to: "Option<H160>",
-          value: "U256",
-          gas_price: "U256",
-          gas: "U256",
-          input: "Bytes",
-        },
-        // Staking inflation
-        Range: "RangeBalance",
-        RangeBalance: {
-          min: "Balance",
-          ideal: "Balance",
-          max: "Balance",
-        },
-        RangePerbill: {
-          min: "Perbill",
-          ideal: "Perbill",
-          max: "Perbill",
-        },
-        InflationInfo: {
-          expect: "RangeBalance",
-          annual: "RangePerbill",
-          round: "RangePerbill",
-        },
-        OrderedSet: "Vec<Bond>",
-        Collator: {
-          id: "AccountId",
-          bond: "Balance",
-          nominators: "Vec<Bond>",
-          total: "Balance",
-          state: "CollatorStatus",
-        },
-        CollatorSnapshot: {
-          bond: "Balance",
-          nominators: "Vec<Bond>",
-          total: "Balance",
-        },
-        SystemInherentData: {
-          validation_data: "PersistedValidationData",
-          relay_chain_state: "StorageProof",
-          downward_messages: "Vec<InboundDownwardMessage>",
-          horizontal_messages: "BTreeMap<ParaId, Vec<InboundHrmpMessage>>",
-        },
-        RelayChainAccountId: "H256",
-        RoundInfo: {
-          current: "RoundIndex",
-          first: "BlockNumber",
-          length: "u32",
-        },
-        RewardInfo: {
-          total_reward: "Balance",
-          claimed_reward: "Balance",
-          last_paid: "BlockNumber",
-          free_claim_done: "bool",
-        },
         ProxyType: {
           _enum: ["Any", "NonTransfer", "Governance", "Staking", "CancelProxy"],
         },
