--- conflicted
+++ resolved
@@ -211,7 +211,6 @@
           nominators: "Vec<Bond>",
           total: "Balance",
         },
-<<<<<<< HEAD
         TokenId: {
           _enum: ["DOT", "KSM", "ACA", "AUSD"],
         },
@@ -225,13 +224,12 @@
         XCurrencyId: {
           chain_id: "ChainId",
           currency_id: "Vec<u8>",
-=======
+        },
         SystemInherentData: {
           validation_data: "PersistedValidationData",
           relay_chain_state: "StorageProof",
           downward_messages: "Vec<InboundDownwardMessage>",
           horizontal_messages: "BTreeMap<ParaId, Vec<InboundHrmpMessage>>",
->>>>>>> 693fd9b9
         },
       },
     },
