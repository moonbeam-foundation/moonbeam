{
  "name": "moonbeam-types-bundle",
<<<<<<< HEAD
  "version": "1.1.27",
=======
  "version": "1.1.26",
>>>>>>> 300c9158
  "description": "Bundled types to instantiate the Polkadot JS api with a Moonbeam network",
  "main": "dist/index.js",
  "types": "dist/index.d.ts",
  "prepublish": "tsc",
  "scripts": {
    "build": "tsc",
    "publish-package": "tsc && npm publish",
    "lint": "npx prettier --write --ignore-path .gitignore '**/*.(yml|js|ts|json)'"
  },
  "keywords": [
    "moonbeam",
    "moonriver",
    "types",
    "bundle",
    "polkadot",
    "api"
  ],
  "author": "Antoine Estienne",
  "license": "GPL-3.0-only",
  "repository": {
    "type": "git",
    "url": "git+https://github.com/PureStake/moonbeam.git"
  },
  "dependencies": {
<<<<<<< HEAD
    "@polkadot/keyring": "^7.0.3",
    "@polkadot/types": "^5.2.1",
    "typescript": "^4.1.3"
=======
    "@polkadot/keyring": "^7.0.1",
    "@polkadot/types": "^5.0.1",
    "typescript": "^4.3.5"
>>>>>>> 300c9158
  }
}<|MERGE_RESOLUTION|>--- conflicted
+++ resolved
@@ -1,10 +1,6 @@
 {
   "name": "moonbeam-types-bundle",
-<<<<<<< HEAD
   "version": "1.1.27",
-=======
-  "version": "1.1.26",
->>>>>>> 300c9158
   "description": "Bundled types to instantiate the Polkadot JS api with a Moonbeam network",
   "main": "dist/index.js",
   "types": "dist/index.d.ts",
@@ -29,14 +25,8 @@
     "url": "git+https://github.com/PureStake/moonbeam.git"
   },
   "dependencies": {
-<<<<<<< HEAD
     "@polkadot/keyring": "^7.0.3",
     "@polkadot/types": "^5.2.1",
-    "typescript": "^4.1.3"
-=======
-    "@polkadot/keyring": "^7.0.1",
-    "@polkadot/types": "^5.0.1",
     "typescript": "^4.3.5"
->>>>>>> 300c9158
   }
 }