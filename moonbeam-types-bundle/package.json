--- conflicted
+++ resolved
@@ -26,14 +26,9 @@
     "url": "git+https://github.com/PureStake/moonbeam.git"
   },
   "dependencies": {
-<<<<<<< HEAD
-    "@polkadot/keyring": "^7.8.2",
-    "@polkadot/types": "^6.7.1",
-=======
     "@polkadot/api": "^6.8.1",
     "@polkadot/keyring": "^7.8.2",
-    "@polkadot/types": "^5.9.1",
->>>>>>> 40bcc881
+    "@polkadot/types": "^6.8.1",
     "typescript": "^4.3.5"
   },
   "devDependencies": {
