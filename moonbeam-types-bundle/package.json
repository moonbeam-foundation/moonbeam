{
  "name": "moonbeam-types-bundle",
  "version": "1.1.27",
  "description": "Bundled types to instantiate the Polkadot JS api with a Moonbeam network",
  "main": "dist/index.js",
  "types": "dist/index.d.ts",
  "prepublish": "tsc",
  "scripts": {
    "compare": "rm -fr dist && tsc && npx ts-node check.ts",
    "build": "tsc",
    "publish-package": "tsc && npm publish",
    "lint": "npx prettier --write --ignore-path .gitignore '**/*.(yml|js|ts|json)'"
  },
  "keywords": [
    "moonbeam",
    "moonriver",
    "types",
    "bundle",
    "polkadot",
    "api"
  ],
  "author": "Antoine Estienne",
  "license": "GPL-3.0-only",
  "repository": {
    "type": "git",
    "url": "git+https://github.com/PureStake/moonbeam.git"
  },
  "dependencies": {
<<<<<<< HEAD
    "@polkadot/keyring": "^7.0.1",
    "@polkadot/types": "^5.0.1",
    "@types/underscore": "^1.11.3",
    "typescript": "^4.3.5",
    "underscore": "^1.13.1"
=======
    "@polkadot/keyring": "^7.0.3",
    "@polkadot/types": "^5.2.1",
    "typescript": "^4.3.5"
>>>>>>> 4f0bcad2
  }
}<|MERGE_RESOLUTION|>--- conflicted
+++ resolved
@@ -26,16 +26,10 @@
     "url": "git+https://github.com/PureStake/moonbeam.git"
   },
   "dependencies": {
-<<<<<<< HEAD
-    "@polkadot/keyring": "^7.0.1",
-    "@polkadot/types": "^5.0.1",
+    "@polkadot/keyring": "^7.0.3",
+    "@polkadot/types": "^5.2.1",
     "@types/underscore": "^1.11.3",
     "typescript": "^4.3.5",
     "underscore": "^1.13.1"
-=======
-    "@polkadot/keyring": "^7.0.3",
-    "@polkadot/types": "^5.2.1",
-    "typescript": "^4.3.5"
->>>>>>> 4f0bcad2
   }
 }