{
  "name": "moonbeam-types-bundle",
  "version": "1.1.20",
  "description": "Bundled types to instantiate the Polkadot JS api with a Moonbeam network",
  "main": "dist/index.js",
  "types": "dist/index.d.ts",
  "prepublish": "tsc",
  "scripts": {
    "build": "tsc",
    "lint": "npx prettier --write --ignore-path .gitignore '**/*.(yml|js|ts|json)'"
  },
  "keywords": [
    "moonbeam",
    "moonriver",
    "types",
    "bundle",
    "polkadot",
    "api"
  ],
  "author": "Antoine Estienne",
  "license": "GPL-3.0-only",
  "repository": {
    "type": "git",
    "url": "git+https://github.com/PureStake/moonbeam.git"
  },
  "dependencies": {
<<<<<<< HEAD
    "@polkadot/api": "^4.11.2",
    "@polkadot/keyring": "^6.0.5",
    "@polkadot/types": "^4.10.0",
=======
    "@polkadot/keyring": "^6.6.1",
    "@polkadot/types": "^4.12.1",
>>>>>>> 388fb256
    "typescript": "^4.1.3"
  }
}<|MERGE_RESOLUTION|>--- conflicted
+++ resolved
@@ -24,14 +24,8 @@
     "url": "git+https://github.com/PureStake/moonbeam.git"
   },
   "dependencies": {
-<<<<<<< HEAD
-    "@polkadot/api": "^4.11.2",
-    "@polkadot/keyring": "^6.0.5",
-    "@polkadot/types": "^4.10.0",
-=======
     "@polkadot/keyring": "^6.6.1",
     "@polkadot/types": "^4.12.1",
->>>>>>> 388fb256
     "typescript": "^4.1.3"
   }
 }