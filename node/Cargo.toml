[package]
name = 'moonbeam'
description = 'Moonbeam Collator'
homepage = 'https://moonbeam.network'
license = 'GPL-3.0-only'
version = '0.6.1'
authors = ["PureStake"]
build = 'build.rs'
edition = '2018'

[[bin]]
name = 'moonbeam'
path = 'src/main.rs'

[dependencies]
async-io = "1.3"
derive_more = '0.15.0'
exit-future = '0.1.4'
futures = { version = "0.3.1", features = ["compat"] }
log = '0.4.8'
parking_lot = '0.9.0'
trie-root = '0.15.2'
parity-scale-codec = '2.0.0'
structopt = "0.3"
ansi_term = "0.12.1"
serde = { version = "1.0.101", features = ["derive"] }
serde_json = "1.0"
jsonrpc-core = "15.0.0"
jsonrpc-pubsub = "15.0.0"
<<<<<<< HEAD
hex = "0.4.3"
=======
sha3 = { version = "0.8", default-features = false }
tiny-hderive = { version = "0.3.0", default-features = false }
tiny-bip39 = {version = "0.6", default-features = false}
>>>>>>> ae373f41

# Moonbeam dependencies
moonbeam-runtime = { path = "../runtime" }
moonbeam-rpc-txpool = { path = "../client/rpc/txpool" }
moonbeam-rpc-primitives-txpool = { path = "../primitives/rpc/txpool" }
author-inherent = { path = "../pallets/author-inherent"}

# Substrate dependencies
sp-runtime = { git = "https://github.com/paritytech/substrate", default-features = false, branch = "master" }
sp-io = { git = "https://github.com/paritytech/substrate", branch = "master" }
sp-api = { git = "https://github.com/paritytech/substrate", branch = "master" }
sp-core = { git = "https://github.com/paritytech/substrate", branch = "master" }
sp-inherents = { git = "https://github.com/paritytech/substrate", branch = "master" }
sp-consensus = { git = "https://github.com/paritytech/substrate", branch = "master" }
sc-consensus = { git = "https://github.com/paritytech/substrate", branch = "master" }
sc-cli = { git = "https://github.com/paritytech/substrate", branch = "master", features = ["wasmtime"] }
sc-client-api = { git = "https://github.com/paritytech/substrate", branch = "master" }
sc-client-db = { git = "https://github.com/paritytech/substrate", branch = "master" }
sc-executor = { git = "https://github.com/paritytech/substrate", branch = "master", features = ["wasmtime"] }
sc-service = { git = "https://github.com/paritytech/substrate", branch = "master" }
sc-telemetry = { git = "https://github.com/paritytech/substrate", branch = "master" }
sc-transaction-pool = { git = "https://github.com/paritytech/substrate", branch = "master" }
sp-transaction-pool = { git = "https://github.com/paritytech/substrate", branch = "master" }
sc-network = { git = "https://github.com/paritytech/substrate", branch = "master" }
sc-basic-authorship = { git = "https://github.com/paritytech/substrate", branch = "master" }
sc-transaction-graph = { git = "https://github.com/paritytech/substrate", branch = "master" }
sp-timestamp = { git = "https://github.com/paritytech/substrate", branch = "master" }
sp-trie = { git = "https://github.com/paritytech/substrate", branch = "master" }
sc-finality-grandpa = { git = "https://github.com/paritytech/substrate", branch = "master" }
sc-informant = { git = "https://github.com/paritytech/substrate", branch = "master" }
sc-chain-spec = { git = "https://github.com/paritytech/substrate", branch = "master" }
sc-tracing = { git = "https://github.com/paritytech/substrate", branch = "master" }
sp-blockchain = { git = "https://github.com/paritytech/substrate", branch = "master" }
sc-rpc-api = { git = "https://github.com/paritytech/substrate", branch = "master" }
sc-rpc = { git = "https://github.com/paritytech/substrate", branch = "master" }
substrate-frame-rpc-system = { git = "https://github.com/paritytech/substrate", branch = "master" }
pallet-transaction-payment-rpc = { git = "https://github.com/paritytech/substrate", branch = "master" }
sp-block-builder = { git = "https://github.com/paritytech/substrate", branch = "master" }
sc-consensus-manual-seal = { git = "https://github.com/paritytech/substrate", branch = "master" }

evm = { package = "pallet-evm", git = "https://github.com/purestake/frontier", branch = "v0.6-moonbeam" }
ethereum = { package = "pallet-ethereum", git = "https://github.com/purestake/frontier", branch = "v0.6-moonbeam" }

fc-consensus = { git = "https://github.com/purestake/frontier", branch = "v0.6-moonbeam" }
fp-consensus = { git = "https://github.com/purestake/frontier", branch = "v0.6-moonbeam" }
fc-rpc-core = { git = "https://github.com/purestake/frontier", branch = "v0.6-moonbeam" }
fc-rpc = { git = "https://github.com/purestake/frontier", branch = "v0.6-moonbeam" }
fp-rpc = { git = "https://github.com/purestake/frontier", branch = "v0.6-moonbeam" }

# Cumulus dependencies
cumulus-consensus = { git = "https://github.com/paritytech/cumulus", branch = "master" }
cumulus-collator = { git = "https://github.com/paritytech/cumulus", branch = "master" }
cumulus-network = { git = "https://github.com/paritytech/cumulus", branch = "master" }
cumulus-primitives = { git = "https://github.com/paritytech/cumulus", branch = "master" }
cumulus-service = { git = "https://github.com/paritytech/cumulus", branch = "master" }
cumulus-test-relay-sproof-builder = { git = "https://github.com/paritytech/cumulus", branch = "master" }

# Polkadot dependencies
polkadot-primitives = { git = "https://github.com/paritytech/polkadot", branch = "master" }
polkadot-service = { git = "https://github.com/paritytech/polkadot", branch = "master" }
polkadot-cli = { git = "https://github.com/paritytech/polkadot", branch = "master" }
polkadot-test-service = { git = "https://github.com/paritytech/polkadot", branch = "master" }
polkadot-parachain = { git = "https://github.com/paritytech/polkadot", branch = "master" }

[build-dependencies]
substrate-build-script-utils = { git = "https://github.com/paritytech/substrate", branch = "master" }

[dev-dependencies]
assert_cmd = "0.12"
nix = "0.17"
rand = "0.7.3"
tokio = { version = "0.2.13", features = ["macros"] }

# Polkadot dev-dependencies
polkadot-runtime-common = { git = "https://github.com/paritytech/polkadot", branch = "master" }
polkadot-test-runtime = { git = "https://github.com/paritytech/polkadot", branch = "master" }
polkadot-test-service = { git = "https://github.com/paritytech/polkadot", branch = "master" }

# Substrate dev-dependencies
pallet-sudo = { git = "https://github.com/paritytech/substrate", branch = "master" }
substrate-test-client = { git = "https://github.com/paritytech/substrate", branch = "master" }
substrate-test-runtime-client = { git = "https://github.com/paritytech/substrate", branch = "master" }<|MERGE_RESOLUTION|>--- conflicted
+++ resolved
@@ -27,13 +27,10 @@
 serde_json = "1.0"
 jsonrpc-core = "15.0.0"
 jsonrpc-pubsub = "15.0.0"
-<<<<<<< HEAD
 hex = "0.4.3"
-=======
 sha3 = { version = "0.8", default-features = false }
 tiny-hderive = { version = "0.3.0", default-features = false }
 tiny-bip39 = {version = "0.6", default-features = false}
->>>>>>> ae373f41
 
 # Moonbeam dependencies
 moonbeam-runtime = { path = "../runtime" }
