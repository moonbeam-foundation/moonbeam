--- conflicted
+++ resolved
@@ -1,20 +1,10 @@
-<<<<<<< HEAD
 [package]
 name = "moonbeam-cli-opt"
 authors = [ "PureStake" ]
 edition = "2018"
 homepage = "https://moonbeam.network"
 license = "GPL-3.0-only"
-version = "0.14.2"
-=======
- [package]
-name = 'moonbeam-cli-opt'
-homepage = 'https://moonbeam.network'
-license = 'GPL-3.0-only'
-version = '0.15.0'
-authors = ["PureStake"]
-edition = '2018'
->>>>>>> 681ba341
+version = "0.15.0"
 
 [dependencies]
 libsecp256k1 = "0.6"
