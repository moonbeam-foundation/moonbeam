 [package]
name = 'moonbeam-cli-opt'
homepage = 'https://moonbeam.network'
license = 'GPL-3.0-only'
<<<<<<< HEAD
version = '0.8.3'
=======
version = '0.9.1'
>>>>>>> a54d4af9
authors = ["PureStake"]
edition = '2018'

[dependencies]
sc-cli = { git = "https://github.com/paritytech/substrate", branch = "polkadot-v0.9.4" }
sp-runtime = { git = "https://github.com/paritytech/substrate", branch = "polkadot-v0.9.4" }
structopt = "0.3.8"
tiny-bip39 = { version = "0.6" }
libsecp256k1 = { version = "0.3.2" }
primitive-types = "0.9.0"
sha3 = "0.8"
tiny-hderive = "0.3.0"
account = { path = "../../primitives/account" }<|MERGE_RESOLUTION|>--- conflicted
+++ resolved
@@ -2,17 +2,13 @@
 name = 'moonbeam-cli-opt'
 homepage = 'https://moonbeam.network'
 license = 'GPL-3.0-only'
-<<<<<<< HEAD
-version = '0.8.3'
-=======
 version = '0.9.1'
->>>>>>> a54d4af9
 authors = ["PureStake"]
 edition = '2018'
 
 [dependencies]
-sc-cli = { git = "https://github.com/paritytech/substrate", branch = "polkadot-v0.9.4" }
-sp-runtime = { git = "https://github.com/paritytech/substrate", branch = "polkadot-v0.9.4" }
+sc-cli = { git = "https://github.com/paritytech/substrate", branch = "polkadot-v0.9.6" }
+sp-runtime = { git = "https://github.com/paritytech/substrate", branch = "polkadot-v0.9.6" }
 structopt = "0.3.8"
 tiny-bip39 = { version = "0.6" }
 libsecp256k1 = { version = "0.3.2" }
