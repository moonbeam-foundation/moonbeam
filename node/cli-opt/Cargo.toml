[package]
name = "moonbeam-cli-opt"
authors = [ "PureStake" ]
edition = "2021"
homepage = "https://moonbeam.network"
license = "GPL-3.0-only"
version = "0.28.0"

[dependencies]
bip32 = { git = "https://github.com/purestake/crates", branch = "bip32-v0.4.0-fix", default-features = false, features = [ "bip39" ] }
<<<<<<< HEAD
clap = { version = "4.0.9", features = [ "derive" ] }
libsecp256k1 = "0.6"
primitive-types = "0.12.0"
sha3 = "0.9"
=======
clap = { version = "3.1", features = [ "derive" ] }
libsecp256k1 = "0.7"
primitive-types = "0.11.0"
sha3 = "0.10"
>>>>>>> 79843e19
tiny-bip39 = "0.8"
url = "2.2.2"

# Moonbeam
account = { path = "../../primitives/account" }

# Substrate
sp-runtime = { git = "https://github.com/purestake/substrate", branch = "moonbeam-polkadot-v0.9.32" }<|MERGE_RESOLUTION|>--- conflicted
+++ resolved
@@ -8,17 +8,10 @@
 
 [dependencies]
 bip32 = { git = "https://github.com/purestake/crates", branch = "bip32-v0.4.0-fix", default-features = false, features = [ "bip39" ] }
-<<<<<<< HEAD
 clap = { version = "4.0.9", features = [ "derive" ] }
-libsecp256k1 = "0.6"
+libsecp256k1 = "0.7"
 primitive-types = "0.12.0"
-sha3 = "0.9"
-=======
-clap = { version = "3.1", features = [ "derive" ] }
-libsecp256k1 = "0.7"
-primitive-types = "0.11.0"
 sha3 = "0.10"
->>>>>>> 79843e19
 tiny-bip39 = "0.8"
 url = "2.2.2"
 
