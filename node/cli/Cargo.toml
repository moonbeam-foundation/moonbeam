[package]
name = "moonbeam-cli"
<<<<<<< HEAD
authors = [ "PureStake" ]
=======
version = "0.15.0"
authors = ["PureStake"]
>>>>>>> 681ba341
edition = "2018"
version = "0.14.2"

[dependencies]
log = "0.4.8"
parity-scale-codec = "2.2"
structopt = "0.3.8"

# Moonbeam
cli-opt = { package = "moonbeam-cli-opt", path = "../cli-opt", default-features = false }
perf-test = { path = "../perf-test" }
service = { package = "moonbeam-service", path = "../service", default-features = false }

# Substrate
frame-benchmarking-cli = { git = "https://github.com/purestake/substrate", branch = "moonbeam-polkadot-v0.9.12" }
sc-cli = { git = "https://github.com/purestake/substrate", branch = "moonbeam-polkadot-v0.9.12" }
sc-service = { git = "https://github.com/purestake/substrate", branch = "moonbeam-polkadot-v0.9.12" }
sc-telemetry = { git = "https://github.com/purestake/substrate", branch = "moonbeam-polkadot-v0.9.12" }
sc-tracing = { git = "https://github.com/purestake/substrate", branch = "moonbeam-polkadot-v0.9.12" }
sp-core = { git = "https://github.com/purestake/substrate", branch = "moonbeam-polkadot-v0.9.12" }
sp-runtime = { git = "https://github.com/purestake/substrate", branch = "moonbeam-polkadot-v0.9.12" }
try-runtime-cli = { git = "https://github.com/purestake/substrate", branch = "moonbeam-polkadot-v0.9.12", optional = true }

# Cumulus / Nimbus
cumulus-client-cli = { git = "https://github.com/purestake/cumulus", branch = "moonbeam-polkadot-v0.9.12" }
cumulus-client-service = { git = "https://github.com/purestake/cumulus", branch = "moonbeam-polkadot-v0.9.12" }
cumulus-primitives-core = { git = "https://github.com/purestake/cumulus", branch = "moonbeam-polkadot-v0.9.12" }
nimbus-primitives = { git = "https://github.com/purestake/nimbus", branch = "moonbeam-polkadot-v0.9.12" }

# Polkadot
polkadot-cli = { git = "https://github.com/purestake/polkadot", branch = "moonbeam-polkadot-v0.9.12" }
polkadot-parachain = { git = "https://github.com/purestake/polkadot", branch = "moonbeam-polkadot-v0.9.12" }
polkadot-primitives = { git = "https://github.com/purestake/polkadot", branch = "moonbeam-polkadot-v0.9.12" }
polkadot-service = { git = "https://github.com/purestake/polkadot", branch = "moonbeam-polkadot-v0.9.12" }

[build-dependencies]
substrate-build-script-utils = { git = "https://github.com/purestake/substrate", branch = "moonbeam-polkadot-v0.9.12" }

[features]
default = [ "moonbase-native", "moonbeam-native", "moonriver-native", "wasmtime", "westend-native" ]

westend-native = [ "polkadot-service/westend-native" ]

moonbase-native = [ "service/moonbase-native", "westend-native" ]
moonbeam-native = [ "service/moonbeam-native" ]
moonriver-native = [ "service/moonriver-native" ]

<<<<<<< HEAD
runtime-benchmarks = [ "service/runtime-benchmarks" ]
=======
moonbase-runtime-benchmarks = ["service/moonbase-runtime-benchmarks"]

wasmtime = ["sc-cli/wasmtime"]
runtime-benchmarks = ["service/runtime-benchmarks"]
>>>>>>> 681ba341
try-runtime = [
	"service/try-runtime",
	"try-runtime-cli",
]
wasmtime = [ "sc-cli/wasmtime" ]<|MERGE_RESOLUTION|>--- conflicted
+++ resolved
@@ -1,13 +1,8 @@
 [package]
 name = "moonbeam-cli"
-<<<<<<< HEAD
 authors = [ "PureStake" ]
-=======
+edition = "2018"
 version = "0.15.0"
-authors = ["PureStake"]
->>>>>>> 681ba341
-edition = "2018"
-version = "0.14.2"
 
 [dependencies]
 log = "0.4.8"
@@ -53,14 +48,8 @@
 moonbeam-native = [ "service/moonbeam-native" ]
 moonriver-native = [ "service/moonriver-native" ]
 
-<<<<<<< HEAD
-runtime-benchmarks = [ "service/runtime-benchmarks" ]
-=======
 moonbase-runtime-benchmarks = ["service/moonbase-runtime-benchmarks"]
-
-wasmtime = ["sc-cli/wasmtime"]
 runtime-benchmarks = ["service/runtime-benchmarks"]
->>>>>>> 681ba341
 try-runtime = [
 	"service/try-runtime",
 	"try-runtime-cli",
