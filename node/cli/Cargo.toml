[package]
name = "moonbeam-cli"
authors = [ "PureStake" ]
<<<<<<< HEAD
edition = "2021"
version = "0.22.0"
=======
edition = "2018"
version = "0.23.0"
>>>>>>> a67eef04

[dependencies]
clap = { version = "3.1", features = [ "derive" ] }
log = "0.4.8"
parity-scale-codec = "3.0.0"

# Moonbeam
cli-opt = { package = "moonbeam-cli-opt", path = "../cli-opt", default-features = false }
perf-test = { path = "../perf-test" }
service = { package = "moonbeam-service", path = "../service", default-features = false }

# Substrate
frame-benchmarking-cli = { git = "https://github.com/purestake/substrate", branch = "moonbeam-polkadot-v0.9.19" }
sc-cli = { git = "https://github.com/purestake/substrate", branch = "moonbeam-polkadot-v0.9.19" }
sc-finality-grandpa = { git = "https://github.com/purestake/substrate", branch = "moonbeam-polkadot-v0.9.19" }
sc-service = { git = "https://github.com/purestake/substrate", branch = "moonbeam-polkadot-v0.9.19" }
sc-telemetry = { git = "https://github.com/purestake/substrate", branch = "moonbeam-polkadot-v0.9.19" }
sc-tracing = { git = "https://github.com/purestake/substrate", branch = "moonbeam-polkadot-v0.9.19" }
sp-core = { git = "https://github.com/purestake/substrate", branch = "moonbeam-polkadot-v0.9.19" }
sp-runtime = { git = "https://github.com/purestake/substrate", branch = "moonbeam-polkadot-v0.9.19" }
substrate-prometheus-endpoint = { git = "https://github.com/purestake/substrate", branch = "moonbeam-polkadot-v0.9.19" }
try-runtime-cli = { git = "https://github.com/purestake/substrate", branch = "moonbeam-polkadot-v0.9.19", optional = true }

# Cumulus / Nimbus
cumulus-client-cli = { git = "https://github.com/purestake/cumulus", branch = "moonbeam-polkadot-v0.9.19" }
cumulus-client-service = { git = "https://github.com/purestake/cumulus", branch = "moonbeam-polkadot-v0.9.19" }
cumulus-primitives-core = { git = "https://github.com/purestake/cumulus", branch = "moonbeam-polkadot-v0.9.19" }
nimbus-primitives = { git = "https://github.com/purestake/nimbus", branch = "moonbeam-polkadot-v0.9.19" }

# Polkadot
polkadot-cli = { git = "https://github.com/purestake/polkadot", branch = "moonbeam-polkadot-v0.9.19" }
polkadot-parachain = { git = "https://github.com/purestake/polkadot", branch = "moonbeam-polkadot-v0.9.19" }
polkadot-primitives = { git = "https://github.com/purestake/polkadot", branch = "moonbeam-polkadot-v0.9.19" }
polkadot-service = { git = "https://github.com/purestake/polkadot", branch = "moonbeam-polkadot-v0.9.19" }

[build-dependencies]
substrate-build-script-utils = { git = "https://github.com/purestake/substrate", branch = "moonbeam-polkadot-v0.9.19" }

[features]
default = [ "moonbase-native", "moonbeam-native", "moonriver-native", "wasmtime", "westend-native" ]

westend-native = [ "polkadot-service/westend-native" ]

moonbase-native = [ "service/moonbase-native", "westend-native" ]
moonbeam-native = [ "service/moonbeam-native" ]
moonriver-native = [ "service/moonriver-native" ]

moonbase-runtime-benchmarks = [ "service/moonbase-runtime-benchmarks" ]
runtime-benchmarks = [ "service/runtime-benchmarks" ]
try-runtime = [
	"service/try-runtime",
	"try-runtime-cli",
]
wasmtime = [ "sc-cli/wasmtime" ]<|MERGE_RESOLUTION|>--- conflicted
+++ resolved
@@ -1,13 +1,8 @@
 [package]
 name = "moonbeam-cli"
 authors = [ "PureStake" ]
-<<<<<<< HEAD
 edition = "2021"
-version = "0.22.0"
-=======
-edition = "2018"
 version = "0.23.0"
->>>>>>> a67eef04
 
 [dependencies]
 clap = { version = "3.1", features = [ "derive" ] }
