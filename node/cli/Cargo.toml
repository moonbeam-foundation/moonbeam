--- conflicted
+++ resolved
@@ -15,17 +15,6 @@
 service = { package = "moonbeam-service", path = "../service", default-features = false }
 
 # Substrate
-<<<<<<< HEAD
-frame-benchmarking-cli = { git = "https://github.com/purestake/substrate", branch = "moonbeam-polkadot-v0.9.16" }
-sc-cli = { git = "https://github.com/purestake/substrate", branch = "moonbeam-polkadot-v0.9.16" }
-sc-service = { git = "https://github.com/purestake/substrate", branch = "moonbeam-polkadot-v0.9.16" }
-sc-telemetry = { git = "https://github.com/purestake/substrate", branch = "moonbeam-polkadot-v0.9.16" }
-sc-tracing = { git = "https://github.com/purestake/substrate", branch = "moonbeam-polkadot-v0.9.16" }
-sp-core = { git = "https://github.com/purestake/substrate", branch = "moonbeam-polkadot-v0.9.16" }
-sp-runtime = { git = "https://github.com/purestake/substrate", branch = "moonbeam-polkadot-v0.9.16" }
-substrate-prometheus-endpoint = { git = "https://github.com/purestake/substrate", branch = "moonbeam-polkadot-v0.9.16" }
-try-runtime-cli = { git = "https://github.com/purestake/substrate", branch = "moonbeam-polkadot-v0.9.16", optional = true }
-=======
 frame-benchmarking-cli = { git = "https://github.com/purestake/substrate", branch = "moonbeam-polkadot-v0.9.17" }
 sc-cli = { git = "https://github.com/purestake/substrate", branch = "moonbeam-polkadot-v0.9.17" }
 sc-service = { git = "https://github.com/purestake/substrate", branch = "moonbeam-polkadot-v0.9.17" }
@@ -33,8 +22,8 @@
 sc-tracing = { git = "https://github.com/purestake/substrate", branch = "moonbeam-polkadot-v0.9.17" }
 sp-core = { git = "https://github.com/purestake/substrate", branch = "moonbeam-polkadot-v0.9.17" }
 sp-runtime = { git = "https://github.com/purestake/substrate", branch = "moonbeam-polkadot-v0.9.17" }
+substrate-prometheus-endpoint = { git = "https://github.com/purestake/substrate", branch = "moonbeam-polkadot-v0.9.16" }
 try-runtime-cli = { git = "https://github.com/purestake/substrate", branch = "moonbeam-polkadot-v0.9.17", optional = true }
->>>>>>> 046e0f7c
 
 # Cumulus / Nimbus
 cumulus-client-cli = { git = "https://github.com/purestake/cumulus", branch = "moonbeam-polkadot-v0.9.17" }
