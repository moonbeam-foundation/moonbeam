--- conflicted
+++ resolved
@@ -2,12 +2,8 @@
 name = "moonbeam-cli"
 authors = { workspace = true }
 edition = "2021"
-<<<<<<< HEAD
-version = "0.29.0"
+version = "0.30.0"
 
-=======
-version = "0.30.0"
->>>>>>> 7c3b68cc
 [dependencies]
 clap = { workspace = true, features = [ "derive" ] }
 log = { workspace = true }
