// Copyright 2019-2021 PureStake Inc.
// This file is part of Moonbeam.

// Moonbeam is free software: you can redistribute it and/or modify
// it under the terms of the GNU General Public License as published by
// the Free Software Foundation, either version 3 of the License, or
// (at your option) any later version.

// Moonbeam is distributed in the hope that it will be useful,
// but WITHOUT ANY WARRANTY; without even the implied warranty of
// MERCHANTABILITY or FITNESS FOR A PARTICULAR PURPOSE.  See the
// GNU General Public License for more details.

// You should have received a copy of the GNU General Public License
// along with Moonbeam.  If not, see <http://www.gnu.org/licenses/>.

//! This module constructs and executes the appropriate service components for the given subcommand

use crate::cli::{Cli, RelayChainCli, RunCmd, Subcommand};
use cli_opt::{EthApi, RpcConfig};
use cumulus_client_service::genesis::generate_genesis_block;
use cumulus_primitives_core::ParaId;
use log::info;
use parity_scale_codec::Encode;
use polkadot_parachain::primitives::AccountIdConversion;
#[cfg(feature = "westend-native")]
use polkadot_service::WestendChainSpec;
use sc_cli::{
	ChainSpec, CliConfiguration, DefaultConfigurationValues, ImportParams, KeystoreParams,
	NetworkParams, Result, RuntimeVersion, SharedParams, SubstrateCli,
};
use sc_service::config::{BasePath, PrometheusConfig};
use service::{chain_spec, frontier_database_dir, IdentifyVariant};
use sp_core::hexdisplay::HexDisplay;
use sp_runtime::traits::Block as _;
use std::{io::Write, net::SocketAddr};

fn load_spec(
	id: &str,
	para_id: ParaId,
	run_cmd: &RunCmd,
) -> std::result::Result<Box<dyn sc_service::ChainSpec>, String> {
	if id.is_empty() {
		return Err("Not specific which chain to run.".into());
	}
	Ok(match id {
		// Moonbase networks
		"moonbase-alpha" | "alphanet" => Box::new(chain_spec::RawChainSpec::from_json_bytes(
			&include_bytes!("../../../specs/alphanet/parachain-embedded-specs-v8.json")[..],
		)?),
		#[cfg(feature = "moonbase-native")]
		"moonbase-local" => Box::new(chain_spec::moonbase::get_chain_spec(para_id)),
		#[cfg(feature = "moonbase-native")]
		"moonbase-dev" | "dev" | "development" => {
			Box::new(chain_spec::moonbase::development_chain_spec(None, None))
		}
		#[cfg(all(feature = "test-spec", feature = "moonbeam-native"))]
		"staking" => Box::new(chain_spec::test_spec::staking_spec(para_id)),
		// Moonriver networks
		"moonriver" => Box::new(chain_spec::RawChainSpec::from_json_bytes(
			&include_bytes!("../../../specs/moonriver/parachain-embedded-specs.json")[..],
		)?),
		#[cfg(feature = "moonriver-native")]
		"moonriver-dev" => Box::new(chain_spec::moonriver::development_chain_spec(None, None)),
		#[cfg(feature = "moonriver-native")]
		"moonriver-local" => Box::new(chain_spec::moonriver::get_chain_spec(para_id)),

		// Moonbeam networks
		"moonbeam" => {
			return Err(
				"You chosen the moonbeam mainnet spec. This network is not yet available.".into(),
			);
			// Box::new(chain_spec::RawChainSpec::from_json_bytes(
			// 	&include_bytes!("../../../specs/moonbeam.json")[..],
			// )?)
		}
		#[cfg(feature = "moonbeam-native")]
		"moonbeam-dev" => Box::new(chain_spec::moonbeam::development_chain_spec(None, None)),
		#[cfg(feature = "moonbeam-native")]
		"moonbeam-local" => Box::new(chain_spec::moonbeam::get_chain_spec(para_id)),

		// Specs provided as json specify which runtime to use in their file name. For example,
		// `moonbeam-custom.json` uses the moonbeam runtime.
		// `moonbase-dev-workshop.json` uses the moonbase runtime.
		// If no magic strings match, then the moonbase runtime is used by default.
		// TODO explore CLI options to make this nicer. eg `--force-moonriver-runtime`
		path => {
			let path = std::path::PathBuf::from(path);

			let starts_with = |prefix: &str| {
				path.file_name()
					.map(|f| f.to_str().map(|s| s.starts_with(&prefix)))
					.flatten()
					.unwrap_or(false)
			};

			if run_cmd.force_moonbase || starts_with("moonbase") {
				Box::new(chain_spec::moonbase::ChainSpec::from_json_file(path)?)
			} else if run_cmd.force_moonriver || starts_with("moonriver") {
				Box::new(chain_spec::moonriver::ChainSpec::from_json_file(path)?)
			} else {
				Box::new(chain_spec::moonbeam::ChainSpec::from_json_file(path)?)
			}
		}
	})
}

impl SubstrateCli for Cli {
	fn impl_name() -> String {
		"Moonbeam Parachain Collator".into()
	}

	fn impl_version() -> String {
		env!("SUBSTRATE_CLI_IMPL_VERSION").into()
	}

	fn description() -> String {
		format!(
			"Moonbase Parachain Collator\n\nThe command-line arguments provided first will be \
		passed to the parachain node, while the arguments provided after -- will be passed \
		to the relaychain node.\n\n\
		{} [parachain-args] -- [relaychain-args]",
			Self::executable_name()
		)
	}

	fn author() -> String {
		env!("CARGO_PKG_AUTHORS").into()
	}

	fn support_url() -> String {
		"https://github.com/PureStake/moonbeam/issues/new".into()
	}

	fn copyright_start_year() -> i32 {
		2019
	}

	fn load_spec(&self, id: &str) -> std::result::Result<Box<dyn sc_service::ChainSpec>, String> {
		load_spec(id, self.run.parachain_id.unwrap_or(1000).into(), &self.run)
	}

	fn native_runtime_version(spec: &Box<dyn sc_service::ChainSpec>) -> &'static RuntimeVersion {
		match spec {
			#[cfg(feature = "moonriver-native")]
			spec if spec.is_moonriver() => return &service::moonriver_runtime::VERSION,
			#[cfg(feature = "moonbeam-native")]
			spec if spec.is_moonbeam() => return &service::moonbeam_runtime::VERSION,
			#[cfg(feature = "moonbase-native")]
			_ => return &service::moonbase_runtime::VERSION,
			#[cfg(not(feature = "moonbase-native"))]
			_ => panic!("invalid chain spec"),
		}
	}
}

impl SubstrateCli for RelayChainCli {
	fn impl_name() -> String {
		"Moonbeam Parachain Collator".into()
	}

	fn impl_version() -> String {
		env!("SUBSTRATE_CLI_IMPL_VERSION").into()
	}

	fn description() -> String {
		"Moonbeam Parachain Collator\n\nThe command-line arguments provided first will be \
		passed to the parachain node, while the arguments provided after -- will be passed \
		to the relaychain node.\n\n\
		parachain-collator [parachain-args] -- [relaychain-args]"
			.into()
	}

	fn author() -> String {
		env!("CARGO_PKG_AUTHORS").into()
	}

	fn support_url() -> String {
		"https://github.com/PureStake/moonbeam/issues/new".into()
	}

	fn copyright_start_year() -> i32 {
		2019
	}

	fn load_spec(&self, id: &str) -> std::result::Result<Box<dyn sc_service::ChainSpec>, String> {
		match id {
			#[cfg(feature = "westend-native")]
			"westend_moonbase_relay_testnet" => Ok(Box::new(WestendChainSpec::from_json_bytes(
				&include_bytes!("../../../specs/alphanet/rococo-embedded-specs-v8.json")[..],
			)?)),
			// If we are not using a moonbeam-centric pre-baked relay spec, then fall back to the
			// Polkadot service to interpret the id.
			_ => polkadot_cli::Cli::from_iter([RelayChainCli::executable_name()].iter())
				.load_spec(id),
		}
	}

	fn native_runtime_version(chain_spec: &Box<dyn ChainSpec>) -> &'static RuntimeVersion {
		polkadot_cli::Cli::native_runtime_version(chain_spec)
	}
}

#[allow(clippy::borrowed_box)]
fn extract_genesis_wasm(chain_spec: &Box<dyn sc_service::ChainSpec>) -> Result<Vec<u8>> {
	let mut storage = chain_spec.build_storage()?;

	storage
		.top
		.remove(sp_core::storage::well_known_keys::CODE)
		.ok_or_else(|| "Could not find wasm file in genesis state!".into())
}

<<<<<<< HEAD
fn validate_trace_environment(cli: &Cli) -> Result<()> {
=======
/// Parse command line arguments into service configuration.
pub fn run() -> Result<()> {
	let mut cli = Cli::from_args();

>>>>>>> 83b35407
	if (cli.run.ethapi.contains(&EthApi::Debug) || cli.run.ethapi.contains(&EthApi::Trace))
		&& cli
			.run
			.base
			.base
			.import_params
			.wasm_runtime_overrides
			.is_none()
	{
		return Err(
			"`debug` or `trace` namespaces requires `--wasm-runtime-overrides /path/to/overrides`."
				.into(),
		);
	}
<<<<<<< HEAD
	Ok(())
}

/// Parse command line arguments into service configuration.
pub fn run() -> Result<()> {
	let cli = Cli::from_args();
	let _ = validate_trace_environment(&cli)?;
=======

	// Set --execution wasm as default
	let execution_strategies = cli.run.base.base.import_params.execution_strategies.clone();
	if execution_strategies.execution.is_none() {
		cli.run
			.base
			.base
			.import_params
			.execution_strategies
			.execution = Some(sc_cli::ExecutionStrategy::Wasm);
	}

>>>>>>> 83b35407
	match &cli.subcommand {
		Some(Subcommand::BuildSpec(params)) => {
			let runner = cli.create_runner(&params.base)?;
			runner.sync_run(|config| {
				if params.mnemonic.is_some() || params.accounts.is_some() {
					if config.chain_spec.is_moonbeam() {
						params.base.run(
							Box::new(chain_spec::moonbeam::development_chain_spec(
								params.mnemonic.clone(),
								params.accounts,
							)),
							config.network,
						)
					} else if config.chain_spec.is_moonriver() {
						params.base.run(
							Box::new(chain_spec::moonriver::development_chain_spec(
								params.mnemonic.clone(),
								params.accounts,
							)),
							config.network,
						)
					} else {
						params.base.run(
							Box::new(chain_spec::moonbase::development_chain_spec(
								params.mnemonic.clone(),
								params.accounts,
							)),
							config.network,
						)
					}
				} else {
					params.base.run(config.chain_spec, config.network)
				}
			})
		}
		Some(Subcommand::CheckBlock(cmd)) => {
			let runner = cli.create_runner(cmd)?;
			runner.async_run(|mut config| {
				let (client, _, import_queue, task_manager) = service::new_chain_ops(&mut config)?;
				Ok((cmd.run(client, import_queue), task_manager))
			})
		}
		Some(Subcommand::ExportBlocks(cmd)) => {
			let runner = cli.create_runner(cmd)?;
			runner.async_run(|mut config| {
				let (client, _, _, task_manager) = service::new_chain_ops(&mut config)?;
				Ok((cmd.run(client, config.database), task_manager))
			})
		}
		Some(Subcommand::ExportState(cmd)) => {
			let runner = cli.create_runner(cmd)?;
			runner.async_run(|mut config| {
				let (client, _, _, task_manager) = service::new_chain_ops(&mut config)?;
				Ok((cmd.run(client, config.chain_spec), task_manager))
			})
		}
		Some(Subcommand::ImportBlocks(cmd)) => {
			let runner = cli.create_runner(cmd)?;
			runner.async_run(|mut config| {
				let (client, _, import_queue, task_manager) = service::new_chain_ops(&mut config)?;
				Ok((cmd.run(client, import_queue), task_manager))
			})
		}
		Some(Subcommand::PurgeChain(cmd)) => {
			let runner = cli.create_runner(cmd)?;
			runner.sync_run(|config| {
				// Although the cumulus_client_cli::PurgeCommand will extract the relay chain id,
				// we need to extract it here to determine whether we are running the dev service.
				let extension = chain_spec::Extensions::try_get(&*config.chain_spec);
				let relay_chain_id = extension.map(|e| e.relay_chain.clone());
				let dev_service =
					cli.run.dev_service || relay_chain_id == Some("dev-service".to_string());

				// Remove Frontier offchain db
				let frontier_database_config = sc_service::DatabaseConfig::RocksDb {
					path: frontier_database_dir(&config),
					cache_size: 0,
				};
				cmd.base.run(frontier_database_config)?;

				if dev_service {
					// base refers to the encapsulated "regular" sc_cli::PurgeChain command
					return cmd.base.run(config.database);
				}

				let polkadot_cli = RelayChainCli::new(
					&config,
					[RelayChainCli::executable_name().to_string()]
						.iter()
						.chain(cli.relaychain_args.iter()),
				);

				let polkadot_config = SubstrateCli::create_configuration(
					&polkadot_cli,
					&polkadot_cli,
					config.task_executor.clone(),
				)
				.map_err(|err| format!("Relay chain argument error: {}", err))?;

				cmd.run(config, polkadot_config)
			})
		}
		Some(Subcommand::Revert(cmd)) => {
			let runner = cli.create_runner(cmd)?;
			runner.async_run(|mut config| {
				let (client, backend, _, task_manager) = service::new_chain_ops(&mut config)?;
				Ok((cmd.run(client, backend), task_manager))
			})
		}
		Some(Subcommand::ExportGenesisState(params)) => {
			let mut builder = sc_cli::LoggerBuilder::new("");
			builder.with_profiling(sc_tracing::TracingReceiver::Log, "");
			let _ = builder.init();

			// Cumulus approach here, we directly call the generic load_spec func
			let chain_spec = load_spec(
				&params.chain.clone().unwrap_or_default(),
				params.parachain_id.unwrap_or(1000).into(),
				&cli.run,
			)?;
			let output_buf = match chain_spec {
				#[cfg(feature = "moonriver-native")]
				chain_spec if chain_spec.is_moonriver() => {
					let block: service::moonriver_runtime::Block =
						generate_genesis_block(&chain_spec)?;
					let raw_header = block.header().encode();
					let output_buf = if params.raw {
						raw_header
					} else {
						format!("0x{:?}", HexDisplay::from(&block.header().encode())).into_bytes()
					};
					output_buf
				}
				#[cfg(feature = "moonbeam-native")]
				chain_spec if chain_spec.is_moonbeam() => {
					let block: service::moonbeam_runtime::Block =
						generate_genesis_block(&chain_spec)?;
					let raw_header = block.header().encode();
					let output_buf = if params.raw {
						raw_header
					} else {
						format!("0x{:?}", HexDisplay::from(&block.header().encode())).into_bytes()
					};
					output_buf
				}
				#[cfg(feature = "moonbase-native")]
				_ => {
					let block: service::moonbase_runtime::Block =
						generate_genesis_block(&chain_spec)?;
					let raw_header = block.header().encode();
					let output_buf = if params.raw {
						raw_header
					} else {
						format!("0x{:?}", HexDisplay::from(&block.header().encode())).into_bytes()
					};
					output_buf
				}
				#[cfg(not(feature = "moonbase-native"))]
				_ => panic!("invalid chain spec"),
			};

			if let Some(output) = &params.output {
				std::fs::write(output, output_buf)?;
			} else {
				std::io::stdout().write_all(&output_buf)?;
			}

			Ok(())
		}
		Some(Subcommand::ExportGenesisWasm(params)) => {
			let mut builder = sc_cli::LoggerBuilder::new("");
			builder.with_profiling(sc_tracing::TracingReceiver::Log, "");
			let _ = builder.init();

			let raw_wasm_blob =
				extract_genesis_wasm(&cli.load_spec(&params.chain.clone().unwrap_or_default())?)?;
			let output_buf = if params.raw {
				raw_wasm_blob
			} else {
				format!("0x{:?}", HexDisplay::from(&raw_wasm_blob)).into_bytes()
			};

			if let Some(output) = &params.output {
				std::fs::write(output, output_buf)?;
			} else {
				std::io::stdout().write_all(&output_buf)?;
			}

			Ok(())
		}
		Some(Subcommand::Benchmark(cmd)) => {
			if cfg!(feature = "runtime-benchmarks") {
				let runner = cli.create_runner(cmd)?;
				let chain_spec = &runner.config().chain_spec;
				match chain_spec {
					#[cfg(feature = "moonriver-native")]
					spec if spec.is_moonriver() => {
						return runner.sync_run(|config| {
							cmd.run::<service::moonriver_runtime::Block, service::MoonriverExecutor>(
								config,
							)
						})
					}
					#[cfg(feature = "moonbeam-native")]
					spec if spec.is_moonbeam() => {
						return runner.sync_run(|config| {
							cmd.run::<service::moonbeam_runtime::Block, service::MoonbeamExecutor>(
								config,
							)
						})
					}
					#[cfg(feature = "moonbase-native")]
					_ => {
						return runner.sync_run(|config| {
							cmd.run::<service::moonbase_runtime::Block, service::MoonbaseExecutor>(
								config,
							)
						})
					}
					#[cfg(not(feature = "moonbase-native"))]
					_ => panic!("invalid chain spec"),
				}
			} else {
				Err("Benchmarking wasn't enabled when building the node. \
				You can enable it with `--features runtime-benchmarks`."
					.into())
			}
		}
		#[cfg(feature = "try-runtime")]
		Some(Subcommand::TryRuntime(cmd)) => {
			let runner = cli.create_runner(cmd)?;
			let chain_spec = &runner.config().chain_spec;
			match chain_spec {
				#[cfg(feature = "moonriver-native")]
				spec if spec.is_moonriver() => {
					runner.async_run(|config| {
						let registry = config.prometheus_config.as_ref().map(|cfg| &cfg.registry);
						let task_manager =
							sc_service::TaskManager::new(config.task_executor.clone(), registry)
								.map_err(|e| {
									sc_cli::Error::Service(sc_service::Error::Prometheus(e))
								})?;

						Ok((
							cmd.run::<service::moonriver_runtime::Block, service::MoonriverExecutor>(config),
							task_manager,
						))
					})
				}
				#[cfg(feature = "moonbeam-native")]
				spec if spec.is_moonbeam() => runner.async_run(|config| {
					let registry = config.prometheus_config.as_ref().map(|cfg| &cfg.registry);
					let task_manager =
						sc_service::TaskManager::new(config.task_executor.clone(), registry)
							.map_err(|e| {
								sc_cli::Error::Service(sc_service::Error::Prometheus(e))
							})?;

					Ok((
						cmd.run::<service::moonbeam_runtime::Block, service::MoonbeamExecutor>(
							config,
						),
						task_manager,
					))
				}),
				#[cfg(feature = "moonbase-native")]
				_ => {
					runner.async_run(|config| {
						// we don't need any of the components of new_partial, just a runtime, or a task
						// manager to do `async_run`.
						let registry = config.prometheus_config.as_ref().map(|cfg| &cfg.registry);
						let task_manager =
							sc_service::TaskManager::new(config.task_executor.clone(), registry)
								.map_err(|e| {
									sc_cli::Error::Service(sc_service::Error::Prometheus(e))
								})?;

						Ok((
							cmd.run::<service::moonbase_runtime::Block, service::MoonbaseExecutor>(
								config,
							),
							task_manager,
						))
					})
				}
				#[cfg(not(feature = "moonbase-native"))]
				_ => panic!("invalid chain spec"),
			}
		}
		#[cfg(not(feature = "try-runtime"))]
		Some(Subcommand::TryRuntime) => Err("TryRuntime wasn't enabled when building the node. \
				You can enable it at build time with `--features try-runtime`."
			.into()),
		Some(Subcommand::Key(cmd)) => Ok(cmd.run(&cli)?),
		None => {
			let runner = cli.create_runner(&(*cli.run).normalize())?;
			runner.run_node_until_exit(|config| async move {
				let extension = chain_spec::Extensions::try_get(&*config.chain_spec);
				let para_id = extension.map(|e| e.para_id);
				let id = ParaId::from(cli.run.parachain_id.clone().or(para_id).unwrap_or(1000));

				let rpc_config = RpcConfig {
					ethapi: cli.run.ethapi,
					ethapi_max_permits: cli.run.ethapi_max_permits,
					ethapi_trace_max_count: cli.run.ethapi_trace_max_count,
					ethapi_trace_cache_duration: cli.run.ethapi_trace_cache_duration,
					max_past_logs: cli.run.max_past_logs,
				};

				// If dev service was requested, start up manual or instant seal.
				// Otherwise continue with the normal parachain node.
				// Dev service can be requested in two ways.
				// 1. by providing the --dev-service flag to the CLI
				// 2. by specifying "dev-service" in the chain spec's "relay-chain" field.
				// NOTE: the --dev flag triggers the dev service by way of number 2
				let relay_chain_id = extension.map(|e| e.relay_chain.clone());
				let dev_service =
					config.chain_spec.is_dev() || relay_chain_id == Some("dev-service".to_string());

				if dev_service {
					// When running the dev service, just use Alice's author inherent
					//TODO maybe make the --alice etc flags work here, and consider bringing back
					// the author-id flag. For now, this will work.

					let author_id = Some(chain_spec::get_from_seed::<nimbus_primitives::NimbusId>(
						"Alice",
					));

					return match &config.chain_spec {
						#[cfg(feature = "moonriver-native")]
						spec if spec.is_moonriver() => service::new_dev::<
							service::moonriver_runtime::RuntimeApi,
							service::MoonriverExecutor,
						>(config, author_id, cli.run.sealing, rpc_config)
						.map_err(Into::into),
						#[cfg(feature = "moonbeam-native")]
						spec if spec.is_moonbeam() => service::new_dev::<
							service::moonbeam_runtime::RuntimeApi,
							service::MoonbeamExecutor,
						>(config, author_id, cli.run.sealing, rpc_config)
						.map_err(Into::into),
						#[cfg(feature = "moonbase-native")]
						_ => service::new_dev::<
							service::moonbase_runtime::RuntimeApi,
							service::MoonbaseExecutor,
						>(config, author_id, cli.run.sealing, rpc_config)
						.map_err(Into::into),
						#[cfg(not(feature = "moonbase-native"))]
						_ => panic!("invalid chain spec"),
					};
				}

				let polkadot_cli = RelayChainCli::new(
					&config,
					[RelayChainCli::executable_name().to_string()]
						.iter()
						.chain(cli.relaychain_args.iter()),
				);

				let parachain_account =
					AccountIdConversion::<polkadot_primitives::v0::AccountId>::into_account(&id);

				let genesis_state = match &config.chain_spec {
					#[cfg(feature = "moonriver-native")]
					spec if spec.is_moonriver() => {
						let block: service::moonriver_runtime::Block =
							generate_genesis_block(&spec)?;
						format!("0x{:?}", HexDisplay::from(&block.header().encode()))
					}
					#[cfg(feature = "moonbeam-native")]
					spec if spec.is_moonbeam() => {
						let block: service::moonbeam_runtime::Block =
							generate_genesis_block(&spec)?;
						format!("0x{:?}", HexDisplay::from(&block.header().encode()))
					}
					#[cfg(feature = "moonbase-native")]
					_ => {
						let block: service::moonbase_runtime::Block =
							generate_genesis_block(&config.chain_spec)?;
						format!("0x{:?}", HexDisplay::from(&block.header().encode()))
					}
					#[cfg(not(feature = "moonbase-native"))]
					_ => panic!("invalid chain spec"),
				};

				let task_executor = config.task_executor.clone();
				let polkadot_config =
					SubstrateCli::create_configuration(&polkadot_cli, &polkadot_cli, task_executor)
						.map_err(|err| format!("Relay chain argument error: {}", err))?;

				info!("Parachain id: {:?}", id);
				info!("Parachain Account: {}", parachain_account);
				info!("Parachain genesis state: {}", genesis_state);

				match &config.chain_spec {
					#[cfg(feature = "moonriver-native")]
					spec if spec.is_moonriver() => service::start_node::<
						service::moonriver_runtime::RuntimeApi,
						service::MoonriverExecutor,
					>(config, polkadot_config, id, rpc_config)
					.await
					.map(|r| r.0)
					.map_err(Into::into),
					#[cfg(feature = "moonbeam-native")]
					spec if spec.is_moonbeam() => service::start_node::<
						service::moonbeam_runtime::RuntimeApi,
						service::MoonbeamExecutor,
					>(config, polkadot_config, id, rpc_config)
					.await
					.map(|r| r.0)
					.map_err(Into::into),
					#[cfg(feature = "moonbase-native")]
					_ => service::start_node::<
						service::moonbase_runtime::RuntimeApi,
						service::MoonbaseExecutor,
					>(config, polkadot_config, id, rpc_config)
					.await
					.map(|r| r.0)
					.map_err(Into::into),
					#[cfg(not(feature = "moonbase-native"))]
					_ => panic!("invalid chain spec"),
				}
			})
		}
	}
}

impl DefaultConfigurationValues for RelayChainCli {
	fn p2p_listen_port() -> u16 {
		30334
	}

	fn rpc_ws_listen_port() -> u16 {
		9945
	}

	fn rpc_http_listen_port() -> u16 {
		9934
	}

	fn prometheus_listen_port() -> u16 {
		9616
	}
}

impl CliConfiguration<Self> for RelayChainCli {
	fn shared_params(&self) -> &SharedParams {
		self.base.base.shared_params()
	}

	fn import_params(&self) -> Option<&ImportParams> {
		self.base.base.import_params()
	}

	fn network_params(&self) -> Option<&NetworkParams> {
		self.base.base.network_params()
	}

	fn keystore_params(&self) -> Option<&KeystoreParams> {
		self.base.base.keystore_params()
	}

	fn base_path(&self) -> Result<Option<BasePath>> {
		Ok(self
			.shared_params()
			.base_path()
			.or_else(|| self.base_path.clone().map(Into::into)))
	}

	fn rpc_http(&self, default_listen_port: u16) -> Result<Option<SocketAddr>> {
		self.base.base.rpc_http(default_listen_port)
	}

	fn rpc_ipc(&self) -> Result<Option<String>> {
		self.base.base.rpc_ipc()
	}

	fn rpc_ws(&self, default_listen_port: u16) -> Result<Option<SocketAddr>> {
		self.base.base.rpc_ws(default_listen_port)
	}

	fn prometheus_config(&self, default_listen_port: u16) -> Result<Option<PrometheusConfig>> {
		self.base.base.prometheus_config(default_listen_port)
	}

	fn init<C: SubstrateCli>(&self) -> Result<()> {
		unreachable!("PolkadotCli is never initialized; qed");
	}

	fn chain_id(&self, is_dev: bool) -> Result<String> {
		let chain_id = self.base.base.chain_id(is_dev)?;

		Ok(if chain_id.is_empty() {
			self.chain_id.clone().unwrap_or_default()
		} else {
			chain_id
		})
	}

	fn role(&self, is_dev: bool) -> Result<sc_service::Role> {
		self.base.base.role(is_dev)
	}

	fn transaction_pool(&self) -> Result<sc_service::config::TransactionPoolOptions> {
		self.base.base.transaction_pool()
	}

	fn state_cache_child_ratio(&self) -> Result<Option<usize>> {
		self.base.base.state_cache_child_ratio()
	}

	fn rpc_methods(&self) -> Result<sc_service::config::RpcMethods> {
		self.base.base.rpc_methods()
	}

	fn rpc_ws_max_connections(&self) -> Result<Option<usize>> {
		self.base.base.rpc_ws_max_connections()
	}

	fn rpc_cors(&self, is_dev: bool) -> Result<Option<Vec<String>>> {
		self.base.base.rpc_cors(is_dev)
	}

	fn telemetry_external_transport(&self) -> Result<Option<sc_service::config::ExtTransport>> {
		self.base.base.telemetry_external_transport()
	}

	fn default_heap_pages(&self) -> Result<Option<u64>> {
		self.base.base.default_heap_pages()
	}

	fn force_authoring(&self) -> Result<bool> {
		self.base.base.force_authoring()
	}

	fn disable_grandpa(&self) -> Result<bool> {
		self.base.base.disable_grandpa()
	}

	fn max_runtime_instances(&self) -> Result<Option<usize>> {
		self.base.base.max_runtime_instances()
	}

	fn announce_block(&self) -> Result<bool> {
		self.base.base.announce_block()
	}
}<|MERGE_RESOLUTION|>--- conflicted
+++ resolved
@@ -211,14 +211,7 @@
 		.ok_or_else(|| "Could not find wasm file in genesis state!".into())
 }
 
-<<<<<<< HEAD
 fn validate_trace_environment(cli: &Cli) -> Result<()> {
-=======
-/// Parse command line arguments into service configuration.
-pub fn run() -> Result<()> {
-	let mut cli = Cli::from_args();
-
->>>>>>> 83b35407
 	if (cli.run.ethapi.contains(&EthApi::Debug) || cli.run.ethapi.contains(&EthApi::Trace))
 		&& cli
 			.run
@@ -233,16 +226,13 @@
 				.into(),
 		);
 	}
-<<<<<<< HEAD
 	Ok(())
 }
 
 /// Parse command line arguments into service configuration.
 pub fn run() -> Result<()> {
-	let cli = Cli::from_args();
+	let mut cli = Cli::from_args();
 	let _ = validate_trace_environment(&cli)?;
-=======
-
 	// Set --execution wasm as default
 	let execution_strategies = cli.run.base.base.import_params.execution_strategies.clone();
 	if execution_strategies.execution.is_none() {
@@ -254,7 +244,6 @@
 			.execution = Some(sc_cli::ExecutionStrategy::Wasm);
 	}
 
->>>>>>> 83b35407
 	match &cli.subcommand {
 		Some(Subcommand::BuildSpec(params)) => {
 			let runner = cli.create_runner(&params.base)?;
