// Copyright 2019-2021 PureStake Inc.
// This file is part of Moonbeam.

// Moonbeam is free software: you can redistribute it and/or modify
// it under the terms of the GNU General Public License as published by
// the Free Software Foundation, either version 3 of the License, or
// (at your option) any later version.

// Moonbeam is distributed in the hope that it will be useful,
// but WITHOUT ANY WARRANTY; without even the implied warranty of
// MERCHANTABILITY or FITNESS FOR A PARTICULAR PURPOSE.  See the
// GNU General Public License for more details.

// You should have received a copy of the GNU General Public License
// along with Moonbeam.  If not, see <http://www.gnu.org/licenses/>.

//! This module constructs and executes the appropriate service components for the given subcommand

use crate::cli::{Cli, RelayChainCli, RunCmd, Subcommand};
use cli_opt::RpcConfig;
use cumulus_client_service::genesis::generate_genesis_block;
use cumulus_primitives_core::ParaId;
use log::info;
use parity_scale_codec::Encode;
use polkadot_parachain::primitives::AccountIdConversion;
#[cfg(feature = "westend-native")]
use polkadot_service::WestendChainSpec;
use sc_cli::{
	ChainSpec, CliConfiguration, DefaultConfigurationValues, ImportParams, KeystoreParams,
	NetworkParams, Result, RuntimeVersion, SharedParams, SubstrateCli,
};
use sc_service::config::{BasePath, PrometheusConfig};
use service::{chain_spec, frontier_database_dir, IdentifyVariant};
use sp_core::hexdisplay::HexDisplay;
use sp_runtime::traits::Block as _;
use std::{io::Write, net::SocketAddr};

fn load_spec(
	id: &str,
	para_id: ParaId,
	run_cmd: &RunCmd,
) -> std::result::Result<Box<dyn sc_service::ChainSpec>, String> {
	if id.is_empty() {
		return Err("Not specific which chain to run.".into());
	}
	Ok(match id {
		// Moonbase networks
		"moonbase-alpha" | "alphanet" => Box::new(chain_spec::RawChainSpec::from_json_bytes(
			&include_bytes!("../../../specs/alphanet/parachain-embedded-specs-v8.json")[..],
		)?),
		#[cfg(feature = "moonbase-native")]
		"moonbase-local" => Box::new(chain_spec::moonbase::get_chain_spec(para_id)),
		#[cfg(feature = "moonbase-native")]
		"moonbase-dev" | "dev" | "development" => {
			Box::new(chain_spec::moonbase::development_chain_spec(None, None))
		}
		#[cfg(all(feature = "test-spec", feature = "moonbeam-native"))]
		"staking" => Box::new(chain_spec::test_spec::staking_spec(para_id)),
		// Moonriver networks
		"moonriver" => Box::new(chain_spec::RawChainSpec::from_json_bytes(
			&include_bytes!("../../../specs/moonriver/parachain-embedded-specs.json")[..],
		)?),
		#[cfg(feature = "moonriver-native")]
		"moonriver-dev" => Box::new(chain_spec::moonriver::development_chain_spec(None, None)),
		#[cfg(feature = "moonriver-native")]
		"moonriver-local" => Box::new(chain_spec::moonriver::get_chain_spec(para_id)),

		// Moonbeam networks
		"moonbeam" => {
			return Err(
				"You chosen the moonbeam mainnet spec. This network is not yet available.".into(),
			);
			// Box::new(chain_spec::RawChainSpec::from_json_bytes(
			// 	&include_bytes!("../../../specs/moonbeam.json")[..],
			// )?)
		}
		#[cfg(feature = "moonbeam-native")]
		"moonbeam-dev" => Box::new(chain_spec::moonbeam::development_chain_spec(None, None)),
		#[cfg(feature = "moonbeam-native")]
		"moonbeam-local" => Box::new(chain_spec::moonbeam::get_chain_spec(para_id)),

		// Specs provided as json specify which runtime to use in their file name. For example,
		// `moonbeam-custom.json` uses the moonbeam runtime.
		// `moonbase-dev-workshop.json` uses the moonbase runtime.
		// If no magic strings match, then the moonbase runtime is used by default.
		// TODO explore CLI options to make this nicer. eg `--force-moonriver-runtime`
		path => {
			let path = std::path::PathBuf::from(path);

			let starts_with = |prefix: &str| {
				path.file_name()
					.map(|f| f.to_str().map(|s| s.starts_with(&prefix)))
					.flatten()
					.unwrap_or(false)
			};

			if run_cmd.force_moonbase || starts_with("moonbase") {
				Box::new(chain_spec::moonbase::ChainSpec::from_json_file(path)?)
			} else if run_cmd.force_moonriver || starts_with("moonriver") {
				Box::new(chain_spec::moonriver::ChainSpec::from_json_file(path)?)
			} else {
				Box::new(chain_spec::moonbeam::ChainSpec::from_json_file(path)?)
			}
		}
	})
}

impl SubstrateCli for Cli {
	fn impl_name() -> String {
		"Moonbeam Parachain Collator".into()
	}

	fn impl_version() -> String {
		env!("SUBSTRATE_CLI_IMPL_VERSION").into()
	}

	fn description() -> String {
		format!(
			"Moonbase Parachain Collator\n\nThe command-line arguments provided first will be \
		passed to the parachain node, while the arguments provided after -- will be passed \
		to the relaychain node.\n\n\
		{} [parachain-args] -- [relaychain-args]",
			Self::executable_name()
		)
	}

	fn author() -> String {
		env!("CARGO_PKG_AUTHORS").into()
	}

	fn support_url() -> String {
		"https://github.com/PureStake/moonbeam/issues/new".into()
	}

	fn copyright_start_year() -> i32 {
		2019
	}

	fn load_spec(&self, id: &str) -> std::result::Result<Box<dyn sc_service::ChainSpec>, String> {
		load_spec(id, self.run.parachain_id.unwrap_or(1000).into(), &self.run)
	}

	fn native_runtime_version(spec: &Box<dyn sc_service::ChainSpec>) -> &'static RuntimeVersion {
		match spec {
			#[cfg(feature = "moonriver-native")]
			spec if spec.is_moonriver() => return &service::moonriver_runtime::VERSION,
			#[cfg(feature = "moonbeam-native")]
			spec if spec.is_moonbeam() => return &service::moonbeam_runtime::VERSION,
			#[cfg(feature = "moonbase-native")]
			_ => return &service::moonbase_runtime::VERSION,
			#[cfg(not(feature = "moonbase-native"))]
			_ => panic!("invalid chain spec"),
		}
	}
}

impl SubstrateCli for RelayChainCli {
	fn impl_name() -> String {
		"Moonbeam Parachain Collator".into()
	}

	fn impl_version() -> String {
		env!("SUBSTRATE_CLI_IMPL_VERSION").into()
	}

	fn description() -> String {
		"Moonbeam Parachain Collator\n\nThe command-line arguments provided first will be \
		passed to the parachain node, while the arguments provided after -- will be passed \
		to the relaychain node.\n\n\
		parachain-collator [parachain-args] -- [relaychain-args]"
			.into()
	}

	fn author() -> String {
		env!("CARGO_PKG_AUTHORS").into()
	}

	fn support_url() -> String {
		"https://github.com/PureStake/moonbeam/issues/new".into()
	}

	fn copyright_start_year() -> i32 {
		2019
	}

	fn load_spec(&self, id: &str) -> std::result::Result<Box<dyn sc_service::ChainSpec>, String> {
		match id {
			#[cfg(feature = "westend-native")]
			"westend_moonbase_relay_testnet" => Ok(Box::new(WestendChainSpec::from_json_bytes(
				&include_bytes!("../../../specs/alphanet/rococo-embedded-specs-v8.json")[..],
			)?)),
			// If we are not using a moonbeam-centric pre-baked relay spec, then fall back to the
			// Polkadot service to interpret the id.
			_ => polkadot_cli::Cli::from_iter([RelayChainCli::executable_name()].iter())
				.load_spec(id),
		}
	}

	fn native_runtime_version(chain_spec: &Box<dyn ChainSpec>) -> &'static RuntimeVersion {
		polkadot_cli::Cli::native_runtime_version(chain_spec)
	}
}

#[allow(clippy::borrowed_box)]
fn extract_genesis_wasm(chain_spec: &Box<dyn sc_service::ChainSpec>) -> Result<Vec<u8>> {
	let mut storage = chain_spec.build_storage()?;

	storage
		.top
		.remove(sp_core::storage::well_known_keys::CODE)
		.ok_or_else(|| "Could not find wasm file in genesis state!".into())
}

<<<<<<< HEAD
/// Parse command line arguments into service configuration.
pub fn run() -> Result<()> {
	let cli = Cli::from_args();
=======
fn validate_trace_environment(cli: &Cli) -> Result<()> {
	if (cli.run.ethapi.contains(&EthApi::Debug) || cli.run.ethapi.contains(&EthApi::Trace))
		&& cli
			.run
			.base
			.base
			.import_params
			.wasm_runtime_overrides
			.is_none()
	{
		return Err(
			"`debug` or `trace` namespaces requires `--wasm-runtime-overrides /path/to/overrides`."
				.into(),
		);
	}
	Ok(())
}

/// Parse command line arguments into service configuration.
pub fn run() -> Result<()> {
	let mut cli = Cli::from_args();
	let _ = validate_trace_environment(&cli)?;
	// Set --execution wasm as default
	let execution_strategies = cli.run.base.base.import_params.execution_strategies.clone();
	if execution_strategies.execution.is_none() {
		cli.run
			.base
			.base
			.import_params
			.execution_strategies
			.execution = Some(sc_cli::ExecutionStrategy::Wasm);
	}

>>>>>>> 0873b040
	match &cli.subcommand {
		Some(Subcommand::BuildSpec(params)) => {
			let runner = cli.create_runner(&params.base)?;
			runner.sync_run(|config| {
				if params.mnemonic.is_some() || params.accounts.is_some() {
					if config.chain_spec.is_moonbeam() {
						params.base.run(
							Box::new(chain_spec::moonbeam::development_chain_spec(
								params.mnemonic.clone(),
								params.accounts,
							)),
							config.network,
						)
					} else if config.chain_spec.is_moonriver() {
						params.base.run(
							Box::new(chain_spec::moonriver::development_chain_spec(
								params.mnemonic.clone(),
								params.accounts,
							)),
							config.network,
						)
					} else {
						params.base.run(
							Box::new(chain_spec::moonbase::development_chain_spec(
								params.mnemonic.clone(),
								params.accounts,
							)),
							config.network,
						)
					}
				} else {
					params.base.run(config.chain_spec, config.network)
				}
			})
		}
		Some(Subcommand::CheckBlock(cmd)) => {
			let runner = cli.create_runner(cmd)?;
			runner.async_run(|mut config| {
				let (client, _, import_queue, task_manager) = service::new_chain_ops(&mut config)?;
				Ok((cmd.run(client, import_queue), task_manager))
			})
		}
		Some(Subcommand::ExportBlocks(cmd)) => {
			let runner = cli.create_runner(cmd)?;
			runner.async_run(|mut config| {
				let (client, _, _, task_manager) = service::new_chain_ops(&mut config)?;
				Ok((cmd.run(client, config.database), task_manager))
			})
		}
		Some(Subcommand::ExportState(cmd)) => {
			let runner = cli.create_runner(cmd)?;
			runner.async_run(|mut config| {
				let (client, _, _, task_manager) = service::new_chain_ops(&mut config)?;
				Ok((cmd.run(client, config.chain_spec), task_manager))
			})
		}
		Some(Subcommand::ImportBlocks(cmd)) => {
			let runner = cli.create_runner(cmd)?;
			runner.async_run(|mut config| {
				let (client, _, import_queue, task_manager) = service::new_chain_ops(&mut config)?;
				Ok((cmd.run(client, import_queue), task_manager))
			})
		}
		Some(Subcommand::PurgeChain(cmd)) => {
			let runner = cli.create_runner(cmd)?;
			runner.sync_run(|config| {
				// Although the cumulus_client_cli::PurgeCommand will extract the relay chain id,
				// we need to extract it here to determine whether we are running the dev service.
				let extension = chain_spec::Extensions::try_get(&*config.chain_spec);
				let relay_chain_id = extension.map(|e| e.relay_chain.clone());
				let dev_service =
					cli.run.dev_service || relay_chain_id == Some("dev-service".to_string());

				// Remove Frontier offchain db
				let frontier_database_config = sc_service::DatabaseConfig::RocksDb {
					path: frontier_database_dir(&config),
					cache_size: 0,
				};
				cmd.base.run(frontier_database_config)?;

				if dev_service {
					// base refers to the encapsulated "regular" sc_cli::PurgeChain command
					return cmd.base.run(config.database);
				}

				let polkadot_cli = RelayChainCli::new(
					&config,
					[RelayChainCli::executable_name().to_string()]
						.iter()
						.chain(cli.relaychain_args.iter()),
				);

				let polkadot_config = SubstrateCli::create_configuration(
					&polkadot_cli,
					&polkadot_cli,
					config.task_executor.clone(),
				)
				.map_err(|err| format!("Relay chain argument error: {}", err))?;

				cmd.run(config, polkadot_config)
			})
		}
		Some(Subcommand::Revert(cmd)) => {
			let runner = cli.create_runner(cmd)?;
			runner.async_run(|mut config| {
				let (client, backend, _, task_manager) = service::new_chain_ops(&mut config)?;
				Ok((cmd.run(client, backend), task_manager))
			})
		}
		Some(Subcommand::ExportGenesisState(params)) => {
			let mut builder = sc_cli::LoggerBuilder::new("");
			builder.with_profiling(sc_tracing::TracingReceiver::Log, "");
			let _ = builder.init();

			// Cumulus approach here, we directly call the generic load_spec func
			let chain_spec = load_spec(
				&params.chain.clone().unwrap_or_default(),
				params.parachain_id.unwrap_or(1000).into(),
				&cli.run,
			)?;
			let output_buf = match chain_spec {
				#[cfg(feature = "moonriver-native")]
				chain_spec if chain_spec.is_moonriver() => {
					let block: service::moonriver_runtime::Block =
						generate_genesis_block(&chain_spec)?;
					let raw_header = block.header().encode();
					let output_buf = if params.raw {
						raw_header
					} else {
						format!("0x{:?}", HexDisplay::from(&block.header().encode())).into_bytes()
					};
					output_buf
				}
				#[cfg(feature = "moonbeam-native")]
				chain_spec if chain_spec.is_moonbeam() => {
					let block: service::moonbeam_runtime::Block =
						generate_genesis_block(&chain_spec)?;
					let raw_header = block.header().encode();
					let output_buf = if params.raw {
						raw_header
					} else {
						format!("0x{:?}", HexDisplay::from(&block.header().encode())).into_bytes()
					};
					output_buf
				}
				#[cfg(feature = "moonbase-native")]
				_ => {
					let block: service::moonbase_runtime::Block =
						generate_genesis_block(&chain_spec)?;
					let raw_header = block.header().encode();
					let output_buf = if params.raw {
						raw_header
					} else {
						format!("0x{:?}", HexDisplay::from(&block.header().encode())).into_bytes()
					};
					output_buf
				}
				#[cfg(not(feature = "moonbase-native"))]
				_ => panic!("invalid chain spec"),
			};

			if let Some(output) = &params.output {
				std::fs::write(output, output_buf)?;
			} else {
				std::io::stdout().write_all(&output_buf)?;
			}

			Ok(())
		}
		Some(Subcommand::ExportGenesisWasm(params)) => {
			let mut builder = sc_cli::LoggerBuilder::new("");
			builder.with_profiling(sc_tracing::TracingReceiver::Log, "");
			let _ = builder.init();

			let raw_wasm_blob =
				extract_genesis_wasm(&cli.load_spec(&params.chain.clone().unwrap_or_default())?)?;
			let output_buf = if params.raw {
				raw_wasm_blob
			} else {
				format!("0x{:?}", HexDisplay::from(&raw_wasm_blob)).into_bytes()
			};

			if let Some(output) = &params.output {
				std::fs::write(output, output_buf)?;
			} else {
				std::io::stdout().write_all(&output_buf)?;
			}

			Ok(())
		}
		Some(Subcommand::Benchmark(cmd)) => {
			if cfg!(feature = "runtime-benchmarks") {
				let runner = cli.create_runner(cmd)?;
				let chain_spec = &runner.config().chain_spec;
				match chain_spec {
					#[cfg(feature = "moonriver-native")]
					spec if spec.is_moonriver() => {
						return runner.sync_run(|config| {
							cmd.run::<service::moonriver_runtime::Block, service::MoonriverExecutor>(
								config,
							)
						})
					}
					#[cfg(feature = "moonbeam-native")]
					spec if spec.is_moonbeam() => {
						return runner.sync_run(|config| {
							cmd.run::<service::moonbeam_runtime::Block, service::MoonbeamExecutor>(
								config,
							)
						})
					}
					#[cfg(feature = "moonbase-native")]
					_ => {
						return runner.sync_run(|config| {
							cmd.run::<service::moonbase_runtime::Block, service::MoonbaseExecutor>(
								config,
							)
						})
					}
					#[cfg(not(feature = "moonbase-native"))]
					_ => panic!("invalid chain spec"),
				}
			} else {
				Err("Benchmarking wasn't enabled when building the node. \
				You can enable it with `--features runtime-benchmarks`."
					.into())
			}
		}
		#[cfg(feature = "try-runtime")]
		Some(Subcommand::TryRuntime(cmd)) => {
			let runner = cli.create_runner(cmd)?;
			let chain_spec = &runner.config().chain_spec;
			match chain_spec {
				#[cfg(feature = "moonriver-native")]
				spec if spec.is_moonriver() => {
					runner.async_run(|config| {
						let registry = config.prometheus_config.as_ref().map(|cfg| &cfg.registry);
						let task_manager =
							sc_service::TaskManager::new(config.task_executor.clone(), registry)
								.map_err(|e| {
									sc_cli::Error::Service(sc_service::Error::Prometheus(e))
								})?;

						Ok((
							cmd.run::<service::moonriver_runtime::Block, service::MoonriverExecutor>(config),
							task_manager,
						))
					})
				}
				#[cfg(feature = "moonbeam-native")]
				spec if spec.is_moonbeam() => runner.async_run(|config| {
					let registry = config.prometheus_config.as_ref().map(|cfg| &cfg.registry);
					let task_manager =
						sc_service::TaskManager::new(config.task_executor.clone(), registry)
							.map_err(|e| {
								sc_cli::Error::Service(sc_service::Error::Prometheus(e))
							})?;

					Ok((
						cmd.run::<service::moonbeam_runtime::Block, service::MoonbeamExecutor>(
							config,
						),
						task_manager,
					))
				}),
				#[cfg(feature = "moonbase-native")]
				_ => {
					runner.async_run(|config| {
						// we don't need any of the components of new_partial, just a runtime, or a task
						// manager to do `async_run`.
						let registry = config.prometheus_config.as_ref().map(|cfg| &cfg.registry);
						let task_manager =
							sc_service::TaskManager::new(config.task_executor.clone(), registry)
								.map_err(|e| {
									sc_cli::Error::Service(sc_service::Error::Prometheus(e))
								})?;

						Ok((
							cmd.run::<service::moonbase_runtime::Block, service::MoonbaseExecutor>(
								config,
							),
							task_manager,
						))
					})
				}
				#[cfg(not(feature = "moonbase-native"))]
				_ => panic!("invalid chain spec"),
			}
		}
		#[cfg(not(feature = "try-runtime"))]
		Some(Subcommand::TryRuntime) => Err("TryRuntime wasn't enabled when building the node. \
				You can enable it at build time with `--features try-runtime`."
			.into()),
		Some(Subcommand::Key(cmd)) => Ok(cmd.run(&cli)?),
		None => {
			let runner = cli.create_runner(&(*cli.run).normalize())?;
			runner.run_node_until_exit(|config| async move {
				let extension = chain_spec::Extensions::try_get(&*config.chain_spec);
				let para_id = extension.map(|e| e.para_id);
				let id = ParaId::from(cli.run.parachain_id.clone().or(para_id).unwrap_or(1000));

				let rpc_config = RpcConfig {
					ethapi: cli.run.ethapi,
					ethapi_max_permits: cli.run.ethapi_max_permits,
					ethapi_trace_max_count: cli.run.ethapi_trace_max_count,
					ethapi_trace_cache_duration: cli.run.ethapi_trace_cache_duration,
					max_past_logs: cli.run.max_past_logs,
				};

				// If dev service was requested, start up manual or instant seal.
				// Otherwise continue with the normal parachain node.
				// Dev service can be requested in two ways.
				// 1. by providing the --dev-service flag to the CLI
				// 2. by specifying "dev-service" in the chain spec's "relay-chain" field.
				// NOTE: the --dev flag triggers the dev service by way of number 2
				let relay_chain_id = extension.map(|e| e.relay_chain.clone());
				let dev_service =
					config.chain_spec.is_dev() || relay_chain_id == Some("dev-service".to_string());

				if dev_service {
					// When running the dev service, just use Alice's author inherent
					//TODO maybe make the --alice etc flags work here, and consider bringing back
					// the author-id flag. For now, this will work.

					let author_id = Some(chain_spec::get_from_seed::<nimbus_primitives::NimbusId>(
						"Alice",
					));

					return match &config.chain_spec {
						#[cfg(feature = "moonriver-native")]
						spec if spec.is_moonriver() => service::new_dev::<
							service::moonriver_runtime::RuntimeApi,
							service::MoonriverExecutor,
						>(config, author_id, cli.run.sealing, rpc_config)
						.map_err(Into::into),
						#[cfg(feature = "moonbeam-native")]
						spec if spec.is_moonbeam() => service::new_dev::<
							service::moonbeam_runtime::RuntimeApi,
							service::MoonbeamExecutor,
						>(config, author_id, cli.run.sealing, rpc_config)
						.map_err(Into::into),
						#[cfg(feature = "moonbase-native")]
						_ => service::new_dev::<
							service::moonbase_runtime::RuntimeApi,
							service::MoonbaseExecutor,
						>(config, author_id, cli.run.sealing, rpc_config)
						.map_err(Into::into),
						#[cfg(not(feature = "moonbase-native"))]
						_ => panic!("invalid chain spec"),
					};
				}

				let polkadot_cli = RelayChainCli::new(
					&config,
					[RelayChainCli::executable_name().to_string()]
						.iter()
						.chain(cli.relaychain_args.iter()),
				);

				let parachain_account =
					AccountIdConversion::<polkadot_primitives::v0::AccountId>::into_account(&id);

				let genesis_state = match &config.chain_spec {
					#[cfg(feature = "moonriver-native")]
					spec if spec.is_moonriver() => {
						let block: service::moonriver_runtime::Block =
							generate_genesis_block(&spec)?;
						format!("0x{:?}", HexDisplay::from(&block.header().encode()))
					}
					#[cfg(feature = "moonbeam-native")]
					spec if spec.is_moonbeam() => {
						let block: service::moonbeam_runtime::Block =
							generate_genesis_block(&spec)?;
						format!("0x{:?}", HexDisplay::from(&block.header().encode()))
					}
					#[cfg(feature = "moonbase-native")]
					_ => {
						let block: service::moonbase_runtime::Block =
							generate_genesis_block(&config.chain_spec)?;
						format!("0x{:?}", HexDisplay::from(&block.header().encode()))
					}
					#[cfg(not(feature = "moonbase-native"))]
					_ => panic!("invalid chain spec"),
				};

				let task_executor = config.task_executor.clone();
				let polkadot_config =
					SubstrateCli::create_configuration(&polkadot_cli, &polkadot_cli, task_executor)
						.map_err(|err| format!("Relay chain argument error: {}", err))?;

				info!("Parachain id: {:?}", id);
				info!("Parachain Account: {}", parachain_account);
				info!("Parachain genesis state: {}", genesis_state);

				match &config.chain_spec {
					#[cfg(feature = "moonriver-native")]
					spec if spec.is_moonriver() => service::start_node::<
						service::moonriver_runtime::RuntimeApi,
						service::MoonriverExecutor,
					>(config, polkadot_config, id, rpc_config)
					.await
					.map(|r| r.0)
					.map_err(Into::into),
					#[cfg(feature = "moonbeam-native")]
					spec if spec.is_moonbeam() => service::start_node::<
						service::moonbeam_runtime::RuntimeApi,
						service::MoonbeamExecutor,
					>(config, polkadot_config, id, rpc_config)
					.await
					.map(|r| r.0)
					.map_err(Into::into),
					#[cfg(feature = "moonbase-native")]
					_ => service::start_node::<
						service::moonbase_runtime::RuntimeApi,
						service::MoonbaseExecutor,
					>(config, polkadot_config, id, rpc_config)
					.await
					.map(|r| r.0)
					.map_err(Into::into),
					#[cfg(not(feature = "moonbase-native"))]
					_ => panic!("invalid chain spec"),
				}
			})
		}
	}
}

impl DefaultConfigurationValues for RelayChainCli {
	fn p2p_listen_port() -> u16 {
		30334
	}

	fn rpc_ws_listen_port() -> u16 {
		9945
	}

	fn rpc_http_listen_port() -> u16 {
		9934
	}

	fn prometheus_listen_port() -> u16 {
		9616
	}
}

impl CliConfiguration<Self> for RelayChainCli {
	fn shared_params(&self) -> &SharedParams {
		self.base.base.shared_params()
	}

	fn import_params(&self) -> Option<&ImportParams> {
		self.base.base.import_params()
	}

	fn network_params(&self) -> Option<&NetworkParams> {
		self.base.base.network_params()
	}

	fn keystore_params(&self) -> Option<&KeystoreParams> {
		self.base.base.keystore_params()
	}

	fn base_path(&self) -> Result<Option<BasePath>> {
		Ok(self
			.shared_params()
			.base_path()
			.or_else(|| self.base_path.clone().map(Into::into)))
	}

	fn rpc_http(&self, default_listen_port: u16) -> Result<Option<SocketAddr>> {
		self.base.base.rpc_http(default_listen_port)
	}

	fn rpc_ipc(&self) -> Result<Option<String>> {
		self.base.base.rpc_ipc()
	}

	fn rpc_ws(&self, default_listen_port: u16) -> Result<Option<SocketAddr>> {
		self.base.base.rpc_ws(default_listen_port)
	}

	fn prometheus_config(&self, default_listen_port: u16) -> Result<Option<PrometheusConfig>> {
		self.base.base.prometheus_config(default_listen_port)
	}

	fn init<C: SubstrateCli>(&self) -> Result<()> {
		unreachable!("PolkadotCli is never initialized; qed");
	}

	fn chain_id(&self, is_dev: bool) -> Result<String> {
		let chain_id = self.base.base.chain_id(is_dev)?;

		Ok(if chain_id.is_empty() {
			self.chain_id.clone().unwrap_or_default()
		} else {
			chain_id
		})
	}

	fn role(&self, is_dev: bool) -> Result<sc_service::Role> {
		self.base.base.role(is_dev)
	}

	fn transaction_pool(&self) -> Result<sc_service::config::TransactionPoolOptions> {
		self.base.base.transaction_pool()
	}

	fn state_cache_child_ratio(&self) -> Result<Option<usize>> {
		self.base.base.state_cache_child_ratio()
	}

	fn rpc_methods(&self) -> Result<sc_service::config::RpcMethods> {
		self.base.base.rpc_methods()
	}

	fn rpc_ws_max_connections(&self) -> Result<Option<usize>> {
		self.base.base.rpc_ws_max_connections()
	}

	fn rpc_cors(&self, is_dev: bool) -> Result<Option<Vec<String>>> {
		self.base.base.rpc_cors(is_dev)
	}

	fn telemetry_external_transport(&self) -> Result<Option<sc_service::config::ExtTransport>> {
		self.base.base.telemetry_external_transport()
	}

	fn default_heap_pages(&self) -> Result<Option<u64>> {
		self.base.base.default_heap_pages()
	}

	fn force_authoring(&self) -> Result<bool> {
		self.base.base.force_authoring()
	}

	fn disable_grandpa(&self) -> Result<bool> {
		self.base.base.disable_grandpa()
	}

	fn max_runtime_instances(&self) -> Result<Option<usize>> {
		self.base.base.max_runtime_instances()
	}

	fn announce_block(&self) -> Result<bool> {
		self.base.base.announce_block()
	}
}<|MERGE_RESOLUTION|>--- conflicted
+++ resolved
@@ -211,11 +211,6 @@
 		.ok_or_else(|| "Could not find wasm file in genesis state!".into())
 }
 
-<<<<<<< HEAD
-/// Parse command line arguments into service configuration.
-pub fn run() -> Result<()> {
-	let cli = Cli::from_args();
-=======
 fn validate_trace_environment(cli: &Cli) -> Result<()> {
 	if (cli.run.ethapi.contains(&EthApi::Debug) || cli.run.ethapi.contains(&EthApi::Trace))
 		&& cli
@@ -249,7 +244,6 @@
 			.execution = Some(sc_cli::ExecutionStrategy::Wasm);
 	}
 
->>>>>>> 0873b040
 	match &cli.subcommand {
 		Some(Subcommand::BuildSpec(params)) => {
 			let runner = cli.create_runner(&params.base)?;
