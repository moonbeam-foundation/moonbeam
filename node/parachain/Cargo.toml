--- conflicted
+++ resolved
@@ -62,7 +62,6 @@
 sp-block-builder = { git = "https://github.com/paritytech/substrate", branch = "master" }
 sc-consensus-manual-seal = { git = "https://github.com/paritytech/substrate", branch = "master" }
 
-<<<<<<< HEAD
 evm = { package = "pallet-evm", git = "https://github.com/purestake/frontier", branch = "v0.5-hotfixes" }
 ethereum = { package = "pallet-ethereum", git = "https://github.com/purestake/frontier", branch = "v0.5-hotfixes" }
 
@@ -71,13 +70,10 @@
 frontier-consensus = { package = "fc-consensus", git = "https://github.com/purestake/frontier", branch = "v0.5-hotfixes" }
 fc-rpc-core = { git = "https://github.com/purestake/frontier", branch = "v0.5-hotfixes" }
 fp-consensus = { package = "fp-consensus", git = "https://github.com/purestake/frontier", branch = "v0.5-hotfixes" }
-=======
-fc-rpc = { git = "https://github.com/purestake/frontier", branch = "v0.4-hotfixes" }
-fp-rpc = { git = "https://github.com/purestake/frontier", branch = "v0.4-hotfixes" }
-fc-consensus = { git = "https://github.com/purestake/frontier", branch = "v0.4-hotfixes" }
+fc-rpc = { git = "https://github.com/purestake/frontier", branch = "v0.5-hotfixes" }
+fp-rpc = { git = "https://github.com/purestake/frontier", branch = "v0.5-hotfixes" }
 
 author-inherent = { path = "../../pallets/author-inherent"}
->>>>>>> 05f9625a
 
 # Cumulus dependencies
 cumulus-consensus = { git = "https://github.com/paritytech/cumulus", branch = "master" }
