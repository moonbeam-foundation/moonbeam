// Copyright 2019-2020 PureStake Inc.
// This file is part of Moonbeam.

// Moonbeam is free software: you can redistribute it and/or modify
// it under the terms of the GNU General Public License as published by
// the Free Software Foundation, either version 3 of the License, or
// (at your option) any later version.

// Moonbeam is distributed in the hope that it will be useful,
// but WITHOUT ANY WARRANTY; without even the implied warranty of
// MERCHANTABILITY or FITNESS FOR A PARTICULAR PURPOSE.  See the
// GNU General Public License for more details.

// You should have received a copy of the GNU General Public License
// along with Moonbeam.  If not, see <http://www.gnu.org/licenses/>.

use cumulus_primitives::ParaId;
use moonbeam_runtime::{
<<<<<<< HEAD
	AccountId, BalancesConfig, DemocracyConfig, EVMConfig, EthereumChainIdConfig, EthereumConfig,
	GenesisConfig, ParachainInfoConfig, SchedulerConfig, StakeConfig, SudoConfig, SystemConfig,
	WASM_BINARY,
=======
	AccountId, BalancesConfig, EVMConfig, EthereumChainIdConfig, EthereumConfig, GenesisConfig,
	ParachainInfoConfig, StakeConfig, SudoConfig, SystemConfig, GLMR, WASM_BINARY,
>>>>>>> 0fd3728b
};
use sc_chain_spec::{ChainSpecExtension, ChainSpecGroup};
use sc_service::ChainType;
use serde::{Deserialize, Serialize};
use std::collections::BTreeMap;
use std::str::FromStr;

/// Specialized `ChainSpec`. This is a specialization of the general Substrate ChainSpec type.
pub type ChainSpec = sc_service::GenericChainSpec<GenesisConfig, Extensions>;

/// The extensions for the [`ChainSpec`].
#[derive(Debug, Clone, PartialEq, Serialize, Deserialize, ChainSpecGroup, ChainSpecExtension)]
#[serde(deny_unknown_fields)]
pub struct Extensions {
	/// The relay chain of the Parachain.
	pub relay_chain: String,
	/// The id of the Parachain.
	pub para_id: u32,
}

impl Extensions {
	/// Try to get the extension from the given `ChainSpec`.
	pub fn try_get(chain_spec: &dyn sc_service::ChainSpec) -> Option<&Self> {
		sc_chain_spec::get_extension(chain_spec.extensions())
	}
}

// This is the only hard-coded spec for the parachain. All deployments are based on it.
pub fn get_chain_spec(para_id: ParaId) -> ChainSpec {
	ChainSpec::from_genesis(
		"Moonbase Parachain Local Testnet",
		"local_testnet",
		ChainType::Local,
		move || {
			testnet_genesis(
				AccountId::from_str("6Be02d1d3665660d22FF9624b7BE0551ee1Ac91b").unwrap(),
				vec![AccountId::from_str("6Be02d1d3665660d22FF9624b7BE0551ee1Ac91b").unwrap()],
				para_id,
				1280, //ChainId
			)
		},
		vec![],
		None,
		None,
		Some(serde_json::from_str("{\"tokenDecimals\": 18}").expect("Provided valid json map")),
		Extensions {
			relay_chain: "local_testnet".into(),
			para_id: para_id.into(),
		},
	)
}

fn testnet_genesis(
	root_key: AccountId,
	endowed_accounts: Vec<AccountId>,
	para_id: ParaId,
	chain_id: u64,
) -> GenesisConfig {
	GenesisConfig {
		frame_system: Some(SystemConfig {
			code: WASM_BINARY
				.expect("WASM binary was not build, please build it!")
				.to_vec(),
			changes_trie_config: Default::default(),
		}),
		pallet_balances: Some(BalancesConfig {
			balances: endowed_accounts
				.iter()
				.cloned()
				.map(|k| (k, 1 << 80))
				.collect(),
		}),
		pallet_sudo: Some(SudoConfig { key: root_key }),
		parachain_info: Some(ParachainInfoConfig {
			parachain_id: para_id,
		}),
		pallet_ethereum_chain_id: Some(EthereumChainIdConfig { chain_id }),
		pallet_evm: Some(EVMConfig {
			accounts: BTreeMap::new(),
		}),
		pallet_ethereum: Some(EthereumConfig {}),
<<<<<<< HEAD
		stake: Some(StakeConfig { stakers: vec![] }),
		pallet_democracy: Some(DemocracyConfig {}),
		pallet_scheduler: Some(SchedulerConfig {}),
=======
		stake: Some(StakeConfig {
			stakers: endowed_accounts
				.iter()
				.cloned()
				.map(|k| (k, None, 100_000 * GLMR))
				.collect(),
		}),
>>>>>>> 0fd3728b
	}
}<|MERGE_RESOLUTION|>--- conflicted
+++ resolved
@@ -16,14 +16,9 @@
 
 use cumulus_primitives::ParaId;
 use moonbeam_runtime::{
-<<<<<<< HEAD
 	AccountId, BalancesConfig, DemocracyConfig, EVMConfig, EthereumChainIdConfig, EthereumConfig,
 	GenesisConfig, ParachainInfoConfig, SchedulerConfig, StakeConfig, SudoConfig, SystemConfig,
-	WASM_BINARY,
-=======
-	AccountId, BalancesConfig, EVMConfig, EthereumChainIdConfig, EthereumConfig, GenesisConfig,
-	ParachainInfoConfig, StakeConfig, SudoConfig, SystemConfig, GLMR, WASM_BINARY,
->>>>>>> 0fd3728b
+	WASM_BINARY, GLMR,
 };
 use sc_chain_spec::{ChainSpecExtension, ChainSpecGroup};
 use sc_service::ChainType;
@@ -105,11 +100,7 @@
 			accounts: BTreeMap::new(),
 		}),
 		pallet_ethereum: Some(EthereumConfig {}),
-<<<<<<< HEAD
-		stake: Some(StakeConfig { stakers: vec![] }),
-		pallet_democracy: Some(DemocracyConfig {}),
-		pallet_scheduler: Some(SchedulerConfig {}),
-=======
+
 		stake: Some(StakeConfig {
 			stakers: endowed_accounts
 				.iter()
@@ -117,6 +108,7 @@
 				.map(|k| (k, None, 100_000 * GLMR))
 				.collect(),
 		}),
->>>>>>> 0fd3728b
+		pallet_democracy: Some(DemocracyConfig {}),
+		pallet_scheduler: Some(SchedulerConfig {}),
 	}
 }