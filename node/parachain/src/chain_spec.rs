// Copyright 2019-2020 PureStake Inc.
// This file is part of Moonbeam.

// Moonbeam is free software: you can redistribute it and/or modify
// it under the terms of the GNU General Public License as published by
// the Free Software Foundation, either version 3 of the License, or
// (at your option) any later version.

// Moonbeam is distributed in the hope that it will be useful,
// but WITHOUT ANY WARRANTY; without even the implied warranty of
// MERCHANTABILITY or FITNESS FOR A PARTICULAR PURPOSE.  See the
// GNU General Public License for more details.

// You should have received a copy of the GNU General Public License
// along with Moonbeam.  If not, see <http://www.gnu.org/licenses/>.

use cumulus_primitives::ParaId;
use moonbeam_runtime::{
	AccountId, BalancesConfig, EVMConfig, EthereumChainIdConfig, EthereumConfig, GenesisConfig,
	ParachainInfoConfig, SudoConfig, SystemConfig, WASM_BINARY,
};
use sc_chain_spec::{ChainSpecExtension, ChainSpecGroup};
use sc_service::ChainType;
use serde::{Deserialize, Serialize};
use std::collections::BTreeMap;
use std::str::FromStr;

/// Specialized `ChainSpec`. This is a specialization of the general Substrate ChainSpec type.
pub type ChainSpec = sc_service::GenericChainSpec<GenesisConfig, Extensions>;

/// The extensions for the [`ChainSpec`].
#[derive(Debug, Clone, PartialEq, Serialize, Deserialize, ChainSpecGroup, ChainSpecExtension)]
#[serde(deny_unknown_fields)]
pub struct Extensions {
	/// The relay chain of the Parachain.
	pub relay_chain: String,
	/// The id of the Parachain.
	pub para_id: u32,
}

impl Extensions {
	/// Try to get the extension from the given `ChainSpec`.
	pub fn try_get(chain_spec: &dyn sc_service::ChainSpec) -> Option<&Self> {
		sc_chain_spec::get_extension(chain_spec.extensions())
	}
}

<<<<<<< HEAD
pub fn get_chain_spec(para_id: ParaId) -> Result<ChainSpec, String> {
	let wasm_binary = WASM_BINARY.ok_or_else(|| "Wasm binary not available".to_string())?;
	Ok(ChainSpec::from_genesis(
=======
pub fn get_chain_spec(para_id: ParaId) -> ChainSpec {
	ChainSpec::from_genesis(
>>>>>>> 7ceeea98
		"Moonbase Parachain Local Testnet",
		"local_testnet",
		ChainType::Local,
		move || {
			testnet_genesis(
				AccountId::from_str("6Be02d1d3665660d22FF9624b7BE0551ee1Ac91b").unwrap(),
				vec![AccountId::from_str("6Be02d1d3665660d22FF9624b7BE0551ee1Ac91b").unwrap()],
				para_id,
				1280, //ChainId
			)
		},
		vec![],
		None,
		None,
		Some(serde_json::from_str("{\"tokenDecimals\": 18}").expect("Provided valid json map")),
		Extensions {
			relay_chain: "local_testnet".into(),
			para_id: para_id.into(),
		},
	)
}

fn testnet_genesis(
	root_key: AccountId,
	endowed_accounts: Vec<AccountId>,
	para_id: ParaId,
	chain_id: u64,
) -> GenesisConfig {
	GenesisConfig {
		frame_system: Some(SystemConfig {
			code: WASM_BINARY
				.expect("WASM binary was not build, please build it!")
				.to_vec(),
			changes_trie_config: Default::default(),
		}),
		pallet_balances: Some(BalancesConfig {
			balances: endowed_accounts
				.iter()
				.cloned()
				.map(|k| (k, 1 << 60))
				.collect(),
		}),
		pallet_sudo: Some(SudoConfig { key: root_key }),
		parachain_info: Some(ParachainInfoConfig {
			parachain_id: para_id,
		}),
		pallet_ethereum_chain_id: Some(EthereumChainIdConfig { chain_id }),
		pallet_evm: Some(EVMConfig {
			accounts: BTreeMap::new(),
		}),
		pallet_ethereum: Some(EthereumConfig {}),
	}
}<|MERGE_RESOLUTION|>--- conflicted
+++ resolved
@@ -45,14 +45,8 @@
 	}
 }
 
-<<<<<<< HEAD
-pub fn get_chain_spec(para_id: ParaId) -> Result<ChainSpec, String> {
-	let wasm_binary = WASM_BINARY.ok_or_else(|| "Wasm binary not available".to_string())?;
-	Ok(ChainSpec::from_genesis(
-=======
 pub fn get_chain_spec(para_id: ParaId) -> ChainSpec {
 	ChainSpec::from_genesis(
->>>>>>> 7ceeea98
 		"Moonbase Parachain Local Testnet",
 		"local_testnet",
 		ChainType::Local,
