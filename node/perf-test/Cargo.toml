[package]
name = "perf-test"
authors = [ "PureStake" ]
description = "Moonbeam Performance Tests"
edition = "2021"
version = "0.1.0"

[dependencies]
async-io = "1.3"
clap = { version = "3.1", features = [ "derive" ] }
cli-table = "0.4"
futures = { version = "0.3.1", features = [ "compat" ] }
hex = "0.4.3"
libsecp256k1 = { version = "0.5" }
log = "0.4.8"
rlp = { version = "0.5" }
serde = { version = "1.0", features = [ "derive" ] }
serde_json = "1.0"
sha3 = { version = "0.8" }

# Moonbeam

cli-opt = { package = "moonbeam-cli-opt", path = "../cli-opt", default-features = false }
# TODO: handle different runtime builds
moonbase-runtime = { path = "../../runtime/moonbase" }
service = { package = "moonbeam-service", path = "../service", default-features = false }

# Substrate
sc-basic-authorship = { git = "https://github.com/paritytech/substrate", branch = "polkadot-v0.9.20" }
sc-cli = { git = "https://github.com/paritytech/substrate", branch = "polkadot-v0.9.20" }
sc-client-api = { git = "https://github.com/paritytech/substrate", branch = "polkadot-v0.9.20" }
sc-client-db = { git = "https://github.com/paritytech/substrate", branch = "polkadot-v0.9.20" }
sc-consensus-manual-seal = { git = "https://github.com/paritytech/substrate", branch = "polkadot-v0.9.20" }
sc-executor = { git = "https://github.com/paritytech/substrate", branch = "polkadot-v0.9.20" }
sc-rpc = { git = "https://github.com/paritytech/substrate", branch = "polkadot-v0.9.20" }
sc-service = { git = "https://github.com/paritytech/substrate", branch = "polkadot-v0.9.20" }
sc-transaction-pool = { git = "https://github.com/paritytech/substrate", branch = "polkadot-v0.9.20" }
sp-api = { git = "https://github.com/paritytech/substrate", branch = "polkadot-v0.9.20" }
sp-core = { git = "https://github.com/paritytech/substrate", branch = "polkadot-v0.9.20" }
sp-externalities = { git = "https://github.com/paritytech/substrate", branch = "polkadot-v0.9.20" }
sp-keystore = { git = "https://github.com/paritytech/substrate", branch = "polkadot-v0.9.20" }
sp-runtime = { git = "https://github.com/paritytech/substrate", branch = "polkadot-v0.9.20" }
sp-state-machine = { git = "https://github.com/paritytech/substrate", branch = "polkadot-v0.9.20" }
sp-timestamp = { git = "https://github.com/paritytech/substrate", branch = "polkadot-v0.9.20" }

# Frontier
ethereum = { version = "0.12.0" }
<<<<<<< HEAD
fc-consensus = { git = "https://github.com/purestake/frontier", branch = "jeremy-precompile-handle-0.9.19" }
fc-rpc = { git = "https://github.com/purestake/frontier", branch = "jeremy-precompile-handle-0.9.19" }
fp-evm = { git = "https://github.com/purestake/frontier", branch = "jeremy-precompile-handle-0.9.19" }
fp-rpc = { git = "https://github.com/purestake/frontier", branch = "jeremy-precompile-handle-0.9.19" }
pallet-ethereum = { git = "https://github.com/purestake/frontier", branch = "jeremy-precompile-handle-0.9.19" }
=======
fc-consensus = { git = "https://github.com/purestake/frontier", branch = "moonbeam-polkadot-v0.9.20" }
fc-rpc = { git = "https://github.com/purestake/frontier", branch = "moonbeam-polkadot-v0.9.20" }
fp-evm = { git = "https://github.com/purestake/frontier", branch = "moonbeam-polkadot-v0.9.20" }
fp-rpc = { git = "https://github.com/purestake/frontier", branch = "moonbeam-polkadot-v0.9.20" }
pallet-ethereum = { git = "https://github.com/purestake/frontier", branch = "moonbeam-polkadot-v0.9.20" }
>>>>>>> 511b2559

# Cumulus / Nimbus
cumulus-primitives-parachain-inherent = { git = "https://github.com/paritytech/cumulus", branch = "polkadot-v0.9.20" }
nimbus-primitives = { git = "https://github.com/purestake/nimbus", branch = "moonbeam-polkadot-v0.9.20" }<|MERGE_RESOLUTION|>--- conflicted
+++ resolved
@@ -45,19 +45,11 @@
 
 # Frontier
 ethereum = { version = "0.12.0" }
-<<<<<<< HEAD
-fc-consensus = { git = "https://github.com/purestake/frontier", branch = "jeremy-precompile-handle-0.9.19" }
-fc-rpc = { git = "https://github.com/purestake/frontier", branch = "jeremy-precompile-handle-0.9.19" }
-fp-evm = { git = "https://github.com/purestake/frontier", branch = "jeremy-precompile-handle-0.9.19" }
-fp-rpc = { git = "https://github.com/purestake/frontier", branch = "jeremy-precompile-handle-0.9.19" }
-pallet-ethereum = { git = "https://github.com/purestake/frontier", branch = "jeremy-precompile-handle-0.9.19" }
-=======
 fc-consensus = { git = "https://github.com/purestake/frontier", branch = "moonbeam-polkadot-v0.9.20" }
 fc-rpc = { git = "https://github.com/purestake/frontier", branch = "moonbeam-polkadot-v0.9.20" }
 fp-evm = { git = "https://github.com/purestake/frontier", branch = "moonbeam-polkadot-v0.9.20" }
 fp-rpc = { git = "https://github.com/purestake/frontier", branch = "moonbeam-polkadot-v0.9.20" }
 pallet-ethereum = { git = "https://github.com/purestake/frontier", branch = "moonbeam-polkadot-v0.9.20" }
->>>>>>> 511b2559
 
 # Cumulus / Nimbus
 cumulus-primitives-parachain-inherent = { git = "https://github.com/paritytech/cumulus", branch = "polkadot-v0.9.20" }
