// Copyright 2019-2022 PureStake Inc.
// This file is part of Moonbeam.

// Moonbeam is free software: you can redistribute it and/or modify
// it under the terms of the GNU General Public License as published by
// the Free Software Foundation, either version 3 of the License, or
// (at your option) any later version.

// Moonbeam is distributed in the hope that it will be useful,
// but WITHOUT ANY WARRANTY; without even the implied warranty of
// MERCHANTABILITY or FITNESS FOR A PARTICULAR PURPOSE.  See the
// GNU General Public License for more details.

// You should have received a copy of the GNU General Public License
// along with Moonbeam.  If not, see <http://www.gnu.org/licenses/>.

use crate::{
	tests::{BlockCreationPerfTest, FibonacciPerfTest, StoragePerfTest, TestResults, TestRunner},
	txn_signer::UnsignedTransaction,
	PerfCmd,
};

use cumulus_primitives_parachain_inherent::{
	MockValidationDataInherentDataProvider, MockXcmConfig,
};
use ethereum::TransactionAction;
use fp_rpc::{ConvertTransactionRuntimeApi, EthereumRuntimeRPCApi};
use nimbus_primitives::NimbusId;
use sc_cli::{CliConfiguration, Result as CliResult, SharedParams};
use sc_client_api::HeaderBackend;
use sc_consensus_manual_seal::{run_manual_seal, CreatedBlock, EngineCommand, ManualSealParams};
use sc_executor::{NativeElseWasmExecutor, NativeExecutionDispatch};
use sc_service::{Configuration, TFullBackend, TFullClient, TaskManager, TransactionPool};
use sp_api::{BlockId, ConstructRuntimeApi, ProvideRuntimeApi};
use sp_core::{H160, H256, U256};
use sp_runtime::transaction_validity::TransactionSource;
use std::{fs::File, io::prelude::*, marker::PhantomData, sync::Arc};

use futures::{
	channel::{mpsc, oneshot},
	SinkExt, Stream,
};

use cli_table::{print_stdout, WithTitle};
use serde::Serialize;
use service::{chain_spec, rpc, Block, RuntimeApiCollection};
use sha3::{Digest, Keccak256};

pub type FullClient<RuntimeApi, Executor> =
	TFullClient<Block, RuntimeApi, NativeElseWasmExecutor<Executor>>;
pub type FullBackend = TFullBackend<Block>;

pub struct TestContext<RuntimeApi, Executor>
where
	RuntimeApi:
		ConstructRuntimeApi<Block, FullClient<RuntimeApi, Executor>> + Send + Sync + 'static,
	RuntimeApi::RuntimeApi:
		RuntimeApiCollection<StateBackend = sc_client_api::StateBackendFor<FullBackend, Block>>,
	Executor: NativeExecutionDispatch + 'static,
{
	_task_manager: TaskManager,
	client: Arc<FullClient<RuntimeApi, Executor>>,
	manual_seal_command_sink: mpsc::Sender<EngineCommand<H256>>,
	pool: Arc<sc_transaction_pool::FullPool<Block, FullClient<RuntimeApi, Executor>>>,

	_marker1: PhantomData<RuntimeApi>,
	_marker2: PhantomData<Executor>,
}

impl<RuntimeApi, Executor> TestContext<RuntimeApi, Executor>
where
	RuntimeApi:
		ConstructRuntimeApi<Block, FullClient<RuntimeApi, Executor>> + Send + Sync + 'static,
	RuntimeApi::RuntimeApi:
		RuntimeApiCollection<StateBackend = sc_client_api::StateBackendFor<FullBackend, Block>>,
	Executor: NativeExecutionDispatch + 'static,
{
	pub fn from_cmd(mut config: Configuration, _cmd: &PerfCmd) -> CliResult<Self> {
		println!("perf-test from_cmd");
		let sc_service::PartialComponents {
			client,
			backend,
			mut task_manager,
			import_queue,
			keystore_container,
			select_chain: maybe_select_chain,
			transaction_pool,
			other:
				(
					block_import,
					filter_pool,
					telemetry,
					_telemetry_worker_handle,
					frontier_backend,
					fee_history_cache,
				),
		} = service::new_partial::<RuntimeApi, Executor>(&mut config, true)?;

		// TODO: review -- we don't need any actual networking
		let (network, system_rpc_tx, network_starter) =
			sc_service::build_network(sc_service::BuildNetworkParams {
				config: &config,
				client: client.clone(),
				transaction_pool: transaction_pool.clone(),
				spawn_handle: task_manager.spawn_handle(),
				import_queue,
				block_announce_validator_builder: None,
				warp_sync: None,
			})?;

		// TODO: maybe offchain worker needed?

		let author_id = chain_spec::get_from_seed::<NimbusId>("Alice");

		// TODO: no need for prometheus here...
		let prometheus_registry = config.prometheus_registry().cloned();

		let mut env = sc_basic_authorship::ProposerFactory::new(
			task_manager.spawn_handle(),
			client.clone(),
			transaction_pool.clone(),
			prometheus_registry.as_ref(),
			telemetry.as_ref().map(|x| x.handle()),
		);
		env.set_soft_deadline(service::SOFT_DEADLINE_PERCENT);

		let command_sink;
		let command_stream: Box<dyn Stream<Item = EngineCommand<H256>> + Send + Sync + Unpin> = {
			let (sink, stream) = mpsc::channel(1000);
			command_sink = sink;
			Box::new(stream)
		};

		let select_chain = maybe_select_chain.expect(
			"`new_partial` builds a `LongestChainRule` when building dev service.\
				We specified the dev service when calling `new_partial`.\
				Therefore, a `LongestChainRule` is present. qed.",
		);

		let client_set_aside_for_cidp = client.clone();

		log::debug!("spawning authorship task...");
		task_manager.spawn_essential_handle().spawn_blocking(
			"authorship_task",
			Some("block-authoring"),
			run_manual_seal(ManualSealParams {
				block_import,
				env,
				client: client.clone(),
				pool: transaction_pool.clone(),
				commands_stream: command_stream,
				select_chain,
				consensus_data_provider: None,
				create_inherent_data_providers: move |block: H256, ()| {
					let current_para_block = client_set_aside_for_cidp
						.number(block)
						.expect("Header lookup should succeed")
						.expect("Header passed in as parent should be present in backend.");
					let author_id = author_id.clone();

					let client_for_xcm = client_set_aside_for_cidp.clone();

					async move {
						let time = sp_timestamp::InherentDataProvider::from_system_time();

						let mocked_parachain = MockValidationDataInherentDataProvider {
							current_para_block,
							relay_offset: 1000,
							relay_blocks_per_para_block: 2,
							raw_downward_messages: Vec::new(),
							raw_horizontal_messages: Vec::new(),
							xcm_config: MockXcmConfig::new(
								&*client_for_xcm,
								block,
								Default::default(),
								Default::default(),
							),
						};

						let author = nimbus_primitives::InherentDataProvider::<NimbusId>(author_id);

						Ok((time, mocked_parachain, author))
					}
				},
			}),
		);

		let subscription_task_executor =
			sc_rpc::SubscriptionTaskExecutor::new(task_manager.spawn_handle());
		let overrides = rpc::overrides_handle(client.clone());

		let fee_history_limit = 2048;
		service::rpc::spawn_essential_tasks(service::rpc::SpawnTasksParams {
			task_manager: &task_manager,
			client: client.clone(),
			substrate_backend: backend.clone(),
			frontier_backend: frontier_backend.clone(),
			filter_pool: filter_pool.clone(),
			overrides: overrides.clone(),
			fee_history_limit,
			fee_history_cache: fee_history_cache.clone(),
		});

		let command_sink_for_deps = Some(command_sink.clone());

		let block_data_cache = Arc::new(fc_rpc::EthBlockDataCacheTask::new(
			task_manager.spawn_handle(),
			overrides.clone(),
			3000,
			3000,
<<<<<<< HEAD
			None,
=======
			prometheus_registry,
>>>>>>> a3e17f05
		));

		let rpc_extensions_builder = {
			let client = client.clone();
			let pool = transaction_pool.clone();
			let backend = backend.clone();
			let network = network.clone();
			let max_past_logs = 1000;
			let fee_history_cache = fee_history_cache.clone();
			let overrides = overrides.clone();
			let block_data_cache = block_data_cache.clone();

			Box::new(move |deny_unsafe, _| {
				let deps = rpc::FullDeps {
					client: client.clone(),
					pool: pool.clone(),
					graph: pool.pool().clone(),
					deny_unsafe,
					is_authority: true,
					network: network.clone(),
					filter_pool: filter_pool.clone(),
					ethapi_cmd: Default::default(),
					command_sink: command_sink_for_deps.clone(),
					frontier_backend: frontier_backend.clone(),
					backend: backend.clone(),
					max_past_logs,
					fee_history_limit,
					fee_history_cache: fee_history_cache.clone(),
					xcm_senders: None,
					overrides: overrides.clone(),
					block_data_cache: block_data_cache.clone(),
				};
				#[allow(unused_mut)]
				let mut io = rpc::create_full(deps, subscription_task_executor.clone());
				Ok(io)
			})
		};

		let _rpc_handlers = sc_service::spawn_tasks(sc_service::SpawnTasksParams {
			network,
			client: client.clone(),
			keystore: keystore_container.sync_keystore(),
			task_manager: &mut task_manager,
			transaction_pool: transaction_pool.clone(),
			rpc_extensions_builder,
			backend,
			system_rpc_tx,
			config,
			telemetry: None,
		})?;

		network_starter.start_network();

		Ok(TestContext {
			_task_manager: task_manager,
			client: client.clone(),
			manual_seal_command_sink: command_sink,
			pool: transaction_pool,
			_marker1: Default::default(),
			_marker2: Default::default(),
		})
	}

	pub fn get_alice_details(&self) -> AccountDetails {
		use std::str::FromStr;

		let alice_address = H160::from_str("f24FF3a9CF04c71Dbc94D0b566f7A27B94566cac")
			.expect("valid hex provided; qed");

		let block = BlockId::Hash(self.client.info().best_hash);

		let nonce = self
			.client
			.runtime_api()
			.account_basic(&block, alice_address)
			.expect("should be able to get alices' account info")
			.nonce;

		AccountDetails {
			address: alice_address,
			privkey: H256::from_str(
				"5fb92d6e98884f76de468fa3f6278f8807c48bebc13595d45af5bdc4da702133",
			)
			.expect("valid hex provided; qed"),
			nonce: nonce,
		}
	}

	pub fn evm_call(
		&self,
		from: H160,
		to: H160,
		data: Vec<u8>,
		value: U256,
		gas_limit: U256,
		max_fee_per_gas: Option<U256>,
		max_priority_fee_per_gas: Option<U256>,
		nonce: Option<U256>,
	) -> Result<fp_evm::CallInfo, sp_runtime::DispatchError> {
		let hash = self.client.info().best_hash;
		log::info!("evm_call best_hash: {:?}", hash);

		let result = self.client.runtime_api().call(
			&BlockId::Hash(hash),
			from,
			to,
			data,
			value,
			gas_limit,
			max_fee_per_gas,
			max_priority_fee_per_gas,
			nonce,
			false,
			None,
		);

		result.expect("why is this a Result<Result<...>>???") // TODO
	}

	pub fn evm_create(
		&self,
		from: H160,
		data: Vec<u8>,
		value: U256,
		gas_limit: U256,
		max_fee_per_gas: Option<U256>,
		max_priority_fee_per_gas: Option<U256>,
		nonce: Option<U256>,
	) -> Result<fp_evm::CreateInfo, sp_runtime::DispatchError> {
		let hash = self.client.info().best_hash;
		log::info!("evm_create best_hash: {:?}", hash);

		let result = self.client.runtime_api().create(
			&BlockId::Hash(hash),
			from,
			data,
			value,
			gas_limit,
			max_fee_per_gas,
			max_priority_fee_per_gas,
			nonce,
			false,
			None,
		);

		result.expect("why is this a Result<Result<...>>???") // TODO
	}

	/// Creates a transaction out of the given call/create arguments, signs it, and sends it
	pub fn eth_sign_and_send_transaction(
		&self,
		signing_key: &H256,
		to: Option<H160>,
		data: Vec<u8>,
		value: U256,
		gas_limit: U256,
		gas_price: U256,
		nonce: U256,
	) -> Result<H256, sp_runtime::DispatchError> {
		const CHAIN_ID: u64 = 1281; // TODO: derive from CLI or from Moonbase

		let action = match to {
			Some(addr) => TransactionAction::Call(addr),
			None => TransactionAction::Create,
		};

		let unsigned = UnsignedTransaction {
			chain_id: CHAIN_ID,
			nonce,
			gas_price,
			gas_limit,
			action,
			value,
			input: data,
		};
		let signed = unsigned.sign(signing_key);

		let transaction_hash =
			H256::from_slice(Keccak256::digest(&rlp::encode(&signed)).as_slice());

		let block_hash = BlockId::hash(self.client.info().best_hash);
		log::debug!("eth_sign_and_send_transaction best_hash: {:?}", block_hash);

		#[allow(deprecated)]
		let extrinsic = self
			.client
			.runtime_api()
			.convert_transaction_before_version_2(&block_hash, signed)
			.map_err(|_| "ConvertTransactionRuntimeApi not found")?;

		let future = self
			.pool
			.submit_one(&block_hash, TransactionSource::Local, extrinsic);

		let _ = futures::executor::block_on(future);

		Ok(transaction_hash)
	}

	/// Author a block through manual sealing
	pub fn create_block(&self, create_empty: bool) -> CreatedBlock<H256> {
		log::trace!("Issuing seal command...");
		let hash = self.client.info().best_hash;

		let mut sink = self.manual_seal_command_sink.clone();
		let future = async move {
			// TODO: why use oneshot here? is it impacting txn pool?
			let (sender, receiver) = oneshot::channel();
			let command = EngineCommand::SealNewBlock {
				create_empty,
				finalize: true,
				parent_hash: Some(hash),
				sender: Some(sender),
			};
			let _ = sink.send(command).await;
			receiver.await
		};

		log::trace!("waiting for SealNewBlock command to resolve...");
		futures::executor::block_on(future)
			.expect("block_on failed")
			.expect("Failed to receive SealNewBlock response")
	}
}

/// Struct representing account details, including private key
#[derive(Debug)]
pub struct AccountDetails {
	pub address: H160,
	pub privkey: H256,
	pub nonce: U256,
}

impl CliConfiguration for PerfCmd {
	fn shared_params(&self) -> &SharedParams {
		&self.shared_params
	}

	// copied from BenchmarkCmd, might be useful
	/*
	fn chain_id(&self, _is_dev: bool) -> Result<String> {
		Ok(match self.shared_params.chain {
			Some(ref chain) => chain.clone(),
			None => "dev".into(),
		})
	}
	*/
}

impl PerfCmd {
	// taking a different approach and starting a full dev service
	pub fn run<RuntimeApi, Executor>(&self, cmd: &PerfCmd, config: Configuration) -> CliResult<()>
	where
		RuntimeApi:
			ConstructRuntimeApi<Block, FullClient<RuntimeApi, Executor>> + Send + Sync + 'static,
		RuntimeApi::RuntimeApi:
			RuntimeApiCollection<StateBackend = sc_client_api::StateBackendFor<FullBackend, Block>>,
		Executor: NativeExecutionDispatch + 'static,
	{
		// TODO: Joshy suggested looking at the substrate browser "test":
		// <substrate_repo>/bin/node/browser-testing/src/lib.rs
		let runner = TestContext::<RuntimeApi, Executor>::from_cmd(config, &self)?;

		// create an empty block to warm the runtime cache...
		runner.create_block(true);

		let tests: Vec<Box<dyn TestRunner<RuntimeApi, Executor>>> = vec![
			Box::new(FibonacciPerfTest::new()),
			Box::new(BlockCreationPerfTest::new()),
			Box::new(StoragePerfTest::new()),
		];

		let mut all_test_results: Vec<TestResults> = Default::default();

		let (have_filter, enabled_tests) = if let Some(filter) = &cmd.tests {
			let enabled_tests: Vec<&str> = filter.split(',').collect();
			(true, enabled_tests)
		} else {
			(false, Default::default())
		};

		for mut test in tests {
			if have_filter {
				if !enabled_tests.contains(&test.name().as_str()) {
					continue;
				}
			}
			let mut results: Vec<TestResults> = (*test.run(&runner)?).to_vec();
			all_test_results.append(&mut results);
		}

		#[derive(Serialize)]
		struct AllResults {
			test_results: Vec<TestResults>,
		}

		let all_results = AllResults {
			test_results: all_test_results.clone(),
		};
		let results_str =
			serde_json::to_string_pretty(&all_results).expect("fail to serialize AllResults");

		if let Some(target) = &cmd.output_file {
			let mut file = File::create(target)?;
			file.write_all(&results_str.into_bytes())?;
			println!("Results written to {:?}", target);
		} else {
			println!("System Information:\n{}", results_str);
		}

		let table = all_test_results.with_title();
		print_stdout(table).expect("failed to print results");

		Ok(())
	}
}<|MERGE_RESOLUTION|>--- conflicted
+++ resolved
@@ -208,11 +208,7 @@
 			overrides.clone(),
 			3000,
 			3000,
-<<<<<<< HEAD
-			None,
-=======
 			prometheus_registry,
->>>>>>> a3e17f05
 		));
 
 		let rpc_extensions_builder = {
