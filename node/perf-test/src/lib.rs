--- conflicted
+++ resolved
@@ -42,10 +42,9 @@
 	)]
 	pub output_file: Option<PathBuf>,
 
-<<<<<<< HEAD
 	#[structopt(long, value_name = "CHAIN_SPEC", default_value = "dev")]
 	pub chain: String,
-=======
+
 	#[structopt(
 		long = "disable-sysinfo",
 		help = "Do not attempt to query system info."
@@ -58,5 +57,4 @@
 		help = "Comma-separated list of tests to run (if omitted, runs all tests)"
 	)]
 	pub tests: Option<String>,
->>>>>>> c4ad942b
 }