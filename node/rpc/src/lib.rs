--- conflicted
+++ resolved
@@ -86,21 +86,13 @@
 	<C::Api as sp_api::ApiErrorExt>::Error: fmt::Debug,
 	P: TransactionPool<Block = Block> + 'static,
 {
-	use frontier_rpc::{EthApiServer, EthPubSubApiServer, NetApi, NetApiServer};
+	use frontier_rpc::{NetApi, NetApiServer, Web3Api, Web3ApiServer};
 	use pallet_transaction_payment_rpc::{TransactionPayment, TransactionPaymentApi};
-<<<<<<< HEAD
 	use substrate_frame_rpc_system::{FullSystem, SystemApi};
 	// Our drop in replacements for the Eth APIs. These can be removed after
 	// https://github.com/paritytech/frontier/pull/199 lands
-	use pubsub_hotfixes::EthPubSubApi;
-	use server_hotfixes::EthApi;
-=======
-	use frontier_rpc::{NetApi, NetApiServer, Web3Api, Web3ApiServer};
-	// Our drop in replacements for the Eth APIs. These can be removed after
-	// https://github.com/paritytech/frontier/pull/199 lands
+	use pubsub_hotfixes::{EthPubSubApi, EthPubSubApiServer};
 	use server_hotfixes::{EthApi, EthApiServer};
-	use pubsub_hotfixes::{EthPubSubApi, EthPubSubApiServer};
->>>>>>> 7ceeea98
 
 	let mut io = jsonrpc_core::IoHandler::default();
 	let FullDeps {
@@ -124,7 +116,6 @@
 	// We currently don't want to support signing in the node. Users should prefer external tools
 	// for transaction signing. So just pass in an empty vector of signers.
 	let signers = Vec::new();
-<<<<<<< HEAD
 	io.extend_with(EthApiServer::to_delegate(EthApi::new(
 		client.clone(),
 		pool.clone(),
@@ -137,6 +128,7 @@
 		client.clone(),
 		network.clone(),
 	)));
+	io.extend_with(Web3ApiServer::to_delegate(Web3Api::new(client.clone())));
 	io.extend_with(EthPubSubApiServer::to_delegate(EthPubSubApi::new(
 		pool,
 		client,
@@ -153,50 +145,6 @@
 			// send EngineCommands to the background block authorship task.
 			ManualSealApi::to_delegate(ManualSeal::new(command_sink)),
 		);
-=======
-	io.extend_with(
-		EthApiServer::to_delegate(EthApi::new(
-			client.clone(),
-			pool.clone(),
-			moonbeam_runtime::TransactionConverter,
-			network.clone(),
-			signers,
-			is_authority,
-		))
-	);
-	io.extend_with(
-		NetApiServer::to_delegate(NetApi::new(
-			client.clone(),
-			network.clone(),
-		))
-	);
-	io.extend_with(
-		Web3ApiServer::to_delegate(Web3Api::new(
-			client.clone(),
-		))
-	);
-	io.extend_with(
-		EthPubSubApiServer::to_delegate(EthPubSubApi::new(
-			pool.clone(),
-			client.clone(),
-			network.clone(),
-			SubscriptionManager::<HexEncodedIdProvider>::with_id_provider(
-				HexEncodedIdProvider::default(),
-				Arc::new(subscription_task_executor)
-			),
-		))
-	);
-
-	match command_sink {
-		Some(command_sink) => {
-			io.extend_with(
-				// We provide the rpc handler with the sending end of the channel to allow the rpc
-				// send EngineCommands to the background block authorship task.
-				ManualSealApi::to_delegate(ManualSeal::new(command_sink)),
-			);
-		}
-		_ => {}
->>>>>>> 7ceeea98
 	}
 
 	io
