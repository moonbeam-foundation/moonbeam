--- conflicted
+++ resolved
@@ -56,12 +56,8 @@
 use std::collections::BTreeMap;
 use std::{marker::PhantomData, sync::Arc};
 
-<<<<<<< HEAD
-=======
+use codec::{self, Encode};
 pub use frontier_rpc_core::EthApiServer;
->>>>>>> 7ceeea98
-use codec::{self, Encode};
-pub use frontier_rpc_core::{EthApiServer, NetApiServer};
 
 pub struct EthApi<B: BlockT, C, P, CT, BE, H: ExHashT> {
 	pool: Arc<P>,
