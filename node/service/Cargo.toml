[package]
name = "moonbeam-service"
authors = [ "PureStake" ]
edition = "2018"
homepage = "https://moonbeam.network"
license = "GPL-3.0-only"
version = "0.16.0"

[dependencies]
ansi_term = "0.12.1"
async-io = "1.3"
async-trait = "0.1.42"
derive_more = "0.99"
exit-future = "0.1.4"
futures = { version = "0.3.1", features = [ "compat" ] }
jsonrpc-core = "18.0.0"
jsonrpc-pubsub = "18.0.0"
libsecp256k1 = { version = "0.6", features = [ "hmac" ] }
log = "0.4"
parking_lot = "0.9.0"
serde = { version = "1.0.101", features = [ "derive" ] }
serde_json = "1.0"
sha3 = { version = "0.9", default-features = false }
structopt = "0.3"
tiny-bip39 = { version = "0.8", default-features = false }
<<<<<<< HEAD
tokio = { version = "1.12.0", features = ["macros", "sync"] }
flume = "0.10.9"
=======
tiny-hderive = { version = "0.3.0", default-features = false }
tokio = { version = "1.12.0", features = [ "macros", "sync" ] }
trie-root = "0.15.2"
>>>>>>> 5c0fd4d7

# Moonbeam
cli-opt = { package = "moonbeam-cli-opt", path = "../cli-opt" }
moonbeam-core-primitives = { path = "../../core-primitives" }
moonbeam-primitives-ext = { path = "../../primitives/ext" }
moonbeam-rpc-debug = { path = "../../client/rpc/debug" }
moonbeam-rpc-primitives-debug = { path = "../../primitives/rpc/debug" }
moonbeam-rpc-primitives-txpool = { path = "../../primitives/rpc/txpool" }
moonbeam-rpc-trace = { path = "../../client/rpc/trace" }
moonbeam-rpc-txpool = { path = "../../client/rpc/txpool" }
parachain-staking = { path = "../../pallets/parachain-staking" }

<<<<<<< HEAD
moonbeam-core-primitives = { path = "../../core-primitives" }
manual-xcm-rpc = { path = "../../client/rpc/manual-xcm" }
xcm = { git = "https://github.com/purestake/polkadot", default-features = false, branch = "moonbeam-polkadot-v0.9.12" }
=======
# Moonbeam runtimes
moonbase-runtime = { path = "../../runtime/moonbase", optional = true }
moonbeam-runtime = { path = "../../runtime/moonbeam", optional = true }
moonriver-runtime = { path = "../../runtime/moonriver", optional = true }
>>>>>>> 5c0fd4d7

# Substrate
frame-system-rpc-runtime-api = { git = "https://github.com/purestake/substrate", branch = "moonbeam-polkadot-v0.9.12" }
pallet-transaction-payment-rpc = { git = "https://github.com/purestake/substrate", branch = "moonbeam-polkadot-v0.9.12" }
pallet-transaction-payment-rpc-runtime-api = { git = "https://github.com/purestake/substrate", branch = "moonbeam-polkadot-v0.9.12" }
parity-scale-codec = "2.2"
sc-basic-authorship = { git = "https://github.com/purestake/substrate", branch = "moonbeam-polkadot-v0.9.12" }
sc-chain-spec = { git = "https://github.com/purestake/substrate", branch = "moonbeam-polkadot-v0.9.12" }
sc-cli = { git = "https://github.com/purestake/substrate", branch = "moonbeam-polkadot-v0.9.12", features = [ "wasmtime" ] }
sc-client-api = { git = "https://github.com/purestake/substrate", branch = "moonbeam-polkadot-v0.9.12" }
sc-client-db = { git = "https://github.com/purestake/substrate", branch = "moonbeam-polkadot-v0.9.12" }
sc-consensus = { git = "https://github.com/purestake/substrate", branch = "moonbeam-polkadot-v0.9.12" }
sc-consensus-manual-seal = { git = "https://github.com/purestake/substrate", branch = "moonbeam-polkadot-v0.9.12" }
sc-executor = { git = "https://github.com/purestake/substrate", branch = "moonbeam-polkadot-v0.9.12", features = [ "wasmtime" ] }
sc-finality-grandpa = { git = "https://github.com/purestake/substrate", branch = "moonbeam-polkadot-v0.9.12" }
sc-informant = { git = "https://github.com/purestake/substrate", branch = "moonbeam-polkadot-v0.9.12" }
sc-network = { git = "https://github.com/purestake/substrate", branch = "moonbeam-polkadot-v0.9.12" }
sc-rpc = { git = "https://github.com/purestake/substrate", branch = "moonbeam-polkadot-v0.9.12" }
sc-rpc-api = { git = "https://github.com/purestake/substrate", branch = "moonbeam-polkadot-v0.9.12" }
sc-service = { git = "https://github.com/purestake/substrate", branch = "moonbeam-polkadot-v0.9.12" }
sc-telemetry = { git = "https://github.com/purestake/substrate", branch = "moonbeam-polkadot-v0.9.12" }
sc-tracing = { git = "https://github.com/purestake/substrate", branch = "moonbeam-polkadot-v0.9.12" }
sc-transaction-pool = { git = "https://github.com/purestake/substrate", branch = "moonbeam-polkadot-v0.9.12", features = [ "test-helpers" ] }
sc-transaction-pool-api = { git = "https://github.com/purestake/substrate", branch = "moonbeam-polkadot-v0.9.12" }
sp-api = { git = "https://github.com/purestake/substrate", branch = "moonbeam-polkadot-v0.9.12" }
sp-block-builder = { git = "https://github.com/purestake/substrate", branch = "moonbeam-polkadot-v0.9.12" }
sp-blockchain = { git = "https://github.com/purestake/substrate", branch = "moonbeam-polkadot-v0.9.12" }
sp-consensus = { git = "https://github.com/purestake/substrate", branch = "moonbeam-polkadot-v0.9.12" }
sp-core = { git = "https://github.com/purestake/substrate", branch = "moonbeam-polkadot-v0.9.12" }
sp-inherents = { git = "https://github.com/purestake/substrate", branch = "moonbeam-polkadot-v0.9.12" }
sp-io = { git = "https://github.com/purestake/substrate", branch = "moonbeam-polkadot-v0.9.12" }
sp-offchain = { git = "https://github.com/purestake/substrate", branch = "moonbeam-polkadot-v0.9.12" }
sp-runtime = { git = "https://github.com/purestake/substrate", branch = "moonbeam-polkadot-v0.9.12" }
sp-session = { git = "https://github.com/purestake/substrate", branch = "moonbeam-polkadot-v0.9.12" }
sp-storage = { git = "https://github.com/purestake/substrate", branch = "moonbeam-polkadot-v0.9.12" }
sp-timestamp = { git = "https://github.com/purestake/substrate", branch = "moonbeam-polkadot-v0.9.12" }
sp-transaction-pool = { git = "https://github.com/purestake/substrate", branch = "moonbeam-polkadot-v0.9.12" }
sp-trie = { git = "https://github.com/purestake/substrate", branch = "moonbeam-polkadot-v0.9.12" }
substrate-frame-rpc-system = { git = "https://github.com/purestake/substrate", branch = "moonbeam-polkadot-v0.9.12" }

# Frontier
ethereum-primitives = { package = "ethereum", version = "0.9.0", default-features = false, features = [ "with-codec" ] }
fc-consensus = { git = "https://github.com/purestake/frontier", branch = "moonbeam-polkadot-v0.9.12" }
fc-db = { git = "https://github.com/purestake/frontier", branch = "moonbeam-polkadot-v0.9.12" }
fc-mapping-sync = { git = "https://github.com/purestake/frontier", branch = "moonbeam-polkadot-v0.9.12" }
fc-rpc = { git = "https://github.com/purestake/frontier", branch = "moonbeam-polkadot-v0.9.12", features = [ "rpc_binary_search_estimate" ] }
fc-rpc-core = { git = "https://github.com/purestake/frontier", branch = "moonbeam-polkadot-v0.9.12" }
fp-consensus = { git = "https://github.com/purestake/frontier", branch = "moonbeam-polkadot-v0.9.12" }
fp-rpc = { git = "https://github.com/purestake/frontier", branch = "moonbeam-polkadot-v0.9.12" }
pallet-ethereum = { git = "https://github.com/purestake/frontier", branch = "moonbeam-polkadot-v0.9.12" }

# Cumulus / Nimbus
cumulus-client-cli = { git = "https://github.com/purestake/cumulus", branch = "moonbeam-polkadot-v0.9.12" }
cumulus-client-collator = { git = "https://github.com/purestake/cumulus", branch = "moonbeam-polkadot-v0.9.12" }
cumulus-client-consensus-relay-chain = { git = "https://github.com/purestake/cumulus", branch = "moonbeam-polkadot-v0.9.12" }
cumulus-client-network = { git = "https://github.com/purestake/cumulus", branch = "moonbeam-polkadot-v0.9.12" }
cumulus-client-service = { git = "https://github.com/purestake/cumulus", branch = "moonbeam-polkadot-v0.9.12" }
cumulus-primitives-core = { git = "https://github.com/purestake/cumulus", branch = "moonbeam-polkadot-v0.9.12" }
cumulus-primitives-parachain-inherent = { git = "https://github.com/purestake/cumulus", branch = "moonbeam-polkadot-v0.9.12" }
cumulus-test-relay-sproof-builder = { git = "https://github.com/purestake/cumulus", branch = "moonbeam-polkadot-v0.9.12" }
nimbus-consensus = { git = "https://github.com/purestake/nimbus", branch = "moonbeam-polkadot-v0.9.12" }
# TODO we should be able to depend only on the primitives crate once we move the inherent data provider there.
nimbus-primitives = { git = "https://github.com/purestake/nimbus", branch = "moonbeam-polkadot-v0.9.12" }
pallet-author-inherent = { git = "https://github.com/purestake/nimbus", branch = "moonbeam-polkadot-v0.9.12" }

# Polkadot
polkadot-cli = { git = "https://github.com/purestake/polkadot", branch = "moonbeam-polkadot-v0.9.12" }
polkadot-parachain = { git = "https://github.com/purestake/polkadot", branch = "moonbeam-polkadot-v0.9.12" }
polkadot-primitives = { git = "https://github.com/purestake/polkadot", branch = "moonbeam-polkadot-v0.9.12" }
polkadot-service = { git = "https://github.com/purestake/polkadot", branch = "moonbeam-polkadot-v0.9.12" }

# Benchmarking
frame-benchmarking = { git = "https://github.com/purestake/substrate", branch = "moonbeam-polkadot-v0.9.12" }
frame-benchmarking-cli = { git = "https://github.com/purestake/substrate", branch = "moonbeam-polkadot-v0.9.12" }

[dev-dependencies]
assert_cmd = "0.12"
nix = "0.17"
rand = "0.7.3"

# Polkadot dev-dependencies
polkadot-runtime-common = { git = "https://github.com/purestake/polkadot", branch = "moonbeam-polkadot-v0.9.12" }

# Substrate dev-dependencies
pallet-sudo = { git = "https://github.com/purestake/substrate", branch = "moonbeam-polkadot-v0.9.12" }
substrate-test-client = { git = "https://github.com/purestake/substrate", branch = "moonbeam-polkadot-v0.9.12" }
substrate-test-runtime-client = { git = "https://github.com/purestake/substrate", branch = "moonbeam-polkadot-v0.9.12" }

[build-dependencies]
substrate-build-script-utils = { git = "https://github.com/purestake/substrate", branch = "moonbeam-polkadot-v0.9.12" }

[features]
default = [
	"kusama-native",
	"moonbase-native",
	"moonbeam-native",
	"moonriver-native",
	"rococo-native",
	"westend-native",
]

kusama-native = [ "polkadot-cli/kusama-native", "polkadot-service/kusama-native" ]
rococo-native = [ "polkadot-cli/rococo-native", "polkadot-service/rococo-native" ]
westend-native = [ "polkadot-cli/westend-native", "polkadot-service/westend-native" ]

moonbase-native = [ "moonbase-runtime", "westend-native" ]
moonbeam-native = [ "moonbeam-runtime" ]
moonriver-native = [ "moonriver-runtime" ]

moonbase-native-tracing = [ "moonbase-native", "moonbase-runtime/evm-tracing" ]

test-spec = []

runtime-benchmarks = [
	"moonbase-native",
	"moonbase-runtime/runtime-benchmarks",
	"moonbeam-native",
	"moonbeam-runtime/runtime-benchmarks",
	"moonriver-native",
	"moonriver-runtime/runtime-benchmarks",
	"pallet-ethereum/runtime-benchmarks",
]


moonbase-runtime-benchmarks = [
	"moonbase-native",
	"moonbase-runtime/moonbase-runtime-benchmarks",
	"moonbase-runtime/runtime-benchmarks",
	"pallet-ethereum/runtime-benchmarks",
]

try-runtime = [
	"moonbase-runtime",
	"moonbase-runtime/try-runtime",
]<|MERGE_RESOLUTION|>--- conflicted
+++ resolved
@@ -23,14 +23,10 @@
 sha3 = { version = "0.9", default-features = false }
 structopt = "0.3"
 tiny-bip39 = { version = "0.8", default-features = false }
-<<<<<<< HEAD
-tokio = { version = "1.12.0", features = ["macros", "sync"] }
-flume = "0.10.9"
-=======
 tiny-hderive = { version = "0.3.0", default-features = false }
 tokio = { version = "1.12.0", features = [ "macros", "sync" ] }
 trie-root = "0.15.2"
->>>>>>> 5c0fd4d7
+flume = "0.10.9"
 
 # Moonbeam
 cli-opt = { package = "moonbeam-cli-opt", path = "../cli-opt" }
@@ -42,17 +38,12 @@
 moonbeam-rpc-trace = { path = "../../client/rpc/trace" }
 moonbeam-rpc-txpool = { path = "../../client/rpc/txpool" }
 parachain-staking = { path = "../../pallets/parachain-staking" }
+manual-xcm-rpc = { path = "../../client/rpc/manual-xcm" }
 
-<<<<<<< HEAD
-moonbeam-core-primitives = { path = "../../core-primitives" }
-manual-xcm-rpc = { path = "../../client/rpc/manual-xcm" }
-xcm = { git = "https://github.com/purestake/polkadot", default-features = false, branch = "moonbeam-polkadot-v0.9.12" }
-=======
 # Moonbeam runtimes
 moonbase-runtime = { path = "../../runtime/moonbase", optional = true }
 moonbeam-runtime = { path = "../../runtime/moonbeam", optional = true }
 moonriver-runtime = { path = "../../runtime/moonriver", optional = true }
->>>>>>> 5c0fd4d7
 
 # Substrate
 frame-system-rpc-runtime-api = { git = "https://github.com/purestake/substrate", branch = "moonbeam-polkadot-v0.9.12" }
@@ -123,6 +114,7 @@
 polkadot-parachain = { git = "https://github.com/purestake/polkadot", branch = "moonbeam-polkadot-v0.9.12" }
 polkadot-primitives = { git = "https://github.com/purestake/polkadot", branch = "moonbeam-polkadot-v0.9.12" }
 polkadot-service = { git = "https://github.com/purestake/polkadot", branch = "moonbeam-polkadot-v0.9.12" }
+xcm = { git = "https://github.com/purestake/polkadot", default-features = false, branch = "moonbeam-polkadot-v0.9.12" }
 
 # Benchmarking
 frame-benchmarking = { git = "https://github.com/purestake/substrate", branch = "moonbeam-polkadot-v0.9.12" }
