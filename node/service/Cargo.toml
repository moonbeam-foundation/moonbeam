[package]
name = "moonbeam-service"
authors = [ "PureStake" ]
edition = "2018"
homepage = "https://moonbeam.network"
license = "GPL-3.0-only"
version = "0.15.1"

[dependencies]
ansi_term = "0.12.1"
async-io = "1.3"
async-trait = "0.1.42"
derive_more = "0.99"
exit-future = "0.1.4"
futures = { version = "0.3.1", features = [ "compat" ] }
jsonrpc-core = "18.0.0"
jsonrpc-pubsub = "18.0.0"
libsecp256k1 = { version = "0.6", features = [ "hmac" ] }
log = "0.4"
parking_lot = "0.9.0"
serde = { version = "1.0.101", features = [ "derive" ] }
serde_json = "1.0"
sha3 = { version = "0.9", default-features = false }
structopt = "0.3"
tiny-bip39 = { version = "0.8", default-features = false }
tiny-hderive = { version = "0.3.0", default-features = false }
tokio = { version = "1.12.0", features = [ "macros", "sync" ] }
trie-root = "0.15.2"

# Moonbeam
cli-opt = { package = "moonbeam-cli-opt", path = "../cli-opt" }
moonbeam-core-primitives = { path = "../../core-primitives" }
moonbeam-primitives-ext = { path = "../../primitives/ext" }
moonbeam-rpc-debug = { path = "../../client/rpc/debug" }
moonbeam-rpc-primitives-debug = { path = "../../primitives/rpc/debug" }
moonbeam-rpc-primitives-txpool = { path = "../../primitives/rpc/txpool" }
moonbeam-rpc-trace = { path = "../../client/rpc/trace" }
moonbeam-rpc-txpool = { path = "../../client/rpc/txpool" }
parachain-staking = { path = "../../pallets/parachain-staking" }

# Moonbeam runtimes
moonbase-runtime = { path = "../../runtime/moonbase", optional = true }
moonbeam-runtime = { path = "../../runtime/moonbeam", optional = true }
moonriver-runtime = { path = "../../runtime/moonriver", optional = true }

# Substrate
frame-system-rpc-runtime-api = { git = "https://github.com/purestake/substrate", branch = "moonbeam-polkadot-v0.9.12" }
pallet-transaction-payment-rpc = { git = "https://github.com/purestake/substrate", branch = "moonbeam-polkadot-v0.9.12" }
pallet-transaction-payment-rpc-runtime-api = { git = "https://github.com/purestake/substrate", branch = "moonbeam-polkadot-v0.9.12" }
parity-scale-codec = "2.2"
sc-basic-authorship = { git = "https://github.com/purestake/substrate", branch = "moonbeam-polkadot-v0.9.12" }
sc-chain-spec = { git = "https://github.com/purestake/substrate", branch = "moonbeam-polkadot-v0.9.12" }
sc-cli = { git = "https://github.com/purestake/substrate", branch = "moonbeam-polkadot-v0.9.12", features = [ "wasmtime" ] }
sc-client-api = { git = "https://github.com/purestake/substrate", branch = "moonbeam-polkadot-v0.9.12" }
sc-client-db = { git = "https://github.com/purestake/substrate", branch = "moonbeam-polkadot-v0.9.12" }
sc-consensus = { git = "https://github.com/purestake/substrate", branch = "moonbeam-polkadot-v0.9.12" }
sc-consensus-manual-seal = { git = "https://github.com/purestake/substrate", branch = "moonbeam-polkadot-v0.9.12" }
sc-executor = { git = "https://github.com/purestake/substrate", branch = "moonbeam-polkadot-v0.9.12", features = [ "wasmtime" ] }
sc-finality-grandpa = { git = "https://github.com/purestake/substrate", branch = "moonbeam-polkadot-v0.9.12" }
sc-informant = { git = "https://github.com/purestake/substrate", branch = "moonbeam-polkadot-v0.9.12" }
sc-network = { git = "https://github.com/purestake/substrate", branch = "moonbeam-polkadot-v0.9.12" }
sc-rpc = { git = "https://github.com/purestake/substrate", branch = "moonbeam-polkadot-v0.9.12" }
sc-rpc-api = { git = "https://github.com/purestake/substrate", branch = "moonbeam-polkadot-v0.9.12" }
sc-service = { git = "https://github.com/purestake/substrate", branch = "moonbeam-polkadot-v0.9.12" }
sc-telemetry = { git = "https://github.com/purestake/substrate", branch = "moonbeam-polkadot-v0.9.12" }
sc-tracing = { git = "https://github.com/purestake/substrate", branch = "moonbeam-polkadot-v0.9.12" }
sc-transaction-pool = { git = "https://github.com/purestake/substrate", branch = "moonbeam-polkadot-v0.9.12", features = [ "test-helpers" ] }
sc-transaction-pool-api = { git = "https://github.com/purestake/substrate", branch = "moonbeam-polkadot-v0.9.12" }
sp-api = { git = "https://github.com/purestake/substrate", branch = "moonbeam-polkadot-v0.9.12" }
sp-block-builder = { git = "https://github.com/purestake/substrate", branch = "moonbeam-polkadot-v0.9.12" }
sp-blockchain = { git = "https://github.com/purestake/substrate", branch = "moonbeam-polkadot-v0.9.12" }
sp-consensus = { git = "https://github.com/purestake/substrate", branch = "moonbeam-polkadot-v0.9.12" }
sp-core = { git = "https://github.com/purestake/substrate", branch = "moonbeam-polkadot-v0.9.12" }
sp-inherents = { git = "https://github.com/purestake/substrate", branch = "moonbeam-polkadot-v0.9.12" }
sp-io = { git = "https://github.com/purestake/substrate", branch = "moonbeam-polkadot-v0.9.12" }
sp-offchain = { git = "https://github.com/purestake/substrate", branch = "moonbeam-polkadot-v0.9.12" }
sp-runtime = { git = "https://github.com/purestake/substrate", branch = "moonbeam-polkadot-v0.9.12" }
sp-session = { git = "https://github.com/purestake/substrate", branch = "moonbeam-polkadot-v0.9.12" }
sp-storage = { git = "https://github.com/purestake/substrate", branch = "moonbeam-polkadot-v0.9.12" }
sp-timestamp = { git = "https://github.com/purestake/substrate", branch = "moonbeam-polkadot-v0.9.12" }
sp-transaction-pool = { git = "https://github.com/purestake/substrate", branch = "moonbeam-polkadot-v0.9.12" }
sp-trie = { git = "https://github.com/purestake/substrate", branch = "moonbeam-polkadot-v0.9.12" }
substrate-frame-rpc-system = { git = "https://github.com/purestake/substrate", branch = "moonbeam-polkadot-v0.9.12" }

# Frontier
ethereum-primitives = { package = "ethereum", version = "0.9.0", default-features = false, features = [ "with-codec" ] }
fc-consensus = { git = "https://github.com/purestake/frontier", branch = "moonbeam-polkadot-v0.9.12" }
fc-db = { git = "https://github.com/purestake/frontier", branch = "moonbeam-polkadot-v0.9.12" }
fc-mapping-sync = { git = "https://github.com/purestake/frontier", branch = "moonbeam-polkadot-v0.9.12" }
fc-rpc = { git = "https://github.com/purestake/frontier", branch = "moonbeam-polkadot-v0.9.12", features = [ "rpc_binary_search_estimate" ] }
fc-rpc-core = { git = "https://github.com/purestake/frontier", branch = "moonbeam-polkadot-v0.9.12" }
fp-consensus = { git = "https://github.com/purestake/frontier", branch = "moonbeam-polkadot-v0.9.12" }
fp-rpc = { git = "https://github.com/purestake/frontier", branch = "moonbeam-polkadot-v0.9.12" }
pallet-ethereum = { git = "https://github.com/purestake/frontier", branch = "moonbeam-polkadot-v0.9.12" }

# Cumulus / Nimbus
cumulus-client-cli = { git = "https://github.com/purestake/cumulus", branch = "moonbeam-polkadot-v0.9.12" }
cumulus-client-collator = { git = "https://github.com/purestake/cumulus", branch = "moonbeam-polkadot-v0.9.12" }
cumulus-client-consensus-relay-chain = { git = "https://github.com/purestake/cumulus", branch = "moonbeam-polkadot-v0.9.12" }
cumulus-client-network = { git = "https://github.com/purestake/cumulus", branch = "moonbeam-polkadot-v0.9.12" }
cumulus-client-service = { git = "https://github.com/purestake/cumulus", branch = "moonbeam-polkadot-v0.9.12" }
cumulus-primitives-core = { git = "https://github.com/purestake/cumulus", branch = "moonbeam-polkadot-v0.9.12" }
cumulus-primitives-parachain-inherent = { git = "https://github.com/purestake/cumulus", branch = "moonbeam-polkadot-v0.9.12" }
<<<<<<< HEAD

# Nimbus dependencies
nimbus-consensus = { git = "https://github.com/purestake/nimbus", branch = "mp0912-preruntime" }
pallet-author-inherent = { git = "https://github.com/purestake/nimbus", branch = "mp0912-preruntime" }
# TODO we should be able to depend only on the primitives crate once we move the inherent data provider there.
nimbus-primitives = { git = "https://github.com/purestake/nimbus", branch = "mp0912-preruntime" }
=======
cumulus-test-relay-sproof-builder = { git = "https://github.com/purestake/cumulus", branch = "moonbeam-polkadot-v0.9.12" }
nimbus-consensus = { git = "https://github.com/purestake/nimbus", branch = "moonbeam-polkadot-v0.9.12" }
# TODO we should be able to depend only on the primitives crate once we move the inherent data provider there.
nimbus-primitives = { git = "https://github.com/purestake/nimbus", branch = "moonbeam-polkadot-v0.9.12" }
pallet-author-inherent = { git = "https://github.com/purestake/nimbus", branch = "moonbeam-polkadot-v0.9.12" }
>>>>>>> f31941c0

# Polkadot
polkadot-cli = { git = "https://github.com/purestake/polkadot", branch = "moonbeam-polkadot-v0.9.12" }
polkadot-parachain = { git = "https://github.com/purestake/polkadot", branch = "moonbeam-polkadot-v0.9.12" }
polkadot-primitives = { git = "https://github.com/purestake/polkadot", branch = "moonbeam-polkadot-v0.9.12" }
polkadot-service = { git = "https://github.com/purestake/polkadot", branch = "moonbeam-polkadot-v0.9.12" }

# Benchmarking
frame-benchmarking = { git = "https://github.com/purestake/substrate", branch = "moonbeam-polkadot-v0.9.12" }
frame-benchmarking-cli = { git = "https://github.com/purestake/substrate", branch = "moonbeam-polkadot-v0.9.12" }

[dev-dependencies]
assert_cmd = "0.12"
nix = "0.17"
rand = "0.7.3"

# Polkadot dev-dependencies
polkadot-runtime-common = { git = "https://github.com/purestake/polkadot", branch = "moonbeam-polkadot-v0.9.12" }

# Substrate dev-dependencies
pallet-sudo = { git = "https://github.com/purestake/substrate", branch = "moonbeam-polkadot-v0.9.12" }
substrate-test-client = { git = "https://github.com/purestake/substrate", branch = "moonbeam-polkadot-v0.9.12" }
substrate-test-runtime-client = { git = "https://github.com/purestake/substrate", branch = "moonbeam-polkadot-v0.9.12" }

[build-dependencies]
substrate-build-script-utils = { git = "https://github.com/purestake/substrate", branch = "moonbeam-polkadot-v0.9.12" }

[features]
default = [
	"kusama-native",
	"moonbase-native",
	"moonbeam-native",
	"moonriver-native",
	"rococo-native",
	"westend-native",
]

kusama-native = [ "polkadot-cli/kusama-native", "polkadot-service/kusama-native" ]
rococo-native = [ "polkadot-cli/rococo-native", "polkadot-service/rococo-native" ]
westend-native = [ "polkadot-cli/westend-native", "polkadot-service/westend-native" ]

moonbase-native = [ "moonbase-runtime", "westend-native" ]
moonbeam-native = [ "moonbeam-runtime" ]
moonriver-native = [ "moonriver-runtime" ]

moonbase-native-tracing = [ "moonbase-native", "moonbase-runtime/evm-tracing" ]

test-spec = []

runtime-benchmarks = [
	"moonbase-native",
	"moonbase-runtime/runtime-benchmarks",
	"moonbeam-native",
	"moonbeam-runtime/runtime-benchmarks",
	"moonriver-native",
	"moonriver-runtime/runtime-benchmarks",
	"pallet-ethereum/runtime-benchmarks",
]


moonbase-runtime-benchmarks = [
	"moonbase-native",
	"moonbase-runtime/moonbase-runtime-benchmarks",
	"moonbase-runtime/runtime-benchmarks",
	"pallet-ethereum/runtime-benchmarks",
]

try-runtime = [
	"moonbase-runtime",
	"moonbase-runtime/try-runtime",
]<|MERGE_RESOLUTION|>--- conflicted
+++ resolved
@@ -101,20 +101,11 @@
 cumulus-client-service = { git = "https://github.com/purestake/cumulus", branch = "moonbeam-polkadot-v0.9.12" }
 cumulus-primitives-core = { git = "https://github.com/purestake/cumulus", branch = "moonbeam-polkadot-v0.9.12" }
 cumulus-primitives-parachain-inherent = { git = "https://github.com/purestake/cumulus", branch = "moonbeam-polkadot-v0.9.12" }
-<<<<<<< HEAD
-
-# Nimbus dependencies
-nimbus-consensus = { git = "https://github.com/purestake/nimbus", branch = "mp0912-preruntime" }
-pallet-author-inherent = { git = "https://github.com/purestake/nimbus", branch = "mp0912-preruntime" }
+cumulus-test-relay-sproof-builder = { git = "https://github.com/purestake/cumulus", branch = "moonbeam-polkadot-v0.9.12" }
+nimbus-consensus = { git = "https://github.com/purestake/nimbus", branch = "mp0912-with-breaking-changes" }
 # TODO we should be able to depend only on the primitives crate once we move the inherent data provider there.
-nimbus-primitives = { git = "https://github.com/purestake/nimbus", branch = "mp0912-preruntime" }
-=======
-cumulus-test-relay-sproof-builder = { git = "https://github.com/purestake/cumulus", branch = "moonbeam-polkadot-v0.9.12" }
-nimbus-consensus = { git = "https://github.com/purestake/nimbus", branch = "moonbeam-polkadot-v0.9.12" }
-# TODO we should be able to depend only on the primitives crate once we move the inherent data provider there.
-nimbus-primitives = { git = "https://github.com/purestake/nimbus", branch = "moonbeam-polkadot-v0.9.12" }
-pallet-author-inherent = { git = "https://github.com/purestake/nimbus", branch = "moonbeam-polkadot-v0.9.12" }
->>>>>>> f31941c0
+nimbus-primitives = { git = "https://github.com/purestake/nimbus", branch = "mp0912-with-breaking-changes" }
+pallet-author-inherent = { git = "https://github.com/purestake/nimbus", branch = "mp0912-with-breaking-changes" }
 
 # Polkadot
 polkadot-cli = { git = "https://github.com/purestake/polkadot", branch = "moonbeam-polkadot-v0.9.12" }
