--- conflicted
+++ resolved
@@ -23,12 +23,7 @@
 parking_lot = "0.12.0"
 serde = { version = "1.0.101", features = [ "derive" ] }
 serde_json = "1.0"
-<<<<<<< HEAD
-sha3 = { version = "0.9", default-features = false }
-=======
 sha3 = { version = "0.10", default-features = false }
-structopt = "0.3"
->>>>>>> 79843e19
 tiny-bip39 = { version = "0.8", default-features = false }
 tokio = { version = "1.13.0", features = [ "macros", "sync" ] }
 trie-root = "0.15.2"
