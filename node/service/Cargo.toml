--- conflicted
+++ resolved
@@ -24,6 +24,7 @@
 serde = { version = "1.0.101", features = [ "derive" ] }
 serde_json = "1.0"
 sha3 = { version = "0.10", default-features = false }
+structopt = "0.3"
 tiny-bip39 = { version = "0.8", default-features = false }
 tokio = { version = "1.13.0", features = [ "macros", "sync" ] }
 trie-root = "0.15.2"
@@ -92,7 +93,6 @@
 substrate-prometheus-endpoint = { git = "https://github.com/purestake/substrate", branch = "moonbeam-polkadot-v0.9.32" }
 
 # Frontier
-<<<<<<< HEAD
 fc-consensus = { git = "https://github.com/purestake/frontier", branch = "moonbeam-polkadot-v0.9.32-sql" }
 fc-db = { git = "https://github.com/purestake/frontier", branch = "moonbeam-polkadot-v0.9.32-sql" }
 fc-mapping-sync = { git = "https://github.com/purestake/frontier", branch = "moonbeam-polkadot-v0.9.32-sql" }
@@ -102,17 +102,6 @@
 fp-rpc = { git = "https://github.com/purestake/frontier", branch = "moonbeam-polkadot-v0.9.32-sql" }
 fp-storage = { git = "https://github.com/purestake/frontier", branch = "moonbeam-polkadot-v0.9.32-sql" }
 pallet-ethereum = { git = "https://github.com/purestake/frontier", branch = "moonbeam-polkadot-v0.9.32-sql", features = [ "forbid-evm-reentrancy" ] }
-=======
-fc-consensus = { git = "https://github.com/purestake/frontier", branch = "moonbeam-polkadot-v0.9.32" }
-fc-db = { git = "https://github.com/purestake/frontier", branch = "moonbeam-polkadot-v0.9.32" }
-fc-mapping-sync = { git = "https://github.com/purestake/frontier", branch = "moonbeam-polkadot-v0.9.32" }
-fc-rpc = { git = "https://github.com/purestake/frontier", branch = "moonbeam-polkadot-v0.9.32", features = [ "rpc_binary_search_estimate" ] }
-fc-rpc-core = { git = "https://github.com/purestake/frontier", branch = "moonbeam-polkadot-v0.9.32" }
-fp-consensus = { git = "https://github.com/purestake/frontier", branch = "moonbeam-polkadot-v0.9.32" }
-fp-rpc = { git = "https://github.com/purestake/frontier", branch = "moonbeam-polkadot-v0.9.32" }
-fp-storage = { git = "https://github.com/purestake/frontier", branch = "moonbeam-polkadot-v0.9.32" }
-pallet-ethereum = { git = "https://github.com/purestake/frontier", branch = "moonbeam-polkadot-v0.9.32", features = [ "forbid-evm-reentrancy" ] }
->>>>>>> d505ffc8
 
 # Cumulus / Nimbus
 cumulus-client-cli = { git = "https://github.com/purestake/cumulus", branch = "moonbeam-polkadot-v0.9.32" }
