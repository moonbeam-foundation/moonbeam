--- conflicted
+++ resolved
@@ -64,7 +64,6 @@
 				// Tech comitee members: Alith and Baltathar
 				vec![accounts[0], accounts[1]],
 				// Collator Candidate: Alice -> Alith
-<<<<<<< HEAD
 				vec![
 					(
 						accounts[0],
@@ -73,15 +72,7 @@
 					),
 					(accounts[1], get_from_seed::<NimbusId>("Bob"), 1_000 * UNIT),
 				],
-				// Nominations
-=======
-				vec![(
-					accounts[0],
-					get_from_seed::<NimbusId>("Alice"),
-					1_000 * UNIT,
-				)],
 				// Delegations
->>>>>>> f31941c0
 				vec![],
 				accounts.clone(),
 				3_000_000 * UNIT,
