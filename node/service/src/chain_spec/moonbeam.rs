// Copyright 2019-2021 PureStake Inc.
// This file is part of Moonbeam.

// Moonbeam is free software: you can redistribute it and/or modify
// it under the terms of the GNU General Public License as published by
// the Free Software Foundation, either version 3 of the License, or
// (at your option) any later version.

// Moonbeam is distributed in the hope that it will be useful,
// but WITHOUT ANY WARRANTY; without even the implied warranty of
// MERCHANTABILITY or FITNESS FOR A PARTICULAR PURPOSE.  See the
// GNU General Public License for more details.

// You should have received a copy of the GNU General Public License
// along with Moonbeam.  If not, see <http://www.gnu.org/licenses/>.

//! Moonbeam Chain Specifications and utilities for building them.
//!
//! Learn more about Substrate chain specifications at
//! https://substrate.dev/docs/en/knowledgebase/integrate/chain-spec

#[cfg(test)]
use crate::chain_spec::{derive_bip44_pairs_from_mnemonic, get_account_id_from_pair};
use crate::chain_spec::{generate_accounts, get_from_seed, Extensions};
use cumulus_primitives_core::ParaId;
use evm::GenesisAccount;
use moonbeam_runtime::{
	currency::GLMR, AccountId, AuthorFilterConfig, AuthorMappingConfig, Balance, BalancesConfig,
	CouncilCollectiveConfig, CrowdloanRewardsConfig, DemocracyConfig, EVMConfig,
	EthereumChainIdConfig, EthereumConfig, GenesisConfig, InflationInfo, MaintenanceModeConfig,
	ParachainInfoConfig, ParachainStakingConfig, Precompiles, Range, SchedulerConfig, SudoConfig,
	SystemConfig, TechComitteeCollectiveConfig, WASM_BINARY,
};
use nimbus_primitives::NimbusId;
use sc_service::ChainType;
#[cfg(test)]
use sp_core::ecdsa;
use sp_runtime::Perbill;
use std::str::FromStr;

/// Specialized `ChainSpec`. This is a specialization of the general Substrate ChainSpec type.
pub type ChainSpec = sc_service::GenericChainSpec<GenesisConfig, Extensions>;

/// Generate a chain spec for use with the development service.
pub fn development_chain_spec(mnemonic: Option<String>, num_accounts: Option<u32>) -> ChainSpec {
	// Default mnemonic if none was provided
	let parent_mnemonic = mnemonic.unwrap_or_else(|| {
		"bottom drive obey lake curtain smoke basket hold race lonely fit walk".to_string()
	});
	let mut accounts = generate_accounts(parent_mnemonic, num_accounts.unwrap_or(10));
	// We add Gerald here
	accounts.push(AccountId::from_str("6Be02d1d3665660d22FF9624b7BE0551ee1Ac91b").unwrap());
	ChainSpec::from_genesis(
		"Moonbeam Development Testnet",
		"moonbeam_dev",
		ChainType::Development,
		move || {
			testnet_genesis(
				// Alith is Sudo
				accounts[0],
				// Collator Candidate: Alice -> Alith
				vec![(
					accounts[0],
					get_from_seed::<NimbusId>("Alice"),
					1_000 * GLMR,
				)],
				// Nominations
				vec![],
				accounts.clone(),
				3_000_000 * GLMR,
				Default::default(), // para_id
				1281,               //ChainId
			)
		},
		vec![],
		None,
		None,
		Some(
			serde_json::from_str(
				"{\"tokenDecimals\": 18, \"tokenSymbol\": \"GLMR\", \"SS58Prefix\": 1284}",
			)
			.expect("Provided valid json map"),
		),
		Extensions {
			relay_chain: "dev-service".into(),
			para_id: Default::default(),
		},
	)
}

/// Generate a default spec for the parachain service. Use this as a starting point when launching
/// a custom chain.
pub fn get_chain_spec(para_id: ParaId) -> ChainSpec {
	ChainSpec::from_genesis(
		// TODO Apps depends on this string to determine whether the chain is an ethereum compat
		// or not. We should decide the proper strings, and update Apps accordingly.
		// Or maybe Apps can be smart enough to say if the string contains "moonbeam" at all...
		"Moonbeam Local Testnet",
		"moonbeam_local",
		ChainType::Local,
		move || {
			testnet_genesis(
				// Alith is Sudo
				AccountId::from_str("f24FF3a9CF04c71Dbc94D0b566f7A27B94566cac").unwrap(),
				// Collator Candidates
				vec![
					// Alice -> Alith
					(
						AccountId::from_str("f24FF3a9CF04c71Dbc94D0b566f7A27B94566cac").unwrap(),
						get_from_seed::<NimbusId>("Alice"),
						1_000 * GLMR,
					),
					// Bob -> Baltithar
					(
						AccountId::from_str("3Cd0A705a2DC65e5b1E1205896BaA2be8A07c6e0").unwrap(),
						get_from_seed::<NimbusId>("Bob"),
						1_000 * GLMR,
					),
				],
				// Nominations
				vec![],
				vec![
					AccountId::from_str("f24FF3a9CF04c71Dbc94D0b566f7A27B94566cac").unwrap(),
					AccountId::from_str("3Cd0A705a2DC65e5b1E1205896BaA2be8A07c6e0").unwrap(),
				],
				3_000_000 * GLMR,
				para_id,
				1280, //ChainId
			)
		},
		vec![],
		None,
		None,
		Some(
			serde_json::from_str(
				"{\"tokenDecimals\": 18, \"tokenSymbol\": \"GLMR\", \"SS58Prefix\": 1284}",
			)
			.expect("Provided valid json map"),
		),
		Extensions {
			relay_chain: "polkadot-local".into(),
			para_id: para_id.into(),
		},
	)
}

pub fn moonbeam_inflation_config() -> InflationInfo<Balance> {
	InflationInfo {
		expect: Range {
			min: 100_000 * GLMR,
			ideal: 200_000 * GLMR,
			max: 500_000 * GLMR,
		},
		annual: Range {
			min: Perbill::from_percent(4),
			ideal: Perbill::from_percent(5),
			max: Perbill::from_percent(5),
		},
		// 8766 rounds (hours) in a year
		round: Range {
			min: Perbill::from_parts(Perbill::from_percent(4).deconstruct() / 8766),
			ideal: Perbill::from_parts(Perbill::from_percent(5).deconstruct() / 8766),
			max: Perbill::from_parts(Perbill::from_percent(5).deconstruct() / 8766),
		},
	}
}

pub fn testnet_genesis(
	root_key: AccountId,
	candidates: Vec<(AccountId, NimbusId, Balance)>,
	nominations: Vec<(AccountId, AccountId, Balance)>,
	endowed_accounts: Vec<AccountId>,
	crowdloan_fund_pot: Balance,
	para_id: ParaId,
	chain_id: u64,
) -> GenesisConfig {
	// This is supposed the be the simplest bytecode to revert without returning any data.
	// We will pre-deploy it under all of our precompiles to ensure they can be called from
	// within contracts. TODO We should have a test to ensure this is the right bytecode.
	// (PUSH1 0x00 PUSH1 0x00 REVERT)
	let revert_bytecode = vec![0x60, 0x00, 0x60, 0x00, 0xFD];

	GenesisConfig {
		system: SystemConfig {
			code: WASM_BINARY
				.expect("WASM binary was not build, please build it!")
				.to_vec(),
			changes_trie_config: Default::default(),
		},
		balances: BalancesConfig {
			balances: endowed_accounts
				.iter()
				.cloned()
				.map(|k| (k, 1 << 80))
				.collect(),
		},
		crowdloan_rewards: CrowdloanRewardsConfig {
			funded_amount: crowdloan_fund_pot,
		},
		sudo: SudoConfig { key: root_key },
		parachain_info: ParachainInfoConfig {
			parachain_id: para_id,
		},
		ethereum_chain_id: EthereumChainIdConfig { chain_id },
		evm: EVMConfig {
			// We need _some_ code inserted at the precompile address so that
			// the evm will actually call the address.
			accounts: Precompiles::used_addresses()
				.map(|addr| {
					(
						addr,
						GenesisAccount {
							nonce: Default::default(),
							balance: Default::default(),
							storage: Default::default(),
							code: revert_bytecode.clone(),
						},
					)
				})
				.collect(),
		},
		ethereum: EthereumConfig {},
		democracy: DemocracyConfig::default(),
		scheduler: SchedulerConfig {},
		parachain_staking: ParachainStakingConfig {
			candidates: candidates
				.iter()
				.cloned()
				.map(|(account, _, bond)| (account, bond))
				.collect(),
			nominations,
			inflation_config: moonbeam_inflation_config(),
		},
		council_collective: CouncilCollectiveConfig {
			phantom: Default::default(),
			members: vec![], // TODO : Set members
		},
		tech_comittee_collective: TechComitteeCollectiveConfig {
			phantom: Default::default(),
			members: vec![], // TODO : Set members
		},
		author_filter: AuthorFilterConfig {
			eligible_ratio: sp_runtime::Percent::from_percent(50),
		},
		author_mapping: AuthorMappingConfig {
			mappings: candidates
				.iter()
				.cloned()
				.map(|(account_id, author_id, _)| (author_id, account_id))
				.collect(),
		},
		treasury: Default::default(),
<<<<<<< HEAD
		migrations: Default::default(),
=======
		maintenance_mode: MaintenanceModeConfig {
			start_in_maintenance_mode: false,
		},
>>>>>>> 24ae608c
	}
}

#[cfg(test)]
mod tests {
	use super::*;
	#[test]
	fn test_derived_pairs_1() {
		let mnemonic =
			"bottom drive obey lake curtain smoke basket hold race lonely fit walk".to_string();
		let accounts = 10;
		let pairs = derive_bip44_pairs_from_mnemonic::<ecdsa::Public>(&mnemonic, accounts);
		let first_account =
			get_account_id_from_pair::<ecdsa::Public>(pairs.first().unwrap().clone()).unwrap();
		let last_account =
			get_account_id_from_pair::<ecdsa::Public>(pairs.last().unwrap().clone()).unwrap();

		let expected_first_account =
			AccountId::from_str("f24FF3a9CF04c71Dbc94D0b566f7A27B94566cac").unwrap();
		let expected_last_account =
			AccountId::from_str("2898FE7a42Be376C8BC7AF536A940F7Fd5aDd423").unwrap();
		assert_eq!(first_account, expected_first_account);
		assert_eq!(last_account, expected_last_account);
		assert_eq!(pairs.len(), 10);
	}
	#[test]
	fn test_derived_pairs_2() {
		let mnemonic =
			"slab nerve salon plastic filter inherit valve ozone crash thumb quality whale"
				.to_string();
		let accounts = 20;
		let pairs = derive_bip44_pairs_from_mnemonic::<ecdsa::Public>(&mnemonic, accounts);
		let first_account =
			get_account_id_from_pair::<ecdsa::Public>(pairs.first().unwrap().clone()).unwrap();
		let last_account =
			get_account_id_from_pair::<ecdsa::Public>(pairs.last().unwrap().clone()).unwrap();

		let expected_first_account =
			AccountId::from_str("1e56ca71b596f2b784a27a2fdffef053dbdeff83").unwrap();
		let expected_last_account =
			AccountId::from_str("4148202BF0c0Ad7697Cff87EbB83340C80c947f8").unwrap();
		assert_eq!(first_account, expected_first_account);
		assert_eq!(last_account, expected_last_account);
		assert_eq!(pairs.len(), 20);
	}
}<|MERGE_RESOLUTION|>--- conflicted
+++ resolved
@@ -250,13 +250,10 @@
 				.collect(),
 		},
 		treasury: Default::default(),
-<<<<<<< HEAD
 		migrations: Default::default(),
-=======
 		maintenance_mode: MaintenanceModeConfig {
 			start_in_maintenance_mode: false,
 		},
->>>>>>> 24ae608c
 	}
 }
 
