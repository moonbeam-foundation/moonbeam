// Copyright 2019-2021 PureStake Inc.
// This file is part of Moonbeam.

// Moonbeam is free software: you can redistribute it and/or modify
// it under the terms of the GNU General Public License as published by
// the Free Software Foundation, either version 3 of the License, or
// (at your option) any later version.

// Moonbeam is distributed in the hope that it will be useful,
// but WITHOUT ANY WARRANTY; without even the implied warranty of
// MERCHANTABILITY or FITNESS FOR A PARTICULAR PURPOSE.  See the
// GNU General Public License for more details.

// You should have received a copy of the GNU General Public License
// along with Moonbeam.  If not, see <http://www.gnu.org/licenses/>.

//! Moonriver Chain Specifications and utilities for building them.
//!
//! Learn more about Substrate chain specifications at
//! https://substrate.dev/docs/en/knowledgebase/integrate/chain-spec

#[cfg(test)]
use crate::chain_spec::{derive_bip44_pairs_from_mnemonic, get_account_id_from_pair};
use crate::chain_spec::{generate_accounts, get_from_seed, Extensions};
use cumulus_primitives_core::ParaId;
use evm::GenesisAccount;
use moonriver_runtime::{
	currency::MOVR, AccountId, AuthorFilterConfig, AuthorMappingConfig, Balance, BalancesConfig,
	CouncilCollectiveConfig, CrowdloanRewardsConfig, DemocracyConfig, EVMConfig,
	EthereumChainIdConfig, EthereumConfig, GenesisConfig, InflationInfo, MaintenanceModeConfig,
	ParachainInfoConfig, ParachainStakingConfig, Precompiles, Range, SchedulerConfig, SystemConfig,
	TechComitteeCollectiveConfig, WASM_BINARY,
};
use nimbus_primitives::NimbusId;
use sc_service::ChainType;
#[cfg(test)]
use sp_core::ecdsa;
use sp_runtime::Perbill;
use std::str::FromStr;

/// Specialized `ChainSpec`. This is a specialization of the general Substrate ChainSpec type.
pub type ChainSpec = sc_service::GenericChainSpec<GenesisConfig, Extensions>;

/// Generate a chain spec for use with the development service.
pub fn development_chain_spec(mnemonic: Option<String>, num_accounts: Option<u32>) -> ChainSpec {
	// Default mnemonic if none was provided
	let parent_mnemonic = mnemonic.unwrap_or_else(|| {
		"bottom drive obey lake curtain smoke basket hold race lonely fit walk".to_string()
	});
	let mut accounts = generate_accounts(parent_mnemonic, num_accounts.unwrap_or(10));
	// We add Gerald here
	accounts.push(AccountId::from_str("6Be02d1d3665660d22FF9624b7BE0551ee1Ac91b").unwrap());
	ChainSpec::from_genesis(
		"Moonriver Development Testnet",
		"moonriver_dev",
		ChainType::Development,
		move || {
			testnet_genesis(
				// Collator Candidate: Alice -> Alith
				vec![(
					AccountId::from_str("f24FF3a9CF04c71Dbc94D0b566f7A27B94566cac").unwrap(),
					get_from_seed::<NimbusId>("Alice"),
					1_000 * MOVR,
				)],
				// Nominations
				vec![],
				accounts.clone(),
				3_000_000 * MOVR,
				Default::default(), // para_id
				1281,               //ChainId
			)
		},
		vec![],
		None,
		None,
		Some(
			serde_json::from_str(
				"{\"tokenDecimals\": 18, \"tokenSymbol\": \"MOVR\", \"SS58Prefix\": 1285}",
			)
			.expect("Provided valid json map"),
		),
		Extensions {
			relay_chain: "dev-service".into(),
			para_id: Default::default(),
		},
	)
}

/// Generate a default spec for the parachain service. Use this as a starting point when launching
/// a custom chain.
pub fn get_chain_spec(para_id: ParaId) -> ChainSpec {
	ChainSpec::from_genesis(
		// TODO Apps depends on this string to determine whether the chain is an ethereum compat
		// or not. We should decide the proper strings, and update Apps accordingly.
		// Or maybe Apps can be smart enough to say if the string contains "moonbeam" at all...
		"Moonriver Local Testnet",
		"moonriver_local",
		ChainType::Local,
		move || {
			testnet_genesis(
				// Collator Candidates
				vec![
					// Alice -> Alith
					(
						AccountId::from_str("f24FF3a9CF04c71Dbc94D0b566f7A27B94566cac").unwrap(),
						get_from_seed::<NimbusId>("Alice"),
						1_000 * MOVR,
					),
					// Bob -> Baltithar
					(
						AccountId::from_str("3Cd0A705a2DC65e5b1E1205896BaA2be8A07c6e0").unwrap(),
						get_from_seed::<NimbusId>("Bob"),
						1_000 * MOVR,
					),
				],
				// Nominations
				vec![],
				vec![
					AccountId::from_str("f24FF3a9CF04c71Dbc94D0b566f7A27B94566cac").unwrap(),
					AccountId::from_str("3Cd0A705a2DC65e5b1E1205896BaA2be8A07c6e0").unwrap(),
				],
				3_000_000 * MOVR,
				para_id,
				1280, //ChainId
			)
		},
		vec![],
		None,
		None,
		Some(
			serde_json::from_str(
				"{\"tokenDecimals\": 18, \"tokenSymbol\": \"MOVR\", \"SS58Prefix\": 1285}",
			)
			.expect("Provided valid json map"),
		),
		Extensions {
			relay_chain: "kusama-local".into(),
			para_id: para_id.into(),
		},
	)
}

pub fn moonbeam_inflation_config() -> InflationInfo<Balance> {
	InflationInfo {
		expect: Range {
			min: 100_000 * MOVR,
			ideal: 200_000 * MOVR,
			max: 500_000 * MOVR,
		},
		annual: Range {
			min: Perbill::from_percent(4),
			ideal: Perbill::from_percent(5),
			max: Perbill::from_percent(5),
		},
		// 8766 rounds (hours) in a year
		round: Range {
			min: Perbill::from_parts(Perbill::from_percent(4).deconstruct() / 8766),
			ideal: Perbill::from_parts(Perbill::from_percent(5).deconstruct() / 8766),
			max: Perbill::from_parts(Perbill::from_percent(5).deconstruct() / 8766),
		},
	}
}

pub fn testnet_genesis(
	candidates: Vec<(AccountId, NimbusId, Balance)>,
	nominations: Vec<(AccountId, AccountId, Balance)>,
	endowed_accounts: Vec<AccountId>,
	crowdloan_fund_pot: Balance,
	para_id: ParaId,
	chain_id: u64,
) -> GenesisConfig {
	// This is supposed the be the simplest bytecode to revert without returning any data.
	// We will pre-deploy it under all of our precompiles to ensure they can be called from
	// within contracts. TODO We should have a test to ensure this is the right bytecode.
	// (PUSH1 0x00 PUSH1 0x00 REVERT)
	let revert_bytecode = vec![0x60, 0x00, 0x60, 0x00, 0xFD];

	GenesisConfig {
		system: SystemConfig {
			code: WASM_BINARY
				.expect("WASM binary was not build, please build it!")
				.to_vec(),
			changes_trie_config: Default::default(),
		},
		balances: BalancesConfig {
			balances: endowed_accounts
				.iter()
				.cloned()
				.map(|k| (k, 1 << 80))
				.collect(),
		},
		crowdloan_rewards: CrowdloanRewardsConfig {
			funded_amount: crowdloan_fund_pot,
		},
		parachain_info: ParachainInfoConfig {
			parachain_id: para_id,
		},
		ethereum_chain_id: EthereumChainIdConfig { chain_id },
		evm: EVMConfig {
			// We need _some_ code inserted at the precompile address so that
			// the evm will actually call the address.
			accounts: Precompiles::used_addresses()
				.map(|addr| {
					(
						addr,
						GenesisAccount {
							nonce: Default::default(),
							balance: Default::default(),
							storage: Default::default(),
							code: revert_bytecode.clone(),
						},
					)
				})
				.collect(),
		},
		ethereum: EthereumConfig {},
		democracy: DemocracyConfig::default(),
		scheduler: SchedulerConfig {},
		parachain_staking: ParachainStakingConfig {
			candidates: candidates
				.iter()
				.cloned()
				.map(|(account, _, bond)| (account, bond))
				.collect(),
			nominations,
			inflation_config: moonbeam_inflation_config(),
		},
		council_collective: CouncilCollectiveConfig {
			phantom: Default::default(),
			members: vec![], // TODO : Set members
		},
		tech_comittee_collective: TechComitteeCollectiveConfig {
			phantom: Default::default(),
			members: vec![], // TODO : Set members
		},
		author_filter: AuthorFilterConfig {
			eligible_ratio: sp_runtime::Percent::from_percent(50),
		},
		author_mapping: AuthorMappingConfig {
			mappings: candidates
				.iter()
				.cloned()
				.map(|(account_id, author_id, _)| (author_id, account_id))
				.collect(),
		},
		treasury: Default::default(),
<<<<<<< HEAD
		migrations: Default::default(),
=======
		maintenance_mode: MaintenanceModeConfig {
			start_in_maintenance_mode: false,
		},
>>>>>>> 24ae608c
	}
}

#[cfg(test)]
mod tests {
	use super::*;
	#[test]
	fn test_derived_pairs_1() {
		let mnemonic =
			"bottom drive obey lake curtain smoke basket hold race lonely fit walk".to_string();
		let accounts = 10;
		let pairs = derive_bip44_pairs_from_mnemonic::<ecdsa::Public>(&mnemonic, accounts);
		let first_account =
			get_account_id_from_pair::<ecdsa::Public>(pairs.first().unwrap().clone()).unwrap();
		let last_account =
			get_account_id_from_pair::<ecdsa::Public>(pairs.last().unwrap().clone()).unwrap();

		let expected_first_account =
			AccountId::from_str("f24FF3a9CF04c71Dbc94D0b566f7A27B94566cac").unwrap();
		let expected_last_account =
			AccountId::from_str("2898FE7a42Be376C8BC7AF536A940F7Fd5aDd423").unwrap();
		assert_eq!(first_account, expected_first_account);
		assert_eq!(last_account, expected_last_account);
		assert_eq!(pairs.len(), 10);
	}
	#[test]
	fn test_derived_pairs_2() {
		let mnemonic =
			"slab nerve salon plastic filter inherit valve ozone crash thumb quality whale"
				.to_string();
		let accounts = 20;
		let pairs = derive_bip44_pairs_from_mnemonic::<ecdsa::Public>(&mnemonic, accounts);
		let first_account =
			get_account_id_from_pair::<ecdsa::Public>(pairs.first().unwrap().clone()).unwrap();
		let last_account =
			get_account_id_from_pair::<ecdsa::Public>(pairs.last().unwrap().clone()).unwrap();

		let expected_first_account =
			AccountId::from_str("1e56ca71b596f2b784a27a2fdffef053dbdeff83").unwrap();
		let expected_last_account =
			AccountId::from_str("4148202BF0c0Ad7697Cff87EbB83340C80c947f8").unwrap();
		assert_eq!(first_account, expected_first_account);
		assert_eq!(last_account, expected_last_account);
		assert_eq!(pairs.len(), 20);
	}
}<|MERGE_RESOLUTION|>--- conflicted
+++ resolved
@@ -244,13 +244,10 @@
 				.collect(),
 		},
 		treasury: Default::default(),
-<<<<<<< HEAD
 		migrations: Default::default(),
-=======
 		maintenance_mode: MaintenanceModeConfig {
 			start_in_maintenance_mode: false,
 		},
->>>>>>> 24ae608c
 	}
 }
 
