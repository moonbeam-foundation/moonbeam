// Copyright 2019-2021 PureStake Inc.
// This file is part of Moonbeam.

// Moonbeam is free software: you can redistribute it and/or modify
// it under the terms of the GNU General Public License as published by
// the Free Software Foundation, either version 3 of the License, or
// (at your option) any later version.

// Moonbeam is distributed in the hope that it will be useful,
// but WITHOUT ANY WARRANTY; without even the implied warranty of
// MERCHANTABILITY or FITNESS FOR A PARTICULAR PURPOSE.  See the
// GNU General Public License for more details.

// You should have received a copy of the GNU General Public License
// along with Moonbeam.  If not, see <http://www.gnu.org/licenses/>.

//! This module is responsible for building the inherent data providers that a Moonbeam node needs.
//!
//! A service builder can call the `build_inherent_data_providers` function to get the providers
//! the node needs based on the parameters it passed in.
//!
//! This module also includes a MOCK inherent data provider for the validataion
//! data inherent. This mock provider provides stub data that does not represent anything "real"
//! about the external world, but can pass the runtime's checks. This is useful in testing
//! for example, running the --dev service without a relay chain backbone.

use cumulus_primitives_core::PersistedValidationData;
use cumulus_primitives_parachain_inherent::{ParachainInherentData, INHERENT_IDENTIFIER};
<<<<<<< HEAD
use parking_lot::RwLock;
use sp_inherents::{InherentData, InherentDataProviders, InherentIdentifier, ProvideInherentData};
use sp_timestamp::InherentError;
use std::sync::Arc;

use cumulus_test_relay_sproof_builder::RelayStateSproofBuilder;

/// Build the inherent data providers for the node.
///
/// Not all nodes will need all inherent data providers:
/// - The author provider is only necessary for block producing nodes
/// - The validation data provider can be mocked.
pub fn build_inherent_data_providers(
	author: Option<nimbus_primitives::NimbusId>,
	mock: bool,
) -> Result<InherentDataProviders, sc_service::Error> {
	let providers = InherentDataProviders::new();

	// Timestamp provider. Needed in all nodes.
	providers
		.register_provider(sp_timestamp::InherentDataProvider)
		.map_err(Into::into)
		.map_err(sp_consensus::error::Error::InherentData)?;

	// Author ID Provider for use in dev-service authoring nodes only
	if let Some(account) = author {
		//TODO move inherent data provider to nimbus primitives
		providers
			.register_provider(pallet_author_inherent::InherentDataProvider(account))
			.map_err(Into::into)
			.map_err(sp_consensus::error::Error::InherentData)?;
	}

	// Parachain inherent provider, only for dev-service nodes.
	if mock {
		providers
			.register_provider(MockValidationDataInherentDataProvider {
				relay_number: Default::default(),
			})
			.map_err(Into::into)
			.map_err(sp_consensus::error::Error::InherentData)?;
	}

	// When we are not mocking the validation data, we do not register a real validation data
	// provider here. The validation data inherent is inserted manually by the cumulus colaltor
	// https://github.com/paritytech/cumulus/blob/c3e3f443/collator/src/lib.rs#L274-L321

	Ok(providers)
}
=======
use sp_inherents::{InherentData, InherentDataProvider};

use cumulus_test_relay_sproof_builder::RelayStateSproofBuilder;

// TODO it would be nice to re-enable this function and use it in both cases from lib.rs
// It's signature may need to change significantly. For now I've written
// individual closures in lib.rs

// /// Build the inherent data providers for the node.
// ///
// /// Not all nodes will need all inherent data providers:
// /// - The author provider is only necessary for block producing nodes
// /// - The validation data provider can be mocked.
// pub fn build_inherent_data_providers(
// 	author: Option<nimbus_primitives::NimbusId>,
// 	mock: bool,
// ) -> Result<InherentDataProviders, sc_service::Error> {
// 	let providers = InherentDataProviders::new();

// 	// Timestamp provider. Needed in all nodes.
// 	providers
// 		.register_provider(sp_timestamp::InherentDataProvider)
// 		.map_err(Into::into)
// 		.map_err(sp_consensus::error::Error::InherentData)?;

// 	// Author ID Provider for use in dev-service authoring nodes only
// 	if let Some(account) = author {
// 		//TODO move inherent data provider to nimbus primitives
// 		providers
// 			.register_provider(pallet_author_inherent::InherentDataProvider(account))
// 			.map_err(Into::into)
// 			.map_err(sp_consensus::error::Error::InherentData)?;
// 	}

// 	// Parachain inherent provider, only for dev-service nodes.
// 	if mock {
// 		providers
// 			.register_provider(MockValidationDataInherentDataProvider)
// 			.map_err(Into::into)
// 			.map_err(sp_consensus::error::Error::InherentData)?;
// 	}

// 	// When we are not mocking the validation data, we do not register a real validation data
// 	// provider here. The validation data inherent is inserted manually by the cumulus colaltor
// 	// https://github.com/paritytech/cumulus/blob/c3e3f443/collator/src/lib.rs#L274-L321

// 	Ok(providers)
// }
>>>>>>> f9b92aef

/// Inherent data provider that supplies mocked validation data.
///
/// This is useful when running a node that is not actually backed by any relay chain.
/// For example when running a local node, or running integration tests.
<<<<<<< HEAD
#[derive(Default)]
struct MockValidationDataInherentDataProvider {
	relay_number: Arc<RwLock<u32>>,
}

impl MockValidationDataInherentDataProvider {
	fn get_current_height(&self) -> u32 {
		*self.relay_number.read()
	}
}

impl ProvideInherentData for MockValidationDataInherentDataProvider {
	fn inherent_identifier(&self) -> &'static InherentIdentifier {
		&INHERENT_IDENTIFIER
	}
=======
pub struct MockValidationDataInherentDataProvider;
>>>>>>> f9b92aef

#[async_trait::async_trait]
impl InherentDataProvider for MockValidationDataInherentDataProvider {
	fn provide_inherent_data(
		&self,
		inherent_data: &mut InherentData,
	) -> Result<(), sp_inherents::Error> {
		// Get current relay number
		let current_height = self.get_current_height();

		// Use the "sproof" (spoof proof) builder to build valid mock state root and proof.
		let (relay_storage_root, proof) =
			RelayStateSproofBuilder::default().into_state_root_and_proof();

		// Insert current relay number
		let data = ParachainInherentData {
			validation_data: PersistedValidationData {
				parent_head: Default::default(),
				relay_parent_storage_root: relay_storage_root,
				relay_parent_number: current_height,
				max_pov_size: Default::default(),
			},
			downward_messages: Default::default(),
			horizontal_messages: Default::default(),
			relay_chain_state: proof,
		};

		// Increment the relay number
		*self.relay_number.write() = current_height + 1;
		inherent_data.put_data(INHERENT_IDENTIFIER, &data)
	}

	// Copied from the real implementation
	async fn try_handle_error(
		&self,
		_: &sp_inherents::InherentIdentifier,
		_: &[u8],
	) -> Option<Result<(), sp_inherents::Error>> {
		None
	}
}<|MERGE_RESOLUTION|>--- conflicted
+++ resolved
@@ -26,57 +26,6 @@
 
 use cumulus_primitives_core::PersistedValidationData;
 use cumulus_primitives_parachain_inherent::{ParachainInherentData, INHERENT_IDENTIFIER};
-<<<<<<< HEAD
-use parking_lot::RwLock;
-use sp_inherents::{InherentData, InherentDataProviders, InherentIdentifier, ProvideInherentData};
-use sp_timestamp::InherentError;
-use std::sync::Arc;
-
-use cumulus_test_relay_sproof_builder::RelayStateSproofBuilder;
-
-/// Build the inherent data providers for the node.
-///
-/// Not all nodes will need all inherent data providers:
-/// - The author provider is only necessary for block producing nodes
-/// - The validation data provider can be mocked.
-pub fn build_inherent_data_providers(
-	author: Option<nimbus_primitives::NimbusId>,
-	mock: bool,
-) -> Result<InherentDataProviders, sc_service::Error> {
-	let providers = InherentDataProviders::new();
-
-	// Timestamp provider. Needed in all nodes.
-	providers
-		.register_provider(sp_timestamp::InherentDataProvider)
-		.map_err(Into::into)
-		.map_err(sp_consensus::error::Error::InherentData)?;
-
-	// Author ID Provider for use in dev-service authoring nodes only
-	if let Some(account) = author {
-		//TODO move inherent data provider to nimbus primitives
-		providers
-			.register_provider(pallet_author_inherent::InherentDataProvider(account))
-			.map_err(Into::into)
-			.map_err(sp_consensus::error::Error::InherentData)?;
-	}
-
-	// Parachain inherent provider, only for dev-service nodes.
-	if mock {
-		providers
-			.register_provider(MockValidationDataInherentDataProvider {
-				relay_number: Default::default(),
-			})
-			.map_err(Into::into)
-			.map_err(sp_consensus::error::Error::InherentData)?;
-	}
-
-	// When we are not mocking the validation data, we do not register a real validation data
-	// provider here. The validation data inherent is inserted manually by the cumulus colaltor
-	// https://github.com/paritytech/cumulus/blob/c3e3f443/collator/src/lib.rs#L274-L321
-
-	Ok(providers)
-}
-=======
 use sp_inherents::{InherentData, InherentDataProvider};
 
 use cumulus_test_relay_sproof_builder::RelayStateSproofBuilder;
@@ -125,31 +74,12 @@
 
 // 	Ok(providers)
 // }
->>>>>>> f9b92aef
 
 /// Inherent data provider that supplies mocked validation data.
 ///
 /// This is useful when running a node that is not actually backed by any relay chain.
 /// For example when running a local node, or running integration tests.
-<<<<<<< HEAD
-#[derive(Default)]
-struct MockValidationDataInherentDataProvider {
-	relay_number: Arc<RwLock<u32>>,
-}
-
-impl MockValidationDataInherentDataProvider {
-	fn get_current_height(&self) -> u32 {
-		*self.relay_number.read()
-	}
-}
-
-impl ProvideInherentData for MockValidationDataInherentDataProvider {
-	fn inherent_identifier(&self) -> &'static InherentIdentifier {
-		&INHERENT_IDENTIFIER
-	}
-=======
 pub struct MockValidationDataInherentDataProvider;
->>>>>>> f9b92aef
 
 #[async_trait::async_trait]
 impl InherentDataProvider for MockValidationDataInherentDataProvider {
