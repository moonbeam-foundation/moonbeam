// Copyright 2019-2025 PureStake Inc.
// This file is part of Moonbeam.

// Moonbeam is free software: you can redistribute it and/or modify
// it under the terms of the GNU General Public License as published by
// the Free Software Foundation, either version 3 of the License, or
// (at your option) any later version.

// Moonbeam is distributed in the hope that it will be useful,
// but WITHOUT ANY WARRANTY; without even the implied warranty of
// MERCHANTABILITY or FITNESS FOR A PARTICULAR PURPOSE.  See the
// GNU General Public License for more details.

// You should have received a copy of the GNU General Public License
// along with Moonbeam.  If not, see <http://www.gnu.org/licenses/>.

//! This module assembles the Moonbeam service components, executes them, and manages communication
//! between them. This is the backbone of the client-side node implementation.
//!
//! This module can assemble:
//! PartialComponents: For maintenance tasks without a complete node (eg import/export blocks, purge)
//! Full Service: A complete parachain node including the pool, rpc, network, embedded relay chain
//! Dev Service: A leaner service without the relay chain backing.

pub mod rpc;

use cumulus_client_cli::CollatorOptions;
use cumulus_client_collator::service::CollatorService;
use cumulus_client_consensus_common::ParachainBlockImport as TParachainBlockImport;
use cumulus_client_consensus_proposer::Proposer;
use cumulus_client_parachain_inherent::{MockValidationDataInherentDataProvider, MockXcmConfig};
use cumulus_client_service::{
	prepare_node_config, start_relay_chain_tasks, CollatorSybilResistance, DARecoveryProfile,
	ParachainHostFunctions, StartRelayChainTasksParams,
};
use cumulus_primitives_core::{
	relay_chain::{self, well_known_keys, CollatorPair},
	CollectCollationInfo, ParaId,
};
use cumulus_relay_chain_inprocess_interface::build_inprocess_relay_chain;
use cumulus_relay_chain_interface::{OverseerHandle, RelayChainInterface, RelayChainResult};
use cumulus_relay_chain_minimal_node::build_minimal_relay_chain_node_with_rpc;
use fc_consensus::FrontierBlockImport as TFrontierBlockImport;
use fc_db::DatabaseSource;
use fc_rpc::StorageOverrideHandler;
use fc_rpc_core::types::{FeeHistoryCache, FilterPool};
use futures::{FutureExt, StreamExt};
use maplit::hashmap;
#[cfg(feature = "moonbase-native")]
pub use moonbase_runtime;
use moonbeam_cli_opt::{EthApi as EthApiCmd, FrontierBackendConfig, RpcConfig};
#[cfg(feature = "moonbeam-native")]
pub use moonbeam_runtime;
use moonbeam_vrf::VrfDigestsProvider;
#[cfg(feature = "moonriver-native")]
pub use moonriver_runtime;
use nimbus_consensus::NimbusManualSealConsensusDataProvider;
use nimbus_primitives::{DigestsProvider, NimbusId};
use polkadot_primitives::{AbridgedHostConfiguration, AsyncBackingParams, Slot, UpgradeGoAhead};
use sc_client_api::{
	backend::{AuxStore, Backend, StateBackend, StorageProvider},
	ExecutorProvider,
};
use sc_consensus::ImportQueue;
use sc_executor::{HeapAllocStrategy, WasmExecutor, DEFAULT_HEAP_ALLOC_STRATEGY};
use sc_network::{config::FullNetworkConfiguration, NetworkBackend, NetworkBlock};
use sc_service::config::PrometheusConfig;
use sc_service::{
	error::Error as ServiceError, ChainSpec, Configuration, PartialComponents, TFullBackend,
	TFullClient, TaskManager,
};
use sc_telemetry::{Telemetry, TelemetryHandle, TelemetryWorker, TelemetryWorkerHandle};
use sc_transaction_pool_api::{OffchainTransactionPoolFactory, TransactionPool};
use session_keys_primitives::VrfApi;
use sp_api::{ConstructRuntimeApi, ProvideRuntimeApi};
use sp_blockchain::{Error as BlockChainError, HeaderBackend, HeaderMetadata};
use sp_consensus::SyncOracle;
use sp_core::{ByteArray, Encode, H256};
use sp_keystore::{Keystore, KeystorePtr};
use std::str::FromStr;
use std::sync::atomic::{AtomicU64, Ordering};
use std::sync::Arc;
use std::{collections::BTreeMap, path::Path, sync::Mutex, time::Duration};
use substrate_prometheus_endpoint::Registry;

pub use client::*;
pub mod chain_spec;
mod client;
#[cfg(feature = "lazy-loading")]
pub mod lazy_loading;

type FullClient<RuntimeApi> = TFullClient<Block, RuntimeApi, WasmExecutor<HostFunctions>>;
type FullBackend = TFullBackend<Block>;

type MaybeSelectChain<Backend> = Option<sc_consensus::LongestChain<Backend, Block>>;
type FrontierBlockImport<Client> = TFrontierBlockImport<Block, Arc<Client>, Client>;
type ParachainBlockImport<Client, Backend> =
	TParachainBlockImport<Block, FrontierBlockImport<Client>, Backend>;
type PartialComponentsResult<Client, Backend> = Result<
	PartialComponents<
		Client,
		Backend,
		MaybeSelectChain<Backend>,
		sc_consensus::DefaultImportQueue<Block>,
		sc_transaction_pool::TransactionPoolHandle<Block, Client>,
		(
			BlockImportPipeline<FrontierBlockImport<Client>, ParachainBlockImport<Client, Backend>>,
			Option<FilterPool>,
			Option<Telemetry>,
			Option<TelemetryWorkerHandle>,
			Arc<fc_db::Backend<Block, Client>>,
			FeeHistoryCache,
		),
	>,
	ServiceError,
>;

const RELAY_CHAIN_SLOT_DURATION_MILLIS: u64 = 6_000;

static TIMESTAMP: AtomicU64 = AtomicU64::new(0);

/// Provide a mock duration starting at 0 in millisecond for timestamp inherent.
/// Each call will increment timestamp by slot_duration making Aura think time has passed.
struct MockTimestampInherentDataProvider;
#[async_trait::async_trait]
impl sp_inherents::InherentDataProvider for MockTimestampInherentDataProvider {
	async fn provide_inherent_data(
		&self,
		inherent_data: &mut sp_inherents::InherentData,
	) -> Result<(), sp_inherents::Error> {
		TIMESTAMP.fetch_add(RELAY_CHAIN_SLOT_DURATION_MILLIS, Ordering::SeqCst);
		inherent_data.put_data(
			sp_timestamp::INHERENT_IDENTIFIER,
			&TIMESTAMP.load(Ordering::SeqCst),
		)
	}

	async fn try_handle_error(
		&self,
		_identifier: &sp_inherents::InherentIdentifier,
		_error: &[u8],
	) -> Option<Result<(), sp_inherents::Error>> {
		// The pallet never reports error.
		None
	}
}

#[cfg(feature = "runtime-benchmarks")]
pub type HostFunctions = (
	frame_benchmarking::benchmarking::HostFunctions,
	ParachainHostFunctions,
	moonbeam_primitives_ext::moonbeam_ext::HostFunctions,
);
#[cfg(not(feature = "runtime-benchmarks"))]
pub type HostFunctions = (
	ParachainHostFunctions,
	moonbeam_primitives_ext::moonbeam_ext::HostFunctions,
);

/// Block Import Pipeline used.
pub enum BlockImportPipeline<T, E> {
	/// Used in dev mode to import new blocks as best blocks.
	Dev(T),
	/// Used in parachain mode.
	Parachain(E),
}

/// A trait that must be implemented by all moon* runtimes executors.
///
/// This feature allows, for instance, to customize the client extensions according to the type
/// of network.
/// For the moment, this feature is only used to specify the first block compatible with
/// ed25519-zebra, but it could be used for other things in the future.
pub trait ClientCustomizations {
	/// The host function ed25519_verify has changed its behavior in the substrate history,
	/// because of the change from lib ed25519-dalek to lib ed25519-zebra.
	/// Some networks may have old blocks that are not compatible with ed25519-zebra,
	/// for these networks this function should return the 1st block compatible with the new lib.
	/// If this function returns None (default behavior), it implies that all blocks are compatible
	/// with the new lib (ed25519-zebra).
	fn first_block_number_compatible_with_ed25519_zebra() -> Option<u32> {
		None
	}
}

#[cfg(feature = "moonbeam-native")]
pub struct MoonbeamCustomizations;
#[cfg(feature = "moonbeam-native")]
impl ClientCustomizations for MoonbeamCustomizations {
	fn first_block_number_compatible_with_ed25519_zebra() -> Option<u32> {
		Some(2_000_000)
	}
}

#[cfg(feature = "moonriver-native")]
pub struct MoonriverCustomizations;
#[cfg(feature = "moonriver-native")]
impl ClientCustomizations for MoonriverCustomizations {
	fn first_block_number_compatible_with_ed25519_zebra() -> Option<u32> {
		Some(3_000_000)
	}
}

#[cfg(feature = "moonbase-native")]
pub struct MoonbaseCustomizations;
#[cfg(feature = "moonbase-native")]
impl ClientCustomizations for MoonbaseCustomizations {
	fn first_block_number_compatible_with_ed25519_zebra() -> Option<u32> {
		Some(3_000_000)
	}
}

/// Trivial enum representing runtime variant
#[derive(Clone)]
pub enum RuntimeVariant {
	#[cfg(feature = "moonbeam-native")]
	Moonbeam,
	#[cfg(feature = "moonriver-native")]
	Moonriver,
	#[cfg(feature = "moonbase-native")]
	Moonbase,
	Unrecognized,
}

impl RuntimeVariant {
	pub fn from_chain_spec(chain_spec: &Box<dyn ChainSpec>) -> Self {
		match chain_spec {
			#[cfg(feature = "moonbeam-native")]
			spec if spec.is_moonbeam() => Self::Moonbeam,
			#[cfg(feature = "moonriver-native")]
			spec if spec.is_moonriver() => Self::Moonriver,
			#[cfg(feature = "moonbase-native")]
			spec if spec.is_moonbase() => Self::Moonbase,
			_ => Self::Unrecognized,
		}
	}
}

/// Can be called for a `Configuration` to check if it is a configuration for
/// the `Moonbeam` network.
pub trait IdentifyVariant {
	/// Returns `true` if this is a configuration for the `Moonbase` network.
	fn is_moonbase(&self) -> bool;

	/// Returns `true` if this is a configuration for the `Moonbeam` network.
	fn is_moonbeam(&self) -> bool;

	/// Returns `true` if this is a configuration for the `Moonriver` network.
	fn is_moonriver(&self) -> bool;

	/// Returns `true` if this is a configuration for a dev network.
	fn is_dev(&self) -> bool;
}

impl IdentifyVariant for Box<dyn ChainSpec> {
	fn is_moonbase(&self) -> bool {
		self.id().starts_with("moonbase")
	}

	fn is_moonbeam(&self) -> bool {
		self.id().starts_with("moonbeam")
	}

	fn is_moonriver(&self) -> bool {
		self.id().starts_with("moonriver")
	}

	fn is_dev(&self) -> bool {
		self.chain_type() == sc_chain_spec::ChainType::Development
	}
}

pub fn frontier_database_dir(config: &Configuration, path: &str) -> std::path::PathBuf {
	config
		.base_path
		.config_dir(config.chain_spec.id())
		.join("frontier")
		.join(path)
}

// TODO This is copied from frontier. It should be imported instead after
// https://github.com/paritytech/frontier/issues/333 is solved
pub fn open_frontier_backend<C, BE>(
	client: Arc<C>,
	config: &Configuration,
	rpc_config: &RpcConfig,
) -> Result<fc_db::Backend<Block, C>, String>
where
	C: ProvideRuntimeApi<Block> + StorageProvider<Block, BE> + AuxStore,
	C: HeaderBackend<Block> + HeaderMetadata<Block, Error = BlockChainError>,
	C: Send + Sync + 'static,
	C::Api: fp_rpc::EthereumRuntimeRPCApi<Block>,
	BE: Backend<Block> + 'static,
	BE::State: StateBackend<BlakeTwo256>,
{
	let frontier_backend = match rpc_config.frontier_backend_config {
		FrontierBackendConfig::KeyValue => {
			fc_db::Backend::KeyValue(Arc::new(fc_db::kv::Backend::<Block, C>::new(
				client,
				&fc_db::kv::DatabaseSettings {
					source: match config.database {
						DatabaseSource::RocksDb { .. } => DatabaseSource::RocksDb {
							path: frontier_database_dir(config, "db"),
							cache_size: 0,
						},
						DatabaseSource::ParityDb { .. } => DatabaseSource::ParityDb {
							path: frontier_database_dir(config, "paritydb"),
						},
						DatabaseSource::Auto { .. } => DatabaseSource::Auto {
							rocksdb_path: frontier_database_dir(config, "db"),
							paritydb_path: frontier_database_dir(config, "paritydb"),
							cache_size: 0,
						},
						_ => {
							return Err(
								"Supported db sources: `rocksdb` | `paritydb` | `auto`".to_string()
							)
						}
					},
				},
			)?))
		}
		FrontierBackendConfig::Sql {
			pool_size,
			num_ops_timeout,
			thread_count,
			cache_size,
		} => {
			let overrides = Arc::new(StorageOverrideHandler::new(client.clone()));
			let sqlite_db_path = frontier_database_dir(config, "sql");
			std::fs::create_dir_all(&sqlite_db_path).expect("failed creating sql db directory");
			let backend = futures::executor::block_on(fc_db::sql::Backend::new(
				fc_db::sql::BackendConfig::Sqlite(fc_db::sql::SqliteBackendConfig {
					path: Path::new("sqlite:///")
						.join(sqlite_db_path)
						.join("frontier.db3")
						.to_str()
						.expect("frontier sql path error"),
					create_if_missing: true,
					thread_count: thread_count,
					cache_size: cache_size,
				}),
				pool_size,
				std::num::NonZeroU32::new(num_ops_timeout),
				overrides.clone(),
			))
			.unwrap_or_else(|err| panic!("failed creating sql backend: {:?}", err));
			fc_db::Backend::Sql(Arc::new(backend))
		}
	};

	Ok(frontier_backend)
}

use sp_runtime::{traits::BlakeTwo256, DigestItem, Percent};

pub const SOFT_DEADLINE_PERCENT: Percent = Percent::from_percent(100);

/// Builds a new object suitable for chain operations.
#[allow(clippy::type_complexity)]
pub fn new_chain_ops(
	config: &mut Configuration,
	rpc_config: &RpcConfig,
	legacy_block_import_strategy: bool,
) -> Result<
	(
		Arc<Client>,
		Arc<FullBackend>,
		sc_consensus::BasicQueue<Block>,
		TaskManager,
	),
	ServiceError,
> {
	match &config.chain_spec {
		#[cfg(feature = "moonriver-native")]
		spec if spec.is_moonriver() => new_chain_ops_inner::<
			moonriver_runtime::RuntimeApi,
			MoonriverCustomizations,
		>(config, rpc_config, legacy_block_import_strategy),
		#[cfg(feature = "moonbeam-native")]
		spec if spec.is_moonbeam() => new_chain_ops_inner::<
			moonbeam_runtime::RuntimeApi,
			MoonbeamCustomizations,
		>(config, rpc_config, legacy_block_import_strategy),
		#[cfg(feature = "moonbase-native")]
		_ => new_chain_ops_inner::<moonbase_runtime::RuntimeApi, MoonbaseCustomizations>(
			config,
			rpc_config,
			legacy_block_import_strategy,
		),
		#[cfg(not(feature = "moonbase-native"))]
		_ => panic!("invalid chain spec"),
	}
}

#[allow(clippy::type_complexity)]
fn new_chain_ops_inner<RuntimeApi, Customizations>(
	config: &mut Configuration,
	rpc_config: &RpcConfig,
	legacy_block_import_strategy: bool,
) -> Result<
	(
		Arc<Client>,
		Arc<FullBackend>,
		sc_consensus::BasicQueue<Block>,
		TaskManager,
	),
	ServiceError,
>
where
	Client: From<Arc<crate::FullClient<RuntimeApi>>>,
	RuntimeApi: ConstructRuntimeApi<Block, FullClient<RuntimeApi>> + Send + Sync + 'static,
	RuntimeApi::RuntimeApi: RuntimeApiCollection,
	Customizations: ClientCustomizations + 'static,
{
	config.keystore = sc_service::config::KeystoreConfig::InMemory;
	let PartialComponents {
		client,
		backend,
		import_queue,
		task_manager,
		..
	} = new_partial::<RuntimeApi, Customizations>(
		config,
		rpc_config,
		config.chain_spec.is_dev(),
		legacy_block_import_strategy,
	)?;
	Ok((
		Arc::new(Client::from(client)),
		backend,
		import_queue,
		task_manager,
	))
}

// If we're using prometheus, use a registry with a prefix of `moonbeam`.
fn set_prometheus_registry(
	config: &mut Configuration,
	skip_prefix: bool,
) -> Result<(), ServiceError> {
	if let Some(PrometheusConfig { registry, .. }) = config.prometheus_config.as_mut() {
		let labels = hashmap! {
			"chain".into() => config.chain_spec.id().into(),
		};
		let prefix = if skip_prefix {
			None
		} else {
			Some("moonbeam".into())
		};

		*registry = Registry::new_custom(prefix, Some(labels))?;
	}

	Ok(())
}

/// Builds the PartialComponents for a parachain or development service
///
/// Use this function if you don't actually need the full service, but just the partial in order to
/// be able to perform chain operations.
#[allow(clippy::type_complexity)]
pub fn new_partial<RuntimeApi, Customizations>(
	config: &mut Configuration,
	rpc_config: &RpcConfig,
	dev_service: bool,
	legacy_block_import_strategy: bool,
) -> PartialComponentsResult<FullClient<RuntimeApi>, FullBackend>
where
	RuntimeApi: ConstructRuntimeApi<Block, FullClient<RuntimeApi>> + Send + Sync + 'static,
	RuntimeApi::RuntimeApi: RuntimeApiCollection,
	Customizations: ClientCustomizations + 'static,
{
	set_prometheus_registry(config, rpc_config.no_prometheus_prefix)?;

	// Use ethereum style for subscription ids
	config.rpc.id_provider = Some(Box::new(fc_rpc::EthereumSubIdProvider));

	let telemetry = config
		.telemetry_endpoints
		.clone()
		.filter(|x| !x.is_empty())
		.map(|endpoints| -> Result<_, sc_telemetry::Error> {
			let worker = TelemetryWorker::new(16)?;
			let telemetry = worker.handle().new_telemetry(endpoints);
			Ok((worker, telemetry))
		})
		.transpose()?;

	let heap_pages = config
		.executor
		.default_heap_pages
		.map_or(DEFAULT_HEAP_ALLOC_STRATEGY, |h| HeapAllocStrategy::Static {
			extra_pages: h as _,
		});
	let mut wasm_builder = WasmExecutor::builder()
		.with_execution_method(config.executor.wasm_method)
		.with_onchain_heap_alloc_strategy(heap_pages)
		.with_offchain_heap_alloc_strategy(heap_pages)
		.with_ignore_onchain_heap_pages(true)
		.with_max_runtime_instances(config.executor.max_runtime_instances)
		.with_runtime_cache_size(config.executor.runtime_cache_size);

	if let Some(ref wasmtime_precompiled_path) = config.executor.wasmtime_precompiled {
		wasm_builder = wasm_builder.with_wasmtime_precompiled_path(wasmtime_precompiled_path);
	}

	let executor = wasm_builder.build();

	let (client, backend, keystore_container, task_manager) =
		sc_service::new_full_parts_record_import::<Block, RuntimeApi, _>(
			config,
			telemetry.as_ref().map(|(_, telemetry)| telemetry.handle()),
			executor,
			true,
		)?;

	if let Some(block_number) = Customizations::first_block_number_compatible_with_ed25519_zebra() {
		client
			.execution_extensions()
			.set_extensions_factory(sc_client_api::execution_extensions::ExtensionBeforeBlock::<
			Block,
			sp_io::UseDalekExt,
		>::new(block_number));
	}

	let client = Arc::new(client);

	let telemetry_worker_handle = telemetry.as_ref().map(|(worker, _)| worker.handle());

	let telemetry = telemetry.map(|(worker, telemetry)| {
		task_manager
			.spawn_handle()
			.spawn("telemetry", None, worker.run());
		telemetry
	});

	let maybe_select_chain = if dev_service {
		Some(sc_consensus::LongestChain::new(backend.clone()))
	} else {
		None
	};

	let transaction_pool = sc_transaction_pool::Builder::new(
		task_manager.spawn_essential_handle(),
		client.clone(),
		config.role.is_authority().into(),
	)
	.with_options(config.transaction_pool.clone())
	.with_prometheus(config.prometheus_registry())
	.build();

	let filter_pool: Option<FilterPool> = Some(Arc::new(Mutex::new(BTreeMap::new())));
	let fee_history_cache: FeeHistoryCache = Arc::new(Mutex::new(BTreeMap::new()));

	let frontier_backend = Arc::new(open_frontier_backend(client.clone(), config, rpc_config)?);
	let frontier_block_import = FrontierBlockImport::new(client.clone(), client.clone());

	let create_inherent_data_providers = move |_, _| async move {
		let time = sp_timestamp::InherentDataProvider::from_system_time();
		Ok((time,))
	};

	let (import_queue, block_import) = if dev_service {
		(
			nimbus_consensus::import_queue(
				client.clone(),
				frontier_block_import.clone(),
				create_inherent_data_providers,
				&task_manager.spawn_essential_handle(),
				config.prometheus_registry(),
				legacy_block_import_strategy,
				false,
			)?,
			BlockImportPipeline::Dev(frontier_block_import),
		)
	} else {
		let parachain_block_import = if legacy_block_import_strategy {
			ParachainBlockImport::new_with_delayed_best_block(
				frontier_block_import,
				backend.clone(),
			)
		} else {
			ParachainBlockImport::new(frontier_block_import, backend.clone())
		};
		(
			nimbus_consensus::import_queue(
				client.clone(),
				parachain_block_import.clone(),
				create_inherent_data_providers,
				&task_manager.spawn_essential_handle(),
				config.prometheus_registry(),
				legacy_block_import_strategy,
				false,
			)?,
			BlockImportPipeline::Parachain(parachain_block_import),
		)
	};

	Ok(PartialComponents {
		backend,
		client,
		import_queue,
		keystore_container,
		task_manager,
		transaction_pool: transaction_pool.into(),
		select_chain: maybe_select_chain,
		other: (
			block_import,
			filter_pool,
			telemetry,
			telemetry_worker_handle,
			frontier_backend,
			fee_history_cache,
		),
	})
}

async fn build_relay_chain_interface(
	polkadot_config: Configuration,
	parachain_config: &Configuration,
	telemetry_worker_handle: Option<TelemetryWorkerHandle>,
	task_manager: &mut TaskManager,
	collator_options: CollatorOptions,
	hwbench: Option<sc_sysinfo::HwBench>,
) -> RelayChainResult<(
	Arc<(dyn RelayChainInterface + 'static)>,
	Option<CollatorPair>,
)> {
	if let cumulus_client_cli::RelayChainMode::ExternalRpc(rpc_target_urls) =
		collator_options.relay_chain_mode
	{
		build_minimal_relay_chain_node_with_rpc(
			polkadot_config,
			parachain_config.prometheus_registry(),
			task_manager,
			rpc_target_urls,
		)
		.await
	} else {
		build_inprocess_relay_chain(
			polkadot_config,
			parachain_config,
			telemetry_worker_handle,
			task_manager,
			hwbench,
		)
	}
}

/// Start a node with the given parachain `Configuration` and relay chain `Configuration`.
///
/// This is the actual implementation that is abstract over the executor and the runtime api.
#[sc_tracing::logging::prefix_logs_with("🌗")]
async fn start_node_impl<RuntimeApi, Customizations, Net>(
	parachain_config: Configuration,
	polkadot_config: Configuration,
	collator_options: CollatorOptions,
	para_id: ParaId,
	rpc_config: RpcConfig,
	block_authoring_duration: Duration,
	hwbench: Option<sc_sysinfo::HwBench>,
	legacy_block_import_strategy: bool,
	max_pov_percentage: u8,
) -> sc_service::error::Result<(TaskManager, Arc<FullClient<RuntimeApi>>)>
where
	RuntimeApi: ConstructRuntimeApi<Block, FullClient<RuntimeApi>> + Send + Sync + 'static,
	RuntimeApi::RuntimeApi: RuntimeApiCollection,
	Customizations: ClientCustomizations + 'static,
	Net: NetworkBackend<Block, Hash>,
{
	let mut parachain_config = prepare_node_config(parachain_config);

	let params = new_partial::<RuntimeApi, Customizations>(
		&mut parachain_config,
		&rpc_config,
		false,
		legacy_block_import_strategy,
	)?;
	let (
		block_import,
		filter_pool,
		mut telemetry,
		telemetry_worker_handle,
		frontier_backend,
		fee_history_cache,
	) = params.other;

	let client = params.client.clone();
	let backend = params.backend.clone();
	let mut task_manager = params.task_manager;

	let (relay_chain_interface, collator_key) = build_relay_chain_interface(
		polkadot_config,
		&parachain_config,
		telemetry_worker_handle,
		&mut task_manager,
		collator_options.clone(),
		hwbench.clone(),
	)
	.await
	.map_err(|e| sc_service::Error::Application(Box::new(e) as Box<_>))?;

	let force_authoring = parachain_config.force_authoring;
	let collator = parachain_config.role.is_authority();
	let prometheus_registry = parachain_config.prometheus_registry().cloned();
	let transaction_pool = params.transaction_pool.clone();
	let import_queue_service = params.import_queue.service();
	let net_config = FullNetworkConfiguration::<_, _, Net>::new(
		&parachain_config.network,
		prometheus_registry.clone(),
	);

	let (network, system_rpc_tx, tx_handler_controller, sync_service) =
		cumulus_client_service::build_network(cumulus_client_service::BuildNetworkParams {
			parachain_config: &parachain_config,
			client: client.clone(),
			transaction_pool: transaction_pool.clone(),
			spawn_handle: task_manager.spawn_handle(),
			import_queue: params.import_queue,
			para_id,
			relay_chain_interface: relay_chain_interface.clone(),
			net_config,
			sybil_resistance_level: CollatorSybilResistance::Resistant,
		})
		.await?;

	let overrides = Arc::new(StorageOverrideHandler::new(client.clone()));
	let fee_history_limit = rpc_config.fee_history_limit;

	// Sinks for pubsub notifications.
	// Everytime a new subscription is created, a new mpsc channel is added to the sink pool.
	// The MappingSyncWorker sends through the channel on block import and the subscription emits a
	// notification to the subscriber on receiving a message through this channel.
	// This way we avoid race conditions when using native substrate block import notification
	// stream.
	let pubsub_notification_sinks: fc_mapping_sync::EthereumBlockNotificationSinks<
		fc_mapping_sync::EthereumBlockNotification<Block>,
	> = Default::default();
	let pubsub_notification_sinks = Arc::new(pubsub_notification_sinks);

	rpc::spawn_essential_tasks(
		rpc::SpawnTasksParams {
			task_manager: &task_manager,
			client: client.clone(),
			substrate_backend: backend.clone(),
			frontier_backend: frontier_backend.clone(),
			filter_pool: filter_pool.clone(),
			overrides: overrides.clone(),
			fee_history_limit,
			fee_history_cache: fee_history_cache.clone(),
		},
		sync_service.clone(),
		pubsub_notification_sinks.clone(),
	);

	let ethapi_cmd = rpc_config.ethapi.clone();
	let tracing_requesters =
		if ethapi_cmd.contains(&EthApiCmd::Debug) || ethapi_cmd.contains(&EthApiCmd::Trace) {
			rpc::tracing::spawn_tracing_tasks(
				&rpc_config,
				prometheus_registry.clone(),
				rpc::SpawnTasksParams {
					task_manager: &task_manager,
					client: client.clone(),
					substrate_backend: backend.clone(),
					frontier_backend: frontier_backend.clone(),
					filter_pool: filter_pool.clone(),
					overrides: overrides.clone(),
					fee_history_limit,
					fee_history_cache: fee_history_cache.clone(),
				},
			)
		} else {
			rpc::tracing::RpcRequesters {
				debug: None,
				trace: None,
			}
		};

	let block_data_cache = Arc::new(fc_rpc::EthBlockDataCacheTask::new(
		task_manager.spawn_handle(),
		overrides.clone(),
		rpc_config.eth_log_block_cache,
		rpc_config.eth_statuses_cache,
		prometheus_registry.clone(),
	));

	let rpc_builder = {
		let client = client.clone();
		let pool = transaction_pool.clone();
		let network = network.clone();
		let sync = sync_service.clone();
		let filter_pool = filter_pool.clone();
		let frontier_backend = frontier_backend.clone();
		let backend = backend.clone();
		let ethapi_cmd = ethapi_cmd.clone();
		let max_past_logs = rpc_config.max_past_logs;
		let max_block_range = rpc_config.max_block_range;
		let overrides = overrides.clone();
		let fee_history_cache = fee_history_cache.clone();
		let block_data_cache = block_data_cache.clone();
		let pubsub_notification_sinks = pubsub_notification_sinks.clone();

		let keystore = params.keystore_container.keystore();
		move |subscription_task_executor| {
			#[cfg(feature = "moonbase-native")]
			let forced_parent_hashes = {
				let mut forced_parent_hashes = BTreeMap::new();
				// Fixes for https://github.com/paritytech/frontier/pull/570
				// #1648995
				forced_parent_hashes.insert(
					H256::from_str(
						"0xa352fee3eef9c554a31ec0612af887796a920613358abf3353727760ea14207b",
					)
					.expect("must be valid hash"),
					H256::from_str(
						"0x0d0fd88778aec08b3a83ce36387dbf130f6f304fc91e9a44c9605eaf8a80ce5d",
					)
					.expect("must be valid hash"),
				);
				Some(forced_parent_hashes)
			};
			#[cfg(not(feature = "moonbase-native"))]
			let forced_parent_hashes = None;

			let deps = rpc::FullDeps {
				backend: backend.clone(),
				client: client.clone(),
				command_sink: None,
				ethapi_cmd: ethapi_cmd.clone(),
				filter_pool: filter_pool.clone(),
				frontier_backend: match &*frontier_backend {
					fc_db::Backend::KeyValue(b) => b.clone(),
					fc_db::Backend::Sql(b) => b.clone(),
				},
				graph: pool.clone(),
				pool: pool.clone(),
				is_authority: collator,
				max_past_logs,
				max_block_range,
				fee_history_limit,
				fee_history_cache: fee_history_cache.clone(),
				network: network.clone(),
				sync: sync.clone(),
				dev_rpc_data: None,
				block_data_cache: block_data_cache.clone(),
				overrides: overrides.clone(),
				forced_parent_hashes,
			};
			let pending_consensus_data_provider = Box::new(PendingConsensusDataProvider::new(
				client.clone(),
				keystore.clone(),
			));
			if ethapi_cmd.contains(&EthApiCmd::Debug) || ethapi_cmd.contains(&EthApiCmd::Trace) {
				rpc::create_full(
					deps,
					subscription_task_executor,
					Some(crate::rpc::TracingConfig {
						tracing_requesters: tracing_requesters.clone(),
						trace_filter_max_count: rpc_config.ethapi_trace_max_count,
					}),
					pubsub_notification_sinks.clone(),
					pending_consensus_data_provider,
				)
				.map_err(Into::into)
			} else {
				rpc::create_full(
					deps,
					subscription_task_executor,
					None,
					pubsub_notification_sinks.clone(),
					pending_consensus_data_provider,
				)
				.map_err(Into::into)
			}
		}
	};

	sc_service::spawn_tasks(sc_service::SpawnTasksParams {
		rpc_builder: Box::new(rpc_builder),
		client: client.clone(),
		transaction_pool: transaction_pool.clone(),
		task_manager: &mut task_manager,
		config: parachain_config,
		keystore: params.keystore_container.keystore(),
		backend: backend.clone(),
		network: network.clone(),
		sync_service: sync_service.clone(),
		system_rpc_tx,
		tx_handler_controller,
		telemetry: telemetry.as_mut(),
	})?;

	if let Some(hwbench) = hwbench {
		sc_sysinfo::print_hwbench(&hwbench);

		if let Some(ref mut telemetry) = telemetry {
			let telemetry_handle = telemetry.handle();
			task_manager.spawn_handle().spawn(
				"telemetry_hwbench",
				None,
				sc_sysinfo::initialize_hwbench_telemetry(telemetry_handle, hwbench),
			);
		}
	}

	let announce_block = {
		let sync_service = sync_service.clone();
		Arc::new(move |hash, data| sync_service.announce_block(hash, data))
	};

	let relay_chain_slot_duration = Duration::from_secs(6);
	let overseer_handle = relay_chain_interface
		.overseer_handle()
		.map_err(|e| sc_service::Error::Application(Box::new(e)))?;

	start_relay_chain_tasks(StartRelayChainTasksParams {
		client: client.clone(),
		announce_block: announce_block.clone(),
		para_id,
		relay_chain_interface: relay_chain_interface.clone(),
		task_manager: &mut task_manager,
		da_recovery_profile: if collator {
			DARecoveryProfile::Collator
		} else {
			DARecoveryProfile::FullNode
		},
		import_queue: import_queue_service,
		relay_chain_slot_duration,
		recovery_handle: Box::new(overseer_handle.clone()),
		sync_service: sync_service.clone(),
	})?;

	let BlockImportPipeline::Parachain(block_import) = block_import else {
		return Err(sc_service::Error::Other(
			"Block import pipeline is not for parachain".into(),
		));
	};

	if collator {
		start_consensus::<RuntimeApi, _>(
			backend.clone(),
			client.clone(),
			block_import,
			prometheus_registry.as_ref(),
			telemetry.as_ref().map(|t| t.handle()),
			&task_manager,
			relay_chain_interface.clone(),
			transaction_pool,
			params.keystore_container.keystore(),
			para_id,
			collator_key.expect("Command line arguments do not allow this. qed"),
			overseer_handle,
			announce_block,
			force_authoring,
			relay_chain_slot_duration,
			block_authoring_duration,
			sync_service.clone(),
			max_pov_percentage,
		)?;
	}

	Ok((task_manager, client))
}

fn start_consensus<RuntimeApi, SO>(
	backend: Arc<FullBackend>,
	client: Arc<FullClient<RuntimeApi>>,
	block_import: ParachainBlockImport<FullClient<RuntimeApi>, FullBackend>,
	prometheus_registry: Option<&Registry>,
	telemetry: Option<TelemetryHandle>,
	task_manager: &TaskManager,
	relay_chain_interface: Arc<dyn RelayChainInterface>,
	transaction_pool: Arc<
		sc_transaction_pool::TransactionPoolHandle<Block, FullClient<RuntimeApi>>,
	>,
	keystore: KeystorePtr,
	para_id: ParaId,
	collator_key: CollatorPair,
	overseer_handle: OverseerHandle,
	announce_block: Arc<dyn Fn(Hash, Option<Vec<u8>>) + Send + Sync>,
	force_authoring: bool,
	relay_chain_slot_duration: Duration,
	block_authoring_duration: Duration,
	sync_oracle: SO,
	max_pov_percentage: u8,
) -> Result<(), sc_service::Error>
where
	RuntimeApi: ConstructRuntimeApi<Block, FullClient<RuntimeApi>> + Send + Sync + 'static,
	RuntimeApi::RuntimeApi: RuntimeApiCollection,
	sc_client_api::StateBackendFor<FullBackend, Block>: sc_client_api::StateBackend<BlakeTwo256>,
	SO: SyncOracle + Send + Sync + Clone + 'static,
{
	let proposer_factory = sc_basic_authorship::ProposerFactory::with_proof_recording(
		task_manager.spawn_handle(),
		client.clone(),
		transaction_pool,
		prometheus_registry,
		telemetry.clone(),
	);

	let proposer = Proposer::new(proposer_factory);
	let collator_service = CollatorService::new(
		client.clone(),
		Arc::new(task_manager.spawn_handle()),
		announce_block,
		client.clone(),
	);

	let create_inherent_data_providers = |_, _| async move {
		let time = sp_timestamp::InherentDataProvider::from_system_time();

		let author = nimbus_primitives::InherentDataProvider;

		let randomness = session_keys_primitives::InherentDataProvider;

		Ok((time, author, randomness))
	};

	let client_clone = client.clone();
	let keystore_clone = keystore.clone();
	let maybe_provide_vrf_digest =
		move |nimbus_id: NimbusId, parent: Hash| -> Option<sp_runtime::generic::DigestItem> {
			moonbeam_vrf::vrf_pre_digest::<Block, FullClient<RuntimeApi>>(
				&client_clone,
				&keystore_clone,
				nimbus_id,
				parent,
			)
		};

	log::info!("Collator started with asynchronous backing.");
	let client_clone = client.clone();
	let code_hash_provider = move |block_hash| {
		client_clone
			.code_at(block_hash)
			.ok()
			.map(polkadot_primitives::ValidationCode)
			.map(|c| c.hash())
	};
	task_manager.spawn_essential_handle().spawn(
		"nimbus",
		None,
		nimbus_consensus::collators::lookahead::run::<Block, _, _, _, FullBackend, _, _, _, _, _, _>(
			nimbus_consensus::collators::lookahead::Params {
				additional_digests_provider: maybe_provide_vrf_digest,
				additional_relay_keys: vec![
					moonbeam_core_primitives::well_known_relay_keys::TIMESTAMP_NOW.to_vec(),
					relay_chain::well_known_keys::EPOCH_INDEX.to_vec(),
				],
				authoring_duration: block_authoring_duration,
				block_import,
				code_hash_provider,
				collator_key,
				collator_service,
				create_inherent_data_providers,
				force_authoring,
				keystore,
				overseer_handle,
				para_backend: backend,
				para_client: client,
				para_id,
				proposer,
				relay_chain_slot_duration,
				relay_client: relay_chain_interface,
				slot_duration: None,
				sync_oracle,
				reinitialize: false,
				max_pov_percentage,
<<<<<<< HEAD
			}),
		);
	} else {
		log::info!("Collator started without asynchronous backing.");
		task_manager.spawn_essential_handle().spawn(
			"nimbus",
			None,
			nimbus_consensus::collators::basic::run::<Block, _, _, FullBackend, _, _, _, _, _>(
				nimbus_consensus::collators::basic::Params {
					additional_digests_provider: maybe_provide_vrf_digest,
					additional_relay_keys: vec![
						moonbeam_core_primitives::well_known_relay_keys::TIMESTAMP_NOW.to_vec(),
						relay_chain::well_known_keys::EPOCH_INDEX.to_vec(),
					],
					//authoring_duration: Duration::from_millis(500),
					block_import,
					collator_key,
					collator_service,
					create_inherent_data_providers,
					force_authoring,
					keystore,
					overseer_handle,
					para_id,
					para_client: client,
					proposer,
					relay_client: relay_chain_interface,
					max_pov_percentage,
				},
			),
		);
	};
=======
			},
		),
	);
>>>>>>> 3d53d5fd

	Ok(())
}

/// Start a normal parachain node.
// Rustfmt wants to format the closure with space indentation.
#[rustfmt::skip]
pub async fn start_node<RuntimeApi, Customizations>(
	parachain_config: Configuration,
	polkadot_config: Configuration,
	collator_options: CollatorOptions,
	para_id: ParaId,
	rpc_config: RpcConfig,
	block_authoring_duration: Duration,
	hwbench: Option<sc_sysinfo::HwBench>,
	legacy_block_import_strategy: bool,
	max_pov_percentage: u8,
) -> sc_service::error::Result<(TaskManager, Arc<FullClient<RuntimeApi>>)>
where
	RuntimeApi:
		ConstructRuntimeApi<Block, FullClient<RuntimeApi>> + Send + Sync + 'static,
	RuntimeApi::RuntimeApi:
		RuntimeApiCollection,
	Customizations: ClientCustomizations + 'static,
{
	start_node_impl::<RuntimeApi, Customizations, sc_network::NetworkWorker<_, _>>(
		parachain_config,
		polkadot_config,
		collator_options,
		para_id,
		rpc_config,
		block_authoring_duration,
		hwbench,
		legacy_block_import_strategy,
		max_pov_percentage,
	)
	.await
}

/// Builds a new development service. This service uses manual seal, and mocks
/// the parachain inherent.
pub async fn new_dev<RuntimeApi, Customizations, Net>(
	mut config: Configuration,
	para_id: Option<u32>,
	_author_id: Option<NimbusId>,
	sealing: moonbeam_cli_opt::Sealing,
	rpc_config: RpcConfig,
	hwbench: Option<sc_sysinfo::HwBench>,
) -> Result<TaskManager, ServiceError>
where
	RuntimeApi: ConstructRuntimeApi<Block, FullClient<RuntimeApi>> + Send + Sync + 'static,
	RuntimeApi::RuntimeApi: RuntimeApiCollection,
	Customizations: ClientCustomizations + 'static,
	Net: NetworkBackend<Block, Hash>,
{
	use async_io::Timer;
	use futures::Stream;
	use sc_consensus_manual_seal::{run_manual_seal, EngineCommand, ManualSealParams};

	let sc_service::PartialComponents {
		client,
		backend,
		mut task_manager,
		import_queue,
		keystore_container,
		select_chain: maybe_select_chain,
		transaction_pool,
		other:
			(
				block_import_pipeline,
				filter_pool,
				mut telemetry,
				_telemetry_worker_handle,
				frontier_backend,
				fee_history_cache,
			),
	} = new_partial::<RuntimeApi, Customizations>(&mut config, &rpc_config, true, true)?;

	let block_import = if let BlockImportPipeline::Dev(block_import) = block_import_pipeline {
		block_import
	} else {
		return Err(ServiceError::Other(
			"Block import pipeline is not dev".to_string(),
		));
	};

	let prometheus_registry = config.prometheus_registry().cloned();
	let net_config =
		FullNetworkConfiguration::<_, _, Net>::new(&config.network, prometheus_registry.clone());

	let metrics = Net::register_notification_metrics(
		config.prometheus_config.as_ref().map(|cfg| &cfg.registry),
	);

	let (network, system_rpc_tx, tx_handler_controller, sync_service) =
		sc_service::build_network(sc_service::BuildNetworkParams {
			config: &config,
			client: client.clone(),
			transaction_pool: transaction_pool.clone(),
			spawn_handle: task_manager.spawn_handle(),
			import_queue,
			block_announce_validator_builder: None,
			warp_sync_config: None,
			net_config,
			block_relay: None,
			metrics,
		})?;

	if config.offchain_worker.enabled {
		task_manager.spawn_handle().spawn(
			"offchain-workers-runner",
			"offchain-work",
			sc_offchain::OffchainWorkers::new(sc_offchain::OffchainWorkerOptions {
				runtime_api_provider: client.clone(),
				keystore: Some(keystore_container.keystore()),
				offchain_db: backend.offchain_storage(),
				transaction_pool: Some(OffchainTransactionPoolFactory::new(
					transaction_pool.clone(),
				)),
				network_provider: Arc::new(network.clone()),
				is_validator: config.role.is_authority(),
				enable_http_requests: true,
				custom_extensions: move |_| vec![],
			})?
			.run(client.clone(), task_manager.spawn_handle())
			.boxed(),
		);
	}

	let prometheus_registry = config.prometheus_registry().cloned();
	let overrides = Arc::new(StorageOverrideHandler::new(client.clone()));
	let fee_history_limit = rpc_config.fee_history_limit;
	let mut command_sink = None;
	let mut dev_rpc_data = None;
	let collator = config.role.is_authority();

	if collator {
		let mut env = sc_basic_authorship::ProposerFactory::with_proof_recording(
			task_manager.spawn_handle(),
			client.clone(),
			transaction_pool.clone(),
			prometheus_registry.as_ref(),
			telemetry.as_ref().map(|x| x.handle()),
		);
		env.set_soft_deadline(SOFT_DEADLINE_PERCENT);

		let commands_stream: Box<dyn Stream<Item = EngineCommand<H256>> + Send + Sync + Unpin> =
			match sealing {
				moonbeam_cli_opt::Sealing::Instant => {
					Box::new(
						// This bit cribbed from the implementation of instant seal.
						transaction_pool.import_notification_stream().map(|_| {
							EngineCommand::SealNewBlock {
								create_empty: false,
								finalize: false,
								parent_hash: None,
								sender: None,
							}
						}),
					)
				}
				moonbeam_cli_opt::Sealing::Manual => {
					let (sink, stream) = futures::channel::mpsc::channel(1000);
					// Keep a reference to the other end of the channel. It goes to the RPC.
					command_sink = Some(sink);
					Box::new(stream)
				}
				moonbeam_cli_opt::Sealing::Interval(millis) => Box::new(StreamExt::map(
					Timer::interval(Duration::from_millis(millis)),
					|_| EngineCommand::SealNewBlock {
						create_empty: true,
						finalize: false,
						parent_hash: None,
						sender: None,
					},
				)),
			};

		let select_chain = maybe_select_chain.expect(
			"`new_partial` builds a `LongestChainRule` when building dev service.\
				We specified the dev service when calling `new_partial`.\
				Therefore, a `LongestChainRule` is present. qed.",
		);

		// Create channels for mocked XCM messages.
		let (downward_xcm_sender, downward_xcm_receiver) = flume::bounded::<Vec<u8>>(100);
		let (hrmp_xcm_sender, hrmp_xcm_receiver) = flume::bounded::<(ParaId, Vec<u8>)>(100);
		let additional_relay_offset = Arc::new(std::sync::atomic::AtomicU32::new(0));
		dev_rpc_data = Some((
			downward_xcm_sender,
			hrmp_xcm_sender,
			additional_relay_offset.clone(),
		));

		// Need to clone it and store here to avoid moving of `client`
		// variable in closure below.
		let client_vrf = client.clone();

		let keystore_clone = keystore_container.keystore().clone();
		let maybe_provide_vrf_digest =
			move |nimbus_id: NimbusId, parent: Hash| -> Option<sp_runtime::generic::DigestItem> {
				moonbeam_vrf::vrf_pre_digest::<Block, FullClient<RuntimeApi>>(
					&client_vrf,
					&keystore_clone,
					nimbus_id,
					parent,
				)
			};

		// Need to clone it and store here to avoid moving of `client`
		// variable in closure below.
		let client_for_cidp = client.clone();

		task_manager.spawn_essential_handle().spawn_blocking(
			"authorship_task",
			Some("block-authoring"),
			run_manual_seal(ManualSealParams {
				block_import,
				env,
				client: client.clone(),
				pool: transaction_pool.clone(),
				commands_stream,
				select_chain,
				consensus_data_provider: Some(Box::new(NimbusManualSealConsensusDataProvider {
					keystore: keystore_container.keystore(),
					client: client.clone(),
					additional_digests_provider: maybe_provide_vrf_digest,
					_phantom: Default::default(),
				})),
				create_inherent_data_providers: move |block: H256, ()| {
					let maybe_current_para_block = client_for_cidp.number(block);
					let maybe_current_para_head = client_for_cidp.expect_header(block);
					let downward_xcm_receiver = downward_xcm_receiver.clone();
					let hrmp_xcm_receiver = hrmp_xcm_receiver.clone();
					let additional_relay_offset = additional_relay_offset.clone();
					let relay_slot_key = well_known_keys::CURRENT_SLOT.to_vec();

					// Need to clone it and store here to avoid moving of `client`
					// variable in closure below.
					let client_for_xcm = client_for_cidp.clone();

					async move {
						let time = MockTimestampInherentDataProvider;

						let current_para_block = maybe_current_para_block?
							.ok_or(sp_blockchain::Error::UnknownBlock(block.to_string()))?;

						let current_para_block_head = Some(polkadot_primitives::HeadData(
							maybe_current_para_head?.encode(),
						));

						// Get the mocked timestamp
						let timestamp = TIMESTAMP.load(Ordering::SeqCst);
						// Calculate mocked slot number (should be consecutively 1, 2, ...)
						let slot = timestamp.saturating_div(RELAY_CHAIN_SLOT_DURATION_MILLIS);

						let additional_key_values = vec![
							(
								moonbeam_core_primitives::well_known_relay_keys::TIMESTAMP_NOW
									.to_vec(),
								sp_timestamp::Timestamp::current().encode(),
							),
							(relay_slot_key, Slot::from(slot).encode()),
							(
								relay_chain::well_known_keys::ACTIVE_CONFIG.to_vec(),
								AbridgedHostConfiguration {
									max_code_size: 3_145_728,
									max_head_data_size: 20_480,
									max_upward_queue_count: 174_762,
									max_upward_queue_size: 1_048_576,
									max_upward_message_size: 65_531,
									max_upward_message_num_per_candidate: 16,
									hrmp_max_message_num_per_candidate: 10,
									validation_upgrade_cooldown: 6,
									validation_upgrade_delay: 6,
									async_backing_params: AsyncBackingParams {
										max_candidate_depth: 3,
										allowed_ancestry_len: 2,
									},
								}
								.encode(),
							),
						];

						let current_para_head = client_for_xcm
							.header(block)
							.expect("Header lookup should succeed")
							.expect("Header passed in as parent should be present in backend.");

						let should_send_go_ahead = match client_for_xcm
							.runtime_api()
							.collect_collation_info(block, &current_para_head)
						{
							Ok(info) => info.new_validation_code.is_some(),

							Err(e) => {
								log::error!("Failed to collect collation info: {:?}", e);

								false
							}
						};

						let mocked_parachain = MockValidationDataInherentDataProvider {
							current_para_block,
							para_id: para_id
								.expect("para ID should be specified for dev service")
								.into(),
							upgrade_go_ahead: should_send_go_ahead.then(|| {
								log::info!(
									"Detected pending validation code, sending go-ahead signal."
								);

								UpgradeGoAhead::GoAhead
							}),
							current_para_block_head,
							relay_offset: 1000
								+ additional_relay_offset.load(std::sync::atomic::Ordering::SeqCst),
							relay_blocks_per_para_block: 2,
							// TODO: Recheck
							para_blocks_per_relay_epoch: 10,
							relay_randomness_config: (),
							xcm_config: MockXcmConfig::new(
								&*client_for_xcm,
								block,
								Default::default(),
							),
							raw_downward_messages: downward_xcm_receiver.drain().collect(),
							raw_horizontal_messages: hrmp_xcm_receiver.drain().collect(),
							additional_key_values: Some(additional_key_values),
						};

						let randomness = session_keys_primitives::InherentDataProvider;

						Ok((time, mocked_parachain, randomness))
					}
				},
			}),
		);
	}

	// Sinks for pubsub notifications.
	// Everytime a new subscription is created, a new mpsc channel is added to the sink pool.
	// The MappingSyncWorker sends through the channel on block import and the subscription emits a
	// notification to the subscriber on receiving a message through this channel.
	// This way we avoid race conditions when using native substrate block import notification
	// stream.
	let pubsub_notification_sinks: fc_mapping_sync::EthereumBlockNotificationSinks<
		fc_mapping_sync::EthereumBlockNotification<Block>,
	> = Default::default();
	let pubsub_notification_sinks = Arc::new(pubsub_notification_sinks);

	rpc::spawn_essential_tasks(
		rpc::SpawnTasksParams {
			task_manager: &task_manager,
			client: client.clone(),
			substrate_backend: backend.clone(),
			frontier_backend: frontier_backend.clone(),
			filter_pool: filter_pool.clone(),
			overrides: overrides.clone(),
			fee_history_limit,
			fee_history_cache: fee_history_cache.clone(),
		},
		sync_service.clone(),
		pubsub_notification_sinks.clone(),
	);
	let ethapi_cmd = rpc_config.ethapi.clone();
	let tracing_requesters =
		if ethapi_cmd.contains(&EthApiCmd::Debug) || ethapi_cmd.contains(&EthApiCmd::Trace) {
			rpc::tracing::spawn_tracing_tasks(
				&rpc_config,
				prometheus_registry.clone(),
				rpc::SpawnTasksParams {
					task_manager: &task_manager,
					client: client.clone(),
					substrate_backend: backend.clone(),
					frontier_backend: frontier_backend.clone(),
					filter_pool: filter_pool.clone(),
					overrides: overrides.clone(),
					fee_history_limit,
					fee_history_cache: fee_history_cache.clone(),
				},
			)
		} else {
			rpc::tracing::RpcRequesters {
				debug: None,
				trace: None,
			}
		};

	let block_data_cache = Arc::new(fc_rpc::EthBlockDataCacheTask::new(
		task_manager.spawn_handle(),
		overrides.clone(),
		rpc_config.eth_log_block_cache,
		rpc_config.eth_statuses_cache,
		prometheus_registry,
	));

	let rpc_builder = {
		let client = client.clone();
		let pool = transaction_pool.clone();
		let backend = backend.clone();
		let network = network.clone();
		let sync = sync_service.clone();
		let ethapi_cmd = ethapi_cmd.clone();
		let max_past_logs = rpc_config.max_past_logs;
		let max_block_range = rpc_config.max_block_range;
		let overrides = overrides.clone();
		let fee_history_cache = fee_history_cache.clone();
		let block_data_cache = block_data_cache.clone();
		let pubsub_notification_sinks = pubsub_notification_sinks.clone();

		let keystore = keystore_container.keystore();
		move |subscription_task_executor| {
			let deps = rpc::FullDeps {
				backend: backend.clone(),
				client: client.clone(),
				command_sink: command_sink.clone(),
				ethapi_cmd: ethapi_cmd.clone(),
				filter_pool: filter_pool.clone(),
				frontier_backend: match &*frontier_backend {
					fc_db::Backend::KeyValue(b) => b.clone(),
					fc_db::Backend::Sql(b) => b.clone(),
				},
				graph: pool.clone(),
				pool: pool.clone(),
				is_authority: collator,
				max_past_logs,
				max_block_range,
				fee_history_limit,
				fee_history_cache: fee_history_cache.clone(),
				network: network.clone(),
				sync: sync.clone(),
				dev_rpc_data: dev_rpc_data.clone(),
				overrides: overrides.clone(),
				block_data_cache: block_data_cache.clone(),
				forced_parent_hashes: None,
			};

			let pending_consensus_data_provider = Box::new(PendingConsensusDataProvider::new(
				client.clone(),
				keystore.clone(),
			));
			if ethapi_cmd.contains(&EthApiCmd::Debug) || ethapi_cmd.contains(&EthApiCmd::Trace) {
				rpc::create_full(
					deps,
					subscription_task_executor,
					Some(crate::rpc::TracingConfig {
						tracing_requesters: tracing_requesters.clone(),
						trace_filter_max_count: rpc_config.ethapi_trace_max_count,
					}),
					pubsub_notification_sinks.clone(),
					pending_consensus_data_provider,
				)
				.map_err(Into::into)
			} else {
				rpc::create_full(
					deps,
					subscription_task_executor,
					None,
					pubsub_notification_sinks.clone(),
					pending_consensus_data_provider,
				)
				.map_err(Into::into)
			}
		}
	};

	let _rpc_handlers = sc_service::spawn_tasks(sc_service::SpawnTasksParams {
		network,
		client,
		keystore: keystore_container.keystore(),
		task_manager: &mut task_manager,
		transaction_pool,
		rpc_builder: Box::new(rpc_builder),
		backend,
		system_rpc_tx,
		sync_service: sync_service.clone(),
		config,
		tx_handler_controller,
		telemetry: None,
	})?;

	if let Some(hwbench) = hwbench {
		sc_sysinfo::print_hwbench(&hwbench);

		if let Some(ref mut telemetry) = telemetry {
			let telemetry_handle = telemetry.handle();
			task_manager.spawn_handle().spawn(
				"telemetry_hwbench",
				None,
				sc_sysinfo::initialize_hwbench_telemetry(telemetry_handle, hwbench),
			);
		}
	}

	log::info!("Development Service Ready");

	Ok(task_manager)
}

#[cfg(test)]
mod tests {
	use crate::chain_spec::moonbase::ChainSpec;
	use crate::chain_spec::Extensions;
	use jsonrpsee::server::BatchRequestConfig;
	use moonbase_runtime::{currency::UNIT, AccountId};
	use prometheus::{proto::LabelPair, Counter};
	use sc_network::config::NetworkConfiguration;
	use sc_service::config::RpcConfiguration;
	use sc_service::ChainType;
	use sc_service::{
		config::{BasePath, DatabaseSource, KeystoreConfig},
		Configuration, Role,
	};
	use std::path::Path;
	use std::str::FromStr;

	use super::*;

	#[test]
	fn test_set_prometheus_registry_uses_moonbeam_prefix() {
		let counter_name = "my_counter";
		let expected_metric_name = "moonbeam_my_counter";
		let counter = Box::new(Counter::new(counter_name, "foobar").unwrap());
		let mut config = Configuration {
			prometheus_config: Some(PrometheusConfig::new_with_default_registry(
				"0.0.0.0:8080".parse().unwrap(),
				"".into(),
			)),
			..test_config("test")
		};

		set_prometheus_registry(&mut config, false).unwrap();
		// generate metric
		let reg = config.prometheus_registry().unwrap();
		reg.register(counter.clone()).unwrap();
		counter.inc();

		let actual_metric_name = reg.gather().first().unwrap().get_name().to_string();
		assert_eq!(actual_metric_name.as_str(), expected_metric_name);
	}

	#[test]
	fn test_set_prometheus_registry_skips_moonbeam_prefix() {
		let counter_name = "my_counter";
		let counter = Box::new(Counter::new(counter_name, "foobar").unwrap());
		let mut config = Configuration {
			prometheus_config: Some(PrometheusConfig::new_with_default_registry(
				"0.0.0.0:8080".parse().unwrap(),
				"".into(),
			)),
			..test_config("test")
		};

		set_prometheus_registry(&mut config, true).unwrap();
		// generate metric
		let reg = config.prometheus_registry().unwrap();
		reg.register(counter.clone()).unwrap();
		counter.inc();

		let actual_metric_name = reg.gather().first().unwrap().get_name().to_string();
		assert_eq!(actual_metric_name.as_str(), counter_name);
	}

	#[test]
	fn test_set_prometheus_registry_adds_chain_id_as_label() {
		let input_chain_id = "moonriver";

		let mut expected_label = LabelPair::default();
		expected_label.set_name("chain".to_owned());
		expected_label.set_value("moonriver".to_owned());
		let expected_chain_label = Some(expected_label);

		let counter = Box::new(Counter::new("foo", "foobar").unwrap());
		let mut config = Configuration {
			prometheus_config: Some(PrometheusConfig::new_with_default_registry(
				"0.0.0.0:8080".parse().unwrap(),
				"".into(),
			)),
			..test_config(input_chain_id)
		};

		set_prometheus_registry(&mut config, false).unwrap();
		// generate metric
		let reg = config.prometheus_registry().unwrap();
		reg.register(counter.clone()).unwrap();
		counter.inc();

		let actual_chain_label = reg
			.gather()
			.first()
			.unwrap()
			.get_metric()
			.first()
			.unwrap()
			.get_label()
			.into_iter()
			.find(|x| x.get_name() == "chain")
			.cloned();

		assert_eq!(actual_chain_label, expected_chain_label);
	}

	#[test]
	fn dalek_does_not_panic() {
		use futures::executor::block_on;
		use sc_block_builder::BlockBuilderBuilder;
		use sc_client_db::{Backend, BlocksPruning, DatabaseSettings, DatabaseSource, PruningMode};
		use sp_api::ProvideRuntimeApi;
		use sp_consensus::BlockOrigin;
		use substrate_test_runtime::TestAPI;
		use substrate_test_runtime_client::runtime::Block;
		use substrate_test_runtime_client::{
			ClientBlockImportExt, TestClientBuilder, TestClientBuilderExt,
		};

		fn zero_ed_pub() -> sp_core::ed25519::Public {
			sp_core::ed25519::Public::default()
		}

		// This is an invalid signature
		// this breaks after ed25519 1.3. It makes the signature panic at creation
		// This test ensures we should never panic
		fn invalid_sig() -> sp_core::ed25519::Signature {
			let signature = hex_literal::hex!(
				"a25b94f9c64270fdfffa673f11cfe961633e3e4972e6940a3cf
		7351dd90b71447041a83583a52cee1cf21b36ba7fd1d0211dca58b48d997fc78d9bc82ab7a38e"
			);
			sp_core::ed25519::Signature::from_raw(signature[0..64].try_into().unwrap())
		}

		let tmp = tempfile::tempdir().unwrap();
		let backend = Arc::new(
			Backend::new(
				DatabaseSettings {
					trie_cache_maximum_size: Some(1 << 20),
					state_pruning: Some(PruningMode::ArchiveAll),
					blocks_pruning: BlocksPruning::KeepAll,
					source: DatabaseSource::RocksDb {
						path: tmp.path().into(),
						cache_size: 1024,
					},
				},
				u64::MAX,
			)
			.unwrap(),
		);
		let client = TestClientBuilder::with_backend(backend).build();

		client
			.execution_extensions()
			.set_extensions_factory(sc_client_api::execution_extensions::ExtensionBeforeBlock::<
			Block,
			sp_io::UseDalekExt,
		>::new(1));

		let a1 = BlockBuilderBuilder::new(&client)
			.on_parent_block(client.chain_info().genesis_hash)
			.with_parent_block_number(0)
			// Enable proof recording if required. This call is optional.
			.enable_proof_recording()
			.build()
			.unwrap()
			.build()
			.unwrap()
			.block;

		block_on(client.import(BlockOrigin::NetworkInitialSync, a1.clone())).unwrap();

		// On block zero it will use dalek
		// shouldnt panic on importing invalid sig
		assert!(!client
			.runtime_api()
			.verify_ed25519(
				client.chain_info().genesis_hash,
				invalid_sig(),
				zero_ed_pub(),
				vec![]
			)
			.unwrap());
	}

	fn test_config(chain_id: &str) -> Configuration {
		let network_config = NetworkConfiguration::new("", "", Default::default(), None);
		let runtime = tokio::runtime::Runtime::new().expect("failed creating tokio runtime");
		let spec = ChainSpec::builder(&[0u8], Extensions::default())
			.with_name("test")
			.with_id(chain_id)
			.with_chain_type(ChainType::Local)
			.with_genesis_config(moonbase_runtime::genesis_config_preset::testnet_genesis(
				AccountId::from_str("6Be02d1d3665660d22FF9624b7BE0551ee1Ac91b").unwrap(),
				vec![],
				vec![],
				vec![],
				vec![],
				vec![],
				1000 * UNIT,
				ParaId::new(0),
				0,
			))
			.build();

		Configuration {
			impl_name: String::from("test-impl"),
			impl_version: String::from("0.1"),
			role: Role::Full,
			tokio_handle: runtime.handle().clone(),
			transaction_pool: Default::default(),
			network: network_config,
			keystore: KeystoreConfig::Path {
				path: "key".into(),
				password: None,
			},
			database: DatabaseSource::RocksDb {
				path: "db".into(),
				cache_size: 128,
			},
			trie_cache_maximum_size: Some(16777216),
			state_pruning: Default::default(),
			blocks_pruning: sc_service::BlocksPruning::KeepAll,
			chain_spec: Box::new(spec),
			executor: Default::default(),
			wasm_runtime_overrides: Default::default(),
			rpc: RpcConfiguration {
				addr: None,
				max_connections: Default::default(),
				cors: None,
				methods: Default::default(),
				max_request_size: Default::default(),
				max_response_size: Default::default(),
				id_provider: None,
				max_subs_per_conn: Default::default(),
				port: Default::default(),
				message_buffer_capacity: Default::default(),
				batch_config: BatchRequestConfig::Unlimited,
				rate_limit: Default::default(),
				rate_limit_whitelisted_ips: vec![],
				rate_limit_trust_proxy_headers: false,
			},
			data_path: Default::default(),
			prometheus_config: None,
			telemetry_endpoints: None,
			offchain_worker: Default::default(),
			force_authoring: false,
			disable_grandpa: false,
			dev_key_seed: None,
			tracing_targets: None,
			tracing_receiver: Default::default(),
			announce_block: true,
			base_path: BasePath::new(Path::new("")),
		}
	}
}

struct PendingConsensusDataProvider<Client>
where
	Client: HeaderBackend<Block> + sp_api::ProvideRuntimeApi<Block> + Send + Sync,
	Client::Api: VrfApi<Block>,
{
	client: Arc<Client>,
	keystore: Arc<dyn Keystore>,
}

impl<Client> PendingConsensusDataProvider<Client>
where
	Client: HeaderBackend<Block> + sp_api::ProvideRuntimeApi<Block> + Send + Sync,
	Client::Api: VrfApi<Block>,
{
	pub fn new(client: Arc<Client>, keystore: Arc<dyn Keystore>) -> Self {
		Self { client, keystore }
	}
}

impl<Client> fc_rpc::pending::ConsensusDataProvider<Block> for PendingConsensusDataProvider<Client>
where
	Client: HeaderBackend<Block> + sp_api::ProvideRuntimeApi<Block> + Send + Sync,
	Client::Api: VrfApi<Block>,
{
	fn create_digest(
		&self,
		parent: &Header,
		_data: &sp_inherents::InherentData,
	) -> Result<sp_runtime::Digest, sp_inherents::Error> {
		let hash = parent.hash();
		// Get the digest from the best block header.
		let mut digest = self
			.client
			.header(hash)
			.map_err(|e| sp_inherents::Error::Application(Box::new(e)))?
			.ok_or(sp_inherents::Error::Application(
				"Best block header should be present".into(),
			))?
			.digest;
		// Get the nimbus id from the digest.
		let nimbus_id = digest
			.logs
			.iter()
			.find_map(|x| {
				if let DigestItem::PreRuntime(nimbus_primitives::NIMBUS_ENGINE_ID, nimbus_id) = x {
					Some(NimbusId::from_slice(nimbus_id.as_slice()).map_err(|_| {
						sp_inherents::Error::Application(
							"Nimbus pre-runtime digest should be valid".into(),
						)
					}))
				} else {
					None
				}
			})
			.ok_or(sp_inherents::Error::Application(
				"Nimbus pre-runtime digest should be present".into(),
			))??;
		// Remove the old VRF digest.
		let pos = digest.logs.iter().position(|x| {
			matches!(
				x,
				DigestItem::PreRuntime(session_keys_primitives::VRF_ENGINE_ID, _)
			)
		});
		if let Some(pos) = pos {
			digest.logs.remove(pos);
		}
		// Create the VRF digest.
		let vrf_digest = VrfDigestsProvider::new(self.client.clone(), self.keystore.clone())
			.provide_digests(nimbus_id, hash);
		// Append the VRF digest to the digest.
		digest.logs.extend(vrf_digest);
		Ok(digest)
	}
}<|MERGE_RESOLUTION|>--- conflicted
+++ resolved
@@ -1068,43 +1068,9 @@
 				sync_oracle,
 				reinitialize: false,
 				max_pov_percentage,
-<<<<<<< HEAD
-			}),
-		);
-	} else {
-		log::info!("Collator started without asynchronous backing.");
-		task_manager.spawn_essential_handle().spawn(
-			"nimbus",
-			None,
-			nimbus_consensus::collators::basic::run::<Block, _, _, FullBackend, _, _, _, _, _>(
-				nimbus_consensus::collators::basic::Params {
-					additional_digests_provider: maybe_provide_vrf_digest,
-					additional_relay_keys: vec![
-						moonbeam_core_primitives::well_known_relay_keys::TIMESTAMP_NOW.to_vec(),
-						relay_chain::well_known_keys::EPOCH_INDEX.to_vec(),
-					],
-					//authoring_duration: Duration::from_millis(500),
-					block_import,
-					collator_key,
-					collator_service,
-					create_inherent_data_providers,
-					force_authoring,
-					keystore,
-					overseer_handle,
-					para_id,
-					para_client: client,
-					proposer,
-					relay_client: relay_chain_interface,
-					max_pov_percentage,
-				},
-			),
-		);
-	};
-=======
 			},
 		),
 	);
->>>>>>> 3d53d5fd
 
 	Ok(())
 }
