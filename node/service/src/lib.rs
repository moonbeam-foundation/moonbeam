// Copyright 2019-2021 PureStake Inc.
// This file is part of Moonbeam.

// Moonbeam is free software: you can redistribute it and/or modify
// it under the terms of the GNU General Public License as published by
// the Free Software Foundation, either version 3 of the License, or
// (at your option) any later version.

// Moonbeam is distributed in the hope that it will be useful,
// but WITHOUT ANY WARRANTY; without even the implied warranty of
// MERCHANTABILITY or FITNESS FOR A PARTICULAR PURPOSE.  See the
// GNU General Public License for more details.

// You should have received a copy of the GNU General Public License
// along with Moonbeam.  If not, see <http://www.gnu.org/licenses/>.

//! This module assembles the Moonbeam service components, executes them, and manages communication
//! between them. This is the backbone of the client-side node implementation.
//!
//! This module can assemble:
//! PartialComponents: For maintence tasks without a complete node (eg import/export blocks, purge)
//! Full Service: A complete parachain node including the pool, rpc, network, embedded relay chain
//! Dev Service: A leaner service without the relay chain backing.

use cli_opt::RpcConfig;
use fc_consensus::FrontierBlockImport;
use fc_rpc_core::types::{FilterPool, PendingTransactions};
use futures::StreamExt;
pub use moonbase_runtime;
pub use moonbeam_runtime;
pub use moonriver_runtime;
pub use moonshadow_runtime;
use sc_service::BasePath;
use std::{
	collections::{BTreeMap, HashMap},
	sync::Mutex,
	time::Duration,
};
mod inherents;
mod rpc;
use cumulus_client_network::build_block_announce_validator;
use cumulus_client_service::{
	prepare_node_config, start_collator, start_full_node, StartCollatorParams, StartFullNodeParams,
};
use nimbus_consensus::{build_nimbus_consensus, BuildNimbusConsensusParams};
use nimbus_primitives::NimbusId;

// use inherents::build_inherent_data_providers;
use polkadot_primitives::v0::CollatorPair;
pub use sc_executor::NativeExecutor;
use sc_executor::{native_executor_instance, NativeExecutionDispatch};
use sc_service::{
	error::Error as ServiceError, ChainSpec, Configuration, PartialComponents, Role, TFullBackend,
	TFullClient, TaskManager,
};
use sp_api::ConstructRuntimeApi;
use sp_blockchain::HeaderBackend;
use std::sync::Arc;

pub use client::*;
pub mod chain_spec;
mod client;

use sc_telemetry::{Telemetry, TelemetryWorker, TelemetryWorkerHandle};

type FullClient<RuntimeApi, Executor> = TFullClient<Block, RuntimeApi, Executor>;
type FullBackend = TFullBackend<Block>;
type MaybeSelectChain = Option<sc_consensus::LongestChain<FullBackend, Block>>;

native_executor_instance!(
	pub MoonbeamExecutor,
	moonbeam_runtime::api::dispatch,
	moonbeam_runtime::native_version,
	frame_benchmarking::benchmarking::HostFunctions,
);

native_executor_instance!(
	pub MoonriverExecutor,
	moonriver_runtime::api::dispatch,
	moonriver_runtime::native_version,
	frame_benchmarking::benchmarking::HostFunctions,
);

native_executor_instance!(
	pub MoonshadowExecutor,
	moonshadow_runtime::api::dispatch,
	moonshadow_runtime::native_version,
	frame_benchmarking::benchmarking::HostFunctions,
);

native_executor_instance!(
	pub MoonbaseExecutor,
	moonbase_runtime::api::dispatch,
	moonbase_runtime::native_version,
	frame_benchmarking::benchmarking::HostFunctions,
);

/// Can be called for a `Configuration` to check if it is a configuration for
/// the `Moonbeam` network.
pub trait IdentifyVariant {
	/// Returns `true` if this is a configuration for the `Moonbase` network.
	fn is_moonbase(&self) -> bool;

	/// Returns `true` if this is a configuration for the `Moonbeam` network.
	fn is_moonbeam(&self) -> bool;

	/// Returns `true` if this is a configuration for the `Moonriver` network.
	fn is_moonriver(&self) -> bool;

	/// Returns `true` if this is a configuration for the `Moonshadow` network.
	fn is_moonshadow(&self) -> bool;

	/// Returns `true` if this is a configuration for a dev network.
	fn is_dev(&self) -> bool;
}

impl IdentifyVariant for Box<dyn ChainSpec> {
	fn is_moonbase(&self) -> bool {
		self.id().starts_with("moonbase")
	}

	fn is_moonbeam(&self) -> bool {
		self.id().starts_with("moonbeam")
	}

	fn is_moonriver(&self) -> bool {
		self.id().starts_with("moonriver")
	}

	fn is_moonshadow(&self) -> bool {
		self.id().starts_with("moonshadow")
	}

	fn is_dev(&self) -> bool {
		self.id().ends_with("dev")
	}
}

pub fn frontier_database_dir(config: &Configuration) -> std::path::PathBuf {
	let config_dir = config
		.base_path
		.as_ref()
		.map(|base_path| base_path.config_dir(config.chain_spec.id()))
		.unwrap_or_else(|| {
			BasePath::from_project("", "", "moonbeam").config_dir(config.chain_spec.id())
		});
	config_dir.join("frontier").join("db")
}

// TODO This is copied from frontier. It should be imported instead after
// https://github.com/paritytech/frontier/issues/333 is solved
pub fn open_frontier_backend(config: &Configuration) -> Result<Arc<fc_db::Backend<Block>>, String> {
	Ok(Arc::new(fc_db::Backend::<Block>::new(
		&fc_db::DatabaseSettings {
			source: fc_db::DatabaseSettingsSrc::RocksDb {
				path: frontier_database_dir(&config),
				cache_size: 0,
			},
		},
	)?))
}

use sp_runtime::traits::BlakeTwo256;
use sp_trie::PrefixedMemoryDB;

/// Builds a new object suitable for chain operations.
#[allow(clippy::type_complexity)]
pub fn new_chain_ops(
	mut config: &mut Configuration,
) -> Result<
	(
		Arc<Client>,
		Arc<FullBackend>,
		sp_consensus::import_queue::BasicQueue<Block, PrefixedMemoryDB<BlakeTwo256>>,
		TaskManager,
	),
	ServiceError,
> {
	config.keystore = sc_service::config::KeystoreConfig::InMemory;
	if config.chain_spec.is_moonbase() {
		let PartialComponents {
			client,
			backend,
			import_queue,
			task_manager,
			..
		} = new_partial::<moonbase_runtime::RuntimeApi, MoonbaseExecutor>(
			config,
			config.chain_spec.is_dev(),
		)?;
		Ok((
			Arc::new(Client::Moonbase(client)),
			backend,
			import_queue,
			task_manager,
		))
	} else if config.chain_spec.is_moonriver() {
		let PartialComponents {
			client,
			backend,
			import_queue,
			task_manager,
			..
		} = new_partial::<moonriver_runtime::RuntimeApi, MoonriverExecutor>(
			config,
			config.chain_spec.is_dev(),
		)?;
		Ok((
			Arc::new(Client::Moonriver(client)),
			backend,
			import_queue,
			task_manager,
		))
	} else if config.chain_spec.is_moonshadow() {
		let PartialComponents {
			client,
			backend,
			import_queue,
			task_manager,
			..
		} = new_partial::<moonshadow_runtime::RuntimeApi, MoonshadowExecutor>(
			config,
			config.chain_spec.is_dev(),
		)?;
		Ok((
			Arc::new(Client::Moonshadow(client)),
			backend,
			import_queue,
			task_manager,
		))
	} else {
		let PartialComponents {
			client,
			backend,
			import_queue,
			task_manager,
			..
		} = new_partial::<moonbeam_runtime::RuntimeApi, MoonbeamExecutor>(
			config,
			config.chain_spec.is_dev(),
		)?;
		Ok((
			Arc::new(Client::Moonbeam(client)),
			backend,
			import_queue,
			task_manager,
		))
	}
}

/// Builds the PartialComponents for a parachain or development service
///
/// Use this function if you don't actually need the full service, but just the partial in order to
/// be able to perform chain operations.
#[allow(clippy::type_complexity)]
pub fn new_partial<RuntimeApi, Executor>(
	config: &Configuration,
	dev_service: bool,
) -> Result<
	PartialComponents<
		TFullClient<Block, RuntimeApi, Executor>,
		FullBackend,
		MaybeSelectChain,
		sp_consensus::DefaultImportQueue<Block, TFullClient<Block, RuntimeApi, Executor>>,
		sc_transaction_pool::FullPool<Block, FullClient<RuntimeApi, Executor>>,
		(
			FrontierBlockImport<
				Block,
				Arc<TFullClient<Block, RuntimeApi, Executor>>,
				TFullClient<Block, RuntimeApi, Executor>,
			>,
			PendingTransactions,
			Option<FilterPool>,
			Option<Telemetry>,
			Option<TelemetryWorkerHandle>,
			Arc<fc_db::Backend<Block>>,
		),
	>,
	ServiceError,
>
where
	RuntimeApi:
		ConstructRuntimeApi<Block, FullClient<RuntimeApi, Executor>> + Send + Sync + 'static,
	RuntimeApi::RuntimeApi:
		RuntimeApiCollection<StateBackend = sc_client_api::StateBackendFor<FullBackend, Block>>,
	Executor: NativeExecutionDispatch + 'static,
{
	let telemetry = config
		.telemetry_endpoints
		.clone()
		.filter(|x| !x.is_empty())
		.map(|endpoints| -> Result<_, sc_telemetry::Error> {
			let worker = TelemetryWorker::new(16)?;
			let telemetry = worker.handle().new_telemetry(endpoints);
			Ok((worker, telemetry))
		})
		.transpose()?;

	let (client, backend, keystore_container, task_manager) =
		sc_service::new_full_parts::<Block, RuntimeApi, Executor>(
			&config,
			telemetry.as_ref().map(|(_, telemetry)| telemetry.handle()),
		)?;

	let client = Arc::new(client);

	let telemetry_worker_handle = telemetry.as_ref().map(|(worker, _)| worker.handle());

	let telemetry = telemetry.map(|(worker, telemetry)| {
		task_manager.spawn_handle().spawn("telemetry", worker.run());
		telemetry
	});

	let maybe_select_chain = if dev_service {
		Some(sc_consensus::LongestChain::new(backend.clone()))
	} else {
		None
	};

	let transaction_pool = sc_transaction_pool::BasicPool::new_full(
		config.transaction_pool.clone(),
		config.role.is_authority().into(),
		config.prometheus_registry(),
		task_manager.spawn_handle(),
		client.clone(),
	);

	let pending_transactions: PendingTransactions = Some(Arc::new(Mutex::new(HashMap::new())));

	let filter_pool: Option<FilterPool> = Some(Arc::new(Mutex::new(BTreeMap::new())));

	let frontier_backend = open_frontier_backend(config)?;

	let frontier_block_import =
		FrontierBlockImport::new(client.clone(), client.clone(), frontier_backend.clone());

	// Depending whether we are
	let import_queue = if dev_service {
		// There is a bug in this import queue where it doesn't properly check inherents:
		// https://github.com/paritytech/substrate/issues/8164
		sc_consensus_manual_seal::import_queue(
			Box::new(frontier_block_import.clone()),
			&task_manager.spawn_essential_handle(),
			config.prometheus_registry(),
		)
	} else {
		nimbus_consensus::import_queue(
			client.clone(),
			frontier_block_import.clone(),
			move |_, _| async move {
				let time = sp_timestamp::InherentDataProvider::from_system_time();

				Ok((time,))
			},
			&task_manager.spawn_essential_handle(),
			config.prometheus_registry(),
		)?
	};

	Ok(PartialComponents {
		backend,
		client,
		import_queue,
		keystore_container,
		task_manager,
		transaction_pool,
		select_chain: maybe_select_chain,
		other: (
			frontier_block_import,
			pending_transactions,
			filter_pool,
			telemetry,
			telemetry_worker_handle,
			frontier_backend,
		),
	})
}

/// `fp_rpc::ConvertTransaction` is implemented for an arbitrary struct that lives in each runtime.
/// It receives a ethereum::Transaction and returns a pallet-ethereum transact Call wrapped in an
/// UncheckedExtrinsic.
///
/// Although the implementation should be the same in each runtime, this might change at some point.
/// `TransactionConverters` is just a `fp_rpc::ConvertTransaction` implementor that proxies calls to
/// each runtime implementation.
pub enum TransactionConverters {
	Moonbeam(moonbeam_runtime::TransactionConverter),
	Moonbase(moonbase_runtime::TransactionConverter),
	Moonriver(moonriver_runtime::TransactionConverter),
	Moonshadow(moonshadow_runtime::TransactionConverter),
}

impl fp_rpc::ConvertTransaction<moonbeam_core_primitives::UncheckedExtrinsic>
	for TransactionConverters
{
	fn convert_transaction(
		&self,
		transaction: ethereum_primitives::Transaction,
	) -> moonbeam_core_primitives::UncheckedExtrinsic {
		match &self {
			Self::Moonbeam(inner) => inner.convert_transaction(transaction),
			Self::Moonriver(inner) => inner.convert_transaction(transaction),
			Self::Moonshadow(inner) => inner.convert_transaction(transaction),
			Self::Moonbase(inner) => inner.convert_transaction(transaction),
		}
	}
}

/// Start a node with the given parachain `Configuration` and relay chain `Configuration`.
///
/// This is the actual implementation that is abstract over the executor and the runtime api.
async fn start_node_impl<RuntimeApi, Executor>(
	parachain_config: Configuration,
	collator_key: CollatorPair,
	polkadot_config: Configuration,
	id: polkadot_primitives::v0::Id,
	rpc_config: RpcConfig,
) -> sc_service::error::Result<(TaskManager, Arc<TFullClient<Block, RuntimeApi, Executor>>)>
where
	RuntimeApi:
		ConstructRuntimeApi<Block, FullClient<RuntimeApi, Executor>> + Send + Sync + 'static,
	RuntimeApi::RuntimeApi:
		RuntimeApiCollection<StateBackend = sc_client_api::StateBackendFor<FullBackend, Block>>,
	Executor: NativeExecutionDispatch + 'static,
{
	if matches!(parachain_config.role, Role::Light) {
		return Err("Light client not supported!".into());
	}

	let parachain_config = prepare_node_config(parachain_config);

	let params = new_partial(&parachain_config, false)?;
	let (
		block_import,
		pending_transactions,
		filter_pool,
		mut telemetry,
		telemetry_worker_handle,
		frontier_backend,
	) = params.other;

	let relay_chain_full_node =
		cumulus_client_service::build_polkadot_full_node(polkadot_config, telemetry_worker_handle)
			.map_err(|e| match e {
				polkadot_service::Error::Sub(x) => x,
				s => format!("{}", s).into(),
			})?;

	let client = params.client.clone();
	let backend = params.backend.clone();
	let block_announce_validator = build_block_announce_validator(
		relay_chain_full_node.client.clone(),
		id,
		Box::new(relay_chain_full_node.network.clone()),
		relay_chain_full_node.backend.clone(),
	);

	let collator = parachain_config.role.is_authority();
	let prometheus_registry = parachain_config.prometheus_registry().cloned();
	let transaction_pool = params.transaction_pool.clone();
	let mut task_manager = params.task_manager;
	let import_queue = cumulus_client_service::SharedImportQueue::new(params.import_queue);
	let (network, system_rpc_tx, start_network) =
		sc_service::build_network(sc_service::BuildNetworkParams {
			config: &parachain_config,
			client: client.clone(),
			transaction_pool: transaction_pool.clone(),
			spawn_handle: task_manager.spawn_handle(),
			import_queue: import_queue.clone(),
			on_demand: None,
			block_announce_validator_builder: Some(Box::new(|_| block_announce_validator)),
		})?;

	let subscription_task_executor =
		sc_rpc::SubscriptionTaskExecutor::new(task_manager.spawn_handle());

	let spawned_requesters = rpc::spawn_tasks(
		&rpc_config,
		rpc::SpawnTasksParams {
			task_manager: &task_manager,
			client: client.clone(),
			substrate_backend: backend.clone(),
			frontier_backend: frontier_backend.clone(),
			pending_transactions: pending_transactions.clone(),
			filter_pool: filter_pool.clone(),
		},
	);

	let rpc_extensions_builder = {
		let client = client.clone();
		let pool = transaction_pool.clone();
		let network = network.clone();
		let pending = pending_transactions.clone();
		let filter_pool = filter_pool.clone();
		let frontier_backend = frontier_backend.clone();
		let backend = backend.clone();
		let ethapi_cmd = rpc_config.ethapi.clone();
		let max_past_logs = rpc_config.max_past_logs;

		let is_moonbeam = parachain_config.chain_spec.is_moonbeam();
		let is_moonriver = parachain_config.chain_spec.is_moonriver();
		let is_moonshadow = parachain_config.chain_spec.is_moonshadow();

		Box::new(move |deny_unsafe, _| {
			let transaction_converter: TransactionConverters = if is_moonbeam {
				TransactionConverters::Moonbeam(moonbeam_runtime::TransactionConverter)
			} else if is_moonriver {
				TransactionConverters::Moonriver(moonriver_runtime::TransactionConverter)
			} else if is_moonshadow {
				TransactionConverters::Moonshadow(moonshadow_runtime::TransactionConverter)
			} else {
				TransactionConverters::Moonbase(moonbase_runtime::TransactionConverter)
			};

			let deps = rpc::FullDeps {
				client: client.clone(),
				pool: pool.clone(),
				graph: pool.pool().clone(),
				deny_unsafe,
				is_authority: collator,
				network: network.clone(),
				pending_transactions: pending.clone(),
				filter_pool: filter_pool.clone(),
				ethapi_cmd: ethapi_cmd.clone(),
				command_sink: None,
				frontier_backend: frontier_backend.clone(),
				backend: backend.clone(),
				debug_requester: spawned_requesters.debug.clone(),
				trace_filter_requester: spawned_requesters.trace.clone(),
				trace_filter_max_count: rpc_config.ethapi_trace_max_count,
				max_past_logs,
				transaction_converter,
			};

			rpc::create_full(deps, subscription_task_executor.clone())
		})
	};

	sc_service::spawn_tasks(sc_service::SpawnTasksParams {
		on_demand: None,
		remote_blockchain: None,
		rpc_extensions_builder,
		client: client.clone(),
		transaction_pool: transaction_pool.clone(),
		task_manager: &mut task_manager,
		config: parachain_config,
		keystore: params.keystore_container.sync_keystore(),
		backend: backend.clone(),
		network: network.clone(),
		system_rpc_tx,
		telemetry: telemetry.as_mut(),
	})?;

	let announce_block = {
		let network = network.clone();
		Arc::new(move |hash, data| network.announce_block(hash, data))
	};

	if collator {
		let proposer_factory = sc_basic_authorship::ProposerFactory::with_proof_recording(
			task_manager.spawn_handle(),
			client.clone(),
			transaction_pool,
			prometheus_registry.as_ref(),
			telemetry.as_ref().map(|t| t.handle()),
		);

		let relay_chain_backend = relay_chain_full_node.backend.clone();
		let relay_chain_client = relay_chain_full_node.client.clone();

		let parachain_consensus = build_nimbus_consensus(BuildNimbusConsensusParams {
			para_id: id,
			proposer_factory,
			block_import,
			relay_chain_client: relay_chain_full_node.client.clone(),
			relay_chain_backend: relay_chain_full_node.backend.clone(),
			parachain_client: client.clone(),
			keystore: params.keystore_container.sync_keystore(),
			create_inherent_data_providers: move |_, (relay_parent, validation_data, author_id)| {
				let parachain_inherent =
							cumulus_primitives_parachain_inherent::ParachainInherentData::
							create_at_with_client(
								relay_parent,
								&relay_chain_client,
								&*relay_chain_backend,
								&validation_data,
								id,
							);
				async move {
					let time = sp_timestamp::InherentDataProvider::from_system_time();

					let parachain_inherent = parachain_inherent.ok_or_else(|| {
						Box::<dyn std::error::Error + Send + Sync>::from(
							"Failed to create parachain inherent",
						)
					})?;

					let author = nimbus_primitives::InherentDataProvider::<NimbusId>(author_id);

					Ok((time, parachain_inherent, author))
				}
			},
		});

		let spawner = task_manager.spawn_handle();

		let params = StartCollatorParams {
			para_id: id,
			block_status: client.clone(),
			announce_block,
			client: client.clone(),
			task_manager: &mut task_manager,
			spawner,
			relay_chain_full_node,
			parachain_consensus,
			import_queue,
		};

		start_collator(params).await?;
	} else {
		let params = StartFullNodeParams {
			client: client.clone(),
			announce_block,
			task_manager: &mut task_manager,
			para_id: id,
			relay_chain_full_node,
		};

		start_full_node(params)?;
	}

	start_network.start_network();

	Ok((task_manager, client))
}

/// Start a normal parachain node.
pub async fn start_node<RuntimeApi, Executor>(
	parachain_config: Configuration,
	collator_key: CollatorPair,
	polkadot_config: Configuration,
	id: polkadot_primitives::v0::Id,
	rpc_config: RpcConfig,
) -> sc_service::error::Result<(TaskManager, Arc<TFullClient<Block, RuntimeApi, Executor>>)>
where
	RuntimeApi:
		ConstructRuntimeApi<Block, FullClient<RuntimeApi, Executor>> + Send + Sync + 'static,
	RuntimeApi::RuntimeApi:
		RuntimeApiCollection<StateBackend = sc_client_api::StateBackendFor<FullBackend, Block>>,
	Executor: NativeExecutionDispatch + 'static,
{
	start_node_impl(
		parachain_config,
		collator_key,
		polkadot_config,
		id,
		rpc_config,
	)
	.await
}

/// Builds a new development service. This service uses manual seal, and mocks
/// the parachain inherent.
pub fn new_dev(
	config: Configuration,
	_author_id: Option<nimbus_primitives::NimbusId>,
	sealing: cli_opt::Sealing,
	rpc_config: RpcConfig,
) -> Result<TaskManager, ServiceError> {
	use async_io::Timer;
	use futures::Stream;
	use sc_consensus_manual_seal::{run_manual_seal, EngineCommand, ManualSealParams};
	use sp_core::H256;

	let sc_service::PartialComponents {
		client,
		backend,
		mut task_manager,
		import_queue,
		keystore_container,
		select_chain: maybe_select_chain,
		transaction_pool,
		other:
			(
				block_import,
				pending_transactions,
				filter_pool,
				telemetry,
				_telemetry_worker_handle,
				frontier_backend,
			),
	} = new_partial::<moonbase_runtime::RuntimeApi, MoonbaseExecutor>(&config, true)?;

	let (network, system_rpc_tx, network_starter) =
		sc_service::build_network(sc_service::BuildNetworkParams {
			config: &config,
			client: client.clone(),
			transaction_pool: transaction_pool.clone(),
			spawn_handle: task_manager.spawn_handle(),
			import_queue,
			on_demand: None,
			block_announce_validator_builder: None,
		})?;

	if config.offchain_worker.enabled {
		sc_service::build_offchain_workers(
			&config,
			task_manager.spawn_handle(),
			client.clone(),
			network.clone(),
		);
	}

	let prometheus_registry = config.prometheus_registry().cloned();
	let subscription_task_executor =
		sc_rpc::SubscriptionTaskExecutor::new(task_manager.spawn_handle());
	let mut command_sink = None;
	let collator = config.role.is_authority();

	if collator {
		//TODO Actually even tthe following TODO isn't relevant.
		// I ran into some issues with ownership in the closure below,
		// so this variabel isn't even used yet.
		//TODO For now, all dev service nodes use Alith's nimbus id in their author inherent.
		// This could and perhaps should be made more flexible. Here are some options:
		// 1. a dedicated `--dev-author-id` flag that only works with the dev service
		// 2. restore the old --author-id` and also allow it to force a secific key
		//    in the parachain context
		// 3. check the keystore like we do in nimbus. Actually, maybe the keystore-checking could
		//    be exported as a helper function from nimbus.
		// let author_id = chain_spec::get_from_seed::<NimbusId>("Alice");

		let env = sc_basic_authorship::ProposerFactory::new(
			task_manager.spawn_handle(),
			client.clone(),
			transaction_pool.clone(),
			prometheus_registry.as_ref(),
			telemetry.as_ref().map(|x| x.handle()),
		);

		let commands_stream: Box<dyn Stream<Item = EngineCommand<H256>> + Send + Sync + Unpin> =
			match sealing {
				cli_opt::Sealing::Instant => {
					Box::new(
						// This bit cribbed from the implementation of instant seal.
						transaction_pool
							.pool()
							.validated_pool()
							.import_notification_stream()
							.map(|_| EngineCommand::SealNewBlock {
								create_empty: false,
								finalize: false,
								parent_hash: None,
								sender: None,
							}),
					)
				}
				cli_opt::Sealing::Manual => {
					let (sink, stream) = futures::channel::mpsc::channel(1000);
					// Keep a reference to the other end of the channel. It goes to the RPC.
					command_sink = Some(sink);
					Box::new(stream)
				}
				cli_opt::Sealing::Interval(millis) => Box::new(StreamExt::map(
					Timer::interval(Duration::from_millis(millis)),
					|_| EngineCommand::SealNewBlock {
						create_empty: true,
						finalize: false,
						parent_hash: None,
						sender: None,
					},
				)),
			};

		let select_chain = maybe_select_chain.expect(
			"`new_partial` builds a `LongestChainRule` when building dev service.\
				We specified the dev service when calling `new_partial`.\
				Therefore, a `LongestChainRule` is present. qed.",
		);

		let client_set_aside_for_cidp = client.clone();

		task_manager.spawn_essential_handle().spawn_blocking(
			"authorship_task",
			run_manual_seal(ManualSealParams {
				block_import,
				env,
				client: client.clone(),
				pool: transaction_pool.pool().clone(),
				commands_stream,
				select_chain,
				consensus_data_provider: None,
				create_inherent_data_providers: move |block: H256, ()| {
					let current_para_block = client_set_aside_for_cidp
						.number(block)
						.expect("Header lookup should succeed")
						.expect("Header passed in as parent should be present in backend.");

					async move {
						let time = sp_timestamp::InherentDataProvider::from_system_time();

						let mocked_parachain = inherents::MockValidationDataInherentDataProvider {
							current_para_block,
							relay_offset: 1000,
							relay_blocks_per_para_block: 2,
						};

						//TODO I want to use the value from a variable above.
						let author = nimbus_primitives::InherentDataProvider::<NimbusId>(
							chain_spec::get_from_seed::<NimbusId>("Alice"),
						);

						Ok((time, mocked_parachain, author))
					}
				},
			}),
		);
	}

	let spawned_requesters = rpc::spawn_tasks(
		&rpc_config,
		rpc::SpawnTasksParams {
			task_manager: &task_manager,
			client: client.clone(),
			substrate_backend: backend.clone(),
			frontier_backend: frontier_backend.clone(),
			pending_transactions: pending_transactions.clone(),
			filter_pool: filter_pool.clone(),
		},
	);

	let rpc_extensions_builder = {
		let client = client.clone();
		let pool = transaction_pool.clone();
		let backend = backend.clone();
		let network = network.clone();
		let pending = pending_transactions;
		let ethapi_cmd = rpc_config.ethapi.clone();
		let max_past_logs = rpc_config.max_past_logs;

		let is_moonbeam = config.chain_spec.is_moonbeam();
		let is_moonriver = config.chain_spec.is_moonriver();
		let is_moonshadow = config.chain_spec.is_moonshadow();

		Box::new(move |deny_unsafe, _| {
			let transaction_converter: TransactionConverters = if is_moonbeam {
				TransactionConverters::Moonbeam(moonbeam_runtime::TransactionConverter)
			} else if is_moonriver {
				TransactionConverters::Moonriver(moonriver_runtime::TransactionConverter)
			} else if is_moonshadow {
				TransactionConverters::Moonshadow(moonshadow_runtime::TransactionConverter)
			} else {
				TransactionConverters::Moonbase(moonbase_runtime::TransactionConverter)
			};

			let deps = rpc::FullDeps {
				client: client.clone(),
				pool: pool.clone(),
				graph: pool.pool().clone(),
				deny_unsafe,
				is_authority: collator,
				network: network.clone(),
				pending_transactions: pending.clone(),
				filter_pool: filter_pool.clone(),
				ethapi_cmd: ethapi_cmd.clone(),
				command_sink: command_sink.clone(),
				frontier_backend: frontier_backend.clone(),
				backend: backend.clone(),
				debug_requester: spawned_requesters.debug.clone(),
				trace_filter_requester: spawned_requesters.trace.clone(),
				trace_filter_max_count: rpc_config.ethapi_trace_max_count,
				max_past_logs,
				transaction_converter,
			};
			rpc::create_full(deps, subscription_task_executor.clone())
		})
	};

	let _rpc_handlers = sc_service::spawn_tasks(sc_service::SpawnTasksParams {
		network,
		client,
		keystore: keystore_container.sync_keystore(),
		task_manager: &mut task_manager,
		transaction_pool,
		rpc_extensions_builder,
		on_demand: None,
		remote_blockchain: None,
<<<<<<< HEAD
		backend,
		network_status_sinks,
=======
		backend: backend.clone(),
>>>>>>> 1dd6d1b3
		system_rpc_tx,
		config,
		telemetry: None,
	})?;

	log::info!("Development Service Ready");

	network_starter.start_network();
	Ok(task_manager)
}<|MERGE_RESOLUTION|>--- conflicted
+++ resolved
@@ -885,12 +885,7 @@
 		rpc_extensions_builder,
 		on_demand: None,
 		remote_blockchain: None,
-<<<<<<< HEAD
 		backend,
-		network_status_sinks,
-=======
-		backend: backend.clone(),
->>>>>>> 1dd6d1b3
 		system_rpc_tx,
 		config,
 		telemetry: None,
