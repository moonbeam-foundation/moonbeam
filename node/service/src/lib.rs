--- conflicted
+++ resolved
@@ -510,8 +510,6 @@
 				max_past_logs,
 				transaction_converter,
 			};
-
-<<<<<<< HEAD
 			let mut io = rpc::create_full(deps, subscription_task_executor.clone());
 			if cfg!(feature = "evm-tracing") {
 				rpc::tracing::extend_with_tracing(
@@ -521,10 +519,7 @@
 					&mut io,
 				);
 			}
-			io
-=======
-			Ok(rpc::create_full(deps, subscription_task_executor.clone()))
->>>>>>> c09d80e1
+			Ok(io)
 		})
 	};
 
@@ -856,7 +851,6 @@
 				max_past_logs,
 				transaction_converter,
 			};
-<<<<<<< HEAD
 			let mut io = rpc::create_full(deps, subscription_task_executor.clone());
 			if cfg!(feature = "evm-tracing") {
 				rpc::tracing::extend_with_tracing(
@@ -866,10 +860,7 @@
 					&mut io,
 				);
 			}
-			io
-=======
-			Ok(rpc::create_full(deps, subscription_task_executor.clone()))
->>>>>>> c09d80e1
+			Ok(io)
 		})
 	};
 
