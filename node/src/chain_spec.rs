--- conflicted
+++ resolved
@@ -16,14 +16,9 @@
 
 use cumulus_primitives::ParaId;
 use moonbeam_runtime::{
-<<<<<<< HEAD
-	AccountId, BalancesConfig, DemocracyConfig, EVMConfig, EthereumChainIdConfig, EthereumConfig,
-	GenesisConfig, ParachainInfoConfig, SchedulerConfig, StakeConfig, SudoConfig, SystemConfig,
-	GLMR, WASM_BINARY,
-=======
-	AccountId, Balance, BalancesConfig, EVMConfig, EthereumChainIdConfig, EthereumConfig,
-	GenesisConfig, ParachainInfoConfig, StakeConfig, SudoConfig, SystemConfig, GLMR, WASM_BINARY,
->>>>>>> b19ee672
+	AccountId, Balance, BalancesConfig, DemocracyConfig, EVMConfig, EthereumChainIdConfig,
+	EthereumConfig, GenesisConfig, ParachainInfoConfig, SchedulerConfig, StakeConfig, SudoConfig,
+	SystemConfig, GLMR, WASM_BINARY,
 };
 use sc_chain_spec::{ChainSpecExtension, ChainSpecGroup};
 use sc_service::ChainType;
@@ -143,19 +138,8 @@
 			accounts: BTreeMap::new(),
 		}),
 		pallet_ethereum: Some(EthereumConfig {}),
-<<<<<<< HEAD
-
-		stake: Some(StakeConfig {
-			stakers: endowed_accounts
-				.iter()
-				.cloned()
-				.map(|k| (k, None, 100_000 * GLMR))
-				.collect(),
-		}),
 		pallet_democracy: Some(DemocracyConfig {}),
 		pallet_scheduler: Some(SchedulerConfig {}),
-=======
 		stake: Some(StakeConfig { stakers }),
->>>>>>> b19ee672
 	}
 }