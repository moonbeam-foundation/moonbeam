--- conflicted
+++ resolved
@@ -23,33 +23,22 @@
 use cumulus_primitives::ParaId;
 use log::debug;
 use moonbeam_runtime::{
-<<<<<<< HEAD
-	AccountId, Balance, BalancesConfig, CrowdloanConfig, DemocracyConfig, EVMConfig,
-	EthereumChainIdConfig, EthereumConfig, GenesisConfig, ParachainInfoConfig, SchedulerConfig,
-	StakeConfig, SudoConfig, SystemConfig, GLMR, WASM_BINARY,
-=======
-	AccountId, Balance, BalancesConfig, DemocracyConfig, EVMConfig, EthereumChainIdConfig,
+	AccountId, Balance, BalancesConfig, CrowdloanConfig, DemocracyConfig, EVMConfig, EthereumChainIdConfig,
 	EthereumConfig, GenesisConfig, InflationInfo, ParachainInfoConfig, ParachainStakingConfig,
 	Range, SchedulerConfig, SudoConfig, SystemConfig, GLMR, WASM_BINARY,
->>>>>>> ae373f41
 };
 use sc_chain_spec::{ChainSpecExtension, ChainSpecGroup};
 use sc_service::ChainType;
 use sc_telemetry::TelemetryEndpoints;
 use serde::{Deserialize, Serialize};
-<<<<<<< HEAD
-use sp_runtime::{AccountId32, Perbill};
-use stake::{InflationInfo, Range};
-=======
 use sha3::{Digest, Keccak256};
 
 use sp_core::{ecdsa, Pair, Public, H160, H256};
 use sp_runtime::{
 	traits::{BlakeTwo256, Hash},
-	Perbill,
+	Perbill, AccountId32,
 };
 use std::convert::TryInto;
->>>>>>> ae373f41
 use std::{collections::BTreeMap, str::FromStr};
 use tiny_hderive::bip32::ExtendedPrivKey;
 
@@ -140,8 +129,15 @@
 }
 
 /// Generate a chain spec for use with the development service.
-<<<<<<< HEAD
-pub fn development_chain_spec() -> ChainSpec {
+pub fn development_chain_spec(mnemonic: Option<String>, num_accounts: Option<u32>) -> ChainSpec {
+	// Default mnemonic if none was provided
+	let parent_mnemonic = mnemonic.unwrap_or(
+		"bottom drive obey lake curtain smoke basket hold race lonely fit walk".to_string(),
+	);
+	let mut accounts = generate_accounts(parent_mnemonic, num_accounts.unwrap_or(10));
+	// We add Gerald here
+	accounts.push(AccountId::from_str("6Be02d1d3665660d22FF9624b7BE0551ee1Ac91b").unwrap());
+
 	let mut assigned_contributor: [u8; 32] = [0; 32];
 	let mut unassigned_contributor: [u8; 32] = [0; 32];
 	// ED25519 bottom drive obey lake curtain smoke basket hold race lonely fit walk
@@ -154,17 +150,6 @@
 		&hex::decode("d87c65792b279a4bd7bcb97d55011222c7ef2a2a8b0e651dea55e468187f594a").unwrap()
 			[0..32],
 	);
-
-=======
-pub fn development_chain_spec(mnemonic: Option<String>, num_accounts: Option<u32>) -> ChainSpec {
-	// Default mnemonic if none was provided
-	let parent_mnemonic = mnemonic.unwrap_or(
-		"bottom drive obey lake curtain smoke basket hold race lonely fit walk".to_string(),
-	);
-	let mut accounts = generate_accounts(parent_mnemonic, num_accounts.unwrap_or(10));
-	// We add Gerald here
-	accounts.push(AccountId::from_str("6Be02d1d3665660d22FF9624b7BE0551ee1Ac91b").unwrap());
->>>>>>> ae373f41
 	ChainSpec::from_genesis(
 		"Moonbase Development Testnet",
 		"development",
@@ -179,7 +164,6 @@
 					1_000 * GLMR,
 				)],
 				moonbeam_inflation_config(),
-<<<<<<< HEAD
 				vec![AccountId::from_str("6Be02d1d3665660d22FF9624b7BE0551ee1Ac91b").unwrap()],
 				vec![(
 					assigned_contributor.into(),
@@ -187,9 +171,6 @@
 					1_000u32,
 				)],
 				vec![(unassigned_contributor.into(), 1_000u32)],
-=======
-				accounts.clone(),
->>>>>>> ae373f41
 				Default::default(), // para_id
 				1281,               //ChainId
 			)
