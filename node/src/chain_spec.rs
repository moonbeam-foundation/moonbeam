// Copyright 2019-2020 PureStake Inc.
// This file is part of Moonbeam.

// Moonbeam is free software: you can redistribute it and/or modify
// it under the terms of the GNU General Public License as published by
// the Free Software Foundation, either version 3 of the License, or
// (at your option) any later version.

// Moonbeam is distributed in the hope that it will be useful,
// but WITHOUT ANY WARRANTY; without even the implied warranty of
// MERCHANTABILITY or FITNESS FOR A PARTICULAR PURPOSE.  See the
// GNU General Public License for more details.

// You should have received a copy of the GNU General Public License
// along with Moonbeam.  If not, see <http://www.gnu.org/licenses/>.

use cumulus_primitives::ParaId;
use moonbeam_runtime::{
	AccountId, Balance, BalancesConfig, DemocracyConfig, EVMConfig, EthereumChainIdConfig,
	EthereumConfig, GenesisConfig, ParachainInfoConfig, SchedulerConfig, StakeConfig, SudoConfig,
	SystemConfig, GLMR, WASM_BINARY,
};
use sc_chain_spec::{ChainSpecExtension, ChainSpecGroup};
use sc_service::ChainType;
use serde::{Deserialize, Serialize};
<<<<<<< HEAD
use sp_runtime::Perbill;
use stake::{InflationInfo, Range};
use std::collections::BTreeMap;
use std::str::FromStr;
=======
use std::{collections::BTreeMap, str::FromStr};
>>>>>>> 89531648

/// Specialized `ChainSpec`. This is a specialization of the general Substrate ChainSpec type.
pub type ChainSpec = sc_service::GenericChainSpec<GenesisConfig, Extensions>;

/// The extensions for the [`ChainSpec`].
#[derive(Debug, Clone, PartialEq, Serialize, Deserialize, ChainSpecGroup, ChainSpecExtension)]
#[serde(deny_unknown_fields)]
pub struct Extensions {
	/// The relay chain of the Parachain.
	pub relay_chain: String,
	/// The id of the Parachain.
	pub para_id: u32,
}

impl Extensions {
	/// Try to get the extension from the given `ChainSpec`.
	pub fn try_get(chain_spec: &dyn sc_service::ChainSpec) -> Option<&Self> {
		sc_chain_spec::get_extension(chain_spec.extensions())
	}
}

/// Generate a chain spec for use with the development service.
pub fn development_chain_spec() -> ChainSpec {
	ChainSpec::from_genesis(
		"Moonbase Development Testnet",
		"development",
		ChainType::Development,
		move || {
			testnet_genesis(
				AccountId::from_str("6Be02d1d3665660d22FF9624b7BE0551ee1Ac91b").unwrap(),
				// Validator
				vec![(
					AccountId::from_str("6Be02d1d3665660d22FF9624b7BE0551ee1Ac91b").unwrap(),
					None,
					100_000 * GLMR,
				)],
				moonbeam_inflation_config(),
				vec![AccountId::from_str("6Be02d1d3665660d22FF9624b7BE0551ee1Ac91b").unwrap()],
				Default::default(), // para_id
				1281,               //ChainId
			)
		},
		vec![],
		None,
		None,
		Some(serde_json::from_str("{\"tokenDecimals\": 18}").expect("Provided valid json map")),
		Extensions {
			relay_chain: Default::default(),
			para_id: Default::default(),
		},
	)
}

/// Generate a default spec for the parachain service. Use this as a starting point when launching
/// a custom chain.
pub fn get_chain_spec(para_id: ParaId) -> ChainSpec {
	ChainSpec::from_genesis(
		"Moonbase Parachain Local Testnet",
		"local_testnet",
		ChainType::Local,
		move || {
			testnet_genesis(
				AccountId::from_str("6Be02d1d3665660d22FF9624b7BE0551ee1Ac91b").unwrap(),
				// Validator
				vec![(
					AccountId::from_str("6Be02d1d3665660d22FF9624b7BE0551ee1Ac91b").unwrap(),
					None,
					100_000 * GLMR,
				)],
				moonbeam_inflation_config(),
				vec![AccountId::from_str("6Be02d1d3665660d22FF9624b7BE0551ee1Ac91b").unwrap()],
				para_id,
				1280, //ChainId
			)
		},
		vec![],
		None,
		None,
		Some(serde_json::from_str("{\"tokenDecimals\": 18}").expect("Provided valid json map")),
		Extensions {
			relay_chain: "local_testnet".into(),
			para_id: para_id.into(),
		},
	)
}

pub fn moonbeam_inflation_config() -> InflationInfo<Balance> {
	InflationInfo {
		expect: Range {
			min: 100_000 * GLMR,
			ideal: 200_000 * GLMR,
			max: 500_000 * GLMR,
		},
		// 8766 rounds (hours) in a year
		round: Range {
			min: Perbill::from_parts(Perbill::from_percent(4).deconstruct() / 8766),
			ideal: Perbill::from_parts(Perbill::from_percent(5).deconstruct() / 8766),
			max: Perbill::from_parts(Perbill::from_percent(5).deconstruct() / 8766),
		},
	}
}

fn testnet_genesis(
	root_key: AccountId,
	stakers: Vec<(AccountId, Option<AccountId>, Balance)>,
	inflation_config: InflationInfo<Balance>,
	endowed_accounts: Vec<AccountId>,
	para_id: ParaId,
	chain_id: u64,
) -> GenesisConfig {
	GenesisConfig {
		frame_system: Some(SystemConfig {
			code: WASM_BINARY
				.expect("WASM binary was not build, please build it!")
				.to_vec(),
			changes_trie_config: Default::default(),
		}),
		pallet_balances: Some(BalancesConfig {
			balances: endowed_accounts
				.iter()
				.cloned()
				.map(|k| (k, 1 << 80))
				.collect(),
		}),
		pallet_sudo: Some(SudoConfig { key: root_key }),
		parachain_info: Some(ParachainInfoConfig {
			parachain_id: para_id,
		}),
		pallet_ethereum_chain_id: Some(EthereumChainIdConfig { chain_id }),
		pallet_evm: Some(EVMConfig {
			accounts: BTreeMap::new(),
		}),
		pallet_ethereum: Some(EthereumConfig {}),
<<<<<<< HEAD
		stake: Some(StakeConfig {
			stakers,
			inflation_config,
		}),
=======
		pallet_democracy: Some(DemocracyConfig {}),
		pallet_scheduler: Some(SchedulerConfig {}),
		stake: Some(StakeConfig { stakers }),
>>>>>>> 89531648
	}
}<|MERGE_RESOLUTION|>--- conflicted
+++ resolved
@@ -23,14 +23,9 @@
 use sc_chain_spec::{ChainSpecExtension, ChainSpecGroup};
 use sc_service::ChainType;
 use serde::{Deserialize, Serialize};
-<<<<<<< HEAD
 use sp_runtime::Perbill;
 use stake::{InflationInfo, Range};
-use std::collections::BTreeMap;
-use std::str::FromStr;
-=======
 use std::{collections::BTreeMap, str::FromStr};
->>>>>>> 89531648
 
 /// Specialized `ChainSpec`. This is a specialization of the general Substrate ChainSpec type.
 pub type ChainSpec = sc_service::GenericChainSpec<GenesisConfig, Extensions>;
@@ -164,15 +159,11 @@
 			accounts: BTreeMap::new(),
 		}),
 		pallet_ethereum: Some(EthereumConfig {}),
-<<<<<<< HEAD
+    pallet_democracy: Some(DemocracyConfig {}),
+		pallet_scheduler: Some(SchedulerConfig {}),
 		stake: Some(StakeConfig {
 			stakers,
 			inflation_config,
 		}),
-=======
-		pallet_democracy: Some(DemocracyConfig {}),
-		pallet_scheduler: Some(SchedulerConfig {}),
-		stake: Some(StakeConfig { stakers }),
->>>>>>> 89531648
 	}
 }