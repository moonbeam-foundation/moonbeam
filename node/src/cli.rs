// Copyright 2019-2021 PureStake Inc.
// This file is part of Moonbeam.

// Moonbeam is free software: you can redistribute it and/or modify
// it under the terms of the GNU General Public License as published by
// the Free Software Foundation, either version 3 of the License, or
// (at your option) any later version.

// Moonbeam is distributed in the hope that it will be useful,
// but WITHOUT ANY WARRANTY; without even the implied warranty of
// MERCHANTABILITY or FITNESS FOR A PARTICULAR PURPOSE.  See the
// GNU General Public License for more details.

// You should have received a copy of the GNU General Public License
// along with Moonbeam.  If not, see <http://www.gnu.org/licenses/>.

//! Moonbeam CLI Library. Built with structopt
//!
//! This module defines the Moonbeam node's Command Line Interface (CLI)
//! It is built using structopt and inherits behavior from Substrate's sc_cli crate.

use crate::chain_spec;
use sp_core::H160;
use std::path::PathBuf;
use std::str::FromStr;
use structopt::StructOpt;

/// Sub-commands supported by the collator.
#[derive(Debug, StructOpt)]
pub enum Subcommand {
	/// Export the genesis state of the parachain.
	#[structopt(name = "export-genesis-state")]
	ExportGenesisState(ExportGenesisStateCommand),

	/// Export the genesis wasm of the parachain.
	#[structopt(name = "export-genesis-wasm")]
	ExportGenesisWasm(ExportGenesisWasmCommand),

	/// Build a chain specification.
	BuildSpec(BuildSpecCommand),

	/// Validate blocks.
	CheckBlock(sc_cli::CheckBlockCmd),

	/// Export blocks.
	ExportBlocks(sc_cli::ExportBlocksCmd),

	/// Export the state of a given block into a chain spec.
	ExportState(sc_cli::ExportStateCmd),

	/// Import blocks.
	ImportBlocks(sc_cli::ImportBlocksCmd),

	/// Remove the whole chain.
	PurgeChain(cumulus_client_cli::PurgeChainCmd),

	/// Revert the chain to a previous state.
	Revert(sc_cli::RevertCmd),
}

#[derive(Debug, StructOpt)]
pub struct BuildSpecCommand {
	#[structopt(flatten)]
	pub base: sc_cli::BuildSpecCmd,

	/// Number of accounts to be funded in the genesis
	/// Warning: This flag implies a development spec and overrides any explicitly supplied spec
	#[structopt(long, conflicts_with = "chain")]
	pub accounts: Option<u32>,

	/// Mnemonic from which we can derive funded accounts in the genesis
	/// Warning: This flag implies a development spec and overrides any explicitly supplied spec
	#[structopt(long, conflicts_with = "chain")]
	pub mnemonic: Option<String>,
}

/// Command for exporting the genesis state of the parachain
#[derive(Debug, StructOpt)]
pub struct ExportGenesisStateCommand {
	/// Output file name or stdout if unspecified.
	#[structopt(parse(from_os_str))]
	pub output: Option<PathBuf>,

	/// Id of the parachain this state is for.
	#[structopt(long, default_value = "1000")]
	pub parachain_id: u32,

	/// Write output in binary. Default is to write in hex.
	#[structopt(short, long)]
	pub raw: bool,

	/// The name of the chain for that the genesis state should be exported.
	#[structopt(long)]
	pub chain: Option<String>,
}

/// Command for exporting the genesis wasm file.
#[derive(Debug, StructOpt)]
pub struct ExportGenesisWasmCommand {
	/// Output file name or stdout if unspecified.
	#[structopt(parse(from_os_str))]
	pub output: Option<PathBuf>,

	/// Write output in binary. Default is to write in hex.
	#[structopt(short, long)]
	pub raw: bool,

	/// The name of the chain for that the genesis wasm file should be exported.
	#[structopt(long)]
	pub chain: Option<String>,
}

#[derive(Debug, StructOpt)]
pub struct RunCmd {
	#[structopt(flatten)]
	pub base: sc_cli::RunCmd,

	/// Id of the parachain this collator collates for.
	#[structopt(long)]
	pub parachain_id: Option<u32>,

	/// Enable the development service to run without a backing relay chain
	#[structopt(long)]
	pub dev_service: bool,

	/// When blocks should be sealed in the dev service.
	///
	/// Options are "instant", "manual", or timer interval in milliseconds
	#[structopt(long, default_value = "instant")]
	pub sealing: Sealing,

	/// Public identity for participating in staking and receiving rewards
	#[structopt(long, parse(try_from_str = parse_h160))]
	pub author_id: Option<H160>,

	/// Enable EVM tracing module on a non-authority node.
	#[structopt(
		long,
		conflicts_with = "collator",
		conflicts_with = "validator",
		require_delimiter = true
	)]
	pub ethapi: Vec<EthApi>,

<<<<<<< HEAD
=======
	/// Number of concurrent tracing tasks. Meant to be shared by both "debug" and "trace" modules.
	#[structopt(long, default_value = "10")]
	pub ethapi_max_permits: u32,

>>>>>>> 1ede28ad
	/// Maximum number of trace entries a single request of `trace_filter` is allowed to return.
	/// A request asking for more or an unbounded one going over this limit will both return an
	/// error.
	#[structopt(long, default_value = "500")]
	pub ethapi_trace_max_count: u32,

	/// Duration (in seconds) after which the cache of `trace_filter` for a given block will be
	/// discarded.
	#[structopt(long, default_value = "300")]
<<<<<<< HEAD
	pub ethapi_trace_cache_duration: u64,
=======
	pub ethapi_trace_cache_duration: u32,
>>>>>>> 1ede28ad
}

fn parse_h160(input: &str) -> Result<H160, String> {
	input
		.parse::<H160>()
		.map_err(|_| "Failed to parse H160".to_string())
}

impl std::ops::Deref for RunCmd {
	type Target = sc_cli::RunCmd;

	fn deref(&self) -> &Self::Target {
		&self.base
	}
}

#[derive(Debug, StructOpt)]
#[structopt(settings = &[
	structopt::clap::AppSettings::GlobalVersion,
	structopt::clap::AppSettings::ArgsNegateSubcommands,
	structopt::clap::AppSettings::SubcommandsNegateReqs,
])]
pub struct Cli {
	#[structopt(subcommand)]
	pub subcommand: Option<Subcommand>,

	#[structopt(flatten)]
	pub run: RunCmd,

	/// Run node as collator.
	///
	/// Note that this is the same as running with `--validator`.
	#[structopt(long, conflicts_with = "validator")]
	pub collator: bool,

	/// Relaychain arguments
	#[structopt(raw = true)]
	pub relaychain_args: Vec<String>,
}

#[derive(Debug)]
pub struct RelayChainCli {
	/// The actual relay chain cli object.
	pub base: polkadot_cli::RunCmd,

	/// Optional chain id that should be passed to the relay chain.
	pub chain_id: Option<String>,

	/// The base path that should be used by the relay chain.
	pub base_path: Option<PathBuf>,
}

impl RelayChainCli {
	/// Parse the relay chain CLI parameters using the para chain `Configuration`.
	pub fn new<'a>(
		para_config: &sc_service::Configuration,
		relay_chain_args: impl Iterator<Item = &'a String>,
	) -> Self {
		let extension = chain_spec::Extensions::try_get(&*para_config.chain_spec);
		let chain_id = extension.map(|e| e.relay_chain.clone());
		let base_path = para_config
			.base_path
			.as_ref()
			.map(|x| x.path().join("polkadot"));
		Self {
			base_path,
			chain_id,
			base: polkadot_cli::RunCmd::from_iter(relay_chain_args),
		}
	}
}

/// Block authoring scheme to be used by the dev service.
#[derive(Debug)]
pub enum Sealing {
	/// Author a block immediately upon receiving a transaction into the transaction pool
	Instant,
	/// Author a block upon receiving an RPC command
	Manual,
	/// Author blocks at a regular interval specified in milliseconds
	Interval(u64),
}

impl FromStr for Sealing {
	type Err = String;

	fn from_str(s: &str) -> Result<Self, Self::Err> {
		Ok(match s {
			"instant" => Self::Instant,
			"manual" => Self::Manual,
			s => {
				let millis =
					u64::from_str_radix(s, 10).map_err(|_| "couldn't decode sealing param")?;
				Self::Interval(millis)
			}
		})
	}
}

#[derive(Debug, PartialEq, Clone)]
pub enum EthApi {
	Txpool,
	Debug,
	Trace,
}

impl FromStr for EthApi {
	type Err = String;

	fn from_str(s: &str) -> Result<Self, Self::Err> {
		Ok(match s {
			"txpool" => Self::Txpool,
			"debug" => Self::Debug,
			"trace" => Self::Trace,
			_ => {
				return Err(format!(
					"`{}` is not recognized as a supported Ethereum Api",
					s
				))
			}
		})
	}
}<|MERGE_RESOLUTION|>--- conflicted
+++ resolved
@@ -142,13 +142,10 @@
 	)]
 	pub ethapi: Vec<EthApi>,
 
-<<<<<<< HEAD
-=======
 	/// Number of concurrent tracing tasks. Meant to be shared by both "debug" and "trace" modules.
 	#[structopt(long, default_value = "10")]
 	pub ethapi_max_permits: u32,
 
->>>>>>> 1ede28ad
 	/// Maximum number of trace entries a single request of `trace_filter` is allowed to return.
 	/// A request asking for more or an unbounded one going over this limit will both return an
 	/// error.
@@ -158,11 +155,7 @@
 	/// Duration (in seconds) after which the cache of `trace_filter` for a given block will be
 	/// discarded.
 	#[structopt(long, default_value = "300")]
-<<<<<<< HEAD
 	pub ethapi_trace_cache_duration: u64,
-=======
-	pub ethapi_trace_cache_duration: u32,
->>>>>>> 1ede28ad
 }
 
 fn parse_h160(input: &str) -> Result<H160, String> {
