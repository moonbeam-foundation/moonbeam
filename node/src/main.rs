// Copyright 2019-2021 PureStake Inc.
// This file is part of Moonbeam.

// Moonbeam is free software: you can redistribute it and/or modify
// it under the terms of the GNU General Public License as published by
// the Free Software Foundation, either version 3 of the License, or
// (at your option) any later version.

// Moonbeam is distributed in the hope that it will be useful,
// but WITHOUT ANY WARRANTY; without even the implied warranty of
// MERCHANTABILITY or FITNESS FOR A PARTICULAR PURPOSE.  See the
// GNU General Public License for more details.

// You should have received a copy of the GNU General Public License
// along with Moonbeam.  If not, see <http://www.gnu.org/licenses/>.

//! Moonbase parachain collator

#![warn(missing_docs)]

<<<<<<< HEAD
mod chain_spec;
#[cfg(feature = "test-spec")]
mod test_spec;
#[macro_use]
mod service;
mod cli;
mod command;
mod inherents;
mod rpc;
#[cfg(test)]
mod tests;

fn main() -> sc_cli::Result<()> {
	command::run()
=======
fn main() -> moonbeam_cli::Result<()> {
	moonbeam_cli::run()
>>>>>>> 6f25a050
}<|MERGE_RESOLUTION|>--- conflicted
+++ resolved
@@ -18,23 +18,9 @@
 
 #![warn(missing_docs)]
 
-<<<<<<< HEAD
-mod chain_spec;
-#[cfg(feature = "test-spec")]
-mod test_spec;
-#[macro_use]
-mod service;
-mod cli;
-mod command;
-mod inherents;
-mod rpc;
 #[cfg(test)]
 mod tests;
 
-fn main() -> sc_cli::Result<()> {
-	command::run()
-=======
 fn main() -> moonbeam_cli::Result<()> {
 	moonbeam_cli::run()
->>>>>>> 6f25a050
 }