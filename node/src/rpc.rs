--- conflicted
+++ resolved
@@ -19,12 +19,9 @@
 use std::collections::BTreeMap;
 use std::sync::Arc;
 
-<<<<<<< HEAD
 use crate::cli::EthApi as EthApiCmd;
-=======
 use ethereum::EthereumStorageSchema;
 use fc_rpc::{SchemaV1Override, StorageOverride};
->>>>>>> bdbeb96d
 use fc_rpc_core::types::{FilterPool, PendingTransactions};
 use jsonrpc_pubsub::manager::SubscriptionManager;
 use moonbeam_runtime::{opaque::Block, AccountId, Balance, Hash, Index};
@@ -61,17 +58,12 @@
 	pub network: Arc<NetworkService<Block, Hash>>,
 	/// Ethereum pending transactions.
 	pub pending_transactions: PendingTransactions,
-	/// Backend
-	pub backend: Arc<BE>,
 	/// EthFilterApi pool.
 	pub filter_pool: Option<FilterPool>,
-<<<<<<< HEAD
 	/// The list of optional RPC extensions.
 	pub ethapi_cmd: Vec<EthApiCmd>,
-=======
 	/// Backend.
 	pub backend: Arc<fc_db::Backend<Block>>,
->>>>>>> bdbeb96d
 	/// Manual seal command sink
 	pub command_sink: Option<futures::channel::mpsc::Sender<EngineCommand<Hash>>>,
 }
@@ -116,7 +108,6 @@
 		is_authority,
 		network,
 		pending_transactions,
-		backend,
 		filter_pool,
 		ethapi_cmd,
 		command_sink,
