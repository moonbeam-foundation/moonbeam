--- conflicted
+++ resolved
@@ -24,12 +24,8 @@
 use fc_rpc::{SchemaV1Override, StorageOverride};
 use fc_rpc_core::types::{FilterPool, PendingTransactions};
 use jsonrpc_pubsub::manager::SubscriptionManager;
-<<<<<<< HEAD
 use moonbeam_rpc_trace::CacheRequester as TraceFilterCacheRequester;
-=======
 use moonbeam_rpc_debug::DebugRequester;
-use moonbeam_rpc_trace::TraceFilterCacheRequester;
->>>>>>> 1ede28ad
 use moonbeam_runtime::{opaque::Block, AccountId, Balance, Hash, Index};
 use sc_client_api::{
 	backend::{AuxStore, Backend, StateBackend, StorageProvider},
@@ -74,15 +70,12 @@
 	pub backend: Arc<BE>,
 	/// Manual seal command sink
 	pub command_sink: Option<futures::channel::mpsc::Sender<EngineCommand<Hash>>>,
+	/// Debug server requester.
+	pub debug_requester: Option<DebugRequester>,
 	/// Trace filter cache server requester.
 	pub trace_filter_requester: Option<TraceFilterCacheRequester>,
-<<<<<<< HEAD
 	/// Trace filter max count.
 	pub trace_filter_max_count: u32,
-=======
-	/// Debug server requester.
-	pub debug_requester: Option<DebugRequester>,
->>>>>>> 1ede28ad
 }
 
 /// Instantiate all Full RPC extensions.
@@ -129,13 +122,9 @@
 		filter_pool,
 		ethapi_cmd,
 		command_sink,
-<<<<<<< HEAD
-=======
-		trace_filter_requester,
-		debug_requester,
->>>>>>> 1ede28ad
 		frontier_backend,
 		backend,
+		debug_requester,
 		trace_filter_requester,
 		trace_filter_max_count,
 	} = deps;
