// Copyright 2019-2021 PureStake Inc.
// This file is part of Moonbeam.

// Moonbeam is free software: you can redistribute it and/or modify
// it under the terms of the GNU General Public License as published by
// the Free Software Foundation, either version 3 of the License, or
// (at your option) any later version.

// Moonbeam is distributed in the hope that it will be useful,
// but WITHOUT ANY WARRANTY; without even the implied warranty of
// MERCHANTABILITY or FITNESS FOR A PARTICULAR PURPOSE.  See the
// GNU General Public License for more details.

// You should have received a copy of the GNU General Public License
// along with Moonbeam.  If not, see <http://www.gnu.org/licenses/>.

//! A collection of node-specific RPC methods.

use std::collections::BTreeMap;
use std::sync::Arc;

use crate::cli::EthApi as EthApiCmd;
use ethereum::EthereumStorageSchema;
use fc_rpc::{SchemaV1Override, StorageOverride};
use fc_rpc_core::types::{FilterPool, PendingTransactions};
use jsonrpc_pubsub::manager::SubscriptionManager;
use moonbeam_rpc_trace::TraceFilterCacheRequester;
use moonbeam_runtime::{opaque::Block, AccountId, Balance, Hash, Index};
use sc_client_api::{
	backend::{AuxStore, Backend, StateBackend, StorageProvider},
	client::BlockchainEvents,
};
use sc_consensus_manual_seal::rpc::{EngineCommand, ManualSeal, ManualSealApi};
use sc_network::NetworkService;
use sc_rpc::SubscriptionTaskExecutor;
use sc_rpc_api::DenyUnsafe;
use sc_transaction_graph::{ChainApi, Pool};
use sp_api::ProvideRuntimeApi;
use sp_block_builder::BlockBuilder;
use sp_blockchain::{
	Backend as BlockchainBackend, Error as BlockChainError, HeaderBackend, HeaderMetadata,
};
use sp_runtime::traits::BlakeTwo256;
use sp_transaction_pool::TransactionPool;

/// Full client dependencies.
pub struct FullDeps<C, P, A: ChainApi, BE> {
	/// The client instance to use.
	pub client: Arc<C>,
	/// Transaction pool instance.
	pub pool: Arc<P>,
	/// Graph pool instance.
	pub graph: Arc<Pool<A>>,
	/// Whether to deny unsafe calls
	pub deny_unsafe: DenyUnsafe,
	/// The Node authority flag
	pub is_authority: bool,
	/// Network service
	pub network: Arc<NetworkService<Block, Hash>>,
	/// Ethereum pending transactions.
	pub pending_transactions: PendingTransactions,
	/// EthFilterApi pool.
	pub filter_pool: Option<FilterPool>,
	/// The list of optional RPC extensions.
	pub ethapi_cmd: Vec<EthApiCmd>,
	/// Frontier Backend.
	pub frontier_backend: Arc<fc_db::Backend<Block>>,
	/// Backend.
	pub backend: Arc<BE>,
	/// Manual seal command sink
	pub command_sink: Option<futures::channel::mpsc::Sender<EngineCommand<Hash>>>,
	/// Trace filter cache server requester.
	pub trace_filter_requester: Option<TraceFilterCacheRequester>,
}

/// Instantiate all Full RPC extensions.
pub fn create_full<C, P, BE, A>(
	deps: FullDeps<C, P, A, BE>,
	subscription_task_executor: SubscriptionTaskExecutor,
) -> jsonrpc_core::IoHandler<sc_rpc::Metadata>
where
	BE: Backend<Block> + 'static,
	BE::State: StateBackend<BlakeTwo256>,
	BE::Blockchain: BlockchainBackend<Block>,
	C: ProvideRuntimeApi<Block> + StorageProvider<Block, BE> + AuxStore,
	C: BlockchainEvents<Block>,
	C: HeaderBackend<Block> + HeaderMetadata<Block, Error = BlockChainError> + 'static,
	C: Send + Sync + 'static,
	C::Api: substrate_frame_rpc_system::AccountNonceApi<Block, AccountId, Index>,
	C::Api: BlockBuilder<Block>,
	C::Api: pallet_transaction_payment_rpc::TransactionPaymentRuntimeApi<Block, Balance>,
	A: ChainApi<Block = Block> + 'static,
	C::Api: fp_rpc::EthereumRuntimeRPCApi<Block>,
	C::Api: moonbeam_rpc_primitives_debug::DebugRuntimeApi<Block>,
	C::Api: moonbeam_rpc_primitives_txpool::TxPoolRuntimeApi<Block>,
	P: TransactionPool<Block = Block> + 'static,
{
	use fc_rpc::{
		EthApi, EthApiServer, EthFilterApi, EthFilterApiServer, EthPubSubApi, EthPubSubApiServer,
		HexEncodedIdProvider, NetApi, NetApiServer, Web3Api, Web3ApiServer,
	};
	use moonbeam_rpc_debug::{Debug, DebugServer};
	use moonbeam_rpc_trace::{Trace, TraceServer};
	use moonbeam_rpc_txpool::{TxPool, TxPoolServer};
	use pallet_transaction_payment_rpc::{TransactionPayment, TransactionPaymentApi};
	use substrate_frame_rpc_system::{FullSystem, SystemApi};

	let mut io = jsonrpc_core::IoHandler::default();
	let FullDeps {
		client,
		pool,
		graph,
		deny_unsafe,
		is_authority,
		network,
		pending_transactions,
		filter_pool,
		ethapi_cmd,
		command_sink,
<<<<<<< HEAD
		trace_filter_requester,
=======
		frontier_backend,
		backend,
>>>>>>> f1a5a5b0
	} = deps;

	io.extend_with(SystemApi::to_delegate(FullSystem::new(
		client.clone(),
		pool.clone(),
		deny_unsafe,
	)));
	io.extend_with(TransactionPaymentApi::to_delegate(TransactionPayment::new(
		client.clone(),
	)));

	// TODO: are we supporting signing?
	let signers = Vec::new();

<<<<<<< HEAD
	// WARNING : We create a second one in "service.rs" for the Trace RPC Api.
	// Is this okay to have it 2 times ? What happens if they have different parameters (signers ?) ?
=======
	let mut overrides = BTreeMap::new();
	overrides.insert(
		EthereumStorageSchema::V1,
		Box::new(SchemaV1Override::new(client.clone()))
			as Box<dyn StorageOverride<_> + Send + Sync>,
	);

>>>>>>> f1a5a5b0
	io.extend_with(EthApiServer::to_delegate(EthApi::new(
		client.clone(),
		pool.clone(),
		graph,
		moonbeam_runtime::TransactionConverter,
		network.clone(),
		pending_transactions,
		signers,
		overrides,
		frontier_backend.clone(),
		is_authority,
	)));

	if let Some(filter_pool) = filter_pool {
		io.extend_with(EthFilterApiServer::to_delegate(EthFilterApi::new(
			client.clone(),
			filter_pool.clone(),
			500 as usize, // max stored filters
		)));
	}

	io.extend_with(NetApiServer::to_delegate(NetApi::new(
		client.clone(),
		network.clone(),
	)));
	io.extend_with(Web3ApiServer::to_delegate(Web3Api::new(client.clone())));
	io.extend_with(EthPubSubApiServer::to_delegate(EthPubSubApi::new(
		pool.clone(),
		client.clone(),
		network,
		SubscriptionManager::<HexEncodedIdProvider>::with_id_provider(
			HexEncodedIdProvider::default(),
			Arc::new(subscription_task_executor),
		),
	)));
	if ethapi_cmd.contains(&EthApiCmd::Debug) {
		io.extend_with(DebugServer::to_delegate(Debug::new(
			client.clone(),
			backend,
			frontier_backend,
		)));
	}
	if ethapi_cmd.contains(&EthApiCmd::Txpool) {
		io.extend_with(TxPoolServer::to_delegate(TxPool::new(client, pool)));
	}

	if let Some(command_sink) = command_sink {
		io.extend_with(
			// We provide the rpc handler with the sending end of the channel to allow the rpc
			// send EngineCommands to the background block authorship task.
			ManualSealApi::to_delegate(ManualSeal::new(command_sink)),
		);
	};

	if let Some(trace_filter_requester) = trace_filter_requester {
		io.extend_with(TraceServer::to_delegate(Trace::new(trace_filter_requester)));
	}

	io
}<|MERGE_RESOLUTION|>--- conflicted
+++ resolved
@@ -117,12 +117,9 @@
 		filter_pool,
 		ethapi_cmd,
 		command_sink,
-<<<<<<< HEAD
 		trace_filter_requester,
-=======
 		frontier_backend,
 		backend,
->>>>>>> f1a5a5b0
 	} = deps;
 
 	io.extend_with(SystemApi::to_delegate(FullSystem::new(
@@ -137,10 +134,6 @@
 	// TODO: are we supporting signing?
 	let signers = Vec::new();
 
-<<<<<<< HEAD
-	// WARNING : We create a second one in "service.rs" for the Trace RPC Api.
-	// Is this okay to have it 2 times ? What happens if they have different parameters (signers ?) ?
-=======
 	let mut overrides = BTreeMap::new();
 	overrides.insert(
 		EthereumStorageSchema::V1,
@@ -148,7 +141,6 @@
 			as Box<dyn StorageOverride<_> + Send + Sync>,
 	);
 
->>>>>>> f1a5a5b0
 	io.extend_with(EthApiServer::to_delegate(EthApi::new(
 		client.clone(),
 		pool.clone(),
