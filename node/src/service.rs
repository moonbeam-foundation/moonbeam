// Copyright 2019-2021 PureStake Inc.
// This file is part of Moonbeam.

// Moonbeam is free software: you can redistribute it and/or modify
// it under the terms of the GNU General Public License as published by
// the Free Software Foundation, either version 3 of the License, or
// (at your option) any later version.

// Moonbeam is distributed in the hope that it will be useful,
// but WITHOUT ANY WARRANTY; without even the implied warranty of
// MERCHANTABILITY or FITNESS FOR A PARTICULAR PURPOSE.  See the
// GNU General Public License for more details.

// You should have received a copy of the GNU General Public License
// along with Moonbeam.  If not, see <http://www.gnu.org/licenses/>.

//! This module assembles the Moonbeam service components, executes them, and manages communication
//! between them. This is the backbone of the client-side node implementation.
//!
//! This module can assemble:
//! PartialComponents: For maintence tasks without a complete node (eg import/export blocks, purge)
//! Full Service: A complete parachain node including the pool, rpc, network, embedded relay chain
//! Dev Service: A leaner service without the relay chain backing.

use crate::cli::EthApi as EthApiCmd;
use crate::{cli::Sealing, inherents::build_inherent_data_providers};
use async_io::Timer;
use cumulus_client_consensus_relay_chain::{
	build_relay_chain_consensus, BuildRelayChainConsensusParams,
};
use cumulus_client_network::build_block_announce_validator;
use cumulus_client_service::{
	prepare_node_config, start_collator, start_full_node, StartCollatorParams, StartFullNodeParams,
};
use fc_consensus::FrontierBlockImport;
use fc_mapping_sync::MappingSyncWorker;
use fc_rpc::EthTask;
use fc_rpc_core::types::{FilterPool, PendingTransactions};
<<<<<<< HEAD
use moonbeam_rpc_trace::TraceFilterCache;
=======
use futures::{Stream, StreamExt};
>>>>>>> f1a5a5b0
use moonbeam_runtime::{opaque::Block, RuntimeApi};
use polkadot_primitives::v0::CollatorPair;
use sc_cli::SubstrateCli;
use sc_client_api::BlockchainEvents;
use sc_consensus_manual_seal::{run_manual_seal, EngineCommand, ManualSealParams};
use sc_executor::native_executor_instance;
pub use sc_executor::NativeExecutor;
use sc_service::{
	error::Error as ServiceError, BasePath, Configuration, PartialComponents, Role, TFullBackend,
	TFullClient, TaskManager,
};
use sp_core::{Pair, H160, H256};
use sp_runtime::traits::BlakeTwo256;
use sp_trie::PrefixedMemoryDB;
use std::{
	collections::{BTreeMap, HashMap},
	sync::{Arc, Mutex},
	time::Duration,
};

// Our native executor instance.
native_executor_instance!(
	pub Executor,
	moonbeam_runtime::api::dispatch,
	moonbeam_runtime::native_version,
);
use sc_telemetry::{Telemetry, TelemetryWorker, TelemetryWorkerHandle};

type FullClient = TFullClient<Block, RuntimeApi, Executor>;
type FullBackend = TFullBackend<Block>;

pub fn open_frontier_backend(config: &Configuration) -> Result<Arc<fc_db::Backend<Block>>, String> {
	let config_dir = config
		.base_path
		.as_ref()
		.map(|base_path| base_path.config_dir(config.chain_spec.id()))
		.unwrap_or_else(|| {
			BasePath::from_project("", "", &crate::cli::Cli::executable_name())
				.config_dir(config.chain_spec.id())
		});
	let database_dir = config_dir.join("frontier").join("db");

	Ok(Arc::new(fc_db::Backend::<Block>::new(
		&fc_db::DatabaseSettings {
			source: fc_db::DatabaseSettingsSrc::RocksDb {
				path: database_dir,
				cache_size: 0,
			},
		},
	)?))
}

/// Builds the PartialComponents for a parachain service
///
/// Use this function if you don't actually need the full service, but just the partial in order to
/// be able to perform chain operations.
#[allow(clippy::type_complexity)]
pub fn parachain_partial(
	config: &Configuration,
	author: Option<H160>,
	mock_inherents: bool,
) -> Result<
	PartialComponents<
		FullClient,
		FullBackend,
		(),
		sp_consensus::import_queue::BasicQueue<Block, PrefixedMemoryDB<BlakeTwo256>>,
		sc_transaction_pool::FullPool<Block, FullClient>,
		(
			FrontierBlockImport<Block, Arc<FullClient>, FullClient>,
			PendingTransactions,
			Option<FilterPool>,
			Option<Telemetry>,
			Option<TelemetryWorkerHandle>,
			Arc<fc_db::Backend<Block>>,
		),
	>,
	ServiceError,
> {
	let inherent_data_providers = build_inherent_data_providers(author, mock_inherents)?;

	let telemetry = config
		.telemetry_endpoints
		.clone()
		.filter(|x| !x.is_empty())
		.map(|endpoints| -> Result<_, sc_telemetry::Error> {
			let worker = TelemetryWorker::new(16)?;
			let telemetry = worker.handle().new_telemetry(endpoints);
			Ok((worker, telemetry))
		})
		.transpose()?;

	let (client, backend, keystore_container, task_manager) =
		sc_service::new_full_parts::<Block, RuntimeApi, Executor>(
			&config,
			telemetry.as_ref().map(|(_, telemetry)| telemetry.handle()),
		)?;

	let client = Arc::new(client);

	let telemetry_worker_handle = telemetry.as_ref().map(|(worker, _)| worker.handle());

	let telemetry = telemetry.map(|(worker, telemetry)| {
		task_manager.spawn_handle().spawn("telemetry", worker.run());
		telemetry
	});

	let transaction_pool = sc_transaction_pool::BasicPool::new_full(
		config.transaction_pool.clone(),
		config.role.is_authority().into(),
		config.prometheus_registry(),
		task_manager.spawn_handle(),
		client.clone(),
	);

	let pending_transactions: PendingTransactions = Some(Arc::new(Mutex::new(HashMap::new())));

	let filter_pool: Option<FilterPool> = Some(Arc::new(Mutex::new(BTreeMap::new())));

	let frontier_backend = open_frontier_backend(config)?;

	let frontier_block_import =
		FrontierBlockImport::new(client.clone(), client.clone(), frontier_backend.clone());

	let import_queue = cumulus_client_consensus_relay_chain::import_queue(
		client.clone(),
		frontier_block_import.clone(),
		inherent_data_providers.clone(),
		&task_manager.spawn_essential_handle(),
		config.prometheus_registry(),
	)?;

	Ok(PartialComponents {
		backend,
		client,
		import_queue,
		keystore_container,
		task_manager,
		transaction_pool,
		inherent_data_providers,
		select_chain: (),
		other: (
			frontier_block_import,
			pending_transactions,
			filter_pool,
			telemetry,
			telemetry_worker_handle,
			frontier_backend,
		),
	})
}

/// Start a node with the given parachain `Configuration` and relay chain `Configuration`.
///
/// This is the actual implementation that is abstract over the executor and the runtime api.
async fn start_node_impl<RB>(
	parachain_config: Configuration,
	collator_key: CollatorPair,
	author_id: Option<H160>,
	polkadot_config: Configuration,
	id: polkadot_primitives::v0::Id,
	collator: bool,
	ethapi_cmd: Vec<EthApiCmd>,
	_rpc_ext_builder: RB,
) -> sc_service::error::Result<(TaskManager, Arc<FullClient>)>
where
	RB: Fn(
		Arc<TFullClient<Block, RuntimeApi, Executor>>,
	) -> jsonrpc_core::IoHandler<sc_rpc::Metadata>
		+ Send
		+ 'static,
{
	if matches!(parachain_config.role, Role::Light) {
		return Err("Light client not supported!".into());
	}

	let parachain_config = prepare_node_config(parachain_config);

	let params = parachain_partial(&parachain_config, author_id, false)?;
	let (
		block_import,
		pending_transactions,
		filter_pool,
		mut telemetry,
		telemetry_worker_handle,
		frontier_backend,
	) = params.other;

	let polkadot_full_node = cumulus_client_service::build_polkadot_full_node(
		polkadot_config,
		collator_key.public(),
		telemetry_worker_handle,
	)
	.map_err(|e| match e {
		polkadot_service::Error::Sub(x) => x,
		s => format!("{}", s).into(),
	})?;

	let client = params.client.clone();
	let backend = params.backend.clone();
	let block_announce_validator = build_block_announce_validator(
		polkadot_full_node.client.clone(),
		id,
		Box::new(polkadot_full_node.network.clone()),
		polkadot_full_node.backend.clone(),
	);

	let prometheus_registry = parachain_config.prometheus_registry().cloned();
	let transaction_pool = params.transaction_pool.clone();
	let mut task_manager = params.task_manager;
	let import_queue = params.import_queue;
	let (network, network_status_sinks, system_rpc_tx, start_network) =
		sc_service::build_network(sc_service::BuildNetworkParams {
			config: &parachain_config,
			client: client.clone(),
			transaction_pool: transaction_pool.clone(),
			spawn_handle: task_manager.spawn_handle(),
			import_queue,
			on_demand: None,
			block_announce_validator_builder: Some(Box::new(|_| block_announce_validator)),
		})?;

	let subscription_task_executor =
		sc_rpc::SubscriptionTaskExecutor::new(task_manager.spawn_handle());

	let (trace_filter_task, trace_filter_requester) = if ethapi_cmd.contains(&EthApiCmd::Trace) {
		let (trace_filter_task, trace_filter_requester) =
			TraceFilterCache::task(Arc::clone(&client), Arc::clone(&backend));
		(Some(trace_filter_task), Some(trace_filter_requester))
	} else {
		(None, None)
	};

	let rpc_extensions_builder = {
		let client = client.clone();
		let pool = transaction_pool.clone();
		let network = network.clone();
		let pending = pending_transactions.clone();
		let filter_pool = filter_pool.clone();
		let frontier_backend = frontier_backend.clone();
		let backend = backend.clone();
		let ethapi_cmd = ethapi_cmd.clone();

		Box::new(move |deny_unsafe, _| {
			let deps = crate::rpc::FullDeps {
				client: client.clone(),
				pool: pool.clone(),
				graph: pool.pool().clone(),
				deny_unsafe,
				is_authority: collator,
				network: network.clone(),
				pending_transactions: pending.clone(),
				filter_pool: filter_pool.clone(),
				ethapi_cmd: ethapi_cmd.clone(),
				command_sink: None,
<<<<<<< HEAD
				trace_filter_requester: trace_filter_requester.clone(),
=======
				frontier_backend: frontier_backend.clone(),
				backend: backend.clone(),
>>>>>>> f1a5a5b0
			};

			crate::rpc::create_full(deps, subscription_task_executor.clone())
		})
	};

	task_manager.spawn_essential_handle().spawn(
		"frontier-mapping-sync-worker",
		MappingSyncWorker::new(
			client.import_notification_stream(),
			Duration::new(6, 0),
			client.clone(),
			backend.clone(),
			frontier_backend.clone(),
		)
		.for_each(|()| futures::future::ready(())),
	);

	sc_service::spawn_tasks(sc_service::SpawnTasksParams {
		on_demand: None,
		remote_blockchain: None,
		rpc_extensions_builder,
		client: client.clone(),
		transaction_pool: transaction_pool.clone(),
		task_manager: &mut task_manager,
		config: parachain_config,
		keystore: params.keystore_container.sync_keystore(),
		backend: backend.clone(),
		network: network.clone(),
		network_status_sinks,
		system_rpc_tx,
		telemetry: telemetry.as_mut(),
	})?;

	// Spawn trace_filter cache task if enabled.
	if let Some(trace_filter_task) = trace_filter_task {
		task_manager
			.spawn_essential_handle()
			.spawn("trace-filter-cache", trace_filter_task);
	}

	// Spawn Frontier EthFilterApi maintenance task.
	if let Some(filter_pool) = filter_pool {
		// Each filter is allowed to stay in the pool for 100 blocks.
		const FILTER_RETAIN_THRESHOLD: u64 = 100;
		task_manager.spawn_essential_handle().spawn(
			"frontier-filter-pool",
			EthTask::filter_pool_task(Arc::clone(&client), filter_pool, FILTER_RETAIN_THRESHOLD),
		);
	}

	// Spawn Frontier pending transactions maintenance task (as essential, otherwise we leak).
	if let Some(pending_transactions) = pending_transactions {
		const TRANSACTION_RETAIN_THRESHOLD: u64 = 5;
		task_manager.spawn_essential_handle().spawn(
			"frontier-pending-transactions",
			EthTask::pending_transaction_task(
				Arc::clone(&client),
				pending_transactions,
				TRANSACTION_RETAIN_THRESHOLD,
			),
		);
	}

	let announce_block = {
		let network = network.clone();
		Arc::new(move |hash, data| network.announce_block(hash, data))
	};

	if collator {
		let proposer_factory = sc_basic_authorship::ProposerFactory::with_proof_recording(
			task_manager.spawn_handle(),
			client.clone(),
			transaction_pool,
			prometheus_registry.as_ref(),
			telemetry.as_ref().map(|x| x.handle()),
		);
		let spawner = task_manager.spawn_handle();

		let parachain_consensus = build_relay_chain_consensus(BuildRelayChainConsensusParams {
			para_id: id,
			proposer_factory,
			inherent_data_providers: params.inherent_data_providers,
			block_import,
			relay_chain_client: polkadot_full_node.client.clone(),
			relay_chain_backend: polkadot_full_node.backend.clone(),
		});

		let params = StartCollatorParams {
			para_id: id,
			block_status: client.clone(),
			announce_block,
			client: client.clone(),
			task_manager: &mut task_manager,
			collator_key,
			spawner,
			backend,
			relay_chain_full_node: polkadot_full_node,
			parachain_consensus,
		};

		start_collator(params).await?;
	} else {
		let params = StartFullNodeParams {
			client: client.clone(),
			announce_block,
			task_manager: &mut task_manager,
			para_id: id,
			polkadot_full_node,
		};

		start_full_node(params)?;
	}

	start_network.start_network();

	Ok((task_manager, client))
}

/// Start a normal parachain node.
pub async fn start_node(
	parachain_config: Configuration,
	collator_key: CollatorPair,
	author_id: Option<H160>,
	polkadot_config: Configuration,
	id: polkadot_primitives::v0::Id,
	collator: bool,
	ethapi_cmd: Vec<EthApiCmd>,
) -> sc_service::error::Result<(TaskManager, Arc<FullClient>)> {
	start_node_impl(
		parachain_config,
		collator_key,
		author_id,
		polkadot_config,
		id,
		collator,
		ethapi_cmd,
		|_| Default::default(),
	)
	.await
}

/// Builds the PartialComponents for a development service
///
/// Use this function if you don't actually need the full service, but just the partial in order to
/// be able to perform chain operations.
#[allow(clippy::type_complexity)]
pub fn dev_partial(
	config: &Configuration,
	author: Option<H160>,
	mock_inherents: bool,
) -> Result<
	PartialComponents<
		FullClient,
		FullBackend,
		(),
		sp_consensus::import_queue::BasicQueue<Block, PrefixedMemoryDB<BlakeTwo256>>,
		sc_transaction_pool::FullPool<Block, FullClient>,
		(
			FrontierBlockImport<Block, Arc<FullClient>, FullClient>,
			PendingTransactions,
			Option<FilterPool>,
			Option<Telemetry>,
			Option<TelemetryWorkerHandle>,
			Arc<fc_db::Backend<Block>>,
		),
	>,
	ServiceError,
> {
	let inherent_data_providers = build_inherent_data_providers(author, mock_inherents)?;

	let telemetry = config
		.telemetry_endpoints
		.clone()
		.filter(|x| !x.is_empty())
		.map(|endpoints| -> Result<_, sc_telemetry::Error> {
			let worker = TelemetryWorker::new(16)?;
			let telemetry = worker.handle().new_telemetry(endpoints);
			Ok((worker, telemetry))
		})
		.transpose()?;

	let (client, backend, keystore_container, task_manager) =
		sc_service::new_full_parts::<Block, RuntimeApi, Executor>(
			&config,
			telemetry.as_ref().map(|(_, telemetry)| telemetry.handle()),
		)?;

	let client = Arc::new(client);

	let telemetry_worker_handle = telemetry.as_ref().map(|(worker, _)| worker.handle());

	let telemetry = telemetry.map(|(worker, telemetry)| {
		task_manager.spawn_handle().spawn("telemetry", worker.run());
		telemetry
	});

	let transaction_pool = sc_transaction_pool::BasicPool::new_full(
		config.transaction_pool.clone(),
		config.role.is_authority().into(),
		config.prometheus_registry(),
		task_manager.spawn_handle(),
		client.clone(),
	);

	let pending_transactions: PendingTransactions = Some(Arc::new(Mutex::new(HashMap::new())));

	let filter_pool: Option<FilterPool> = Some(Arc::new(Mutex::new(BTreeMap::new())));

	let frontier_backend = open_frontier_backend(config)?;

	let frontier_block_import =
		FrontierBlockImport::new(client.clone(), client.clone(), frontier_backend.clone());

	// There is another bug in this import queue where it doesn't properly check inherents:
	// https://github.com/paritytech/substrate/issues/8164
	let import_queue = sc_consensus_manual_seal::import_queue(
		Box::new(frontier_block_import.clone()),
		&task_manager.spawn_essential_handle(),
		config.prometheus_registry(),
	);

	Ok(PartialComponents {
		backend,
		client,
		import_queue,
		keystore_container,
		task_manager,
		transaction_pool,
		inherent_data_providers,
		select_chain: (),
		other: (
			frontier_block_import,
			pending_transactions,
			filter_pool,
			telemetry,
			telemetry_worker_handle,
			frontier_backend,
		),
	})
}

/// Builds a new development service. This service uses manual seal, and mocks
/// the parachain inherent.
pub fn new_dev(
	config: Configuration,
	sealing: Sealing,
	author_id: Option<H160>,
	collator: bool,
	ethapi_cmd: Vec<EthApiCmd>,
) -> Result<TaskManager, ServiceError> {
	let sc_service::PartialComponents {
		client,
		backend,
		mut task_manager,
		import_queue,
		keystore_container,
		select_chain: _,
		transaction_pool,
		inherent_data_providers,
		other:
			(
				block_import,
				pending_transactions,
				filter_pool,
				telemetry,
				_telemetry_worker_handle,
				frontier_backend,
			),
	} = dev_partial(&config, author_id, true)?;

	let (network, network_status_sinks, system_rpc_tx, network_starter) =
		sc_service::build_network(sc_service::BuildNetworkParams {
			config: &config,
			client: client.clone(),
			transaction_pool: transaction_pool.clone(),
			spawn_handle: task_manager.spawn_handle(),
			import_queue,
			on_demand: None,
			block_announce_validator_builder: None,
		})?;

	if config.offchain_worker.enabled {
		sc_service::build_offchain_workers(
			&config,
			task_manager.spawn_handle(),
			client.clone(),
			network.clone(),
		);
	}

	let prometheus_registry = config.prometheus_registry().cloned();
	let subscription_task_executor =
		sc_rpc::SubscriptionTaskExecutor::new(task_manager.spawn_handle());
	let mut command_sink = None;

	if collator {
		let env = sc_basic_authorship::ProposerFactory::new(
			task_manager.spawn_handle(),
			client.clone(),
			transaction_pool.clone(),
			prometheus_registry.as_ref(),
			telemetry.as_ref().map(|x| x.handle()),
		);

		let commands_stream: Box<dyn Stream<Item = EngineCommand<H256>> + Send + Sync + Unpin> =
			match sealing {
				Sealing::Instant => {
					Box::new(
						// This bit cribbed from the implementation of instant seal.
						transaction_pool
							.pool()
							.validated_pool()
							.import_notification_stream()
							.map(|_| EngineCommand::SealNewBlock {
								create_empty: false,
								finalize: false,
								parent_hash: None,
								sender: None,
							}),
					)
				}
				Sealing::Manual => {
					let (sink, stream) = futures::channel::mpsc::channel(1000);
					// Keep a reference to the other end of the channel. It goes to the RPC.
					command_sink = Some(sink);
					Box::new(stream)
				}
				Sealing::Interval(millis) => Box::new(StreamExt::map(
					Timer::interval(Duration::from_millis(millis)),
					|_| EngineCommand::SealNewBlock {
						create_empty: true,
						finalize: false,
						parent_hash: None,
						sender: None,
					},
				)),
			};

		// Typically the longest chain rule is constructed in `new_partial`, but the full service,
		// does not use one. So instead we construct our longest chain rule here.
		let select_chain = sc_consensus::LongestChain::new(backend.clone());

		task_manager.spawn_essential_handle().spawn_blocking(
			"authorship_task",
			run_manual_seal(ManualSealParams {
				block_import,
				env,
				client: client.clone(),
				pool: transaction_pool.pool().clone(),
				commands_stream,
				select_chain,
				consensus_data_provider: None,
				inherent_data_providers,
			}),
		);
	}

	let rpc_extensions_builder = {
		let client = client.clone();
		let pool = transaction_pool.clone();
		let backend = backend.clone();
		let network = network.clone();
		let pending = pending_transactions.clone();
		let filter_pool = filter_pool.clone();
		let ethapi_cmd = ethapi_cmd.clone();
		let frontier_backend = frontier_backend.clone();

		Box::new(move |deny_unsafe, _| {
			let deps = crate::rpc::FullDeps {
				client: client.clone(),
				pool: pool.clone(),
				graph: pool.pool().clone(),
				deny_unsafe,
				is_authority: collator,
				network: network.clone(),
				pending_transactions: pending.clone(),
				filter_pool: filter_pool.clone(),
				ethapi_cmd: ethapi_cmd.clone(),
				command_sink: command_sink.clone(),
				frontier_backend: frontier_backend.clone(),
				backend: backend.clone(),
			};
			crate::rpc::create_full(deps, subscription_task_executor.clone())
		})
	};

	let _rpc_handlers = sc_service::spawn_tasks(sc_service::SpawnTasksParams {
		network,
		client: client.clone(),
		keystore: keystore_container.sync_keystore(),
		task_manager: &mut task_manager,
		transaction_pool: transaction_pool.clone(),
		rpc_extensions_builder,
		on_demand: None,
		remote_blockchain: None,
		backend: backend.clone(),
		network_status_sinks,
		system_rpc_tx,
		config,
		telemetry: None,
	})?;

	task_manager.spawn_essential_handle().spawn(
		"frontier-mapping-sync-worker",
		MappingSyncWorker::new(
			client.import_notification_stream(),
			Duration::new(6, 0),
			client.clone(),
			backend,
			frontier_backend.clone(),
		)
		.for_each(|()| futures::future::ready(())),
	);

	// Spawn Frontier EthFilterApi maintenance task.
	if let Some(filter_pool) = filter_pool {
		// Each filter is allowed to stay in the pool for 100 blocks.
		const FILTER_RETAIN_THRESHOLD: u64 = 100;
		task_manager.spawn_essential_handle().spawn(
			"frontier-filter-pool",
			EthTask::filter_pool_task(Arc::clone(&client), filter_pool, FILTER_RETAIN_THRESHOLD),
		);
	}

	// Spawn Frontier pending transactions maintenance task (as essential, otherwise we leak).
	if let Some(pending_transactions) = pending_transactions {
		const TRANSACTION_RETAIN_THRESHOLD: u64 = 5;
		task_manager.spawn_essential_handle().spawn(
			"frontier-pending-transactions",
			EthTask::pending_transaction_task(
				Arc::clone(&client),
				pending_transactions,
				TRANSACTION_RETAIN_THRESHOLD,
			),
		);
	}

	log::info!("Development Service Ready");

	network_starter.start_network();
	Ok(task_manager)
}<|MERGE_RESOLUTION|>--- conflicted
+++ resolved
@@ -36,11 +36,8 @@
 use fc_mapping_sync::MappingSyncWorker;
 use fc_rpc::EthTask;
 use fc_rpc_core::types::{FilterPool, PendingTransactions};
-<<<<<<< HEAD
 use moonbeam_rpc_trace::TraceFilterCache;
-=======
 use futures::{Stream, StreamExt};
->>>>>>> f1a5a5b0
 use moonbeam_runtime::{opaque::Block, RuntimeApi};
 use polkadot_primitives::v0::CollatorPair;
 use sc_cli::SubstrateCli;
@@ -296,12 +293,9 @@
 				filter_pool: filter_pool.clone(),
 				ethapi_cmd: ethapi_cmd.clone(),
 				command_sink: None,
-<<<<<<< HEAD
 				trace_filter_requester: trace_filter_requester.clone(),
-=======
 				frontier_backend: frontier_backend.clone(),
 				backend: backend.clone(),
->>>>>>> f1a5a5b0
 			};
 
 			crate::rpc::create_full(deps, subscription_task_executor.clone())
@@ -660,6 +654,17 @@
 		);
 	}
 
+	let subscription_task_executor =
+		sc_rpc::SubscriptionTaskExecutor::new(task_manager.spawn_handle());
+
+	let (trace_filter_task, trace_filter_requester) = if ethapi_cmd.contains(&EthApiCmd::Trace) {
+		let (trace_filter_task, trace_filter_requester) =
+			TraceFilterCache::task(Arc::clone(&client), Arc::clone(&backend));
+		(Some(trace_filter_task), Some(trace_filter_requester))
+	} else {
+		(None, None)
+	};
+
 	let rpc_extensions_builder = {
 		let client = client.clone();
 		let pool = transaction_pool.clone();
@@ -684,6 +689,7 @@
 				command_sink: command_sink.clone(),
 				frontier_backend: frontier_backend.clone(),
 				backend: backend.clone(),
+				trace_filter_requester: trace_filter_requester.clone(),
 			};
 			crate::rpc::create_full(deps, subscription_task_executor.clone())
 		})
