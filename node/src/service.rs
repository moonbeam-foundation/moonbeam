// Copyright 2019-2021 PureStake Inc.
// This file is part of Moonbeam.

// Moonbeam is free software: you can redistribute it and/or modify
// it under the terms of the GNU General Public License as published by
// the Free Software Foundation, either version 3 of the License, or
// (at your option) any later version.

// Moonbeam is distributed in the hope that it will be useful,
// but WITHOUT ANY WARRANTY; without even the implied warranty of
// MERCHANTABILITY or FITNESS FOR A PARTICULAR PURPOSE.  See the
// GNU General Public License for more details.

// You should have received a copy of the GNU General Public License
// along with Moonbeam.  If not, see <http://www.gnu.org/licenses/>.

//! This module assembles the Moonbeam service components, executes them, and manages communication
//! between them. This is the backbone of the client-side node implementation.
//!
//! This module can assemble:
//! PartialComponents: For maintence tasks without a complete node (eg import/export blocks, purge)
//! Full Service: A complete parachain node including the pool, rpc, network, embedded relay chain
//! Dev Service: A leaner service without the relay chain backing.

use crate::cli::EthApi as EthApiCmd;
use crate::{cli::Sealing, inherents::build_inherent_data_providers};
use async_io::Timer;
use cumulus_client_consensus_relay_chain::{
	build_relay_chain_consensus, BuildRelayChainConsensusParams,
};
use cumulus_client_network::build_block_announce_validator;
use cumulus_client_service::{
	prepare_node_config, start_collator, start_full_node, StartCollatorParams, StartFullNodeParams,
};
use fc_consensus::FrontierBlockImport;
use fc_mapping_sync::MappingSyncWorker;
use fc_rpc::EthTask;
use fc_rpc_core::types::{FilterPool, PendingTransactions};
use futures::{Stream, StreamExt};
use moonbeam_rpc_trace::TraceFilterCache;
use moonbeam_runtime::{opaque::Block, RuntimeApi};
use polkadot_primitives::v0::CollatorPair;
use sc_cli::SubstrateCli;
use sc_client_api::BlockchainEvents;
use sc_consensus_manual_seal::{run_manual_seal, EngineCommand, ManualSealParams};
use sc_executor::native_executor_instance;
pub use sc_executor::NativeExecutor;
use sc_service::{
	error::Error as ServiceError, BasePath, Configuration, PartialComponents, Role, TFullBackend,
	TFullClient, TaskManager,
};
use sp_core::{H160, H256};
use std::{
	collections::{BTreeMap, HashMap},
	sync::{Arc, Mutex},
	time::Duration,
};

// Our native executor instance.
native_executor_instance!(
	pub Executor,
	moonbeam_runtime::api::dispatch,
	moonbeam_runtime::native_version,
);
use sc_telemetry::{Telemetry, TelemetryWorker, TelemetryWorkerHandle};

type FullClient = TFullClient<Block, RuntimeApi, Executor>;
type FullBackend = TFullBackend<Block>;
type MaybeSelectChain = Option<sc_consensus::LongestChain<FullBackend, Block>>;

// TODO This is copied from frontier. It should be imported instead after
// https://github.com/paritytech/frontier/issues/333 is solved
pub fn open_frontier_backend(config: &Configuration) -> Result<Arc<fc_db::Backend<Block>>, String> {
	let config_dir = config
		.base_path
		.as_ref()
		.map(|base_path| base_path.config_dir(config.chain_spec.id()))
		.unwrap_or_else(|| {
			BasePath::from_project("", "", &crate::cli::Cli::executable_name())
				.config_dir(config.chain_spec.id())
		});
	let database_dir = config_dir.join("frontier").join("db");

	Ok(Arc::new(fc_db::Backend::<Block>::new(
		&fc_db::DatabaseSettings {
			source: fc_db::DatabaseSettingsSrc::RocksDb {
				path: database_dir,
				cache_size: 0,
			},
		},
	)?))
}

/// Builds the PartialComponents for a parachain or development service
///
/// Use this function if you don't actually need the full service, but just the partial in order to
/// be able to perform chain operations.
#[allow(clippy::type_complexity)]
pub fn new_partial(
	config: &Configuration,
	author: Option<H160>,
	dev_service: bool,
) -> Result<
	PartialComponents<
		FullClient,
		FullBackend,
		MaybeSelectChain,
		sp_consensus::DefaultImportQueue<Block, FullClient>,
		sc_transaction_pool::FullPool<Block, FullClient>,
		(
			FrontierBlockImport<Block, Arc<FullClient>, FullClient>,
			PendingTransactions,
			Option<FilterPool>,
			Option<Telemetry>,
			Option<TelemetryWorkerHandle>,
			Arc<fc_db::Backend<Block>>,
		),
	>,
	ServiceError,
> {
	let inherent_data_providers = build_inherent_data_providers(author, dev_service)?;

	let telemetry = config
		.telemetry_endpoints
		.clone()
		.filter(|x| !x.is_empty())
		.map(|endpoints| -> Result<_, sc_telemetry::Error> {
			let worker = TelemetryWorker::new(16)?;
			let telemetry = worker.handle().new_telemetry(endpoints);
			Ok((worker, telemetry))
		})
		.transpose()?;

	let (client, backend, keystore_container, task_manager) =
		sc_service::new_full_parts::<Block, RuntimeApi, Executor>(
			&config,
			telemetry.as_ref().map(|(_, telemetry)| telemetry.handle()),
		)?;

	let client = Arc::new(client);

	let telemetry_worker_handle = telemetry.as_ref().map(|(worker, _)| worker.handle());

	let telemetry = telemetry.map(|(worker, telemetry)| {
		task_manager.spawn_handle().spawn("telemetry", worker.run());
		telemetry
	});

	let maybe_select_chain = if dev_service {
		Some(sc_consensus::LongestChain::new(backend.clone()))
	} else {
		None
	};

	let transaction_pool = sc_transaction_pool::BasicPool::new_full(
		config.transaction_pool.clone(),
		config.role.is_authority().into(),
		config.prometheus_registry(),
		task_manager.spawn_handle(),
		client.clone(),
	);

	let pending_transactions: PendingTransactions = Some(Arc::new(Mutex::new(HashMap::new())));

	let filter_pool: Option<FilterPool> = Some(Arc::new(Mutex::new(BTreeMap::new())));

	let frontier_backend = open_frontier_backend(config)?;

	let frontier_block_import =
		FrontierBlockImport::new(client.clone(), client.clone(), frontier_backend.clone());

	// Depending whether we are
	let import_queue = if dev_service {
		// There is a bug in this import queue where it doesn't properly check inherents:
		// https://github.com/paritytech/substrate/issues/8164
		sc_consensus_manual_seal::import_queue(
			Box::new(frontier_block_import.clone()),
			&task_manager.spawn_essential_handle(),
			config.prometheus_registry(),
		)
	} else {
		// It would be nice if we could just use this one in either case, but
		// it doesn't properly follow the longest chain rule.
		// https://github.com/PureStake/moonbeam/pull/266
		cumulus_client_consensus_relay_chain::import_queue(
			client.clone(),
			frontier_block_import.clone(),
			inherent_data_providers.clone(),
			&task_manager.spawn_essential_handle(),
			config.prometheus_registry(),
		)?
	};

	Ok(PartialComponents {
		backend,
		client,
		import_queue,
		keystore_container,
		task_manager,
		transaction_pool,
		inherent_data_providers,
		select_chain: maybe_select_chain,
		other: (
			frontier_block_import,
			pending_transactions,
			filter_pool,
			telemetry,
			telemetry_worker_handle,
			frontier_backend,
		),
	})
}

/// Start a node with the given parachain `Configuration` and relay chain `Configuration`.
///
/// This is the actual implementation that is abstract over the executor and the runtime api.
async fn start_node_impl<RB>(
	parachain_config: Configuration,
	collator_key: CollatorPair,
	author_id: Option<H160>,
	polkadot_config: Configuration,
	id: polkadot_primitives::v0::Id,
	collator: bool,
	ethapi_cmd: Vec<EthApiCmd>,
	_rpc_ext_builder: RB,
) -> sc_service::error::Result<(TaskManager, Arc<FullClient>)>
where
	RB: Fn(
		Arc<TFullClient<Block, RuntimeApi, Executor>>,
	) -> jsonrpc_core::IoHandler<sc_rpc::Metadata>
		+ Send
		+ 'static,
{
	if matches!(parachain_config.role, Role::Light) {
		return Err("Light client not supported!".into());
	}

	let parachain_config = prepare_node_config(parachain_config);

	let params = new_partial(&parachain_config, author_id, false)?;
	let (
		block_import,
		pending_transactions,
		filter_pool,
		mut telemetry,
		telemetry_worker_handle,
		frontier_backend,
	) = params.other;

	let polkadot_full_node = cumulus_client_service::build_polkadot_full_node(
		polkadot_config,
		collator_key.clone(),
		telemetry_worker_handle,
	)
	.map_err(|e| match e {
		polkadot_service::Error::Sub(x) => x,
		s => format!("{}", s).into(),
	})?;

	let client = params.client.clone();
	let backend = params.backend.clone();
	let block_announce_validator = build_block_announce_validator(
		polkadot_full_node.client.clone(),
		id,
		Box::new(polkadot_full_node.network.clone()),
		polkadot_full_node.backend.clone(),
	);

	let prometheus_registry = parachain_config.prometheus_registry().cloned();
	let transaction_pool = params.transaction_pool.clone();
	let mut task_manager = params.task_manager;
	let import_queue = params.import_queue;
	let (network, network_status_sinks, system_rpc_tx, start_network) =
		sc_service::build_network(sc_service::BuildNetworkParams {
			config: &parachain_config,
			client: client.clone(),
			transaction_pool: transaction_pool.clone(),
			spawn_handle: task_manager.spawn_handle(),
			import_queue,
			on_demand: None,
			block_announce_validator_builder: Some(Box::new(|_| block_announce_validator)),
		})?;

	let subscription_task_executor =
		sc_rpc::SubscriptionTaskExecutor::new(task_manager.spawn_handle());

	let (trace_filter_task, trace_filter_requester) = if ethapi_cmd.contains(&EthApiCmd::Trace) {
		let (trace_filter_task, trace_filter_requester) =
			TraceFilterCache::task(Arc::clone(&client), Arc::clone(&backend));
		(Some(trace_filter_task), Some(trace_filter_requester))
	} else {
		(None, None)
	};

	let rpc_extensions_builder = {
		let client = client.clone();
		let pool = transaction_pool.clone();
		let network = network.clone();
		let pending = pending_transactions.clone();
		let filter_pool = filter_pool.clone();
		let frontier_backend = frontier_backend.clone();
		let backend = backend.clone();
		let ethapi_cmd = ethapi_cmd.clone();

		Box::new(move |deny_unsafe, _| {
			let deps = crate::rpc::FullDeps {
				client: client.clone(),
				pool: pool.clone(),
				graph: pool.pool().clone(),
				deny_unsafe,
				is_authority: collator,
				network: network.clone(),
				pending_transactions: pending.clone(),
				filter_pool: filter_pool.clone(),
				ethapi_cmd: ethapi_cmd.clone(),
				command_sink: None,
<<<<<<< HEAD
				trace_filter_requester: trace_filter_requester.clone(),
=======
>>>>>>> c07e7565
				frontier_backend: frontier_backend.clone(),
				backend: backend.clone(),
			};

			crate::rpc::create_full(deps, subscription_task_executor.clone())
		})
	};

	task_manager.spawn_essential_handle().spawn(
		"frontier-mapping-sync-worker",
		MappingSyncWorker::new(
			client.import_notification_stream(),
			Duration::new(6, 0),
			client.clone(),
			backend.clone(),
			frontier_backend.clone(),
		)
		.for_each(|()| futures::future::ready(())),
	);

	sc_service::spawn_tasks(sc_service::SpawnTasksParams {
		on_demand: None,
		remote_blockchain: None,
		rpc_extensions_builder,
		client: client.clone(),
		transaction_pool: transaction_pool.clone(),
		task_manager: &mut task_manager,
		config: parachain_config,
		keystore: params.keystore_container.sync_keystore(),
		backend: backend.clone(),
		network: network.clone(),
		network_status_sinks,
		system_rpc_tx,
		telemetry: telemetry.as_mut(),
	})?;

	// Spawn trace_filter cache task if enabled.
	if let Some(trace_filter_task) = trace_filter_task {
		task_manager
			.spawn_essential_handle()
			.spawn("trace-filter-cache", trace_filter_task);
	}

	// Spawn Frontier EthFilterApi maintenance task.
	if let Some(filter_pool) = filter_pool {
		// Each filter is allowed to stay in the pool for 100 blocks.
		const FILTER_RETAIN_THRESHOLD: u64 = 100;
		task_manager.spawn_essential_handle().spawn(
			"frontier-filter-pool",
			EthTask::filter_pool_task(Arc::clone(&client), filter_pool, FILTER_RETAIN_THRESHOLD),
		);
	}

	// Spawn Frontier pending transactions maintenance task (as essential, otherwise we leak).
	if let Some(pending_transactions) = pending_transactions {
		const TRANSACTION_RETAIN_THRESHOLD: u64 = 5;
		task_manager.spawn_essential_handle().spawn(
			"frontier-pending-transactions",
			EthTask::pending_transaction_task(
				Arc::clone(&client),
				pending_transactions,
				TRANSACTION_RETAIN_THRESHOLD,
			),
		);
	}

	let announce_block = {
		let network = network.clone();
		Arc::new(move |hash, data| network.announce_block(hash, data))
	};

	if collator {
		let proposer_factory = sc_basic_authorship::ProposerFactory::with_proof_recording(
			task_manager.spawn_handle(),
			client.clone(),
			transaction_pool,
			prometheus_registry.as_ref(),
			telemetry.as_ref().map(|x| x.handle()),
		);
		let spawner = task_manager.spawn_handle();

		let parachain_consensus = build_relay_chain_consensus(BuildRelayChainConsensusParams {
			para_id: id,
			proposer_factory,
			inherent_data_providers: params.inherent_data_providers,
			block_import,
			relay_chain_client: polkadot_full_node.client.clone(),
			relay_chain_backend: polkadot_full_node.backend.clone(),
		});

		let params = StartCollatorParams {
			para_id: id,
			block_status: client.clone(),
			announce_block,
			client: client.clone(),
			task_manager: &mut task_manager,
			collator_key,
			spawner,
			backend,
			relay_chain_full_node: polkadot_full_node,
			parachain_consensus,
		};

		start_collator(params).await?;
	} else {
		let params = StartFullNodeParams {
			client: client.clone(),
			announce_block,
			task_manager: &mut task_manager,
			para_id: id,
			polkadot_full_node,
		};

		start_full_node(params)?;
	}

	start_network.start_network();

	Ok((task_manager, client))
}

/// Start a normal parachain node.
pub async fn start_node(
	parachain_config: Configuration,
	collator_key: CollatorPair,
	author_id: Option<H160>,
	polkadot_config: Configuration,
	id: polkadot_primitives::v0::Id,
	collator: bool,
	ethapi_cmd: Vec<EthApiCmd>,
) -> sc_service::error::Result<(TaskManager, Arc<FullClient>)> {
	start_node_impl(
		parachain_config,
		collator_key,
		author_id,
		polkadot_config,
		id,
		collator,
		ethapi_cmd,
		|_| Default::default(),
	)
	.await
}

/// Builds a new development service. This service uses manual seal, and mocks
/// the parachain inherent.
pub fn new_dev(
	config: Configuration,
	sealing: Sealing,
	author_id: Option<H160>,
	// TODO I guess we should use substrate-cli's validator flag for this.
	// Resolve after https://github.com/paritytech/cumulus/pull/380 is reviewed.
	collator: bool,
	ethapi_cmd: Vec<EthApiCmd>,
) -> Result<TaskManager, ServiceError> {
	let sc_service::PartialComponents {
		client,
		backend,
		mut task_manager,
		import_queue,
		keystore_container,
		select_chain: maybe_select_chain,
		transaction_pool,
		inherent_data_providers,
		other:
			(
				block_import,
				pending_transactions,
				filter_pool,
				telemetry,
				_telemetry_worker_handle,
				frontier_backend,
			),
	} = new_partial(&config, author_id, true)?;

	let (network, network_status_sinks, system_rpc_tx, network_starter) =
		sc_service::build_network(sc_service::BuildNetworkParams {
			config: &config,
			client: client.clone(),
			transaction_pool: transaction_pool.clone(),
			spawn_handle: task_manager.spawn_handle(),
			import_queue,
			on_demand: None,
			block_announce_validator_builder: None,
		})?;

	if config.offchain_worker.enabled {
		sc_service::build_offchain_workers(
			&config,
			task_manager.spawn_handle(),
			client.clone(),
			network.clone(),
		);
	}

	let prometheus_registry = config.prometheus_registry().cloned();
	let subscription_task_executor =
		sc_rpc::SubscriptionTaskExecutor::new(task_manager.spawn_handle());
	let mut command_sink = None;

	if collator {
		let env = sc_basic_authorship::ProposerFactory::new(
			task_manager.spawn_handle(),
			client.clone(),
			transaction_pool.clone(),
			prometheus_registry.as_ref(),
			telemetry.as_ref().map(|x| x.handle()),
		);

		let commands_stream: Box<dyn Stream<Item = EngineCommand<H256>> + Send + Sync + Unpin> =
			match sealing {
				Sealing::Instant => {
					Box::new(
						// This bit cribbed from the implementation of instant seal.
						transaction_pool
							.pool()
							.validated_pool()
							.import_notification_stream()
							.map(|_| EngineCommand::SealNewBlock {
								create_empty: false,
								finalize: false,
								parent_hash: None,
								sender: None,
							}),
					)
				}
				Sealing::Manual => {
					let (sink, stream) = futures::channel::mpsc::channel(1000);
					// Keep a reference to the other end of the channel. It goes to the RPC.
					command_sink = Some(sink);
					Box::new(stream)
				}
				Sealing::Interval(millis) => Box::new(StreamExt::map(
					Timer::interval(Duration::from_millis(millis)),
					|_| EngineCommand::SealNewBlock {
						create_empty: true,
						finalize: false,
						parent_hash: None,
						sender: None,
					},
				)),
			};

		let select_chain = maybe_select_chain.expect(
			"`new_partial` builds a `LongestChainRule` when building dev service.\
				We specified the dev service when calling `new_partial`.\
				Therefore, a `LongestChainRule` is present. qed.",
		);

		task_manager.spawn_essential_handle().spawn_blocking(
			"authorship_task",
			run_manual_seal(ManualSealParams {
				block_import,
				env,
				client: client.clone(),
				pool: transaction_pool.pool().clone(),
				commands_stream,
				select_chain,
				consensus_data_provider: None,
				inherent_data_providers,
			}),
		);
	}

	let (trace_filter_task, trace_filter_requester) = if ethapi_cmd.contains(&EthApiCmd::Trace) {
		let (trace_filter_task, trace_filter_requester) =
			TraceFilterCache::task(Arc::clone(&client), Arc::clone(&backend));
		(Some(trace_filter_task), Some(trace_filter_requester))
	} else {
		(None, None)
	};

	let rpc_extensions_builder = {
		let client = client.clone();
		let pool = transaction_pool.clone();
		let backend = backend.clone();
		let network = network.clone();
		let pending = pending_transactions.clone();
		let filter_pool = filter_pool.clone();
		let ethapi_cmd = ethapi_cmd.clone();
		let frontier_backend = frontier_backend.clone();

		Box::new(move |deny_unsafe, _| {
			let deps = crate::rpc::FullDeps {
				client: client.clone(),
				pool: pool.clone(),
				graph: pool.pool().clone(),
				deny_unsafe,
				is_authority: collator,
				network: network.clone(),
				pending_transactions: pending.clone(),
				filter_pool: filter_pool.clone(),
				ethapi_cmd: ethapi_cmd.clone(),
				command_sink: command_sink.clone(),
				frontier_backend: frontier_backend.clone(),
				backend: backend.clone(),
<<<<<<< HEAD
				trace_filter_requester: trace_filter_requester.clone(),
=======
>>>>>>> c07e7565
			};
			crate::rpc::create_full(deps, subscription_task_executor.clone())
		})
	};

	let _rpc_handlers = sc_service::spawn_tasks(sc_service::SpawnTasksParams {
		network,
		client: client.clone(),
		keystore: keystore_container.sync_keystore(),
		task_manager: &mut task_manager,
		transaction_pool: transaction_pool.clone(),
		rpc_extensions_builder,
		on_demand: None,
		remote_blockchain: None,
		backend: backend.clone(),
		network_status_sinks,
		system_rpc_tx,
		config,
		telemetry: None,
	})?;

	task_manager.spawn_essential_handle().spawn(
		"frontier-mapping-sync-worker",
		MappingSyncWorker::new(
			client.import_notification_stream(),
			Duration::new(6, 0),
			client.clone(),
			backend,
			frontier_backend.clone(),
		)
		.for_each(|()| futures::future::ready(())),
	);

	// Spawn trace_filter cache task if enabled.
	if let Some(trace_filter_task) = trace_filter_task {
		task_manager
			.spawn_essential_handle()
			.spawn("trace-filter-cache", trace_filter_task);
	}

	// Spawn Frontier EthFilterApi maintenance task.
	if let Some(filter_pool) = filter_pool {
		// Each filter is allowed to stay in the pool for 100 blocks.
		const FILTER_RETAIN_THRESHOLD: u64 = 100;
		task_manager.spawn_essential_handle().spawn(
			"frontier-filter-pool",
			EthTask::filter_pool_task(Arc::clone(&client), filter_pool, FILTER_RETAIN_THRESHOLD),
		);
	}

	// Spawn Frontier pending transactions maintenance task (as essential, otherwise we leak).
	if let Some(pending_transactions) = pending_transactions {
		const TRANSACTION_RETAIN_THRESHOLD: u64 = 5;
		task_manager.spawn_essential_handle().spawn(
			"frontier-pending-transactions",
			EthTask::pending_transaction_task(
				Arc::clone(&client),
				pending_transactions,
				TRANSACTION_RETAIN_THRESHOLD,
			),
		);
	}

	log::info!("Development Service Ready");

	network_starter.start_network();
	Ok(task_manager)
}<|MERGE_RESOLUTION|>--- conflicted
+++ resolved
@@ -314,10 +314,7 @@
 				filter_pool: filter_pool.clone(),
 				ethapi_cmd: ethapi_cmd.clone(),
 				command_sink: None,
-<<<<<<< HEAD
 				trace_filter_requester: trace_filter_requester.clone(),
-=======
->>>>>>> c07e7565
 				frontier_backend: frontier_backend.clone(),
 				backend: backend.clone(),
 			};
@@ -614,10 +611,7 @@
 				command_sink: command_sink.clone(),
 				frontier_backend: frontier_backend.clone(),
 				backend: backend.clone(),
-<<<<<<< HEAD
 				trace_filter_requester: trace_filter_requester.clone(),
-=======
->>>>>>> c07e7565
 			};
 			crate::rpc::create_full(deps, subscription_task_executor.clone())
 		})
