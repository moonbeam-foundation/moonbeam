--- conflicted
+++ resolved
@@ -268,13 +268,9 @@
 		let network = network.clone();
 		let pending = pending_transactions.clone();
 		let filter_pool = filter_pool.clone();
-<<<<<<< HEAD
-		let backend = backend.clone();
+		let frontier_backend = frontier_backend.clone();
 		let ethapi_cmd = ethapi_cmd.clone();
-=======
-		let frontier_backend = frontier_backend.clone();
-
->>>>>>> bdbeb96d
+
 		Box::new(move |deny_unsafe, _| {
 			let deps = crate::rpc::FullDeps {
 				client: client.clone(),
@@ -284,7 +280,6 @@
 				is_authority: collator,
 				network: network.clone(),
 				pending_transactions: pending.clone(),
-				backend: backend.clone(),
 				filter_pool: filter_pool.clone(),
 				ethapi_cmd: ethapi_cmd.clone(),
 				command_sink: None,
@@ -647,12 +642,9 @@
 		let network = network.clone();
 		let pending = pending_transactions.clone();
 		let filter_pool = filter_pool.clone();
-<<<<<<< HEAD
 		let ethapi_cmd = ethapi_cmd.clone();
-=======
 		let frontier_backend = frontier_backend.clone();
 
->>>>>>> bdbeb96d
 		Box::new(move |deny_unsafe, _| {
 			let deps = crate::rpc::FullDeps {
 				client: client.clone(),
@@ -662,7 +654,6 @@
 				is_authority: collator,
 				network: network.clone(),
 				pending_transactions: pending.clone(),
-				backend: backend.clone(),
 				filter_pool: filter_pool.clone(),
 				ethapi_cmd: ethapi_cmd.clone(),
 				command_sink: command_sink.clone(),
