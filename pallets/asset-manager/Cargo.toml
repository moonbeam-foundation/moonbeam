--- conflicted
+++ resolved
@@ -40,13 +40,9 @@
 	"sp-runtime/std",
 	"sp-std/std",
 	"xcm-primitives/std",
-<<<<<<< HEAD
 	"xcm/std",
-=======
-	"scale-info/std",
 ]
 
 runtime-benchmarks = [
     "frame-benchmarking",
->>>>>>> 681ba341
 ]