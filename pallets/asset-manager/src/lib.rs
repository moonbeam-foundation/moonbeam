--- conflicted
+++ resolved
@@ -16,25 +16,6 @@
 
 //! # Asset Manager Pallet
 //!
-<<<<<<< HEAD
-//! This pallet allows to register new assets for different purposes. The main purpose as of today
-//! is the usage of such assets in xcm-operations, such as minting/burning when tokens are received
-//! or sent by the chain
-//!
-//! The assumption is we work with AssetTypes, which for now represent xcm assets but in the future
-//! can represent other kind of assets that we would like to register
-//!
-//! The main reason to have an asset-manager is to avoid users creating assets with assetIds that
-//! we later cannot use xcm operations. The idea is that instead of storing the assetType
-//! -> assetId association we make the assetId computable from the assetType, e.g., by hashing
-//! it. That is the main reason why this pallet only stores the opposit association, i.e.,
-//! assetId -> assetType. This is important, e.g., in xcm, where receiving assets does not imply
-//!  any db read, but sending to another chain does require this db read.
-//!
-//! This pallet has two storage items: AssetIdType, which holds a mapping from AssetId->AssetType
-//! AssetIdUnitsPerSecond: an AssetId->u128 mapping that holds how much each AssetId should be
-//! charged per unit of second, i.e., allowing to pay for execution in the associated Asset
-=======
 //! This pallet allows to register new assets if certain conditions are met
 //! The main goal of this pallet is to allow moonbeam to register XCM assets
 //! and control the creation of local assets
@@ -47,7 +28,6 @@
 //! which holds the counter of local assets that have been created so far. And LocalAssetDeposit,
 //! which holds a mapping between assetId and assetInfo, i.e., the asset creator (from which
 //! we take the deposit) and the deposit amount itself.
->>>>>>> 8267ebe8
 //!
 //! This pallet has eight extrinsics: register_foreign_asset, which registers a foreign
 //! asset in this pallet and creates the asset as dictated by the AssetRegistrar trait.
@@ -95,25 +75,6 @@
 	/// The AssetManagers's pallet id
 	pub const PALLET_ID: PalletId = PalletId(*b"asstmngr");
 
-<<<<<<< HEAD
-	/// The registrar trait. This instructs how to create an asset
-	pub trait AssetRegistrar<T: Config> {
-		/// How to create an asset
-		/// asset: the assetId of the associated asset
-		/// min_balance: the existential deposit
-		/// metadata: Other information related to the asset. It can be decimals, name, etc.
-		fn create_asset(
-			asset: T::AssetId,
-			min_balance: T::Balance,
-			metadata: T::AssetRegistrarMetadata,
-		) -> DispatchResult;
-	}
-
-	// We implement this trait to be able to get the AssetType
-	impl<T: Config> xcm_primitives::AssetTypeGetter<T::AssetId, T::AssetType> for Pallet<T> {
-		/// asset_id: the assetId for which we want to get the assetType
-		fn get_asset_type(asset_id: T::AssetId) -> Option<T::AssetType> {
-=======
 	pub(crate) type DepositBalanceOf<T> =
 		<<T as Config>::Currency as Currency<<T as frame_system::Config>::AccountId>>::Balance;
 
@@ -183,7 +144,6 @@
 	// We implement this trait to be able to get the AssetType and units per second registered
 	impl<T: Config> xcm_primitives::AssetTypeGetter<T::AssetId, T::ForeignAssetType> for Pallet<T> {
 		fn get_asset_type(asset_id: T::AssetId) -> Option<T::ForeignAssetType> {
->>>>>>> 8267ebe8
 			AssetIdType::<T>::get(asset_id)
 		}
 
@@ -192,12 +152,6 @@
 		}
 	}
 
-<<<<<<< HEAD
-	// We implement this trait to be able to get the units_per_second
-	impl<T: Config> xcm_primitives::UnitsToWeightRatio<T::AssetId> for Pallet<T> {
-		fn get_units_per_second(asset_id: T::AssetId) -> Option<u128> {
-			AssetIdUnitsPerSecond::<T>::get(asset_id)
-=======
 	impl<T: Config> xcm_primitives::UnitsToWeightRatio<T::ForeignAssetType> for Pallet<T> {
 		fn payment_is_supported(asset_type: T::ForeignAssetType) -> bool {
 			SupportedFeePaymentAssets::<T>::get()
@@ -206,7 +160,6 @@
 		}
 		fn get_units_per_second(asset_type: T::ForeignAssetType) -> Option<u128> {
 			AssetTypeUnitsPerSecond::<T>::get(asset_type)
->>>>>>> 8267ebe8
 		}
 	}
 
@@ -218,20 +171,11 @@
 		/// a assetType
 		type AssetId: Member + Parameter + Default + Copy + HasCompact + MaxEncodedLen;
 
-<<<<<<< HEAD
-		/// The Asset Metadata we want to store. This can represent name, decimals, etc
-		type AssetRegistrarMetadata: Member + Parameter;
-
-		/// The Asset Kind. This represents the different kind of assets we want to register
-		/// It needs to be convertible to an assetId
-		type AssetType: Parameter + Member + Ord + PartialOrd + Into<Self::AssetId> + Default;
-=======
 		/// The Asset Metadata we want to store
 		type AssetRegistrarMetadata: Member + Parameter + Default;
 
 		/// The Foreign Asset Kind.
 		type ForeignAssetType: Parameter + Member + Ord + PartialOrd + Into<Self::AssetId> + Default;
->>>>>>> 8267ebe8
 
 		/// The units in which we record balances.
 		type Balance: Member + Parameter + AtLeast32BitUnsigned + Default + Copy + MaxEncodedLen;
@@ -315,13 +259,9 @@
 		LocalAssetDestroyed { asset_id: T::AssetId },
 	}
 
-<<<<<<< HEAD
-	/// Stores the assetId -> AssetType association.
-=======
 	/// Mapping from an asset id to asset type.
 	/// This is mostly used when receiving transaction specifying an asset directly,
 	/// like transferring an asset from this chain to another.
->>>>>>> 8267ebe8
 	#[pallet::storage]
 	#[pallet::getter(fn asset_id_type)]
 	pub type AssetIdType<T: Config> =
@@ -354,15 +294,9 @@
 	#[pallet::getter(fn local_asset_counter)]
 	pub type LocalAssetCounter<T: Config> = StorageValue<_, u128, ValueQuery>;
 
-<<<<<<< HEAD
-	/// Stores the units per second. Not all assets might contain units per second, hence the
-	/// different storage. If an asset does not contain units per second, it cannot be used to
-	/// pay for execution fee
-=======
 	/// Local asset deposits, a mapping from assetId to a struct
 	/// holding the creator (from which the deposit was reserved) and
 	/// the deposit amount
->>>>>>> 8267ebe8
 	#[pallet::storage]
 	#[pallet::getter(fn local_asset_deposit)]
 	pub type LocalAssetDeposit<T: Config> =
@@ -385,12 +319,7 @@
 			min_amount: T::Balance,
 			is_sufficient: bool,
 		) -> DispatchResult {
-<<<<<<< HEAD
-			// Ensure the origin matches AssetModifierOrigin
-			T::AssetModifierOrigin::ensure_origin(origin)?;
-=======
 			T::ForeignAssetModifierOrigin::ensure_origin(origin)?;
->>>>>>> 8267ebe8
 
 			// Compute assetId from asset
 			let asset_id: T::AssetId = asset.clone().into();
@@ -400,12 +329,6 @@
 				AssetIdType::<T>::get(&asset_id).is_none(),
 				Error::<T>::AssetAlreadyExists
 			);
-<<<<<<< HEAD
-
-			// Create the asset as instructed by AssetRegistrar
-			T::AssetRegistrar::create_asset(asset_id, min_amount, metadata.clone())
-				.map_err(|_| Error::<T>::ErrorCreatingAsset)?;
-=======
 			T::AssetRegistrar::create_foreign_asset(
 				asset_id,
 				min_amount,
@@ -413,7 +336,6 @@
 				is_sufficient,
 			)
 			.map_err(|_| Error::<T>::ErrorCreatingAsset)?;
->>>>>>> 8267ebe8
 
 			// Insert the association assetId->assetType
 			AssetIdType::<T>::insert(&asset_id, &asset);
@@ -427,26 +349,16 @@
 			Ok(())
 		}
 
-<<<<<<< HEAD
-		/// Change/Set the amount of units we are charging per execution second for a given AssetId
-		#[pallet::weight(0)]
-=======
 		/// Change the amount of units we are charging per execution second
 		/// for a given ForeignAssetType
 		#[pallet::weight(T::WeightInfo::set_asset_units_per_second(*num_assets_weight_hint))]
->>>>>>> 8267ebe8
 		pub fn set_asset_units_per_second(
 			origin: OriginFor<T>,
 			asset_type: T::ForeignAssetType,
 			units_per_second: u128,
 			num_assets_weight_hint: u32,
 		) -> DispatchResult {
-<<<<<<< HEAD
-			// Ensure the origin matches AssetModifierOrigin
-			T::AssetModifierOrigin::ensure_origin(origin)?;
-=======
 			T::ForeignAssetModifierOrigin::ensure_origin(origin)?;
->>>>>>> 8267ebe8
 
 			// Ensure such an assetId does not exist
 			ensure!(
@@ -454,10 +366,6 @@
 				Error::<T>::AssetDoesNotExist
 			);
 
-<<<<<<< HEAD
-			// Write the units per second in the corresponding asset
-			AssetIdUnitsPerSecond::<T>::insert(&asset_id, &units_per_second);
-=======
 			// Grab supported assets
 			let mut supported_assets = SupportedFeePaymentAssets::<T>::get();
 
@@ -762,7 +670,6 @@
 
 			// Remove asset info
 			LocalAssetDeposit::<T>::remove(asset_id);
->>>>>>> 8267ebe8
 
 			Self::deposit_event(Event::LocalAssetDestroyed { asset_id });
 			Ok(())
