--- conflicted
+++ resolved
@@ -19,12 +19,8 @@
 //!
 //! This pallet allows to register new assets if certain conditions are met
 //! The main goal of this pallet is to allow moonbeam to register XCM assets
-<<<<<<< HEAD
+//! and control the creation of local assets
 //! The assumption is we work with AssetTypes, which can then be compared to AssetIds
-=======
-//! and control the creation of local assets
-//! The assumption is we work with AssetTypes, which can then be comperted to AssetIds
->>>>>>> d43febd7
 //!
 //! This pallet has five storage items: AssetIdType, which holds a mapping from AssetId->AssetType
 //! AssetTypeUnitsPerSecond: an AssetType->u128 mapping that holds how much each AssetType should
