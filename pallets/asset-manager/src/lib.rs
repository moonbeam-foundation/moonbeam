--- conflicted
+++ resolved
@@ -126,12 +126,6 @@
 	#[pallet::event]
 	#[pallet::generate_deposit(pub(crate) fn deposit_event)]
 	pub enum Event<T: Config> {
-<<<<<<< HEAD
-		AssetRegistered(T::AssetId, T::AssetType, T::AssetRegistrarMetadata),
-		UnitsPerSecondChanged(T::AssetType, u128),
-		AssetTypeChanged(T::AssetId, T::AssetType),
-		AssetRemoved(T::AssetId, T::AssetType),
-=======
 		/// New asset with the asset manager is registered
 		AssetRegistered {
 			asset_id: T::AssetId,
@@ -148,7 +142,11 @@
 			asset_id: T::AssetId,
 			new_asset_type: T::AssetType,
 		},
->>>>>>> 257e5478
+		/// Removed all information related to an assetId
+		AssetRemoved {
+			asset_id: T::AssetId,
+			asset_type: T::AssetType,
+		},
 	}
 
 	/// Mapping from an asset id to asset type.
@@ -281,7 +279,10 @@
 			// Remove previous asset type units per second
 			AssetTypeUnitsPerSecond::<T>::remove(&asset_type);
 
-			Self::deposit_event(Event::AssetRemoved(asset_id, asset_type));
+			Self::deposit_event(Event::AssetRemoved {
+				asset_id,
+				asset_type,
+			});
 			Ok(())
 		}
 	}
