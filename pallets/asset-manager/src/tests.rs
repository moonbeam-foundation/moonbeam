// Copyright 2019-2022 PureStake Inc.
// This file is part of Moonbeam.

// Moonbeam is free software: you can redistribute it and/or modify
// it under the terms of the GNU General Public License as published by
// the Free Software Foundation, either version 3 of the License, or
// (at your option) any later version.

// Moonbeam is distributed in the hope that it will be useful,
// but WITHOUT ANY WARRANTY; without even the implied warranty of
// MERCHANTABILITY or FITNESS FOR A PARTICULAR PURPOSE.  See the
// GNU General Public License for more details.

// You should have received a copy of the GNU General Public License
// along with Moonbeam.  If not, see <http://www.gnu.org/licenses/>.

// Tests for AssetManager Pallet
use crate::*;
use mock::*;

use frame_support::{
<<<<<<< HEAD
	assert_noop, assert_ok, storage::migration::put_storage_value, Blake2_128Concat,
};
=======
	assert_noop, assert_ok,
	storage::migration::{put_storage_value, storage_key_iter},
	Blake2_128Concat,
};
use xcm::latest::prelude::*;
>>>>>>> 00d2718f

#[test]
fn registering_works() {
	new_test_ext().execute_with(|| {
		assert_ok!(AssetManager::register_asset(
			Origin::root(),
			MockAssetType::MockAsset(1),
			0u32.into(),
			1u32.into(),
			true
		));

		assert_eq!(
			AssetManager::asset_id_type(1).unwrap(),
			MockAssetType::MockAsset(1)
		);
		assert_eq!(
			AssetManager::asset_type_id(MockAssetType::MockAsset(1)).unwrap(),
			1
		);
		expect_events(vec![crate::Event::AssetRegistered(
			1,
			MockAssetType::MockAsset(1),
			0u32,
		)])
	});
}

#[test]
fn test_asset_exists_error() {
	new_test_ext().execute_with(|| {
		assert_ok!(AssetManager::register_asset(
			Origin::root(),
			MockAssetType::MockAsset(1),
			0u32.into(),
			1u32.into(),
			true
		));

		assert_eq!(
			AssetManager::asset_id_type(1).unwrap(),
			MockAssetType::MockAsset(1)
		);
		assert_noop!(
			AssetManager::register_asset(
				Origin::root(),
				MockAssetType::MockAsset(1),
				0u32.into(),
				1u32.into(),
				true
			),
			Error::<Test>::AssetAlreadyExists
		);
	});
}

#[test]
fn test_root_can_change_units_per_second() {
	new_test_ext().execute_with(|| {
		assert_ok!(AssetManager::register_asset(
			Origin::root(),
			MockAssetType::MockAsset(1),
			0u32.into(),
			1u32.into(),
			true
		));

		assert_ok!(AssetManager::set_asset_units_per_second(
			Origin::root(),
			MockAssetType::MockAsset(1),
			200u128.into()
		));

<<<<<<< HEAD
		assert_eq!(AssetManager::asset_id_units_per_second(1).unwrap(), 200);
		assert!(AssetManager::supported_fee_payment_assets().contains(&1));
=======
		assert_eq!(
			AssetManager::asset_type_units_per_second(MockAssetType::MockAsset(1)).unwrap(),
			200
		);

		expect_events(vec![
			crate::Event::AssetRegistered(1, MockAssetType::MockAsset(1), 0),
			crate::Event::UnitsPerSecondChanged(MockAssetType::MockAsset(1), 200),
		])
	});
}

#[test]
fn test_regular_user_cannot_call_extrinsics() {
	new_test_ext().execute_with(|| {
		assert_noop!(
			AssetManager::register_asset(
				Origin::signed(1),
				MockAssetType::MockAsset(1),
				0u32.into(),
				1u32.into(),
				true
			),
			sp_runtime::DispatchError::BadOrigin
		);

		assert_noop!(
			AssetManager::set_asset_units_per_second(
				Origin::signed(1),
				MockAssetType::MockAsset(1),
				200u128.into()
			),
			sp_runtime::DispatchError::BadOrigin
		);

		assert_noop!(
			AssetManager::change_existing_asset_type(
				Origin::signed(1),
				1,
				MockAssetType::MockAsset(2),
			),
			sp_runtime::DispatchError::BadOrigin
		);
	});
}

#[test]
fn test_root_can_change_asset_id_type() {
	new_test_ext().execute_with(|| {
		assert_ok!(AssetManager::register_asset(
			Origin::root(),
			MockAssetType::MockAsset(1),
			0u32.into(),
			1u32.into(),
			true
		));

		assert_ok!(AssetManager::change_existing_asset_type(
			Origin::root(),
			1,
			MockAssetType::MockAsset(2),
		));
>>>>>>> 00d2718f

		expect_events(vec![
			crate::Event::AssetRegistered(1, MockAssetType::MockAsset(1), 0),
			crate::Event::AssetTypeChanged(1, MockAssetType::MockAsset(2)),
		])
	});
}

#[test]
fn test_change_units_per_second_after_setting_it_once() {
	new_test_ext().execute_with(|| {
		assert_ok!(AssetManager::register_asset(
			Origin::root(),
			MockAssetType::MockAsset(1),
			0u32.into(),
			1u32.into(),
			true,
		));

		assert_ok!(AssetManager::set_asset_units_per_second(
			Origin::root(),
			1,
			200u128.into()
		));

		assert_eq!(AssetManager::asset_id_units_per_second(1).unwrap(), 200);
		assert!(AssetManager::supported_fee_payment_assets().contains(&1));

		assert_ok!(AssetManager::set_asset_units_per_second(
			Origin::root(),
			1,
			100u128.into()
		));

		assert_eq!(AssetManager::asset_id_units_per_second(1).unwrap(), 100);
		assert!(AssetManager::supported_fee_payment_assets().contains(&1));

		expect_events(vec![
			crate::Event::AssetRegistered(1, MockAssetType::MockAsset(1), 0),
			crate::Event::UnitsPerSecondChanged(1, 200),
			crate::Event::UnitsPerSecondChanged(1, 100),
		]);
	});
}

#[test]
fn test_root_can_change_units_per_second_and_then_remove() {
	new_test_ext().execute_with(|| {
		assert_ok!(AssetManager::register_asset(
			Origin::root(),
			MockAssetType::MockAsset(1),
			0u32.into(),
			1u32.into(),
			true,
		));

		assert_ok!(AssetManager::set_asset_units_per_second(
			Origin::root(),
			1,
			200u128.into()
		));

		assert_eq!(AssetManager::asset_id_units_per_second(1).unwrap(), 200);
		assert!(AssetManager::supported_fee_payment_assets().contains(&1));

		assert_ok!(AssetManager::remove_supported_asset(Origin::root(), 1,));

		expect_events(vec![
			crate::Event::AssetRegistered(1, MockAssetType::MockAsset(1), 0),
			crate::Event::UnitsPerSecondChanged(1, 200),
			crate::Event::SupportedAssetRemoved(1),
		]);
	});
}

#[test]
fn test_asset_id_non_existent_error() {
	new_test_ext().execute_with(|| {
		assert_noop!(
			AssetManager::set_asset_units_per_second(
				Origin::root(),
				MockAssetType::MockAsset(1),
				200u128.into()
			),
			Error::<Test>::AssetDoesNotExist
		);
		assert_noop!(
			AssetManager::change_existing_asset_type(
				Origin::root(),
				1,
				MockAssetType::MockAsset(2),
			),
			Error::<Test>::AssetDoesNotExist
		);

		assert_noop!(
			AssetManager::remove_supported_asset(Origin::root(), 1),
			Error::<Test>::AssetDoesNotExist
		);
	});
}

#[test]
fn test_populate_supported_fee_payment_assets_works() {
	new_test_ext().execute_with(|| {
		use frame_support::StorageHasher;
		let pallet_prefix: &[u8] = b"AssetManager";
		let storage_item_prefix: &[u8] = b"AssetIdUnitsPerSecond";
		use frame_support::traits::OnRuntimeUpgrade;
		use parity_scale_codec::Encode;

		put_storage_value(
			pallet_prefix,
			storage_item_prefix,
			&Blake2_128Concat::hash(&1u32.encode()),
			10u128,
		);

		assert_noop!(
			AssetManager::set_asset_units_per_second(Origin::root(), 1, 200u128.into()),
			Error::<Test>::AssetDoesNotExist
		);

		assert!(AssetManager::supported_fee_payment_assets().len() == 0);

		// We run the migration
		crate::migrations::PopulateSupportedFeePaymentAssets::<Test>::on_runtime_upgrade();

		assert!(AssetManager::supported_fee_payment_assets().len() == 1);
		assert!(AssetManager::supported_fee_payment_assets().contains(&1));
	});
}

#[test]
fn test_asset_manager_units_with_asset_type_migration_works() {
	new_test_ext().execute_with(|| {
		let pallet_prefix: &[u8] = b"AssetManager";
		let storage_item_prefix: &[u8] = b"AssetIdUnitsPerSecond";
		use frame_support::traits::OnRuntimeUpgrade;
		use frame_support::StorageHasher;
		use parity_scale_codec::Encode;

		assert_ok!(AssetManager::register_asset(
			Origin::root(),
			MockAssetType::MockAsset(1),
			0u32.into(),
			1u32.into(),
			true
		));

		// We populate the previous storage with assetId as key
		put_storage_value(
			pallet_prefix,
			storage_item_prefix,
			&Blake2_128Concat::hash(&1u32.encode()),
			200u128,
		);

		// We run the migration
		crate::migrations::UnitsWithAssetType::<Test>::on_runtime_upgrade();

		// After migration, units per second should be indexed by AssetType
		assert_eq!(
			AssetManager::asset_type_units_per_second(MockAssetType::MockAsset(1)).unwrap(),
			200
		);

		let pallet_prefix: &[u8] = b"AssetManager";
		let storage_item_prefix: &[u8] = b"AssetIdType";

		// Assert that old storage is empty
		assert!(storage_key_iter::<mock::AssetId, u128, Blake2_128Concat>(
			pallet_prefix,
			storage_item_prefix
		)
		.next()
		.is_none());
	});
}

#[test]
fn test_asset_manager_populate_asset_type_id_storage_migration_works() {
	new_test_ext().execute_with(|| {
		let pallet_prefix: &[u8] = b"AssetManager";
		let storage_item_prefix: &[u8] = b"AssetIdType";
		use frame_support::traits::OnRuntimeUpgrade;
		use frame_support::StorageHasher;
		use parity_scale_codec::Encode;

		// We populate AssetIdType manually
		put_storage_value(
			pallet_prefix,
			storage_item_prefix,
			&Blake2_128Concat::hash(&1u32.encode()),
			MockAssetType::MockAsset(1),
		);

		// We run the migration
		crate::migrations::PopulateAssetTypeIdStorage::<Test>::on_runtime_upgrade();

		// After migration, the new storage item should be populated
		assert_eq!(
			AssetManager::asset_type_id(MockAssetType::MockAsset(1)).unwrap(),
			1
		);
	});
}

#[test]
fn test_asset_manager_change_statemine_prefixes() {
	new_test_ext().execute_with(|| {
		let pallet_prefix: &[u8] = b"AssetManager";
		let storage_item_prefix: &[u8] = b"AssetIdType";
		use frame_support::traits::OnRuntimeUpgrade;
		use frame_support::StorageHasher;
		use parity_scale_codec::Encode;

		let statemine_para_id = mock::StatemineParaIdInfo::get();
		let statemine_assets_pallet = mock::StatemineAssetsInstanceInfo::get();

		let statemine_multilocation = MockAssetType::Xcm(MultiLocation {
			parents: 1,
			interior: X2(Parachain(statemine_para_id), GeneralIndex(1)),
		});

		let statemine_multilocation_2 = MockAssetType::Xcm(MultiLocation {
			parents: 1,
			interior: X2(Parachain(statemine_para_id), GeneralIndex(2)),
		});

		let asset_id: mock::AssetId = statemine_multilocation.clone().into();

		// We are gonna test two cases:
		// Case 1: AssetManagerPopulateAssetTypeIdStorage has not executed yet
		// (only AssetIdType is populated)
		// Case 2: AssetManagerPopulateAssetTypeIdStorage has already executed

		// To mimic case 1, we populate AssetIdType manually but not AssetTypeId
		put_storage_value(
			pallet_prefix,
			storage_item_prefix,
			&Blake2_128Concat::hash(&asset_id.encode()),
			statemine_multilocation.clone(),
		);

		// Assert the storage item is well populated
		assert_eq!(
			AssetManager::asset_id_type(asset_id).unwrap(),
			statemine_multilocation
		);

		// To mimic case 2, we can simply register the asset trough the extrinsic
		assert_ok!(AssetManager::register_asset(
			Origin::root(),
			statemine_multilocation_2.clone(),
			0u32.into(),
			1u32.into(),
			true
		));

		// We run the migration
		crate::migrations::ChangeStateminePrefixes::<
			Test,
			mock::StatemineParaIdInfo,
			mock::StatemineAssetsInstanceInfo,
		>::on_runtime_upgrade();

		// Check case 1
		let expected_statemine_multilocation = MockAssetType::Xcm(MultiLocation {
			parents: 1,
			interior: X3(
				Parachain(statemine_para_id),
				PalletInstance(statemine_assets_pallet),
				GeneralIndex(1),
			),
		});

		// After migration, the storage item should have been upgraded
		assert_eq!(
			AssetManager::asset_id_type(asset_id).unwrap(),
			expected_statemine_multilocation
		);

		// Check case 2
		let expected_statemine_multilocation_2 = MockAssetType::Xcm(MultiLocation {
			parents: 1,
			interior: X3(
				Parachain(statemine_para_id),
				PalletInstance(statemine_assets_pallet),
				GeneralIndex(2),
			),
		});

		let asset_id_2: mock::AssetId = statemine_multilocation_2.clone().into();

		// After migration, both storage items should have been upgraded
		assert_eq!(
			AssetManager::asset_id_type(asset_id_2).unwrap(),
			expected_statemine_multilocation_2
		);

		assert_eq!(
			AssetManager::asset_type_id(expected_statemine_multilocation_2).unwrap(),
			asset_id_2
		);

		// And the previous one should be cleaned
		assert!(AssetManager::asset_type_id(&statemine_multilocation_2).is_none());
	});
}<|MERGE_RESOLUTION|>--- conflicted
+++ resolved
@@ -19,16 +19,11 @@
 use mock::*;
 
 use frame_support::{
-<<<<<<< HEAD
-	assert_noop, assert_ok, storage::migration::put_storage_value, Blake2_128Concat,
-};
-=======
 	assert_noop, assert_ok,
 	storage::migration::{put_storage_value, storage_key_iter},
 	Blake2_128Concat,
 };
 use xcm::latest::prelude::*;
->>>>>>> 00d2718f
 
 #[test]
 fn registering_works() {
@@ -102,14 +97,11 @@
 			200u128.into()
 		));
 
-<<<<<<< HEAD
-		assert_eq!(AssetManager::asset_id_units_per_second(1).unwrap(), 200);
-		assert!(AssetManager::supported_fee_payment_assets().contains(&1));
-=======
 		assert_eq!(
 			AssetManager::asset_type_units_per_second(MockAssetType::MockAsset(1)).unwrap(),
 			200
 		);
+		assert!(AssetManager::supported_fee_payment_assets().contains(&1));
 
 		expect_events(vec![
 			crate::Event::AssetRegistered(1, MockAssetType::MockAsset(1), 0),
@@ -168,7 +160,6 @@
 			1,
 			MockAssetType::MockAsset(2),
 		));
->>>>>>> 00d2718f
 
 		expect_events(vec![
 			crate::Event::AssetRegistered(1, MockAssetType::MockAsset(1), 0),
