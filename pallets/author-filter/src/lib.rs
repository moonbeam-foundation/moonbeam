// Copyright 2019-2020 PureStake Inc.
// This file is part of Moonbeam.

// Moonbeam is free software: you can redistribute it and/or modify
// it under the terms of the GNU General Public License as published by
// the Free Software Foundation, either version 3 of the License, or
// (at your option) any later version.

// Moonbeam is distributed in the hope that it will be useful,
// but WITHOUT ANY WARRANTY; without even the implied warranty of
// MERCHANTABILITY or FITNESS FOR A PARTICULAR PURPOSE.  See the
// GNU General Public License for more details.

// You should have received a copy of the GNU General Public License
// along with Moonbeam.  If not, see <http://www.gnu.org/licenses/>.

//! Small pallet responsible determining which accounts are eligible to author at the current
//! block height.
//!
//! Currently this pallet is tightly coupled to our stake pallet, but this design
//! should be generalized in the future.
//!
//! Using a randomness beacon supplied by the `Randomness` trait, this pallet takes the set of
//! currently staked accounts from pallet stake, and filters them down to a pseudorandom subset.
//! The current technique gives no preference to any particular author. In the future, we could
//! disfavor authors who are authoring a disproportionate amount of the time in an attempt to
//! "even the playing field".

#![cfg_attr(not(feature = "std"), no_std)]

use frame_support::pallet;

pub use pallet::*;

#[pallet]
pub mod pallet {

	use frame_support::debug;
	use frame_support::pallet_prelude::*;
	use frame_support::traits::Randomness;
	use frame_support::traits::Vec;
	use frame_system::pallet_prelude::*;
	use sp_core::H256;
	use sp_runtime::Percent;

	/// The Author Filter pallet
	#[pallet::pallet]
	pub struct Pallet<T>(PhantomData<T>);

	/// Configuration trait of this pallet.
	#[pallet::config]
	pub trait Config:
		frame_system::Config + stake::Config + cumulus_parachain_system::Config
	{
		/// The overarching event type
		type Event: From<Event<Self>> + IsType<<Self as frame_system::Config>::Event>;
		/// Deterministic on-chain pseudo-randomness used to do the filtering
		type RandomnessSource: Randomness<H256>;
	}

	// This code will be called by the author-inherent pallet to check whether the reported author
	// of this block is eligible at this height. We calculate that result on demand and do not
	// record it instorage (although we do emit a debugging event for now).
	// This implementation relies on the relay parent's block number from the validation data
	// inherent. Therefore this implementation must not be used as a preliminary check (only final)
	// Further, the validation data inherent **must** be included before this check is
	// performed. Concretely the validation data inherent must be included before the author
	// inherent.
	impl<T: Config> author_inherent::CanAuthor<T::AccountId> for Pallet<T> {
		fn can_author(account: &T::AccountId) -> bool {
			let mut staked: Vec<T::AccountId> = stake::Module::<T>::validators();

			let num_eligible = EligibleRatio::<T>::get().mul_ceil(staked.len());
			let mut eligible = Vec::with_capacity(num_eligible);

			// Grab the relay parent height as a temporary source of relay-based entropy
			let validation_data = cumulus_parachain_system::Module::<T>::validation_data()
				.expect("validation data was set in parachain system inherent");
			let relay_height = validation_data.block_number;

			for i in 0..num_eligible {
				// A context identifier for grabbing the randomness. Consists of three parts
				// - The constant string *b"filter" - to identify this pallet
				// - The index `i` when we're selecting the ith eligible author
<<<<<<< HEAD
				// - The relay parent block number so that the eligible authors at the next height
				//   change. Avoids liveness attacks from colluding minorities of active authors.
				// Third one will not be necessary once we leverage the relay chain's randomness.
				let subject: [u8; 8] = [
					b'f',
					b'i',
					b'l',
					b't',
					b'e',
					b'r',
					i as u8,
					relay_height as u8,
				];
				let index = T::RandomnessSource::random(&subject).to_low_u64_be() as usize;
=======
				// Currently this has the weakness that the authors are based only on para-block
				// height. This will be aleviated in the future by adding entropy from the relay
				// chain inherent.
				let subject: [u8; 7] = [b'f', b'i', b'l', b't', b'e', b'r', i as u8];
				let randomness = T::RandomnessSource::random(&subject);
				let index = randomness.to_low_u64_be() as usize;
>>>>>>> b38c05f8

				// Move the selected author from the original vector into the eligible vector
				// TODO we could short-circuit this check by returning early when the claimed
				// author is selected. For now I'll leave it like this because:
				// 1. it is easier to understand what our core filtering logic is
				// 2. we currently show the entire filtered set in the debug event
				eligible.push(staked.remove(index % staked.len()));

				// Print some logs for debugging purposes.
				debug::RuntimeLogger::init();
				debug::info!("Filtering Authors");
				debug::info!("The randomness was {:?}", randomness);
				debug::info!("Eligible Authors are: {:?}", eligible);
				debug::info!("NOT Eligible Authors: {:?}", &staked);
				debug::info!("The id I'm checking is: {:?}", account);
				debug::info!("Was that author eligible: {}", eligible.contains(account));
			}

			// Emit an event for debugging purposes
			// let our_height = frame_system::Module::<T>::block_number();
			// <Pallet<T>>::deposit_event(Event::Filtered(our_height, relay_height, eligible.clone()));

			eligible.contains(account)
		}
	}

	// No hooks
	#[pallet::hooks]
	impl<T: Config> Hooks<BlockNumberFor<T>> for Pallet<T> {}

	#[pallet::call]
	impl<T: Config> Pallet<T> {
		/// Update the eligible ratio. Intended to be called by governance.
		#[pallet::weight(0)]
		pub fn set_eligible(origin: OriginFor<T>, new: Percent) -> DispatchResultWithPostInfo {
			ensure_root(origin)?;
			EligibleRatio::<T>::put(&new);
			<Pallet<T>>::deposit_event(Event::EligibleUpdated(new));

			Ok(Default::default())
		}
	}

	/// The percentage of active staked authors that will be eligible at each height.
	#[pallet::storage]
	pub type EligibleRatio<T: Config> = StorageValue<_, Percent, ValueQuery, Half<T>>;

	// Default value for the `EligibleRatio` is one half.
	#[pallet::type_value]
	pub fn Half<T: Config>() -> Percent {
		Percent::from_percent(50)
	}

	#[pallet::event]
	#[pallet::generate_deposit(fn deposit_event)]
	pub enum Event<T: Config> {
		/// The amount of eligible authors for the filter to select has been changed.
		EligibleUpdated(Percent),
		/// The staked authors have been filtered to these eligible authors in this block.
		/// This is a debugging and development event and should be removed eventually.
		/// Fields are: para block height, relay block height, eligible authors
		Filtered(T::BlockNumber, u32, Vec<T::AccountId>),
	}
}<|MERGE_RESOLUTION|>--- conflicted
+++ resolved
@@ -82,7 +82,6 @@
 				// A context identifier for grabbing the randomness. Consists of three parts
 				// - The constant string *b"filter" - to identify this pallet
 				// - The index `i` when we're selecting the ith eligible author
-<<<<<<< HEAD
 				// - The relay parent block number so that the eligible authors at the next height
 				//   change. Avoids liveness attacks from colluding minorities of active authors.
 				// Third one will not be necessary once we leverage the relay chain's randomness.
@@ -96,15 +95,8 @@
 					i as u8,
 					relay_height as u8,
 				];
-				let index = T::RandomnessSource::random(&subject).to_low_u64_be() as usize;
-=======
-				// Currently this has the weakness that the authors are based only on para-block
-				// height. This will be aleviated in the future by adding entropy from the relay
-				// chain inherent.
-				let subject: [u8; 7] = [b'f', b'i', b'l', b't', b'e', b'r', i as u8];
 				let randomness = T::RandomnessSource::random(&subject);
 				let index = randomness.to_low_u64_be() as usize;
->>>>>>> b38c05f8
 
 				// Move the selected author from the original vector into the eligible vector
 				// TODO we could short-circuit this check by returning early when the claimed
@@ -117,8 +109,8 @@
 				debug::RuntimeLogger::init();
 				debug::info!("Filtering Authors");
 				debug::info!("The randomness was {:?}", randomness);
+				debug::info!("NOT Eligible Authors: {:?}", &staked);
 				debug::info!("Eligible Authors are: {:?}", eligible);
-				debug::info!("NOT Eligible Authors: {:?}", &staked);
 				debug::info!("The id I'm checking is: {:?}", account);
 				debug::info!("Was that author eligible: {}", eligible.contains(account));
 			}
