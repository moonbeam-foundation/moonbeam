// Copyright 2019-2021 PureStake Inc.
// This file is part of Moonbeam.

// Moonbeam is free software: you can redistribute it and/or modify
// it under the terms of the GNU General Public License as published by
// the Free Software Foundation, either version 3 of the License, or
// (at your option) any later version.

// Moonbeam is distributed in the hope that it will be useful,
// but WITHOUT ANY WARRANTY; without even the implied warranty of
// MERCHANTABILITY or FITNESS FOR A PARTICULAR PURPOSE.  See the
// GNU General Public License for more details.

// You should have received a copy of the GNU General Public License
// along with Moonbeam.  If not, see <http://www.gnu.org/licenses/>.

//! Maps Author Ids as used in nimbus consensus layer to account ids as used i nthe runtime.
//! This should likely be moved to nimbus eventually.
//!
//! This pallet maps AuthorId => AccountId which is most useful when using propositional style
//! queries. This mapping will likely need to go the other way if using exhaustive authority sets.
//! That could either be a seperate pallet, or this pallet could implement a two-way mapping. But
//! for now it it one-way

#![cfg_attr(not(feature = "std"), no_std)]

use frame_support::pallet;

pub use pallet::*;

#[pallet]
pub mod pallet {

	use frame_support::pallet_prelude::*;
<<<<<<< HEAD
	use frame_support::traits::{FindAuthor, ReservableCurrency};
	use frame_system::pallet_prelude::*;
	use nimbus_primitives::{CanAuthor, EventHandler};
	use sp_runtime::{ConsensusEngineId, Percent};

	/// The portion of the security deposit that goes to the the account who reports it occupying
	/// space after it should have been cleaned or rotated.
	pub const NARC_REWARD: Percent = Percent::from_percent(5);

	/// The period of time after which an AuthorId can be reported as defunct.
	/// This value should be roughly the recommended key rotation period.
	pub const NARC_GRACE_PERIOD: u32 = 2_000;

	/// The security deposit amount.
	pub const DEPOSIT_AMOUNT: u32 = 500;
=======
	use frame_system::pallet_prelude::*;
	use nimbus_primitives::AccountLookup;
>>>>>>> f9b92aef

	#[pallet::pallet]
	pub struct Pallet<T>(PhantomData<T>);

	/// Configuration trait of this pallet. We tightly couple to Parachain Staking in order to ensure
	/// that only staked accounts can create registrations in the first place. This could be generalized.
	#[pallet::config]
	pub trait Config: frame_system::Config + parachain_staking::Config {
		/// Overarching event type
		type Event: From<Event<Self>> + IsType<<Self as frame_system::Config>::Event>;
		/// The type of authority id that will be used at the conensus layer.
		type AuthorId: Member + Parameter + MaybeSerializeDeserialize;
		/// Currency in which the security deposit will be taken.
		type DepositCurrency: ReservableCurrency<Self::AccountId>;
	}

	#[pallet::hooks]
	impl<T: Config> Hooks<BlockNumberFor<T>> for Pallet<T> {}

	/// An error that can occur while executing the mapping pallet's logic.
	#[pallet::error]
	pub enum Error<T> {
		/// The association can't be cleared because it is not found.
		AssociationNotFound,
		/// The association can't be cleared because it belongs to another account.
		NotYourAssociation,
		/// This account cannot set an author (because it is not staked)
		CannotSetAuthor,
		/// This account cannot set an author because it cannon afford the security deposit
		CannotAffordSecurityDeposit,
	}

	#[pallet::event]
	#[pallet::generate_deposit(pub(crate) fn deposit_event)]
	pub enum Event<T: Config> {
		/// An AuthorId has been registered and mapped to an AccountId.
		AuthorRegistered(T::AuthorId, T::AccountId),
		/// An AuthorId has been de-registered, and its AccountId mapping removed.
		AuthorDeRegistered(T::AuthorId),
		/// An AuthorId has been registered, replacing a previous registration and its AccoutId mapping.
		AuthorRotated(T::AuthorId, T::AccountId),
		/// An AuthorId has been forcibly deregistered after not being rotated or cleaned up.
		/// The reporteing account has been rewarded accordingly.
		DefunctAuthorBusted(T::AuthorId, T::AccountId),
	}

	#[pallet::call]
	impl<T: Config> Pallet<T> {
		/// Register your AuthorId onchain so blocks you author are associated with your account.
		///
		/// Users who have been (or will soon be) elected active collators in staking,
		/// should submit this extrinsic to earn rewards.
		#[pallet::weight(0)]
		pub fn add_association(origin: OriginFor<T>, author_id: T::AuthorId) -> DispatchResult {
			let account_id = ensure_signed(origin)?;

			ensure!(
				parachain_staking::Pallet::<T>::is_candidate(&account_id),
				Error::<T>::CannotSetAuthor
			);

			T::DepositCurrency::reserve(&account_id, DEPOSIT_AMOUNT.into())
				.map_err(|_| Error::<T>::CannotAffordSecurityDeposit)?;

			AuthorIds::<T>::insert(&author_id, &account_id);

			<Pallet<T>>::deposit_event(Event::AuthorRegistered(author_id, account_id));

			Ok(())
		}

		/// Change your AuthorId.
		///
		/// This is useful for normal key rotation or for when switching from one pysical collator
		/// machine to another. No new security deposit is required.
		#[pallet::weight(0)]
		pub fn update_association(
			origin: OriginFor<T>,
			old_author_id: T::AuthorId,
			new_author_id: T::AuthorId,
		) -> DispatchResult {
			let account_id = ensure_signed(origin)?;

			let stored_account = AuthorIds::<T>::try_get(&old_author_id)
				.map_err(|_| Error::<T>::AssociationNotFound)?;

			ensure!(account_id == stored_account, Error::<T>::NotYourAssociation);

			ensure!(
				parachain_staking::Pallet::<T>::is_candidate(&account_id),
				Error::<T>::CannotSetAuthor
			);

			AuthorIds::<T>::insert(&new_author_id, &account_id);

			<Pallet<T>>::deposit_event(Event::AuthorRotated(new_author_id, account_id));

			Ok(())
		}

		/// Clear your AuthorId.
		///
		/// This is useful when you are no longer an author and would like to re-claim your security
		/// deposit.
		#[pallet::weight(0)]
		pub fn clear_association(
			origin: OriginFor<T>,
			author_id: T::AuthorId,
		) -> DispatchResultWithPostInfo {
			let account_id = ensure_signed(origin)?;

			let stored_account =
				AuthorIds::<T>::try_get(&author_id).map_err(|_| Error::<T>::AssociationNotFound)?;

			ensure!(account_id == stored_account, Error::<T>::NotYourAssociation);

			AuthorIds::<T>::remove(&author_id);

			T::DepositCurrency::unreserve(&account_id, DEPOSIT_AMOUNT.into());

			<Pallet<T>>::deposit_event(Event::AuthorDeRegistered(author_id));

			Ok(().into())
		}

		/// Narc on another account for having a useless association and colelct a bounty.
		///
		/// This incentivizes good citizenship in the form of cleaning up others' defunct associations.
		/// When you clean up another account's association, you will receive X percent of their security deposit.
		/// TODO there probably needs to be some kind of grace period. Like you can't clean someone else's up
		/// within the first Y blocks it has been registered. Actually this is a great idea. That _forces_
		/// collators to clean up their associations or else risk having them cleaned out from under them.
		#[pallet::weight(0)]
		pub fn narc_defunct_association(
			origin: OriginFor<T>,
			author_id: T::AuthorId,
		) -> DispatchResult {
			todo!()
		}
	}

	#[pallet::storage]
	#[pallet::getter(fn account_id_of)]
	/// We maintain a mapping from the AuthorIds used in the consensus layer
	/// to the AccountIds runtime (including this staking pallet).
	type Mapping<T: Config> = StorageMap<_, Twox64Concat, T::AuthorId, T::AccountId, OptionQuery>;

	#[pallet::genesis_config]
	/// Genesis config for author mapping pallet
	pub struct GenesisConfig<T: Config> {
		/// The associations that should exist at chain genesis
		pub author_ids: Vec<(T::AuthorId, T::AccountId)>,
	}

	#[cfg(feature = "std")]
	impl<T: Config> Default for GenesisConfig<T> {
		fn default() -> Self {
			Self { author_ids: vec![] }
		}
	}

	#[pallet::genesis_build]
	impl<T: Config> GenesisBuild<T> for GenesisConfig<T> {
		fn build(&self) {
			for (author_id, account_id) in &self.author_ids {
				Mapping::<T>::insert(author_id, account_id);
			}
		}
	}

	impl<T: Config> AccountLookup<T::AuthorId, T::AccountId> for Pallet<T> {
		fn lookup_account(author: &T::AuthorId) -> Option<T::AccountId> {
			Mapping::<T>::get(author)
		}
	}
}

//Test ideas:
// Genesis config works
// Staked account can register
// Unstaked account cannot register
// Staked account can double register
// Registered account can clear
// Unregistered account cannot clear
// Registered account can rotate
// unstaked account can be narced after period
// unstaked account cannot be narced before period<|MERGE_RESOLUTION|>--- conflicted
+++ resolved
@@ -32,11 +32,10 @@
 pub mod pallet {
 
 	use frame_support::pallet_prelude::*;
-<<<<<<< HEAD
-	use frame_support::traits::{FindAuthor, ReservableCurrency};
+	use frame_support::traits::ReservableCurrency;
 	use frame_system::pallet_prelude::*;
-	use nimbus_primitives::{CanAuthor, EventHandler};
-	use sp_runtime::{ConsensusEngineId, Percent};
+	use nimbus_primitives::AccountLookup;
+	use sp_runtime::Percent;
 
 	/// The portion of the security deposit that goes to the the account who reports it occupying
 	/// space after it should have been cleaned or rotated.
@@ -48,10 +47,6 @@
 
 	/// The security deposit amount.
 	pub const DEPOSIT_AMOUNT: u32 = 500;
-=======
-	use frame_system::pallet_prelude::*;
-	use nimbus_primitives::AccountLookup;
->>>>>>> f9b92aef
 
 	#[pallet::pallet]
 	pub struct Pallet<T>(PhantomData<T>);
@@ -116,7 +111,7 @@
 			T::DepositCurrency::reserve(&account_id, DEPOSIT_AMOUNT.into())
 				.map_err(|_| Error::<T>::CannotAffordSecurityDeposit)?;
 
-			AuthorIds::<T>::insert(&author_id, &account_id);
+			Mapping::<T>::insert(&author_id, &account_id);
 
 			<Pallet<T>>::deposit_event(Event::AuthorRegistered(author_id, account_id));
 
@@ -135,7 +130,7 @@
 		) -> DispatchResult {
 			let account_id = ensure_signed(origin)?;
 
-			let stored_account = AuthorIds::<T>::try_get(&old_author_id)
+			let stored_account = Mapping::<T>::try_get(&old_author_id)
 				.map_err(|_| Error::<T>::AssociationNotFound)?;
 
 			ensure!(account_id == stored_account, Error::<T>::NotYourAssociation);
@@ -145,7 +140,7 @@
 				Error::<T>::CannotSetAuthor
 			);
 
-			AuthorIds::<T>::insert(&new_author_id, &account_id);
+			Mapping::<T>::insert(&new_author_id, &account_id);
 
 			<Pallet<T>>::deposit_event(Event::AuthorRotated(new_author_id, account_id));
 
@@ -164,11 +159,11 @@
 			let account_id = ensure_signed(origin)?;
 
 			let stored_account =
-				AuthorIds::<T>::try_get(&author_id).map_err(|_| Error::<T>::AssociationNotFound)?;
+				Mapping::<T>::try_get(&author_id).map_err(|_| Error::<T>::AssociationNotFound)?;
 
 			ensure!(account_id == stored_account, Error::<T>::NotYourAssociation);
 
-			AuthorIds::<T>::remove(&author_id);
+			Mapping::<T>::remove(&author_id);
 
 			T::DepositCurrency::unreserve(&account_id, DEPOSIT_AMOUNT.into());
 
