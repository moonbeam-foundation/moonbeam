--- conflicted
+++ resolved
@@ -116,15 +116,7 @@
 	type AuthorId = TestAuthor;
 	type DepositCurrency = Balances;
 	type DepositAmount = DepositAmount;
-<<<<<<< HEAD
 	type WeightInfo = ();
-
-	// For this mock runtime, we'll only allow even accounts to register.
-	fn can_register(account: &AccountId) -> bool {
-		account % 2 == 0
-	}
-=======
->>>>>>> 447aa867
 }
 
 /// Externality builder for pallet author mapping's mock runtime
