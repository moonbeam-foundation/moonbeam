--- conflicted
+++ resolved
@@ -17,11 +17,7 @@
 use ethereum_types::{H160, U256};
 use frame_support::{
 	assert_noop, assert_ok,
-<<<<<<< HEAD
-	traits::ConstU32,
-=======
-	traits::Get,
->>>>>>> 9f599da3
+	traits::{ConstU32, Get},
 	weights::{Pays, PostDispatchInfo},
 	BoundedVec,
 };
