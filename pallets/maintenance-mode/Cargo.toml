[package]
name = "pallet-maintenance-mode"
authors = [ "PureStake" ]
description = "Puts a FRAME-based runtime into maintenance mode where restricted interactions are allowed."
edition = "2021"
version = "0.1.0"

[dependencies]
log = "0.4"

# Substrate
frame-support = { git = "https://github.com/paritytech/substrate", branch = "polkadot-v0.9.20", default-features = false }
frame-system = { git = "https://github.com/paritytech/substrate", branch = "polkadot-v0.9.20", default-features = false }
parity-scale-codec = { version = "3.0.0", default-features = false }
scale-info = { version = "2.0", default-features = false, features = [ "derive" ] }
sp-runtime = { git = "https://github.com/paritytech/substrate", branch = "polkadot-v0.9.20", default-features = false }
sp-std = { git = "https://github.com/paritytech/substrate", branch = "polkadot-v0.9.20", default-features = false }

<<<<<<< HEAD
cumulus-primitives-core = { git = "https://github.com/purestake/cumulus", branch = "gorka-kick-off-polkadot-v0.9.18", optional = true, default-features = false }
=======
cumulus-primitives-core = { git = "https://github.com/paritytech/cumulus", branch = "polkadot-v0.9.20", optional = true, default-features = false }
>>>>>>> eb6b6688

[dev-dependencies]
sp-core = { git = "https://github.com/paritytech/substrate", branch = "polkadot-v0.9.20" }
sp-io = { git = "https://github.com/paritytech/substrate", branch = "polkadot-v0.9.20" }

[features]
default = [ "std", "xcm-support" ]
std = [
	"cumulus-primitives-core/std",
	"frame-support/std",
	"frame-system/std",
	"scale-info/std",
	"sp-runtime/std",
	"sp-std/std",
]
try-runtime = [ "frame-support/try-runtime" ]
xcm-support = [ "cumulus-primitives-core" ]<|MERGE_RESOLUTION|>--- conflicted
+++ resolved
@@ -16,11 +16,7 @@
 sp-runtime = { git = "https://github.com/paritytech/substrate", branch = "polkadot-v0.9.20", default-features = false }
 sp-std = { git = "https://github.com/paritytech/substrate", branch = "polkadot-v0.9.20", default-features = false }
 
-<<<<<<< HEAD
-cumulus-primitives-core = { git = "https://github.com/purestake/cumulus", branch = "gorka-kick-off-polkadot-v0.9.18", optional = true, default-features = false }
-=======
 cumulus-primitives-core = { git = "https://github.com/paritytech/cumulus", branch = "polkadot-v0.9.20", optional = true, default-features = false }
->>>>>>> eb6b6688
 
 [dev-dependencies]
 sp-core = { git = "https://github.com/paritytech/substrate", branch = "polkadot-v0.9.20" }
