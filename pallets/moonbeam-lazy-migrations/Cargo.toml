--- conflicted
+++ resolved
@@ -1,68 +1,40 @@
 [package]
-authors = {workspace = true}
+authors = { workspace = true }
 description = "A pallet for performing migrations from extrinsics"
 edition = "2021"
 name = "pallet-moonbeam-lazy-migrations"
 version = "0.1.0"
 
 [dependencies]
-log = {workspace = true}
+log = { workspace = true }
 
 # Substrate
-frame-support = {workspace = true}
-frame-system = {workspace = true}
-pallet-scheduler = {workspace = true}
-parity-scale-codec = {workspace = true}
-scale-info = {workspace = true, features = ["derive"]}
-sp-core = {workspace = true}
-sp-io = {workspace = true}
-sp-runtime = {workspace = true}
-sp-std = {workspace = true}
+frame-support = { workspace = true }
+frame-system = { workspace = true }
+pallet-scheduler = { workspace = true }
+parity-scale-codec = { workspace = true }
+scale-info = { workspace = true, features = ["derive"] }
+sp-core = { workspace = true }
+sp-io = { workspace = true }
+sp-runtime = { workspace = true }
+sp-std = { workspace = true }
 
 # Frontier
-pallet-evm = {workspace = true, features = ["forbid-evm-reentrancy"]}
+pallet-evm = { workspace = true, features = ["forbid-evm-reentrancy"] }
 
 # Benchmarks
-frame-benchmarking = {workspace = true, optional = true}
+frame-benchmarking = { workspace = true, optional = true }
 
 [dev-dependencies]
-<<<<<<< HEAD
 pallet-balances = { workspace = true, features = ["std", "insecure_zero_ed"] }
 pallet-timestamp = { workspace = true, features = ["std"] }
 frame-benchmarking = { workspace = true, features = ["std"] }
 sp-io = { workspace = true, features = ["std"] }
 rlp = { workspace = true, features = ["std"] }
-=======
-frame-benchmarking = {workspace = true, features = ["std"]}
-pallet-balances = {workspace = true, features = ["std"]}
-pallet-timestamp = {workspace = true, features = ["std"]}
-rlp = {workspace = true, features = ["std"]}
-sp-io = {workspace = true, features = ["std"]}
->>>>>>> b2b9dfef
 
 [features]
 default = ["std"]
-runtime-benchmarks = ["frame-benchmarking"]
 std = [
-<<<<<<< HEAD
-    "pallet-democracy/std",
-    "pallet-balances/std",
-    "frame-support/std",
-    "frame-system/std",
-    "scale-info/std",
-    "sp-core/std",
-    "sp-io/std",
-    "sp-runtime/std",
-    "sp-std/std",
-    "pallet-evm/std",
-    "pallet-timestamp/std",
-    "rlp/std",
-]
-runtime-benchmarks = [
-    "frame-benchmarking",
-    "pallet-democracy/runtime-benchmarks",
-]
-=======
   "pallet-balances/std",
   "frame-support/std",
   "frame-system/std",
@@ -75,5 +47,5 @@
   "pallet-timestamp/std",
   "rlp/std",
 ]
->>>>>>> b2b9dfef
+runtime-benchmarks = ["frame-benchmarking"]
 try-runtime = ["frame-support/try-runtime"]