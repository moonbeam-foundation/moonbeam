// Copyright 2024 Moonbeam foundation
// This file is part of Moonbeam.

// Moonbeam is free software: you can redistribute it and/or modify
// it under the terms of the GNU General Public License as published by
// the Free Software Foundation, either version 3 of the License, or
// (at your option) any later version.

// Moonbeam is distributed in the hope that it will be useful,
// but WITHOUT ANY WARRANTY; without even the implied warranty of
// MERCHANTABILITY or FITNESS FOR A PARTICULAR PURPOSE.  See the
// GNU General Public License for more details.

// You should have received a copy of the GNU General Public License
// along with Moonbeam.  If not, see <http://www.gnu.org/licenses/>.

//! # Lazy Migration Pallet

#![allow(non_camel_case_types)]
#![cfg_attr(not(feature = "std"), no_std)]

#[cfg(any(test, feature = "runtime-benchmarks"))]
mod benchmarks;
#[cfg(test)]
mod mock;
#[cfg(test)]
mod tests;

pub mod weights;
pub use weights::WeightInfo;

use frame_support::pallet;

pub use pallet::*;

#[pallet]
pub mod pallet {
	use super::*;
	use frame_support::pallet_prelude::*;
	use frame_support::traits::{LockIdentifier, LockableCurrency};
	use frame_system::pallet_prelude::*;
<<<<<<< HEAD
	use pallet_democracy::VotingOf;
=======
	use sp_core::H160;

	pub const ARRAY_LIMIT: u32 = 1000;
	pub type GetArrayLimit = ConstU32<ARRAY_LIMIT>;
>>>>>>> 074b024a

	const INTERMEDIATES_NODES_SIZE: u64 = 4096;
	const MAX_LOCAL_ASSETS_STORAGE_ENTRY_SIZE: u64 =
		(/* biggest key on moonbeam */136) + (/* biggest value on moonbeam */142);

	/// Copied from pallet-democracy
	const DEMOCRACY_ID: LockIdentifier = *b"democrac";
	const MAX_DEMOCRACY_VOTINGOF_STORAGE_ENTRY_SIZE: u64 =
		(/* biggest key on moonbeam */60) + (/* biggest value on moonbeam */1440);
	const MAX_BALANCES_LOCKS_STORAGE_ENTRY_SIZE: u64 =
		(/* biggest key on moonbeam */60) + (/* biggest value on moonbeam */26 * 3);

	/// Pallet for multi block migrations
	#[pallet::pallet]
	pub struct Pallet<T>(PhantomData<T>);

	#[pallet::storage]
	/// If true, it means that LocalAssets storage has been removed.
	pub(crate) type LocalAssetsMigrationCompleted<T: Config> = StorageValue<_, bool, ValueQuery>;
	
	#[pallet::storage]
	/// If true, it means that Democracy funds have been unlocked.
	pub(crate) type DemocracyLocksMigrationCompleted<T: Config> = StorageValue<_, bool, ValueQuery>;

	#[pallet::storage]
	/// The total number of suicided contracts that were removed
	pub(crate) type SuicidedContractsRemoved<T: Config> = StorageValue<_, u32, ValueQuery>;

	/// Configuration trait of this pallet.
	#[pallet::config]
<<<<<<< HEAD
	pub trait Config: frame_system::Config + pallet_democracy::Config {}
=======
	pub trait Config: frame_system::Config + pallet_evm::Config {
		type WeightInfo: WeightInfo;
	}
>>>>>>> 074b024a

	#[pallet::error]
	pub enum Error<T> {
		/// There are no more storage entries to be removed
		AllStorageEntriesHaveBeenRemoved,
<<<<<<< HEAD
		/// The limit cannot be zero
		LimitCannotBeZero,
		/// The limit for unlocking funds is too high
		UnlockLimitTooHigh,
		/// There are no more VotingOf entries to be removed and democracy funds to be unlocked
		AllDemocracyFundsUnlocked,
=======
		/// There must be at least one address
		AddressesLengthCannotBeZero,
		/// The limit cannot be zero
		LimitCannotBeZero,
		/// The contract is not corrupted (Still exist or properly suicided)
		ContractNotCorrupted,
>>>>>>> 074b024a
	}

	#[pallet::call]
	impl<T: Config> Pallet<T> {
		// TODO(rodrigo): This extrinsic should be removed once LocalAssets pallet storage is removed
		#[pallet::call_index(0)]
		#[pallet::weight(Weight::from_parts(0,
			INTERMEDIATES_NODES_SIZE + (MAX_LOCAL_ASSETS_STORAGE_ENTRY_SIZE * <u64>::from(*limit)))
			.saturating_add(<T as frame_system::Config>::DbWeight::get()
				.reads_writes((*limit + 1).into(), (*limit + 1).into()))
		)]
		pub fn clear_local_assets_storage(
			origin: OriginFor<T>,
			limit: u32,
		) -> DispatchResultWithPostInfo {
			ensure_signed(origin)?;
			ensure!(limit != 0, Error::<T>::LimitCannotBeZero);

			let mut weight = <T as frame_system::Config>::DbWeight::get().reads(1);
			ensure!(
				!LocalAssetsMigrationCompleted::<T>::get(),
				Error::<T>::AllStorageEntriesHaveBeenRemoved
			);

			let hashed_prefix = sp_io::hashing::twox_128("LocalAssets".as_bytes());

			let keys_removed = match sp_io::storage::clear_prefix(&hashed_prefix, Some(limit)) {
				sp_io::KillStorageResult::AllRemoved(value) => {
					LocalAssetsMigrationCompleted::<T>::set(true);
					weight
						.saturating_accrue(<T as frame_system::Config>::DbWeight::get().writes(1));
					value
				}
				sp_io::KillStorageResult::SomeRemaining(value) => value,
			} as u64;

			log::info!("Removed {} keys 🧹", keys_removed);

			Ok(Some(
				weight
					.saturating_add(Weight::from_parts(
						0,
						INTERMEDIATES_NODES_SIZE
							+ MAX_LOCAL_ASSETS_STORAGE_ENTRY_SIZE * keys_removed,
					))
					.saturating_add(
						<T as frame_system::Config>::DbWeight::get()
							.reads_writes(keys_removed, keys_removed),
					),
			)
			.into())
		}

<<<<<<< HEAD
		// TODO(alexandru): This extrinsic should be removed once Gov V1 is removed.
		// Note: We don't need to unreserve any funds, as they are assumed to be already
		// unreserved prior to this operation and the proposal submission disabled.
		#[pallet::call_index(1)]
		#[pallet::weight(
			Weight::from_parts(0,
				INTERMEDIATES_NODES_SIZE + (MAX_BALANCES_LOCKS_STORAGE_ENTRY_SIZE + 
					MAX_DEMOCRACY_VOTINGOF_STORAGE_ENTRY_SIZE) * <u64>::from(*limit))
				.saturating_add(<T as frame_system::Config>::DbWeight::get()
				.reads_writes((*limit + 1).into(), (*limit + 1).into()).saturating_mul(2))
		)]
		pub fn unlock_democracy_funds(
			origin: OriginFor<T>,
			limit: u32,
		) -> DispatchResultWithPostInfo {
			ensure_signed(origin)?;
			ensure!(limit != 0, Error::<T>::LimitCannotBeZero);
			ensure!(limit <= 50, Error::<T>::UnlockLimitTooHigh);

			ensure!(
				!DemocracyLocksMigrationCompleted::<T>::get(),
				Error::<T>::AllDemocracyFundsUnlocked
			);

			// Unlock staked funds and remove the voting entry. This way we can keep track of what
			// is left without extra cost.
			let unlocked_accounts = VotingOf::<T>::iter()
				.drain()
				.take(limit as usize)
				.map(|(account, _)| T::Currency::remove_lock(DEMOCRACY_ID, &account))
				.count() as u32;

			if unlocked_accounts < limit {
				DemocracyLocksMigrationCompleted::<T>::set(true);
			}

			log::info!("Unlocked {} accounts 🧹", unlocked_accounts);

=======
		// TODO(rodrigo): This extrinsic should be removed once the storage of destroyed contracts
		// has been removed
		#[pallet::call_index(1)]
		#[pallet::weight({
			let addresses_len = addresses.len() as u32;
			<T as crate::Config>::WeightInfo::clear_suicided_storage(addresses_len, *limit)
		})]
		pub fn clear_suicided_storage(
			origin: OriginFor<T>,
			addresses: BoundedVec<H160, GetArrayLimit>,
			limit: u32,
		) -> DispatchResultWithPostInfo {
			ensure_signed(origin)?;

			ensure!(limit != 0, Error::<T>::LimitCannotBeZero);
			ensure!(
				addresses.len() != 0,
				Error::<T>::AddressesLengthCannotBeZero
			);

			let mut limit = limit as usize;

			for address in &addresses {
				// Ensure that the contract is corrupted by checking
				// that it has no code and at least one storage entry.
				let suicided = pallet_evm::Suicided::<T>::contains_key(&address);
				let has_code = pallet_evm::AccountCodes::<T>::contains_key(&address);
				ensure!(
					!suicided
						&& !has_code && pallet_evm::AccountStorages::<T>::iter_key_prefix(&address)
						.next()
						.is_some(),
					Error::<T>::ContractNotCorrupted
				);

				let deleted = pallet_evm::AccountStorages::<T>::drain_prefix(*address)
					.take(limit)
					.count();

				// Check if the storage of this contract has been completly removed
				if pallet_evm::AccountStorages::<T>::iter_key_prefix(&address)
					.next()
					.is_none()
				{
					// All entries got removed, lets count this address as migrated
					SuicidedContractsRemoved::<T>::mutate(|x| *x = x.saturating_add(1));
				}

				limit = limit.saturating_sub(deleted);
				if limit == 0 {
					return Ok(Pays::No.into());
				}
			}
>>>>>>> 074b024a
			Ok(Pays::No.into())
		}
	}
}<|MERGE_RESOLUTION|>--- conflicted
+++ resolved
@@ -39,14 +39,11 @@
 	use frame_support::pallet_prelude::*;
 	use frame_support::traits::{LockIdentifier, LockableCurrency};
 	use frame_system::pallet_prelude::*;
-<<<<<<< HEAD
 	use pallet_democracy::VotingOf;
-=======
 	use sp_core::H160;
 
 	pub const ARRAY_LIMIT: u32 = 1000;
 	pub type GetArrayLimit = ConstU32<ARRAY_LIMIT>;
->>>>>>> 074b024a
 
 	const INTERMEDIATES_NODES_SIZE: u64 = 4096;
 	const MAX_LOCAL_ASSETS_STORAGE_ENTRY_SIZE: u64 =
@@ -66,7 +63,7 @@
 	#[pallet::storage]
 	/// If true, it means that LocalAssets storage has been removed.
 	pub(crate) type LocalAssetsMigrationCompleted<T: Config> = StorageValue<_, bool, ValueQuery>;
-	
+
 	#[pallet::storage]
 	/// If true, it means that Democracy funds have been unlocked.
 	pub(crate) type DemocracyLocksMigrationCompleted<T: Config> = StorageValue<_, bool, ValueQuery>;
@@ -77,33 +74,24 @@
 
 	/// Configuration trait of this pallet.
 	#[pallet::config]
-<<<<<<< HEAD
-	pub trait Config: frame_system::Config + pallet_democracy::Config {}
-=======
-	pub trait Config: frame_system::Config + pallet_evm::Config {
+	pub trait Config: frame_system::Config + pallet_evm::Config + pallet_democracy::Config {
 		type WeightInfo: WeightInfo;
 	}
->>>>>>> 074b024a
 
 	#[pallet::error]
 	pub enum Error<T> {
 		/// There are no more storage entries to be removed
 		AllStorageEntriesHaveBeenRemoved,
-<<<<<<< HEAD
 		/// The limit cannot be zero
 		LimitCannotBeZero,
 		/// The limit for unlocking funds is too high
 		UnlockLimitTooHigh,
 		/// There are no more VotingOf entries to be removed and democracy funds to be unlocked
 		AllDemocracyFundsUnlocked,
-=======
 		/// There must be at least one address
 		AddressesLengthCannotBeZero,
-		/// The limit cannot be zero
-		LimitCannotBeZero,
 		/// The contract is not corrupted (Still exist or properly suicided)
 		ContractNotCorrupted,
->>>>>>> 074b024a
 	}
 
 	#[pallet::call]
@@ -157,11 +145,66 @@
 			.into())
 		}
 
-<<<<<<< HEAD
+		// TODO(rodrigo): This extrinsic should be removed once the storage of destroyed contracts
+		// has been removed
+		#[pallet::call_index(1)]
+		#[pallet::weight({
+			let addresses_len = addresses.len() as u32;
+			<T as crate::Config>::WeightInfo::clear_suicided_storage(addresses_len, *limit)
+		})]
+		pub fn clear_suicided_storage(
+			origin: OriginFor<T>,
+			addresses: BoundedVec<H160, GetArrayLimit>,
+			limit: u32,
+		) -> DispatchResultWithPostInfo {
+			ensure_signed(origin)?;
+
+			ensure!(limit != 0, Error::<T>::LimitCannotBeZero);
+			ensure!(
+				addresses.len() != 0,
+				Error::<T>::AddressesLengthCannotBeZero
+			);
+
+			let mut limit = limit as usize;
+
+			for address in &addresses {
+				// Ensure that the contract is corrupted by checking
+				// that it has no code and at least one storage entry.
+				let suicided = pallet_evm::Suicided::<T>::contains_key(&address);
+				let has_code = pallet_evm::AccountCodes::<T>::contains_key(&address);
+				ensure!(
+					!suicided
+						&& !has_code && pallet_evm::AccountStorages::<T>::iter_key_prefix(&address)
+						.next()
+						.is_some(),
+					Error::<T>::ContractNotCorrupted
+				);
+
+				let deleted = pallet_evm::AccountStorages::<T>::drain_prefix(*address)
+					.take(limit)
+					.count();
+
+				// Check if the storage of this contract has been completly removed
+				if pallet_evm::AccountStorages::<T>::iter_key_prefix(&address)
+					.next()
+					.is_none()
+				{
+					// All entries got removed, lets count this address as migrated
+					SuicidedContractsRemoved::<T>::mutate(|x| *x = x.saturating_add(1));
+				}
+
+				limit = limit.saturating_sub(deleted);
+				if limit == 0 {
+					return Ok(Pays::No.into());
+				}
+			}
+			Ok(Pays::No.into())
+		}
+
 		// TODO(alexandru): This extrinsic should be removed once Gov V1 is removed.
 		// Note: We don't need to unreserve any funds, as they are assumed to be already
 		// unreserved prior to this operation and the proposal submission disabled.
-		#[pallet::call_index(1)]
+		#[pallet::call_index(2)]
 		#[pallet::weight(
 			Weight::from_parts(0,
 				INTERMEDIATES_NODES_SIZE + (MAX_BALANCES_LOCKS_STORAGE_ENTRY_SIZE + 
@@ -187,7 +230,7 @@
 			let unlocked_accounts = VotingOf::<T>::iter()
 				.drain()
 				.take(limit as usize)
-				.map(|(account, _)| T::Currency::remove_lock(DEMOCRACY_ID, &account))
+				.map(|(account, _)| <T as pallet_democracy::Config>::Currency::remove_lock(DEMOCRACY_ID, &account))
 				.count() as u32;
 
 			if unlocked_accounts < limit {
@@ -195,62 +238,6 @@
 			}
 
 			log::info!("Unlocked {} accounts 🧹", unlocked_accounts);
-
-=======
-		// TODO(rodrigo): This extrinsic should be removed once the storage of destroyed contracts
-		// has been removed
-		#[pallet::call_index(1)]
-		#[pallet::weight({
-			let addresses_len = addresses.len() as u32;
-			<T as crate::Config>::WeightInfo::clear_suicided_storage(addresses_len, *limit)
-		})]
-		pub fn clear_suicided_storage(
-			origin: OriginFor<T>,
-			addresses: BoundedVec<H160, GetArrayLimit>,
-			limit: u32,
-		) -> DispatchResultWithPostInfo {
-			ensure_signed(origin)?;
-
-			ensure!(limit != 0, Error::<T>::LimitCannotBeZero);
-			ensure!(
-				addresses.len() != 0,
-				Error::<T>::AddressesLengthCannotBeZero
-			);
-
-			let mut limit = limit as usize;
-
-			for address in &addresses {
-				// Ensure that the contract is corrupted by checking
-				// that it has no code and at least one storage entry.
-				let suicided = pallet_evm::Suicided::<T>::contains_key(&address);
-				let has_code = pallet_evm::AccountCodes::<T>::contains_key(&address);
-				ensure!(
-					!suicided
-						&& !has_code && pallet_evm::AccountStorages::<T>::iter_key_prefix(&address)
-						.next()
-						.is_some(),
-					Error::<T>::ContractNotCorrupted
-				);
-
-				let deleted = pallet_evm::AccountStorages::<T>::drain_prefix(*address)
-					.take(limit)
-					.count();
-
-				// Check if the storage of this contract has been completly removed
-				if pallet_evm::AccountStorages::<T>::iter_key_prefix(&address)
-					.next()
-					.is_none()
-				{
-					// All entries got removed, lets count this address as migrated
-					SuicidedContractsRemoved::<T>::mutate(|x| *x = x.saturating_add(1));
-				}
-
-				limit = limit.saturating_sub(deleted);
-				if limit == 0 {
-					return Ok(Pays::No.into());
-				}
-			}
->>>>>>> 074b024a
 			Ok(Pays::No.into())
 		}
 	}
