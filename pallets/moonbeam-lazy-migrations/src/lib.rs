// Copyright 2024 Moonbeam foundation
// This file is part of Moonbeam.

// Moonbeam is free software: you can redistribute it and/or modify
// it under the terms of the GNU General Public License as published by
// the Free Software Foundation, either version 3 of the License, or
// (at your option) any later version.

// Moonbeam is distributed in the hope that it will be useful,
// but WITHOUT ANY WARRANTY; without even the implied warranty of
// MERCHANTABILITY or FITNESS FOR A PARTICULAR PURPOSE.  See the
// GNU General Public License for more details.

// You should have received a copy of the GNU General Public License
// along with Moonbeam.  If not, see <http://www.gnu.org/licenses/>.

//! # Lazy Migration Pallet

#![allow(non_camel_case_types)]
#![cfg_attr(not(feature = "std"), no_std)]
#![allow(dead_code)]

#[cfg(any(test, feature = "runtime-benchmarks"))]
mod benchmarks;
#[cfg(test)]
mod mock;
#[cfg(test)]
mod tests;

pub mod weights;
pub use weights::WeightInfo;

use frame_support::pallet;

pub use pallet::*;

const MAX_CONTRACT_CODE_SIZE: u64 = 25 * 1024;

#[pallet]
pub mod pallet {
	use super::*;
	use cumulus_primitives_storage_weight_reclaim::get_proof_size;
	use frame_support::pallet_prelude::*;
	use frame_system::pallet_prelude::*;
	use sp_core::H160;

	pub const ARRAY_LIMIT: u32 = 1000;
	pub type GetArrayLimit = ConstU32<ARRAY_LIMIT>;

	/// Pallet for multi block migrations
	#[pallet::pallet]
	pub struct Pallet<T>(PhantomData<T>);

	#[pallet::storage]
	/// The total number of suicided contracts that were removed
	pub(crate) type SuicidedContractsRemoved<T: Config> = StorageValue<_, u32, ValueQuery>;

	#[pallet::storage]
	pub(crate) type StateMigrationStatusValue<T: Config> =
		StorageValue<_, StateMigrationStatus, ValueQuery>;

	pub(crate) type StorageKey = BoundedVec<u8, ConstU32<1_024>>;

	#[derive(Clone, Encode, Decode, scale_info::TypeInfo, PartialEq, Eq, MaxEncodedLen, Debug)]
	pub enum StateMigrationStatus {
		NotStarted,
		Started(StorageKey),
		Error(BoundedVec<u8, ConstU32<1024>>),
		Complete,
	}

	impl Default for StateMigrationStatus {
		fn default() -> Self {
			return StateMigrationStatus::NotStarted;
		}
	}

	/// Configuration trait of this pallet.
	#[pallet::config]
	pub trait Config: frame_system::Config + pallet_evm::Config + pallet_balances::Config {
		type WeightInfo: WeightInfo;
	}

	#[pallet::error]
	pub enum Error<T> {
		/// The limit cannot be zero
		LimitCannotBeZero,
		/// There must be at least one address
		AddressesLengthCannotBeZero,
		/// The contract is not corrupted (Still exist or properly suicided)
		ContractNotCorrupted,
<<<<<<< HEAD
		/// The key lengths exceeds the maximum allowed
		KeyTooLong,
	}

	pub(crate) const MAX_ITEM_PROOF_SIZE: u64 = 30 * 1024; // 30 KB
	pub(crate) const PROOF_SIZE_BUFFER: u64 = 100 * 1024; // 100 KB

	#[pallet::hooks]
	impl<T: Config> Hooks<BlockNumberFor<T>> for Pallet<T> {
		fn on_idle(_n: BlockNumberFor<T>, remaining_weight: Weight) -> Weight {
			// let proof_size_before: u64 = get_proof_size().unwrap_or(0);
			// let res = Pallet::<T>::handle_migration(remaining_weight);
			// let proof_size_after: u64 = get_proof_size().unwrap_or(0);
			// let proof_size_diff = proof_size_after.saturating_sub(proof_size_before);

			// Weight::from_parts(0, proof_size_diff)
			// 	.saturating_add(T::DbWeight::get().reads_writes(res.reads, res.writes))
			Weight::zero()
		}
	}

	#[derive(Default, Clone, PartialEq, Eq, Encode, Decode, Debug)]
	pub(crate) struct ReadWriteOps {
		pub reads: u64,
		pub writes: u64,
	}

	impl ReadWriteOps {
		pub fn new() -> Self {
			Self {
				reads: 0,
				writes: 0,
			}
		}

		pub fn add_one_read(&mut self) {
			self.reads += 1;
		}

		pub fn add_one_write(&mut self) {
			self.writes += 1;
		}

		pub fn add_reads(&mut self, reads: u64) {
			self.reads += reads;
		}

		pub fn add_writes(&mut self, writes: u64) {
			self.writes += writes;
		}
	}

	#[derive(Clone)]
	struct StateMigrationResult {
		last_key: Option<StorageKey>,
		error: Option<&'static str>,
		reads: u64,
		writes: u64,
	}

	enum NextKeyResult {
		NextKey(StorageKey),
		NoMoreKeys,
		Error(&'static str),
	}

	impl<T: Config> Pallet<T> {
		/// Handle the migration of the storage keys, returns the number of read and write operations
		pub(crate) fn handle_migration(remaining_weight: Weight) -> ReadWriteOps {
			let mut read_write_ops = ReadWriteOps::new();

			// maximum number of items that can be migrated in one block
			let migration_limit = remaining_weight
				.proof_size()
				.saturating_sub(PROOF_SIZE_BUFFER)
				.saturating_div(MAX_ITEM_PROOF_SIZE);

			if migration_limit == 0 {
				return read_write_ops;
			}

			let status = StateMigrationStatusValue::<T>::get();
			read_write_ops.add_one_read();

			let next_key = match &status {
				StateMigrationStatus::NotStarted => Default::default(),
				StateMigrationStatus::Started(storage_key) => {
					let (reads, next_key_result) = Pallet::<T>::get_next_key(storage_key);
					read_write_ops.add_reads(reads);
					match next_key_result {
						NextKeyResult::NextKey(next_key) => next_key,
						NextKeyResult::NoMoreKeys => {
							StateMigrationStatusValue::<T>::put(StateMigrationStatus::Complete);
							read_write_ops.add_one_write();
							return read_write_ops;
						}
						NextKeyResult::Error(e) => {
							StateMigrationStatusValue::<T>::put(StateMigrationStatus::Error(
								e.as_bytes().to_vec().try_into().unwrap_or_default(),
							));
							read_write_ops.add_one_write();
							return read_write_ops;
						}
					}
				}
				StateMigrationStatus::Complete | StateMigrationStatus::Error(_) => {
					return read_write_ops;
				}
			};

			let res = Pallet::<T>::migrate_keys(next_key, migration_limit);
			read_write_ops.add_reads(res.reads);
			read_write_ops.add_writes(res.writes);

			match (res.last_key, res.error) {
				(None, None) => {
					StateMigrationStatusValue::<T>::put(StateMigrationStatus::Complete);
					read_write_ops.add_one_write();
				}
				// maybe we should store the previous key in the storage as well
				(_, Some(e)) => {
					StateMigrationStatusValue::<T>::put(StateMigrationStatus::Error(
						e.as_bytes().to_vec().try_into().unwrap_or_default(),
					));
					read_write_ops.add_one_write();
				}
				(Some(key), None) => {
					StateMigrationStatusValue::<T>::put(StateMigrationStatus::Started(key));
					read_write_ops.add_one_write();
				}
			}

			read_write_ops
		}

		/// Tries to get the next key in the storage, returns None if there are no more keys to migrate.
		/// Returns an error if the key is too long.
		fn get_next_key(key: &StorageKey) -> (u64, NextKeyResult) {
			if let Some(next) = sp_io::storage::next_key(key) {
				let next: Result<StorageKey, _> = next.try_into();
				match next {
					Ok(next_key) => {
						if next_key.as_slice() == sp_core::storage::well_known_keys::CODE {
							let (reads, next_key_res) = Pallet::<T>::get_next_key(&next_key);
							return (1 + reads, next_key_res);
						}
						(1, NextKeyResult::NextKey(next_key))
					}
					Err(_) => (1, NextKeyResult::Error("Key too long")),
				}
			} else {
				(1, NextKeyResult::NoMoreKeys)
			}
		}

		/// Migrate maximum of `limit` keys starting from `start`, returns the next key to migrate
		/// Returns None if there are no more keys to migrate.
		/// Returns an error if an error occurred during migration.
		fn migrate_keys(start: StorageKey, limit: u64) -> StateMigrationResult {
			let mut key = start;
			let mut migrated = 0;
			let mut next_key_reads = 0;
			let mut writes = 0;

			while migrated < limit {
				let data = sp_io::storage::get(&key);
				if let Some(data) = data {
					sp_io::storage::set(&key, &data);
					writes += 1;
				}

				migrated += 1;

				if migrated < limit {
					let (reads, next_key_res) = Pallet::<T>::get_next_key(&key);
					next_key_reads += reads;

					match next_key_res {
						NextKeyResult::NextKey(next_key) => {
							key = next_key;
						}
						NextKeyResult::NoMoreKeys => {
							return StateMigrationResult {
								last_key: None,
								error: None,
								reads: migrated + next_key_reads,
								writes,
							};
						}
						NextKeyResult::Error(e) => {
							return StateMigrationResult {
								last_key: Some(key),
								error: Some(e),
								reads: migrated + next_key_reads,
								writes,
							};
						}
					};
				}
			}

			StateMigrationResult {
				last_key: Some(key),
				error: None,
				reads: migrated + next_key_reads,
				writes,
			}
		}
=======
		/// The contract already have metadata
		ContractMetadataAlreadySet,
		/// Contract not exist
		ContractNotExist,
>>>>>>> 30e29c4c
	}

	#[pallet::call]
	impl<T: Config> Pallet<T> {
		// TODO(rodrigo): This extrinsic should be removed once the storage of destroyed contracts
		// has been removed
		#[pallet::call_index(1)]
		#[pallet::weight({
			let addresses_len = addresses.len() as u32;
			<T as crate::Config>::WeightInfo::clear_suicided_storage(addresses_len, *limit)
		})]
		pub fn clear_suicided_storage(
			origin: OriginFor<T>,
			addresses: BoundedVec<H160, GetArrayLimit>,
			limit: u32,
		) -> DispatchResultWithPostInfo {
			ensure_signed(origin)?;

			ensure!(limit != 0, Error::<T>::LimitCannotBeZero);
			ensure!(
				addresses.len() != 0,
				Error::<T>::AddressesLengthCannotBeZero
			);

			let mut limit = limit as usize;

			for address in &addresses {
				// Ensure that the contract is corrupted by checking
				// that it has no code and at least one storage entry.
				let suicided = pallet_evm::Suicided::<T>::contains_key(&address);
				let has_code = pallet_evm::AccountCodes::<T>::contains_key(&address);
				ensure!(
					!suicided
						&& !has_code && pallet_evm::AccountStorages::<T>::iter_key_prefix(&address)
						.next()
						.is_some(),
					Error::<T>::ContractNotCorrupted
				);

				let deleted = pallet_evm::AccountStorages::<T>::drain_prefix(*address)
					.take(limit)
					.count();

				// Check if the storage of this contract has been completly removed
				if pallet_evm::AccountStorages::<T>::iter_key_prefix(&address)
					.next()
					.is_none()
				{
					// All entries got removed, lets count this address as migrated
					SuicidedContractsRemoved::<T>::mutate(|x| *x = x.saturating_add(1));
				}

				limit = limit.saturating_sub(deleted);
				if limit == 0 {
					return Ok(Pays::No.into());
				}
			}
			Ok(Pays::No.into())
		}
		#[pallet::call_index(2)]
		#[pallet::weight(Pallet::<T>::create_contract_metadata_weight(MAX_CONTRACT_CODE_SIZE))]
		pub fn create_contract_metadata(
			origin: OriginFor<T>,
			address: H160,
		) -> DispatchResultWithPostInfo {
			ensure_signed(origin)?;

			ensure!(
				pallet_evm::AccountCodesMetadata::<T>::get(address).is_none(),
				Error::<T>::ContractMetadataAlreadySet
			);

			// Ensure contract exist
			let code = pallet_evm::AccountCodes::<T>::get(address);
			ensure!(!code.is_empty(), Error::<T>::ContractNotExist);

			// Construct metadata
			let code_size = code.len() as u64;
			let code_hash = sp_core::H256::from(sp_io::hashing::keccak_256(&code));
			let meta = pallet_evm::CodeMetadata {
				size: code_size,
				hash: code_hash,
			};

			// Set metadata
			pallet_evm::AccountCodesMetadata::<T>::insert(address, meta);

			Ok((
				Some(Self::create_contract_metadata_weight(code_size)),
				Pays::No,
			)
				.into())
		}
	}

	impl<T: Config> Pallet<T> {
		fn create_contract_metadata_weight(code_size: u64) -> Weight {
			// max entry size of AccountCodesMetadata (full key + value)
			const PROOF_SIZE_CODE_METADATA: u64 = 100;
			// intermediates nodes might be up to 3Kb
			const PROOF_SIZE_INTERMEDIATES_NODES: u64 = 3 * 1024;

			// Account for 2 reads, 1 write
			<T as frame_system::Config>::DbWeight::get()
				.reads_writes(2, 1)
				.set_proof_size(
					code_size + (PROOF_SIZE_INTERMEDIATES_NODES * 2) + PROOF_SIZE_CODE_METADATA,
				)
		}
	}
}<|MERGE_RESOLUTION|>--- conflicted
+++ resolved
@@ -89,7 +89,10 @@
 		AddressesLengthCannotBeZero,
 		/// The contract is not corrupted (Still exist or properly suicided)
 		ContractNotCorrupted,
-<<<<<<< HEAD
+		/// The contract already have metadata
+		ContractMetadataAlreadySet,
+		/// Contract not exist
+		ContractNotExist,
 		/// The key lengths exceeds the maximum allowed
 		KeyTooLong,
 	}
@@ -298,12 +301,6 @@
 				writes,
 			}
 		}
-=======
-		/// The contract already have metadata
-		ContractMetadataAlreadySet,
-		/// Contract not exist
-		ContractNotExist,
->>>>>>> 30e29c4c
 	}
 
 	#[pallet::call]
