--- conflicted
+++ resolved
@@ -23,13 +23,9 @@
 	traits::{EqualPrivilegeOnly, Everything, SortedMembers},
 	weights::{constants::RocksDbWeight, Weight},
 };
-<<<<<<< HEAD
 use frame_system::{EnsureRoot, EnsureSigned, EnsureSignedBy};
-use sp_core::{ConstU32, H256};
-=======
 use pallet_evm::{AddressMapping, EnsureAddressTruncated};
-use sp_core::{H160, H256, U256};
->>>>>>> 074b024a
+use sp_core::{ConstU32, H160, H256, U256};
 use sp_runtime::{
 	traits::{BlakeTwo256, IdentityLookup},
 	AccountId32, BuildStorage, Perbill,
@@ -105,7 +101,6 @@
 	type RuntimeFreezeReason = ();
 }
 
-<<<<<<< HEAD
 impl pallet_scheduler::Config for Runtime {
 	type RuntimeEvent = RuntimeEvent;
 	type RuntimeOrigin = RuntimeOrigin;
@@ -167,8 +162,6 @@
 	type Preimages = ();
 }
 
-impl Config for Runtime {}
-=======
 parameter_types! {
 	pub const MinimumPeriod: u64 = 6000 / 2;
 }
@@ -235,7 +228,6 @@
 impl Config for Runtime {
 	type WeightInfo = ();
 }
->>>>>>> 074b024a
 
 /// Externality builder for pallet migration's mock runtime
 pub(crate) struct ExtBuilder {
