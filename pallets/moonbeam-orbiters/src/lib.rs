// Copyright 2019-2022 PureStake Inc.
// This file is part of Moonbeam.

// Moonbeam is free software: you can redistribute it and/or modify
// it under the terms of the GNU General Public License as published by
// the Free Software Foundation, either version 3 of the License, or
// (at your option) any later version.

// Moonbeam is distributed in the hope that it will be useful,
// but WITHOUT ANY WARRANTY; without even the implied warranty of
// MERCHANTABILITY or FITNESS FOR A PARTICULAR PURPOSE.  See the
// GNU General Public License for more details.

// You should have received a copy of the GNU General Public License
// along with Moonbeam.  If not, see <http://www.gnu.org/licenses/>.

//! # Pallet moonbeam-orbiters
//!
//! This pallet allows authorized collators to share their block creation rights and rewards with
//! multiple entities named "orbiters".
//! Each authorized collator will define a group of orbiters, and each orbiter will replace the
//! collator in turn with the other orbiters (rotation every `RotatePeriod` rounds).
//!
//! This pallet is designed to work with the nimbus consensus.
//! In order not to impact the other pallets (notably nimbus and parachain-staking) this pallet
//! simply redefines the lookup NimbusId-> AccountId, in order to replace the collator by its
//! currently selected orbiter.

#![cfg_attr(not(feature = "std"), no_std)]
#![feature(step_trait)]

pub mod types;
pub mod weights;

#[cfg(any(test, feature = "runtime-benchmarks"))]
mod benchmarks;
#[cfg(test)]
mod mock;
#[cfg(test)]
mod tests;

pub use pallet::*;
pub use types::*;
pub use weights::WeightInfo;

use frame_support::pallet;
use nimbus_primitives::{AccountLookup, NimbusId};

#[pallet]
pub mod pallet {
	use super::*;
	use frame_support::pallet_prelude::*;
	use frame_support::traits::{Currency, Imbalance, NamedReservableCurrency};
	use frame_system::pallet_prelude::*;
	use sp_runtime::traits::{CheckedSub, One, Saturating, StaticLookup, Zero};

	#[pallet::pallet]
	#[pallet::without_storage_info]
	pub struct Pallet<T>(PhantomData<T>);

	pub type BalanceOf<T> =
		<<T as Config>::Currency as Currency<<T as frame_system::Config>::AccountId>>::Balance;

	pub type ReserveIdentifierOf<T> = <<T as Config>::Currency as NamedReservableCurrency<
		<T as frame_system::Config>::AccountId,
	>>::ReserveIdentifier;

	#[pallet::config]
	pub trait Config: frame_system::Config {
		/// Overarching event type.
		type Event: From<Event<Self>> + IsType<<Self as frame_system::Config>::Event>;

		/// A type to convert between AuthorId and AccountId. This pallet wrap the lookup to allow
		/// orbiters authoring.
		type AccountLookup: AccountLookup<Self::AccountId>;

		/// Origin that is allowed to add a collator in orbiters program.
		type AddCollatorOrigin: EnsureOrigin<Self::Origin>;

		/// The currency type.
		type Currency: NamedReservableCurrency<Self::AccountId>;

		/// Origin that is allowed to remove a collator from orbiters program.
		type DelCollatorOrigin: EnsureOrigin<Self::Origin>;

		#[pallet::constant]
		/// Maximum number of orbiters per collator.
		type MaxPoolSize: Get<u32>;

		#[pallet::constant]
		/// Maximum number of round to keep on storage.
		type MaxRoundArchive: Get<Self::RoundIndex>;

		/// Reserve identifier for this pallet instance.
		type OrbiterReserveIdentifier: Get<ReserveIdentifierOf<Self>>;

		#[pallet::constant]
		/// Number of rounds before changing the selected orbiter.
		/// WARNING: when changing `RotatePeriod`, you need a migration code that sets
		/// `ForceRotation` to true to avoid holes in `OrbiterPerRound`.
		type RotatePeriod: Get<Self::RoundIndex>;

		/// Round index type.
		type RoundIndex: Parameter
			+ Member
			+ MaybeSerializeDeserialize
			+ sp_std::fmt::Debug
			+ Default
			+ sp_runtime::traits::MaybeDisplay
			+ sp_runtime::traits::AtLeast32Bit
			+ Copy
			+ core::iter::Step;

		/// Weight information for extrinsics in this pallet.
		type WeightInfo: WeightInfo;
	}

	#[pallet::storage]
	#[pallet::getter(fn account_lookup_override)]
	/// Account lookup override
	pub type AccountLookupOverride<T: Config> =
		StorageMap<_, Blake2_128Concat, T::AccountId, Option<T::AccountId>>;

	#[pallet::storage]
	#[pallet::getter(fn collators_pool)]
	/// Current orbiters, with their "parent" collator
	pub type CollatorsPool<T: Config> =
		CountedStorageMap<_, Blake2_128Concat, T::AccountId, CollatorPoolInfo<T::AccountId>>;

	#[pallet::storage]
	/// Current round index
	pub(crate) type CurrentRound<T: Config> = StorageValue<_, T::RoundIndex, ValueQuery>;

	#[pallet::storage]
	/// If true, it forces the rotation at the next round.
	/// A use case: when changing RotatePeriod, you need a migration code that sets this value to
	/// true to avoid holes in OrbiterPerRound.
	pub(crate) type ForceRotation<T: Config> = StorageValue<_, bool, ValueQuery>;

	#[pallet::storage]
	#[pallet::getter(fn min_orbiter_deposit)]
	/// Minimum deposit required to be registered as an orbiter
	pub type MinOrbiterDeposit<T: Config> = StorageValue<_, BalanceOf<T>, OptionQuery>;

	#[pallet::storage]
	/// Store active orbiter per round and per parent collator
	pub(crate) type OrbiterPerRound<T: Config> = StorageDoubleMap<
		_,
		Twox64Concat,
		T::RoundIndex,
		Blake2_128Concat,
		T::AccountId,
		T::AccountId,
		OptionQuery,
	>;

	#[pallet::storage]
	#[pallet::getter(fn orbiter)]
	/// Check if account is an orbiter
	pub type RegisteredOrbiter<T: Config> = StorageMap<_, Blake2_128Concat, T::AccountId, bool>;

	#[pallet::genesis_config]
	pub struct GenesisConfig<T: Config> {
		pub min_orbiter_deposit: BalanceOf<T>,
	}

	#[cfg(feature = "std")]
	impl<T: Config> Default for GenesisConfig<T> {
		fn default() -> Self {
			Self {
				min_orbiter_deposit: One::one(),
			}
		}
	}

	#[pallet::genesis_build]
	impl<T: Config> GenesisBuild<T> for GenesisConfig<T> {
		fn build(&self) {
			assert!(
				self.min_orbiter_deposit > Zero::zero(),
				"Minimal orbiter deposit should be greater than zero"
			);
			MinOrbiterDeposit::<T>::put(self.min_orbiter_deposit)
		}
	}

	#[pallet::hooks]
	impl<T: Config> Hooks<BlockNumberFor<T>> for Pallet<T> {
		fn on_initialize(_: T::BlockNumber) -> Weight {
			// Prune old OrbiterPerRound entries
			if let Some(round_to_prune) =
				CurrentRound::<T>::get().checked_sub(&T::MaxRoundArchive::get())
			{
				// TODO: Find better limit.
				// Is it sure to be cleared in a single block? In which case we can probably have
				// a lower limit.
				// Otherwise, we should still have a lower limit, and implement a multi-block clear
				// by using the return value of clear_prefix for subsequent blocks.
				let result = OrbiterPerRound::<T>::clear_prefix(round_to_prune, u32::MAX, None);
				T::WeightInfo::on_initialize(result.unique)
			} else {
				T::DbWeight::get().reads(1)
			}
		}
	}

	/// An error that can occur while executing this pallet's extrinsics.
	#[pallet::error]
	pub enum Error<T> {
		/// The collator is already added in orbiters program.
		CollatorAlreadyAdded,
		/// This collator is not in orbiters program.
		CollatorNotFound,
		/// There are already too many orbiters associated with this collator.
		CollatorPoolTooLarge,
		/// There are more collator pools than the number specified in the parameter.
		CollatorsPoolCountTooLow,
		/// The minimum deposit required to register as an orbiter has not yet been included in the
		/// onchain storage
		MinOrbiterDepositNotSet,
		/// This orbiter is already associated with this collator.
		OrbiterAlreadyInPool,
		/// This orbiter has not made a deposit
		OrbiterDepositNotFound,
		/// This orbiter is not found
		OrbiterNotFound,
		/// The orbiter is still at least in one pool
		OrbiterStillInAPool,
	}

	#[pallet::event]
	#[pallet::generate_deposit(pub(crate) fn deposit_event)]
	pub enum Event<T: Config> {
		/// An orbiter join a collator pool
		OrbiterJoinCollatorPool {
			collator: T::AccountId,
			orbiter: T::AccountId,
		},
		/// An orbiter leave a collator pool
		OrbiterLeaveCollatorPool {
			collator: T::AccountId,
			orbiter: T::AccountId,
		},
		/// Paid the orbiter account the balance as liquid rewards.
		OrbiterRewarded {
			account: T::AccountId,
			rewards: BalanceOf<T>,
		},
		OrbiterRotation {
			collator: T::AccountId,
			old_orbiter: Option<T::AccountId>,
			new_orbiter: Option<T::AccountId>,
		},
		/// An orbiter has registered
		OrbiterRegistered {
			account: T::AccountId,
			deposit: BalanceOf<T>,
		},
		/// An orbiter has unregistered
		OrbiterUnregistered { account: T::AccountId },
	}

	#[pallet::call]
	impl<T: Config> Pallet<T> {
		/// Add an orbiter in a collator pool
		#[pallet::weight(T::WeightInfo::collator_add_orbiter())]
		pub fn collator_add_orbiter(
			origin: OriginFor<T>,
			orbiter: <T::Lookup as StaticLookup>::Source,
		) -> DispatchResult {
			let collator = ensure_signed(origin)?;
			let orbiter = T::Lookup::lookup(orbiter)?;

			let mut collator_pool =
				CollatorsPool::<T>::get(&collator).ok_or(Error::<T>::CollatorNotFound)?;
			let orbiters = collator_pool.get_orbiters();
			ensure!(
				(orbiters.len() as u32) < T::MaxPoolSize::get(),
				Error::<T>::CollatorPoolTooLarge
			);
			if orbiters.iter().any(|orbiter_| orbiter_ == &orbiter) {
				return Err(Error::<T>::OrbiterAlreadyInPool.into());
			}

			// Make sure the orbiter has made a deposit. It can be an old orbiter whose deposit
			// is lower than the current minimum (if the minimum was lower in the past), so we just
			// have to check that a deposit exists (which means checking that the deposit amount
			// is not zero).
			let orbiter_deposit =
				T::Currency::reserved_balance_named(&T::OrbiterReserveIdentifier::get(), &orbiter);
			ensure!(
				orbiter_deposit > BalanceOf::<T>::zero(),
				Error::<T>::OrbiterDepositNotFound
			);

			collator_pool.add_orbiter(orbiter.clone());
			CollatorsPool::<T>::insert(&collator, collator_pool);

			Self::deposit_event(Event::OrbiterJoinCollatorPool { collator, orbiter });

			Ok(())
		}

		/// Remove an orbiter from the caller collator pool
		#[pallet::weight(T::WeightInfo::collator_remove_orbiter())]
		pub fn collator_remove_orbiter(
			origin: OriginFor<T>,
			orbiter: <T::Lookup as StaticLookup>::Source,
		) -> DispatchResult {
			let collator = ensure_signed(origin)?;
			let orbiter = T::Lookup::lookup(orbiter)?;

			Self::do_remove_orbiter_from_pool(collator, orbiter)
		}

		/// Remove the caller from the specified collator pool
		#[pallet::weight(T::WeightInfo::orbiter_leave_collator_pool())]
		pub fn orbiter_leave_collator_pool(
			origin: OriginFor<T>,
			collator: <T::Lookup as StaticLookup>::Source,
		) -> DispatchResult {
			let orbiter = ensure_signed(origin)?;
			let collator = T::Lookup::lookup(collator)?;

			Self::do_remove_orbiter_from_pool(collator, orbiter)
		}

		/// Registering as an orbiter
		#[pallet::weight(T::WeightInfo::orbiter_register())]
		pub fn orbiter_register(origin: OriginFor<T>) -> DispatchResult {
			let orbiter = ensure_signed(origin)?;

			if let Some(min_orbiter_deposit) = MinOrbiterDeposit::<T>::get() {
				// The use of `ensure_reserved_named` allows to update the deposit amount in case a
				// deposit has already been made.
				T::Currency::ensure_reserved_named(
					&T::OrbiterReserveIdentifier::get(),
					&orbiter,
					min_orbiter_deposit,
				)?;
				RegisteredOrbiter::<T>::insert(&orbiter, true);
				Self::deposit_event(Event::OrbiterRegistered {
					account: orbiter,
					deposit: min_orbiter_deposit,
				});
				Ok(())
			} else {
				Err(Error::<T>::MinOrbiterDepositNotSet.into())
			}
		}

		/// Deregistering from orbiters
		#[pallet::weight(T::WeightInfo::orbiter_unregister(*collators_pool_count))]
		pub fn orbiter_unregister(
			origin: OriginFor<T>,
			collators_pool_count: u32,
		) -> DispatchResult {
			let orbiter = ensure_signed(origin)?;

			// We have to make sure that the `collators_pool_count` parameter is large enough,
			// because its value is used to calculate the weight of this extrinsic
			ensure!(
				collators_pool_count >= CollatorsPool::<T>::count(),
				Error::<T>::CollatorsPoolCountTooLow
			);

			// Ensure that the orbiter is not in any pool
			ensure!(
				!CollatorsPool::<T>::iter_values()
					.any(|collator_pool| collator_pool.contains_orbiter(&orbiter)),
				Error::<T>::OrbiterStillInAPool,
			);

			T::Currency::unreserve_all_named(&T::OrbiterReserveIdentifier::get(), &orbiter);
			RegisteredOrbiter::<T>::remove(&orbiter);
			Self::deposit_event(Event::OrbiterUnregistered { account: orbiter });

			Ok(())
		}

		/// Add a collator to orbiters program.
		#[pallet::weight(T::WeightInfo::add_collator())]
		pub fn add_collator(
			origin: OriginFor<T>,
			collator: <T::Lookup as StaticLookup>::Source,
		) -> DispatchResult {
			T::AddCollatorOrigin::ensure_origin(origin)?;
			let collator = T::Lookup::lookup(collator)?;

			ensure!(
				CollatorsPool::<T>::get(&collator).is_none(),
				Error::<T>::CollatorAlreadyAdded
			);

			CollatorsPool::<T>::insert(collator, CollatorPoolInfo::default());

			Ok(())
		}

		/// Remove a collator from orbiters program.
		#[pallet::weight(T::WeightInfo::remove_collator())]
		pub fn remove_collator(
			origin: OriginFor<T>,
			collator: <T::Lookup as StaticLookup>::Source,
		) -> DispatchResult {
			T::DelCollatorOrigin::ensure_origin(origin)?;
			let collator = T::Lookup::lookup(collator)?;

			// Remove the pool associated to this collator
			let collator_pool =
				CollatorsPool::<T>::take(&collator).ok_or(Error::<T>::CollatorNotFound)?;

			// Remove all AccountLookupOverride entries related to this collator
			for orbiter in collator_pool.get_orbiters() {
				AccountLookupOverride::<T>::remove(&orbiter);
			}
			AccountLookupOverride::<T>::remove(&collator);

			Ok(())
		}
	}

	impl<T: Config> Pallet<T> {
		fn do_remove_orbiter_from_pool(
			collator: T::AccountId,
			orbiter: T::AccountId,
		) -> DispatchResult {
			let mut collator_pool =
				CollatorsPool::<T>::get(&collator).ok_or(Error::<T>::CollatorNotFound)?;

			match collator_pool.remove_orbiter(&orbiter) {
				RemoveOrbiterResult::OrbiterNotFound => {
					return Err(Error::<T>::OrbiterNotFound.into())
				}
				RemoveOrbiterResult::OrbiterRemoved => {
					Self::deposit_event(Event::OrbiterLeaveCollatorPool {
						collator: collator.clone(),
						orbiter,
					});
				}
				RemoveOrbiterResult::OrbiterRemoveScheduled => (),
			}

			CollatorsPool::<T>::insert(collator, collator_pool);
			Ok(())
		}
		fn on_rotate(round_index: T::RoundIndex) -> Weight {
			let mut writes = 1;
			// Update current orbiter for each pool and edit AccountLookupOverride accordingly.
			CollatorsPool::<T>::translate::<CollatorPoolInfo<T::AccountId>, _>(
				|collator, mut pool| {
					let RotateOrbiterResult {
						maybe_old_orbiter,
						maybe_next_orbiter,
					} = pool.rotate_orbiter();

					// remove old orbiter, if any.
					if let Some(CurrentOrbiter {
						account_id: ref current_orbiter,
						removed,
					}) = maybe_old_orbiter
					{
						if removed {
							Self::deposit_event(Event::OrbiterLeaveCollatorPool {
								collator: collator.clone(),
								orbiter: current_orbiter.clone(),
							});
						}
						AccountLookupOverride::<T>::remove(current_orbiter.clone());
						writes += 1;
					}
					if let Some(next_orbiter) = maybe_next_orbiter {
						// Forbidding the collator to write blocks, it is now up to its orbiters to do it.
						AccountLookupOverride::<T>::insert(
							collator.clone(),
							Option::<T::AccountId>::None,
						);
						writes += 1;

						// Insert new current orbiter
						AccountLookupOverride::<T>::insert(
							next_orbiter.clone(),
							Some(collator.clone()),
						);
						writes += 1;
						for i in Zero::zero()..T::RotatePeriod::get() {
							OrbiterPerRound::<T>::insert(
								round_index.saturating_add(i),
								collator.clone(),
								next_orbiter.clone(),
							);
							writes += 1;
						}
						Self::deposit_event(Event::OrbiterRotation {
							collator,
							old_orbiter: maybe_old_orbiter.map(|orbiter| orbiter.account_id),
							new_orbiter: Some(next_orbiter),
						});
					} else {
						// If there is no more active orbiter, you have to remove the collator override.
						AccountLookupOverride::<T>::remove(collator.clone());
						writes += 1;
						Self::deposit_event(Event::OrbiterRotation {
							collator,
							old_orbiter: maybe_old_orbiter.map(|orbiter| orbiter.account_id),
							new_orbiter: None,
						});
					}
					writes += 1;
					Some(pool)
				},
			);
			T::DbWeight::get().reads_writes(1, writes)
		}
		/// Notify this pallet that a new round begin
		pub fn on_new_round(round_index: T::RoundIndex) -> Weight {
			CurrentRound::<T>::put(round_index);

			if ForceRotation::<T>::get() {
				ForceRotation::<T>::put(false);
				let _ = Self::on_rotate(round_index);
				T::WeightInfo::on_new_round()
			} else if round_index % T::RotatePeriod::get() == Zero::zero() {
<<<<<<< HEAD
				let _ = Self::on_rotate(round_index);
				T::WeightInfo::on_new_round()
=======
				Self::on_rotate(round_index).saturating_add(T::DbWeight::get().writes(1))
>>>>>>> 93698c5f
			} else {
				T::DbWeight::get().writes(1)
			}
		}
		/// Notify this pallet that a collator received rewards
		pub fn distribute_rewards(
			pay_for_round: T::RoundIndex,
			collator: T::AccountId,
			amount: BalanceOf<T>,
		) -> Weight {
			if let Some(orbiter) = OrbiterPerRound::<T>::take(pay_for_round, &collator) {
				if let Ok(amount_to_transfer) = T::Currency::withdraw(
					&collator,
					amount,
					frame_support::traits::WithdrawReasons::TRANSFER,
					frame_support::traits::ExistenceRequirement::KeepAlive,
				) {
					let real_reward = amount_to_transfer.peek();
					if T::Currency::resolve_into_existing(&orbiter, amount_to_transfer).is_ok() {
						Self::deposit_event(Event::OrbiterRewarded {
							account: orbiter,
							rewards: real_reward,
						});
					}
				}
				T::WeightInfo::distribute_rewards()
			} else {
				// writes: take
				T::DbWeight::get().writes(1)
			}
		}
	}
}

impl<T: Config> AccountLookup<T::AccountId> for Pallet<T> {
	fn lookup_account(nimbus_id: &NimbusId) -> Option<T::AccountId> {
		let account_id = T::AccountLookup::lookup_account(nimbus_id)?;
		match AccountLookupOverride::<T>::get(&account_id) {
			Some(override_) => override_,
			None => Some(account_id),
		}
	}
}<|MERGE_RESOLUTION|>--- conflicted
+++ resolved
@@ -521,12 +521,8 @@
 				let _ = Self::on_rotate(round_index);
 				T::WeightInfo::on_new_round()
 			} else if round_index % T::RotatePeriod::get() == Zero::zero() {
-<<<<<<< HEAD
 				let _ = Self::on_rotate(round_index);
 				T::WeightInfo::on_new_round()
-=======
-				Self::on_rotate(round_index).saturating_add(T::DbWeight::get().writes(1))
->>>>>>> 93698c5f
 			} else {
 				T::DbWeight::get().writes(1)
 			}
