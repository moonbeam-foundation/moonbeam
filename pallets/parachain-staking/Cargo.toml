--- conflicted
+++ resolved
@@ -15,23 +15,15 @@
 frame-system = { git = "https://github.com/paritytech/substrate", branch = "polkadot-v0.9.23", default-features = false }
 parity-scale-codec = { version = "3.0.0", default-features = false, features = [ "derive" ] }
 scale-info = { version = "2.0", default-features = false, features = [ "derive" ] }
-<<<<<<< HEAD
-sp-runtime = { git = "https://github.com/paritytech/substrate", branch = "polkadot-v0.9.20", default-features = false }
-sp-staking = {git = "https://github.com/paritytech/substrate", branch = "polkadot-v0.9.20", default-features = false}
-sp-std = { git = "https://github.com/paritytech/substrate", branch = "polkadot-v0.9.20", default-features = false }
+sp-runtime = { git = "https://github.com/paritytech/substrate", branch = "polkadot-v0.9.23", default-features = false }
+sp-staking = {git = "https://github.com/paritytech/substrate", branch = "polkadot-v0.9.23", default-features = false}
+sp-std = { git = "https://github.com/paritytech/substrate", branch = "polkadot-v0.9.23", default-features = false }
 substrate-fixed = { git = "https://github.com/encointer/substrate-fixed", default-features = false }
 
 # Cumulus
-pallet-authorship = {git = "https://github.com/paritytech/substrate", branch = "polkadot-v0.9.20", default-features = false}
-pallet-session = {git = "https://github.com/paritytech/substrate", branch = "polkadot-v0.9.20", default-features = false}
-=======
-sp-runtime = { git = "https://github.com/paritytech/substrate", branch = "polkadot-v0.9.23", default-features = false }
-sp-std = { git = "https://github.com/paritytech/substrate", branch = "polkadot-v0.9.23", default-features = false }
-substrate-fixed = { git = "https://github.com/encointer/substrate-fixed", default-features = false }
+pallet-authorship = {git = "https://github.com/paritytech/substrate", branch = "polkadot-v0.9.23", default-features = false}
+pallet-session = {git = "https://github.com/paritytech/substrate", branch = "polkadot-v0.9.23", default-features = false}
 
-# Nimbus
-nimbus-primitives = { git = "https://github.com/purestake/nimbus", branch = "moonbeam-polkadot-v0.9.23", default-features = false }
->>>>>>> 08b13e1c
 
 [dev-dependencies]
 similar-asserts = "1.1.0"
