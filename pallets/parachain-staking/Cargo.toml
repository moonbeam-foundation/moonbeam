--- conflicted
+++ resolved
@@ -7,11 +7,6 @@
 
 [dependencies]
 log = "0.4"
-<<<<<<< HEAD
-nimbus-primitives = { git = "https://github.com/purestake/nimbus", branch = "mp0912-preruntime", default-features = false }
-parity-scale-codec = { version = "2.2", default-features = false, features = ["derive"] }
-=======
->>>>>>> f31941c0
 serde = { version = "1.0.101", optional = true }
 
 # Substrate
@@ -25,7 +20,7 @@
 substrate-fixed = { git = "https://github.com/encointer/substrate-fixed", default-features = false }
 
 # Nimbus
-nimbus-primitives = { git = "https://github.com/purestake/nimbus", branch = "moonbeam-polkadot-v0.9.12", default-features = false }
+nimbus-primitives = { git = "https://github.com/purestake/nimbus", branch = "mp0912-with-breaking-changes", default-features = false }
 
 [dev-dependencies]
 similar-asserts = "1.1.0"
