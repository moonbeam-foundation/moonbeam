[package]
name = "parachain-staking"
version = "1.0.1"
authors = ["PureStake"]
edition = "2018"
description = "parachain staking pallet for collator selection and reward distribution"

[dependencies]
<<<<<<< HEAD
nimbus-primitives = { git = "https://github.com/purestake/cumulus", branch = "nimbus-polkadot-v0.9.4", default-features = false }
frame-support = { git = "https://github.com/paritytech/substrate", branch = "polkadot-v0.9.4", default-features = false }
frame-system = { git = "https://github.com/paritytech/substrate", branch = "polkadot-v0.9.4", default-features = false }
pallet-balances = { git = "https://github.com/paritytech/substrate", branch = "polkadot-v0.9.4", default-features = false }
=======
frame-benchmarking = { git = "https://github.com/paritytech/substrate", branch = "polkadot-v0.9.3", default-features = false, optional = true }
frame-support = { git = "https://github.com/paritytech/substrate", branch = "polkadot-v0.9.3", default-features = false }
frame-system = { git = "https://github.com/paritytech/substrate", branch = "polkadot-v0.9.3", default-features = false }
log = "0.4"
nimbus-primitives = { git = "https://github.com/purestake/cumulus", branch = "nimbus-polkadot-v9.3", default-features = false }
pallet-balances = { git = "https://github.com/paritytech/substrate", branch = "polkadot-v0.9.3", default-features = false }
>>>>>>> c1536fe5
parity-scale-codec = { version = "2.0.0", default-features = false, features = ["derive"] }
serde = { version = "1.0.101", optional = true }
sp-std = { git = "https://github.com/paritytech/substrate", branch = "polkadot-v0.9.4", default-features = false }
sp-runtime = { git = "https://github.com/paritytech/substrate", branch = "polkadot-v0.9.4", default-features = false }
substrate-fixed = { default-features = false, git = "https://github.com/encointer/substrate-fixed" }
<<<<<<< HEAD
frame-benchmarking = { git = "https://github.com/paritytech/substrate", branch = "polkadot-v0.9.4", default-features = false, optional = true }

[dev-dependencies]
sp-io = { git = "https://github.com/paritytech/substrate", branch = "polkadot-v0.9.4", default-features = false }
sp-core = { git = "https://github.com/paritytech/substrate", branch = "polkadot-v0.9.4", default-features = false }
=======

[dev-dependencies]
sp-core = { git = "https://github.com/paritytech/substrate", branch = "polkadot-v0.9.3", default-features = false }
sp-io = { git = "https://github.com/paritytech/substrate", branch = "polkadot-v0.9.3", default-features = false }
>>>>>>> c1536fe5

[features]
default = ["std"]
std = [
	"frame-support/std",
	"frame-system/std",
	"frame-benchmarking/std",
	"nimbus-primitives/std",
	"pallet-balances/std",
	"parity-scale-codec/std",
	"serde",
	"sp-runtime/std",
	"sp-std/std",
]
runtime-benchmarks = ["frame-benchmarking"]<|MERGE_RESOLUTION|>--- conflicted
+++ resolved
@@ -6,36 +6,21 @@
 description = "parachain staking pallet for collator selection and reward distribution"
 
 [dependencies]
-<<<<<<< HEAD
 nimbus-primitives = { git = "https://github.com/purestake/cumulus", branch = "nimbus-polkadot-v0.9.4", default-features = false }
 frame-support = { git = "https://github.com/paritytech/substrate", branch = "polkadot-v0.9.4", default-features = false }
 frame-system = { git = "https://github.com/paritytech/substrate", branch = "polkadot-v0.9.4", default-features = false }
 pallet-balances = { git = "https://github.com/paritytech/substrate", branch = "polkadot-v0.9.4", default-features = false }
-=======
-frame-benchmarking = { git = "https://github.com/paritytech/substrate", branch = "polkadot-v0.9.3", default-features = false, optional = true }
-frame-support = { git = "https://github.com/paritytech/substrate", branch = "polkadot-v0.9.3", default-features = false }
-frame-system = { git = "https://github.com/paritytech/substrate", branch = "polkadot-v0.9.3", default-features = false }
 log = "0.4"
-nimbus-primitives = { git = "https://github.com/purestake/cumulus", branch = "nimbus-polkadot-v9.3", default-features = false }
-pallet-balances = { git = "https://github.com/paritytech/substrate", branch = "polkadot-v0.9.3", default-features = false }
->>>>>>> c1536fe5
 parity-scale-codec = { version = "2.0.0", default-features = false, features = ["derive"] }
 serde = { version = "1.0.101", optional = true }
 sp-std = { git = "https://github.com/paritytech/substrate", branch = "polkadot-v0.9.4", default-features = false }
 sp-runtime = { git = "https://github.com/paritytech/substrate", branch = "polkadot-v0.9.4", default-features = false }
 substrate-fixed = { default-features = false, git = "https://github.com/encointer/substrate-fixed" }
-<<<<<<< HEAD
 frame-benchmarking = { git = "https://github.com/paritytech/substrate", branch = "polkadot-v0.9.4", default-features = false, optional = true }
 
 [dev-dependencies]
 sp-io = { git = "https://github.com/paritytech/substrate", branch = "polkadot-v0.9.4", default-features = false }
 sp-core = { git = "https://github.com/paritytech/substrate", branch = "polkadot-v0.9.4", default-features = false }
-=======
-
-[dev-dependencies]
-sp-core = { git = "https://github.com/paritytech/substrate", branch = "polkadot-v0.9.3", default-features = false }
-sp-io = { git = "https://github.com/paritytech/substrate", branch = "polkadot-v0.9.3", default-features = false }
->>>>>>> c1536fe5
 
 [features]
 default = ["std"]
