[package]
name = "parachain-staking"
version = "1.0.0"
authors = ["PureStake"]
edition = "2018"
description = "parachain staking pallet for collator selection and reward distribution"

[dependencies]
author-inherent = { path = "../author-inherent", default-features = false }
frame-support = { git = "https://github.com/paritytech/substrate", branch = "rococo-v1", default-features = false }
frame-system = { git = "https://github.com/paritytech/substrate", branch = "rococo-v1", default-features = false }
pallet-balances = { git = "https://github.com/paritytech/substrate", branch = "rococo-v1", default-features = false }
parity-scale-codec = { version = "2.0.0", default-features = false, features = ["derive"] }
serde = { version = "1.0.101", optional = true }
sp-std = { git = "https://github.com/paritytech/substrate", branch = "rococo-v1", default-features = false }
sp-runtime = { git = "https://github.com/paritytech/substrate", branch = "rococo-v1", default-features = false }
<<<<<<< HEAD
frame-benchmarking = { git = "https://github.com/paritytech/substrate", branch = "rococo-v1", default-features = false, optional = true }
=======
substrate-fixed = { default-features = false, git = "https://github.com/encointer/substrate-fixed"}
>>>>>>> e73891ff

[dev-dependencies]
sp-io = { git = "https://github.com/paritytech/substrate", branch = "rococo-v1", default-features = false }
sp-core = { git = "https://github.com/paritytech/substrate", branch = "rococo-v1", default-features = false }

[features]
default = ["std"]
std = [
	"author-inherent/std",
	"frame-support/std",
	"frame-system/std",
	"pallet-balances/std",
	"parity-scale-codec/std",
	"serde",
	"sp-std/std",
	"sp-runtime/std",
]
runtime-benchmarks = [
	"frame-benchmarking",
]<|MERGE_RESOLUTION|>--- conflicted
+++ resolved
@@ -14,11 +14,8 @@
 serde = { version = "1.0.101", optional = true }
 sp-std = { git = "https://github.com/paritytech/substrate", branch = "rococo-v1", default-features = false }
 sp-runtime = { git = "https://github.com/paritytech/substrate", branch = "rococo-v1", default-features = false }
-<<<<<<< HEAD
 frame-benchmarking = { git = "https://github.com/paritytech/substrate", branch = "rococo-v1", default-features = false, optional = true }
-=======
 substrate-fixed = { default-features = false, git = "https://github.com/encointer/substrate-fixed"}
->>>>>>> e73891ff
 
 [dev-dependencies]
 sp-io = { git = "https://github.com/paritytech/substrate", branch = "rococo-v1", default-features = false }
