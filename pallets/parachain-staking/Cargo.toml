--- conflicted
+++ resolved
@@ -6,18 +6,11 @@
 description = "parachain staking pallet for collator selection and reward distribution"
 
 [dependencies]
-<<<<<<< HEAD
 log = "0.4"
-nimbus-primitives = { git = "https://github.com/purestake/cumulus", branch = "nimbus", default-features = false }
-frame-support = { git = "https://github.com/paritytech/substrate", branch = "polkadot-v0.9.2", default-features = false }
-frame-system = { git = "https://github.com/paritytech/substrate", branch = "polkadot-v0.9.2", default-features = false }
-pallet-balances = { git = "https://github.com/paritytech/substrate", branch = "polkadot-v0.9.2", default-features = false }
-=======
 nimbus-primitives = { git = "https://github.com/purestake/cumulus", branch = "nimbus-polkadot-v9.3", default-features = false }
 frame-support = { git = "https://github.com/paritytech/substrate", branch = "polkadot-v0.9.3", default-features = false }
 frame-system = { git = "https://github.com/paritytech/substrate", branch = "polkadot-v0.9.3", default-features = false }
 pallet-balances = { git = "https://github.com/paritytech/substrate", branch = "polkadot-v0.9.3", default-features = false }
->>>>>>> eb1b655f
 parity-scale-codec = { version = "2.0.0", default-features = false, features = ["derive"] }
 serde = { version = "1.0.101", optional = true }
 sp-std = { git = "https://github.com/paritytech/substrate", branch = "polkadot-v0.9.3", default-features = false }
