// Copyright 2019-2022 PureStake Inc.
// This file is part of Moonbeam.

// Moonbeam is free software: you can redistribute it and/or modify
// it under the terms of the GNU General Public License as published by
// the Free Software Foundation, either version 3 of the License, or
// (at your option) any later version.

// Moonbeam is distributed in the hope that it will be useful,
// but WITHOUT ANY WARRANTY; without even the implied warranty of
// MERCHANTABILITY or FITNESS FOR A PARTICULAR PURPOSE.  See the
// GNU General Public License for more details.

// You should have received a copy of the GNU General Public License
// along with Moonbeam.  If not, see <http://www.gnu.org/licenses/>.

#![cfg(feature = "runtime-benchmarks")]

//! Benchmarking
use crate::{
	BalanceOf, Call, CandidateBondLessRequest, Config, DelegationAction, Pallet, Range,
	ScheduledRequest,
};
use frame_benchmarking::{account, benchmarks, impl_benchmark_test_suite, vec};
use frame_support::traits::{Currency, Get, OnFinalize, OnInitialize, ReservableCurrency};
use frame_system::RawOrigin;
use nimbus_primitives::EventHandler;
use sp_runtime::{Perbill, Percent};
use sp_std::{collections::btree_map::BTreeMap, vec::Vec};

/// Minimum collator candidate stake
fn min_candidate_stk<T: Config>() -> BalanceOf<T> {
	<<T as Config>::MinCollatorStk as Get<BalanceOf<T>>>::get()
}

/// Minimum delegator stake
fn min_delegator_stk<T: Config>() -> BalanceOf<T> {
	<<T as Config>::MinDelegatorStk as Get<BalanceOf<T>>>::get()
}

/// Create a funded user.
/// Extra + min_candidate_stk is total minted funds
/// Returns tuple (id, balance)
fn create_funded_user<T: Config>(
	string: &'static str,
	n: u32,
	extra: BalanceOf<T>,
) -> (T::AccountId, BalanceOf<T>) {
	const SEED: u32 = 0;
	let user = account(string, n, SEED);
	let min_candidate_stk = min_candidate_stk::<T>();
	let total = min_candidate_stk + extra;
	T::Currency::make_free_balance_be(&user, total);
	T::Currency::issue(total);
	(user, total)
}

/// Create a funded delegator.
fn create_funded_delegator<T: Config>(
	string: &'static str,
	n: u32,
	extra: BalanceOf<T>,
	collator: T::AccountId,
	min_bond: bool,
	collator_delegator_count: u32,
) -> Result<T::AccountId, &'static str> {
	let (user, total) = create_funded_user::<T>(string, n, extra);
	let bond = if min_bond {
		min_delegator_stk::<T>()
	} else {
		total
	};
	Pallet::<T>::delegate(
		RawOrigin::Signed(user.clone()).into(),
		collator,
		bond,
		collator_delegator_count,
		0u32, // first delegation for all calls
	)?;
	Ok(user)
}

/// Create a funded collator.
fn create_funded_collator<T: Config>(
	string: &'static str,
	n: u32,
	extra: BalanceOf<T>,
	min_bond: bool,
	candidate_count: u32,
) -> Result<T::AccountId, &'static str> {
	let (user, total) = create_funded_user::<T>(string, n, extra);
	let bond = if min_bond {
		min_candidate_stk::<T>()
	} else {
		total
	};
	Pallet::<T>::join_candidates(
		RawOrigin::Signed(user.clone()).into(),
		bond,
		candidate_count,
	)?;
	Ok(user)
}

/// Run to end block and author
fn roll_to_and_author<T: Config>(round_delay: u32, author: T::AccountId) {
	let total_rounds = round_delay + 1u32;
	let round_length: T::BlockNumber = Pallet::<T>::round().length.into();
	let mut now = <frame_system::Pallet<T>>::block_number() + 1u32.into();
	let end = Pallet::<T>::round().first + (round_length * total_rounds.into());
	while now < end {
		Pallet::<T>::note_author(author.clone());
		<frame_system::Pallet<T>>::on_finalize(<frame_system::Pallet<T>>::block_number());
		<frame_system::Pallet<T>>::set_block_number(
			<frame_system::Pallet<T>>::block_number() + 1u32.into(),
		);
		<frame_system::Pallet<T>>::on_initialize(<frame_system::Pallet<T>>::block_number());
		Pallet::<T>::on_initialize(<frame_system::Pallet<T>>::block_number());
		now += 1u32.into();
	}
}

const USER_SEED: u32 = 999666;

benchmarks! {
<<<<<<< HEAD
=======
	// HOTFIX BENCHMARK

	hotfix_update_candidate_pool_value {
		let x in 5..200;
		let mut candidates: Vec<T::AccountId> = Vec::new();
		for i in 1..x {
			let account = create_funded_collator::<T>(
				"candidate",
				i + 100,
				0u32.into(),
				true,
				i
			)?;
			candidates.push(account);
		}
	}: _(RawOrigin::Root, candidates)
	verify { }

>>>>>>> 9c2c95f2
	// MONETARY ORIGIN DISPATCHABLES

	set_staking_expectations {
		let stake_range: Range<BalanceOf<T>> = Range {
			min: 100u32.into(),
			ideal: 200u32.into(),
			max: 300u32.into(),
		};
	}: _(RawOrigin::Root, stake_range)
	verify {
		assert_eq!(Pallet::<T>::inflation_config().expect, stake_range);
	}

	set_inflation {
		let inflation_range: Range<Perbill> = Range {
			min: Perbill::from_perthousand(1),
			ideal: Perbill::from_perthousand(2),
			max: Perbill::from_perthousand(3),
		};

	}: _(RawOrigin::Root, inflation_range)
	verify {
		assert_eq!(Pallet::<T>::inflation_config().annual, inflation_range);
	}

	set_parachain_bond_account {
		let parachain_bond_account: T::AccountId = account("TEST", 0u32, USER_SEED);
	}: _(RawOrigin::Root, parachain_bond_account.clone())
	verify {
		assert_eq!(Pallet::<T>::parachain_bond_info().account, parachain_bond_account);
	}

	set_parachain_bond_reserve_percent {
	}: _(RawOrigin::Root, Percent::from_percent(33))
	verify {
		assert_eq!(Pallet::<T>::parachain_bond_info().percent, Percent::from_percent(33));
	}

	// ROOT DISPATCHABLES

	set_total_selected {
		Pallet::<T>::set_blocks_per_round(RawOrigin::Root.into(), 100u32)?;
	}: _(RawOrigin::Root, 100u32)
	verify {
		assert_eq!(Pallet::<T>::total_selected(), 100u32);
	}

	set_collator_commission {}: _(RawOrigin::Root, Perbill::from_percent(33))
	verify {
		assert_eq!(Pallet::<T>::collator_commission(), Perbill::from_percent(33));
	}

	set_blocks_per_round {}: _(RawOrigin::Root, 1200u32)
	verify {
		assert_eq!(Pallet::<T>::round().length, 1200u32);
	}

	// USER DISPATCHABLES

	join_candidates {
		let x in 3..1_000;
		// Worst Case Complexity is insertion into an ordered list so \exists full list before call
		let mut candidate_count = 1u32;
		for i in 2..x {
			let seed = USER_SEED - i;
			let collator = create_funded_collator::<T>(
				"collator",
				seed,
				0u32.into(),
				true,
				candidate_count
			)?;
			candidate_count += 1u32;
		}
		let (caller, min_candidate_stk) = create_funded_user::<T>("caller", USER_SEED, 0u32.into());
	}: _(RawOrigin::Signed(caller.clone()), min_candidate_stk, candidate_count)
	verify {
		assert!(Pallet::<T>::is_candidate(&caller));
	}

	// This call schedules the collator's exit and removes them from the candidate pool
	// -> it retains the self-bond and delegator bonds
	schedule_leave_candidates {
		let x in 3..1_000;
		// Worst Case Complexity is removal from an ordered list so \exists full list before call
		let mut candidate_count = 1u32;
		for i in 2..x {
			let seed = USER_SEED - i;
			let collator = create_funded_collator::<T>(
				"collator",
				seed,
				0u32.into(),
				true,
				candidate_count
			)?;
			candidate_count += 1u32;
		}
		let caller: T::AccountId = create_funded_collator::<T>(
			"caller",
			USER_SEED,
			0u32.into(),
			true,
			candidate_count,
		)?;
		candidate_count += 1u32;
	}: _(RawOrigin::Signed(caller.clone()), candidate_count)
	verify {
		assert!(Pallet::<T>::candidate_info(&caller).unwrap().is_leaving());
	}

	execute_leave_candidates {
		// x is total number of delegations for the candidate
		let x in 2..(<<T as Config>::MaxTopDelegationsPerCandidate as Get<u32>>::get()
		+ <<T as Config>::MaxBottomDelegationsPerCandidate as Get<u32>>::get());
		let candidate: T::AccountId = create_funded_collator::<T>(
			"unique_caller",
			USER_SEED - 100,
			0u32.into(),
			true,
			1u32,
		)?;
		// 2nd delegation required for all delegators to ensure DelegatorState updated not removed
		let second_candidate: T::AccountId = create_funded_collator::<T>(
			"unique__caller",
			USER_SEED - 99,
			0u32.into(),
			true,
			2u32,
		)?;
		let mut delegators: Vec<T::AccountId> = Vec::new();
		let mut col_del_count = 0u32;
		for i in 1..x {
			let seed = USER_SEED + i;
			let delegator = create_funded_delegator::<T>(
				"delegator",
				seed,
				min_delegator_stk::<T>(),
				candidate.clone(),
				true,
				col_del_count,
			)?;
			Pallet::<T>::delegate(
				RawOrigin::Signed(delegator.clone()).into(),
				second_candidate.clone(),
				min_delegator_stk::<T>(),
				col_del_count,
				1u32,
			)?;
			Pallet::<T>::schedule_revoke_delegation(
				RawOrigin::Signed(delegator.clone()).into(),
				candidate.clone()
			)?;
			delegators.push(delegator);
			col_del_count += 1u32;
		}
		Pallet::<T>::schedule_leave_candidates(
			RawOrigin::Signed(candidate.clone()).into(),
			3u32
		)?;
		roll_to_and_author::<T>(2, candidate.clone());
	}: _(RawOrigin::Signed(candidate.clone()), candidate.clone(), col_del_count)
	verify {
		assert!(Pallet::<T>::candidate_info(&candidate).is_none());
		assert!(Pallet::<T>::candidate_info(&second_candidate).is_some());
		for delegator in delegators {
			assert!(Pallet::<T>::is_delegator(&delegator));
		}
	}

	cancel_leave_candidates {
		let x in 3..1_000;
		// Worst Case Complexity is removal from an ordered list so \exists full list before call
		let mut candidate_count = 1u32;
		for i in 2..x {
			let seed = USER_SEED - i;
			let collator = create_funded_collator::<T>(
				"collator",
				seed,
				0u32.into(),
				true,
				candidate_count
			)?;
			candidate_count += 1u32;
		}
		let caller: T::AccountId = create_funded_collator::<T>(
			"caller",
			USER_SEED,
			0u32.into(),
			true,
			candidate_count,
		)?;
		candidate_count += 1u32;
		Pallet::<T>::schedule_leave_candidates(
			RawOrigin::Signed(caller.clone()).into(),
			candidate_count
		)?;
		candidate_count -= 1u32;
	}: _(RawOrigin::Signed(caller.clone()), candidate_count)
	verify {
		assert!(Pallet::<T>::candidate_info(&caller).unwrap().is_active());
	}

	go_offline {
		let caller: T::AccountId = create_funded_collator::<T>(
			"collator",
			USER_SEED,
			0u32.into(),
			true,
			1u32
		)?;
	}: _(RawOrigin::Signed(caller.clone()))
	verify {
		assert!(!Pallet::<T>::candidate_info(&caller).unwrap().is_active());
	}

	go_online {
		let caller: T::AccountId = create_funded_collator::<T>(
			"collator",
			USER_SEED,
			0u32.into(),
			true,
			1u32
		)?;
		Pallet::<T>::go_offline(RawOrigin::Signed(caller.clone()).into())?;
	}: _(RawOrigin::Signed(caller.clone()))
	verify {
		assert!(Pallet::<T>::candidate_info(&caller).unwrap().is_active());
	}

	candidate_bond_more {
		let more = min_candidate_stk::<T>();
		let caller: T::AccountId = create_funded_collator::<T>(
			"collator",
			USER_SEED,
			more,
			true,
			1u32,
		)?;
	}: _(RawOrigin::Signed(caller.clone()), more)
	verify {
		let expected_bond = more * 2u32.into();
		assert_eq!(T::Currency::reserved_balance(&caller), expected_bond);
	}

	schedule_candidate_bond_less {
		let min_candidate_stk = min_candidate_stk::<T>();
		let caller: T::AccountId = create_funded_collator::<T>(
			"collator",
			USER_SEED,
			min_candidate_stk,
			false,
			1u32,
		)?;
	}: _(RawOrigin::Signed(caller.clone()), min_candidate_stk)
	verify {
		let state = Pallet::<T>::candidate_info(&caller).expect("request bonded less so exists");
		assert_eq!(
			state.request,
			Some(CandidateBondLessRequest {
				amount: min_candidate_stk,
				when_executable: 3,
			})
		);
	}

	execute_candidate_bond_less {
		let min_candidate_stk = min_candidate_stk::<T>();
		let caller: T::AccountId = create_funded_collator::<T>(
			"collator",
			USER_SEED,
			min_candidate_stk,
			false,
			1u32,
		)?;
		Pallet::<T>::schedule_candidate_bond_less(
			RawOrigin::Signed(caller.clone()).into(),
			min_candidate_stk
		)?;
		roll_to_and_author::<T>(2, caller.clone());
	}: {
		Pallet::<T>::execute_candidate_bond_less(
			RawOrigin::Signed(caller.clone()).into(),
			caller.clone()
		)?;
	} verify {
		assert_eq!(T::Currency::reserved_balance(&caller), min_candidate_stk);
	}

	cancel_candidate_bond_less {
		let min_candidate_stk = min_candidate_stk::<T>();
		let caller: T::AccountId = create_funded_collator::<T>(
			"collator",
			USER_SEED,
			min_candidate_stk,
			false,
			1u32,
		)?;
		Pallet::<T>::schedule_candidate_bond_less(
			RawOrigin::Signed(caller.clone()).into(),
			min_candidate_stk
		)?;
	}: {
		Pallet::<T>::cancel_candidate_bond_less(
			RawOrigin::Signed(caller.clone()).into(),
		)?;
	} verify {
		assert!(
			Pallet::<T>::candidate_info(&caller).unwrap().request.is_none()
		);
	}

	delegate {
		let x in 3..<<T as Config>::MaxDelegationsPerDelegator as Get<u32>>::get();
		let y in 2..<<T as Config>::MaxTopDelegationsPerCandidate as Get<u32>>::get();
		// Worst Case is full of delegations before calling `delegate`
		let mut collators: Vec<T::AccountId> = Vec::new();
		// Initialize MaxDelegationsPerDelegator collator candidates
		for i in 2..x {
			let seed = USER_SEED - i;
			let collator = create_funded_collator::<T>(
				"collator",
				seed,
				0u32.into(),
				true,
				collators.len() as u32 + 1u32,
			)?;
			collators.push(collator.clone());
		}
		let bond = <<T as Config>::MinDelegatorStk as Get<BalanceOf<T>>>::get();
		let extra = if (bond * (collators.len() as u32 + 1u32).into()) > min_candidate_stk::<T>() {
			(bond * (collators.len() as u32 + 1u32).into()) - min_candidate_stk::<T>()
		} else {
			0u32.into()
		};
		let (caller, _) = create_funded_user::<T>("caller", USER_SEED, extra.into());
		// Delegation count
		let mut del_del_count = 0u32;
		// Nominate MaxDelegationsPerDelegators collator candidates
		for col in collators.clone() {
			Pallet::<T>::delegate(
				RawOrigin::Signed(caller.clone()).into(), col, bond, 0u32, del_del_count
			)?;
			del_del_count += 1u32;
		}
		// Last collator to be delegated
		let collator: T::AccountId = create_funded_collator::<T>(
			"collator",
			USER_SEED,
			0u32.into(),
			true,
			collators.len() as u32 + 1u32,
		)?;
		// Worst Case Complexity is insertion into an almost full collator
		let mut col_del_count = 0u32;
		for i in 1..y {
			let seed = USER_SEED + i;
			let _ = create_funded_delegator::<T>(
				"delegator",
				seed,
				0u32.into(),
				collator.clone(),
				true,
				col_del_count,
			)?;
			col_del_count += 1u32;
		}
	}: _(RawOrigin::Signed(caller.clone()), collator, bond, col_del_count, del_del_count)
	verify {
		assert!(Pallet::<T>::is_delegator(&caller));
	}

	schedule_leave_delegators {
		let collator: T::AccountId = create_funded_collator::<T>(
			"collator",
			USER_SEED,
			0u32.into(),
			true,
			1u32
		)?;
		let (caller, _) = create_funded_user::<T>("caller", USER_SEED, 0u32.into());
		let bond = <<T as Config>::MinDelegatorStk as Get<BalanceOf<T>>>::get();
		Pallet::<T>::delegate(RawOrigin::Signed(
			caller.clone()).into(),
			collator.clone(),
			bond,
			0u32,
			0u32
		)?;
	}: _(RawOrigin::Signed(caller.clone()))
	verify {
		assert!(Pallet::<T>::delegator_state(&caller).unwrap().is_leaving());
	}

	execute_leave_delegators {
		let x in 2..<<T as Config>::MaxDelegationsPerDelegator as Get<u32>>::get();
		// Worst Case is full of delegations before execute exit
		let mut collators: Vec<T::AccountId> = Vec::new();
		// Initialize MaxDelegationsPerDelegator collator candidates
		for i in 1..x {
			let seed = USER_SEED - i;
			let collator = create_funded_collator::<T>(
				"collator",
				seed,
				0u32.into(),
				true,
				collators.len() as u32 + 1u32
			)?;
			collators.push(collator.clone());
		}
		let bond = <<T as Config>::MinDelegatorStk as Get<BalanceOf<T>>>::get();
		let need = bond * (collators.len() as u32).into();
		let default_minted = min_candidate_stk::<T>();
		let need: BalanceOf<T> = if need > default_minted {
			need - default_minted
		} else {
			0u32.into()
		};
		// Fund the delegator
		let (caller, _) = create_funded_user::<T>("caller", USER_SEED, need);
		// Delegation count
		let mut delegation_count = 0u32;
		let author = collators[0].clone();
		// Nominate MaxDelegationsPerDelegators collator candidates
		for col in collators {
			Pallet::<T>::delegate(
				RawOrigin::Signed(caller.clone()).into(),
				col,
				bond,
				0u32,
				delegation_count
			)?;
			delegation_count += 1u32;
		}
		Pallet::<T>::schedule_leave_delegators(RawOrigin::Signed(caller.clone()).into())?;
		roll_to_and_author::<T>(2, author);
	}: _(RawOrigin::Signed(caller.clone()), caller.clone(), delegation_count)
	verify {
		assert!(Pallet::<T>::delegator_state(&caller).is_none());
	}

	cancel_leave_delegators {
		let collator: T::AccountId = create_funded_collator::<T>(
			"collator",
			USER_SEED,
			0u32.into(),
			true,
			1u32
		)?;
		let (caller, _) = create_funded_user::<T>("caller", USER_SEED, 0u32.into());
		let bond = <<T as Config>::MinDelegatorStk as Get<BalanceOf<T>>>::get();
		Pallet::<T>::delegate(RawOrigin::Signed(
			caller.clone()).into(),
			collator.clone(),
			bond,
			0u32,
			0u32
		)?;
		Pallet::<T>::schedule_leave_delegators(RawOrigin::Signed(caller.clone()).into())?;
	}: _(RawOrigin::Signed(caller.clone()))
	verify {
		assert!(Pallet::<T>::delegator_state(&caller).unwrap().is_active());
	}

	schedule_revoke_delegation {
		let collator: T::AccountId = create_funded_collator::<T>(
			"collator",
			USER_SEED,
			0u32.into(),
			true,
			1u32
		)?;
		let (caller, _) = create_funded_user::<T>("caller", USER_SEED, 0u32.into());
		let bond = <<T as Config>::MinDelegatorStk as Get<BalanceOf<T>>>::get();
		Pallet::<T>::delegate(RawOrigin::Signed(
			caller.clone()).into(),
			collator.clone(),
			bond,
			0u32,
			0u32
		)?;
	}: _(RawOrigin::Signed(caller.clone()), collator.clone())
	verify {
		assert_eq!(
			Pallet::<T>::delegation_scheduled_requests(&collator),
			vec![ScheduledRequest {
				delegator: caller,
				when_executable: 3,
				action: DelegationAction::Revoke(bond),
			}],
		);
	}

	delegator_bond_more {
		let collator: T::AccountId = create_funded_collator::<T>(
			"collator",
			USER_SEED,
			0u32.into(),
			true,
			1u32
		)?;
		let (caller, _) = create_funded_user::<T>("caller", USER_SEED, 0u32.into());
		let bond = <<T as Config>::MinDelegatorStk as Get<BalanceOf<T>>>::get();
		Pallet::<T>::delegate(
			RawOrigin::Signed(caller.clone()).into(),
			collator.clone(),
			bond,
			0u32,
			0u32
		)?;
	}: _(RawOrigin::Signed(caller.clone()), collator.clone(), bond)
	verify {
		let expected_bond = bond * 2u32.into();
		assert_eq!(T::Currency::reserved_balance(&caller), expected_bond);
	}

	schedule_delegator_bond_less {
		let collator: T::AccountId = create_funded_collator::<T>(
			"collator",
			USER_SEED,
			0u32.into(),
			true,
			1u32
		)?;
		let (caller, total) = create_funded_user::<T>("caller", USER_SEED, 0u32.into());
		Pallet::<T>::delegate(RawOrigin::Signed(
			caller.clone()).into(),
			collator.clone(),
			total,
			0u32,
			0u32
		)?;
		let bond_less = <<T as Config>::MinDelegatorStk as Get<BalanceOf<T>>>::get();
	}: _(RawOrigin::Signed(caller.clone()), collator.clone(), bond_less)
	verify {
		let state = Pallet::<T>::delegator_state(&caller)
			.expect("just request bonded less so exists");
		assert_eq!(
			Pallet::<T>::delegation_scheduled_requests(&collator),
			vec![ScheduledRequest {
				delegator: caller,
				when_executable: 3,
				action: DelegationAction::Decrease(bond_less),
			}],
		);
	}

	execute_revoke_delegation {
		let collator: T::AccountId = create_funded_collator::<T>(
			"collator",
			USER_SEED,
			0u32.into(),
			true,
			1u32
		)?;
		let (caller, _) = create_funded_user::<T>("caller", USER_SEED, 0u32.into());
		let bond = <<T as Config>::MinDelegatorStk as Get<BalanceOf<T>>>::get();
		Pallet::<T>::delegate(RawOrigin::Signed(
			caller.clone()).into(),
			collator.clone(),
			bond,
			0u32,
			0u32
		)?;
		Pallet::<T>::schedule_revoke_delegation(RawOrigin::Signed(
			caller.clone()).into(),
			collator.clone()
		)?;
		roll_to_and_author::<T>(2, collator.clone());
	}: {
		Pallet::<T>::execute_delegation_request(
			RawOrigin::Signed(caller.clone()).into(),
			caller.clone(),
			collator.clone()
		)?;
	} verify {
		assert!(
			!Pallet::<T>::is_delegator(&caller)
		);
	}

	execute_delegator_bond_less {
		let collator: T::AccountId = create_funded_collator::<T>(
			"collator",
			USER_SEED,
			0u32.into(),
			true,
			1u32
		)?;
		let (caller, total) = create_funded_user::<T>("caller", USER_SEED, 0u32.into());
		Pallet::<T>::delegate(RawOrigin::Signed(
			caller.clone()).into(),
			collator.clone(),
			total,
			0u32,
			0u32
		)?;
		let bond_less = <<T as Config>::MinDelegatorStk as Get<BalanceOf<T>>>::get();
		Pallet::<T>::schedule_delegator_bond_less(
			RawOrigin::Signed(caller.clone()).into(),
			collator.clone(),
			bond_less
		)?;
		roll_to_and_author::<T>(2, collator.clone());
	}: {
		Pallet::<T>::execute_delegation_request(
			RawOrigin::Signed(caller.clone()).into(),
			caller.clone(),
			collator.clone()
		)?;
	} verify {
		let expected = total - bond_less;
		assert_eq!(T::Currency::reserved_balance(&caller), expected);
	}

	cancel_revoke_delegation {
		let collator: T::AccountId = create_funded_collator::<T>(
			"collator",
			USER_SEED,
			0u32.into(),
			true,
			1u32
		)?;
		let (caller, _) = create_funded_user::<T>("caller", USER_SEED, 0u32.into());
		let bond = <<T as Config>::MinDelegatorStk as Get<BalanceOf<T>>>::get();
		Pallet::<T>::delegate(RawOrigin::Signed(
			caller.clone()).into(),
			collator.clone(),
			bond,
			0u32,
			0u32
		)?;
		Pallet::<T>::schedule_revoke_delegation(
			RawOrigin::Signed(caller.clone()).into(),
			collator.clone()
		)?;
	}: {
		Pallet::<T>::cancel_delegation_request(
			RawOrigin::Signed(caller.clone()).into(),
			collator.clone()
		)?;
	} verify {
		assert!(
			!Pallet::<T>::delegation_scheduled_requests(&collator)
			.iter()
			.any(|x| &x.delegator == &caller)
		);
	}

	cancel_delegator_bond_less {
		let collator: T::AccountId = create_funded_collator::<T>(
			"collator",
			USER_SEED,
			0u32.into(),
			true,
			1u32
		)?;
		let (caller, total) = create_funded_user::<T>("caller", USER_SEED, 0u32.into());
		Pallet::<T>::delegate(RawOrigin::Signed(
			caller.clone()).into(),
			collator.clone(),
			total,
			0u32,
			0u32
		)?;
		let bond_less = <<T as Config>::MinDelegatorStk as Get<BalanceOf<T>>>::get();
		Pallet::<T>::schedule_delegator_bond_less(
			RawOrigin::Signed(caller.clone()).into(),
			collator.clone(),
			bond_less
		)?;
		roll_to_and_author::<T>(2, collator.clone());
	}: {
		Pallet::<T>::cancel_delegation_request(
			RawOrigin::Signed(caller.clone()).into(),
			collator.clone()
		)?;
	} verify {
		assert!(
			!Pallet::<T>::delegation_scheduled_requests(&collator)
				.iter()
				.any(|x| &x.delegator == &caller)
		);
	}

	// ON_INITIALIZE

	round_transition_on_initialize {
		// TOTAL SELECTED COLLATORS PER ROUND
		let x in 8..100;
		// DELEGATIONS
		let y in 0..(<<T as Config>::MaxTopDelegationsPerCandidate as Get<u32>>::get() * 100);
		let max_delegators_per_collator =
			<<T as Config>::MaxTopDelegationsPerCandidate as Get<u32>>::get();
		let max_delegations = x * max_delegators_per_collator;
		// y should depend on x but cannot directly, we overwrite y here if necessary to bound it
		let total_delegations: u32 = if max_delegations < y { max_delegations } else { y };
		// INITIALIZE RUNTIME STATE
		let high_inflation: Range<Perbill> = Range {
			min: Perbill::one(),
			ideal: Perbill::one(),
			max: Perbill::one(),
		};
		Pallet::<T>::set_inflation(RawOrigin::Root.into(), high_inflation.clone())?;
		// To set total selected to 40, must first increase round length to at least 40
		// to avoid hitting RoundLengthMustBeAtLeastTotalSelectedCollators
		Pallet::<T>::set_blocks_per_round(RawOrigin::Root.into(), 100u32)?;
		Pallet::<T>::set_total_selected(RawOrigin::Root.into(), 100u32)?;
		// INITIALIZE COLLATOR STATE
		let mut collators: Vec<T::AccountId> = Vec::new();
		let mut collator_count = 1u32;
		for i in 0..x {
			let seed = USER_SEED - i;
			let collator = create_funded_collator::<T>(
				"collator",
				seed,
				min_candidate_stk::<T>() * 1_000_000u32.into(),
				true,
				collator_count
			)?;
			collators.push(collator);
			collator_count += 1u32;
		}
		// STORE starting balances for all collators
		let collator_starting_balances: Vec<(
			T::AccountId,
			<<T as Config>::Currency as Currency<T::AccountId>>::Balance
		)> = collators.iter().map(|x| (x.clone(), T::Currency::free_balance(&x))).collect();
		// INITIALIZE DELEGATIONS
		let mut col_del_count: BTreeMap<T::AccountId, u32> = BTreeMap::new();
		collators.iter().for_each(|x| {
			col_del_count.insert(x.clone(), 0u32);
		});
		let mut delegators: Vec<T::AccountId> = Vec::new();
		let mut remaining_delegations = if total_delegations > max_delegators_per_collator {
			for j in 1..(max_delegators_per_collator + 1) {
				let seed = USER_SEED + j;
				let delegator = create_funded_delegator::<T>(
					"delegator",
					seed,
					min_candidate_stk::<T>() * 1_000_000u32.into(),
					collators[0].clone(),
					true,
					delegators.len() as u32,
				)?;
				delegators.push(delegator);
			}
			total_delegations - max_delegators_per_collator
		} else {
			for j in 1..(total_delegations + 1) {
				let seed = USER_SEED + j;
				let delegator = create_funded_delegator::<T>(
					"delegator",
					seed,
					min_candidate_stk::<T>() * 1_000_000u32.into(),
					collators[0].clone(),
					true,
					delegators.len() as u32,
				)?;
				delegators.push(delegator);
			}
			0u32
		};
		col_del_count.insert(collators[0].clone(), delegators.len() as u32);
		// FILL remaining delegations
		if remaining_delegations > 0 {
			for (col, n_count) in col_del_count.iter_mut() {
				if n_count < &mut (delegators.len() as u32) {
					// assumes delegators.len() <= MaxTopDelegationsPerCandidate
					let mut open_spots = delegators.len() as u32 - *n_count;
					while open_spots > 0 && remaining_delegations > 0 {
						let caller = delegators[open_spots as usize - 1usize].clone();
						if let Ok(_) = Pallet::<T>::delegate(RawOrigin::Signed(
							caller.clone()).into(),
							col.clone(),
							<<T as Config>::MinDelegatorStk as Get<BalanceOf<T>>>::get(),
							*n_count,
							collators.len() as u32, // overestimate
						) {
							*n_count += 1;
							remaining_delegations -= 1;
						}
						open_spots -= 1;
					}
				}
				if remaining_delegations == 0 {
					break;
				}
			}
		}
		// STORE starting balances for all delegators
		let delegator_starting_balances: Vec<(
			T::AccountId,
			<<T as Config>::Currency as Currency<T::AccountId>>::Balance
		)> = delegators.iter().map(|x| (x.clone(), T::Currency::free_balance(&x))).collect();
		// PREPARE RUN_TO_BLOCK LOOP
		let before_running_round_index = Pallet::<T>::round().current;
		let round_length: T::BlockNumber = Pallet::<T>::round().length.into();
		let reward_delay = <<T as Config>::RewardPaymentDelay as Get<u32>>::get() + 2u32;
		let mut now = <frame_system::Pallet<T>>::block_number() + 1u32.into();
		let mut counter = 0usize;
		let end = Pallet::<T>::round().first + (round_length * reward_delay.into());
		// SET collators as authors for blocks from now - end
		while now < end {
			let author = collators[counter % collators.len()].clone();
			Pallet::<T>::note_author(author);
			<frame_system::Pallet<T>>::on_finalize(<frame_system::Pallet<T>>::block_number());
			<frame_system::Pallet<T>>::set_block_number(
				<frame_system::Pallet<T>>::block_number() + 1u32.into()
			);
			<frame_system::Pallet<T>>::on_initialize(<frame_system::Pallet<T>>::block_number());
			Pallet::<T>::on_initialize(<frame_system::Pallet<T>>::block_number());
			now += 1u32.into();
			counter += 1usize;
		}
		Pallet::<T>::note_author(collators[counter % collators.len()].clone());
		<frame_system::Pallet<T>>::on_finalize(<frame_system::Pallet<T>>::block_number());
		<frame_system::Pallet<T>>::set_block_number(
			<frame_system::Pallet<T>>::block_number() + 1u32.into()
		);
		<frame_system::Pallet<T>>::on_initialize(<frame_system::Pallet<T>>::block_number());
	}: { Pallet::<T>::on_initialize(<frame_system::Pallet<T>>::block_number()); }
	verify {
		// Collators have been paid
		for (col, initial) in collator_starting_balances {
			assert!(T::Currency::free_balance(&col) > initial);
		}
		// Nominators have been paid
		for (col, initial) in delegator_starting_balances {
			assert!(T::Currency::free_balance(&col) > initial);
		}
		// Round transitions
		assert_eq!(Pallet::<T>::round().current, before_running_round_index + reward_delay);
	}

	pay_one_collator_reward {
		// y controls number of delegations, its maximum per collator is the max top delegations
		let y in 0..<<T as Config>::MaxTopDelegationsPerCandidate as Get<u32>>::get();

		// must come after 'let foo in 0..` statements for macro
		use crate::{
			DelayedPayout, DelayedPayouts, AtStake, CollatorSnapshot, Bond, Points,
			AwardedPts,
		};

		let before_running_round_index = Pallet::<T>::round().current;
		let initial_stake_amount = min_candidate_stk::<T>() * 1_000_000u32.into();

		let mut total_staked = 0u32.into();

		// initialize our single collator
		let sole_collator = create_funded_collator::<T>(
			"collator",
			0,
			initial_stake_amount,
			true,
			1u32,
		)?;
		total_staked += initial_stake_amount;

		// generate funded collator accounts
		let mut delegators: Vec<T::AccountId> = Vec::new();
		for i in 0..y {
			let seed = USER_SEED + i;
			let delegator = create_funded_delegator::<T>(
				"delegator",
				seed,
				initial_stake_amount,
				sole_collator.clone(),
				true,
				delegators.len() as u32,
			)?;
			delegators.push(delegator);
			total_staked += initial_stake_amount;
		}

		// rather than roll through rounds in order to initialize the storage we want, we set it
		// directly and then call pay_one_collator_reward directly.

		let round_for_payout = 5;
		<DelayedPayouts<T>>::insert(&round_for_payout, DelayedPayout {
			// NOTE: round_issuance is not correct here, but it doesn't seem to cause problems
			round_issuance: 1000u32.into(),
			total_staking_reward: total_staked,
			collator_commission: Perbill::from_rational(1u32, 100u32),
		});

		let mut delegations: Vec<Bond<T::AccountId, BalanceOf<T>>> = Vec::new();
		for delegator in &delegators {
			delegations.push(Bond {
				owner: delegator.clone(),
				amount: 100u32.into(),
			});
		}

		<AtStake<T>>::insert(round_for_payout, &sole_collator, CollatorSnapshot {
			bond: 1_000u32.into(),
			delegations,
			total: 1_000_000u32.into(),
		});

		<Points<T>>::insert(round_for_payout, 100);
		<AwardedPts<T>>::insert(round_for_payout, &sole_collator, 20);

	}: {
		let round_for_payout = 5;
		// TODO: this is an extra read right here (we should whitelist it?)
		let payout_info = Pallet::<T>::delayed_payouts(round_for_payout).expect("payout expected");
		let result = Pallet::<T>::pay_one_collator_reward(round_for_payout, payout_info);
		assert!(result.0.is_some()); // TODO: how to keep this in scope so it can be done in verify block?
	}
	verify {
		// collator should have been paid
		assert!(
			T::Currency::free_balance(&sole_collator) > initial_stake_amount,
			"collator should have been paid in pay_one_collator_reward"
		);
		// nominators should have been paid
		for delegator in &delegators {
			assert!(
				T::Currency::free_balance(&delegator) > initial_stake_amount,
				"delegator should have been paid in pay_one_collator_reward"
			);
		}
	}

	base_on_initialize {
		let collator: T::AccountId = create_funded_collator::<T>(
			"collator",
			USER_SEED,
			0u32.into(),
			true,
			1u32
		)?;
		let start = <frame_system::Pallet<T>>::block_number();
		Pallet::<T>::note_author(collator.clone());
		<frame_system::Pallet<T>>::on_finalize(start);
		<frame_system::Pallet<T>>::set_block_number(
			start + 1u32.into()
		);
		let end = <frame_system::Pallet<T>>::block_number();
		<frame_system::Pallet<T>>::on_initialize(end);
	}: { Pallet::<T>::on_initialize(end); }
	verify {
		// Round transitions
		assert_eq!(start + 1u32.into(), end);
	}
}

#[cfg(test)]
mod tests {
	use crate::benchmarks::*;
	use crate::mock::Test;
	use frame_support::assert_ok;
	use sp_io::TestExternalities;

	pub fn new_test_ext() -> TestExternalities {
		let t = frame_system::GenesisConfig::default()
			.build_storage::<Test>()
			.unwrap();
		TestExternalities::new(t)
	}

	#[test]
	fn bench_hotfix_remove_delegation_requests() {
		new_test_ext().execute_with(|| {
			assert_ok!(Pallet::<Test>::test_benchmark_hotfix_remove_delegation_requests());
		});
	}

	#[test]
	fn bench_hotfix_update_candidate_pool_value() {
		new_test_ext().execute_with(|| {
			assert_ok!(Pallet::<Test>::test_benchmark_hotfix_update_candidate_pool_value());
		});
	}

	#[test]
	fn bench_set_staking_expectations() {
		new_test_ext().execute_with(|| {
			assert_ok!(Pallet::<Test>::test_benchmark_set_staking_expectations());
		});
	}

	#[test]
	fn bench_set_inflation() {
		new_test_ext().execute_with(|| {
			assert_ok!(Pallet::<Test>::test_benchmark_set_inflation());
		});
	}

	#[test]
	fn bench_set_parachain_bond_account() {
		new_test_ext().execute_with(|| {
			assert_ok!(Pallet::<Test>::test_benchmark_set_parachain_bond_account());
		});
	}

	#[test]
	fn bench_set_parachain_bond_reserve_percent() {
		new_test_ext().execute_with(|| {
			assert_ok!(Pallet::<Test>::test_benchmark_set_parachain_bond_reserve_percent());
		});
	}

	#[test]
	fn bench_set_total_selected() {
		new_test_ext().execute_with(|| {
			assert_ok!(Pallet::<Test>::test_benchmark_set_total_selected());
		});
	}

	#[test]
	fn bench_set_collator_commission() {
		new_test_ext().execute_with(|| {
			assert_ok!(Pallet::<Test>::test_benchmark_set_collator_commission());
		});
	}

	#[test]
	fn bench_set_blocks_per_round() {
		new_test_ext().execute_with(|| {
			assert_ok!(Pallet::<Test>::test_benchmark_set_blocks_per_round());
		});
	}

	#[test]
	fn bench_join_candidates() {
		new_test_ext().execute_with(|| {
			assert_ok!(Pallet::<Test>::test_benchmark_join_candidates());
		});
	}

	#[test]
	fn bench_schedule_leave_candidates() {
		new_test_ext().execute_with(|| {
			assert_ok!(Pallet::<Test>::test_benchmark_schedule_leave_candidates());
		});
	}

	#[test]
	fn bench_execute_leave_candidates() {
		new_test_ext().execute_with(|| {
			assert_ok!(Pallet::<Test>::test_benchmark_execute_leave_candidates());
		});
	}

	#[test]
	fn bench_cancel_leave_candidates() {
		new_test_ext().execute_with(|| {
			assert_ok!(Pallet::<Test>::test_benchmark_cancel_leave_candidates());
		});
	}

	#[test]
	fn bench_go_offline() {
		new_test_ext().execute_with(|| {
			assert_ok!(Pallet::<Test>::test_benchmark_go_offline());
		});
	}

	#[test]
	fn bench_go_online() {
		new_test_ext().execute_with(|| {
			assert_ok!(Pallet::<Test>::test_benchmark_go_online());
		});
	}

	#[test]
	fn bench_candidate_bond_more() {
		new_test_ext().execute_with(|| {
			assert_ok!(Pallet::<Test>::test_benchmark_candidate_bond_more());
		});
	}

	#[test]
	fn bench_schedule_candidate_bond_less() {
		new_test_ext().execute_with(|| {
			assert_ok!(Pallet::<Test>::test_benchmark_schedule_candidate_bond_less());
		});
	}

	#[test]
	fn bench_execute_candidate_bond_less() {
		new_test_ext().execute_with(|| {
			assert_ok!(Pallet::<Test>::test_benchmark_execute_candidate_bond_less());
		});
	}

	#[test]
	fn bench_cancel_candidate_bond_less() {
		new_test_ext().execute_with(|| {
			assert_ok!(Pallet::<Test>::test_benchmark_cancel_candidate_bond_less());
		});
	}

	#[test]
	fn bench_delegate() {
		new_test_ext().execute_with(|| {
			assert_ok!(Pallet::<Test>::test_benchmark_delegate());
		});
	}

	#[test]
	fn bench_schedule_leave_delegators() {
		new_test_ext().execute_with(|| {
			assert_ok!(Pallet::<Test>::test_benchmark_schedule_leave_delegators());
		});
	}

	#[test]
	fn bench_execute_leave_delegators() {
		new_test_ext().execute_with(|| {
			assert_ok!(Pallet::<Test>::test_benchmark_execute_leave_delegators());
		});
	}

	#[test]
	fn bench_cancel_leave_delegators() {
		new_test_ext().execute_with(|| {
			assert_ok!(Pallet::<Test>::test_benchmark_cancel_leave_delegators());
		});
	}

	#[test]
	fn bench_schedule_revoke_delegation() {
		new_test_ext().execute_with(|| {
			assert_ok!(Pallet::<Test>::test_benchmark_schedule_revoke_delegation());
		});
	}

	#[test]
	fn bench_delegator_bond_more() {
		new_test_ext().execute_with(|| {
			assert_ok!(Pallet::<Test>::test_benchmark_delegator_bond_more());
		});
	}

	#[test]
	fn bench_schedule_delegator_bond_less() {
		new_test_ext().execute_with(|| {
			assert_ok!(Pallet::<Test>::test_benchmark_schedule_delegator_bond_less());
		});
	}

	#[test]
	fn bench_execute_revoke_delegation() {
		new_test_ext().execute_with(|| {
			assert_ok!(Pallet::<Test>::test_benchmark_execute_revoke_delegation());
		});
	}

	#[test]
	fn bench_execute_delegator_bond_less() {
		new_test_ext().execute_with(|| {
			assert_ok!(Pallet::<Test>::test_benchmark_execute_delegator_bond_less());
		});
	}

	#[test]
	fn bench_cancel_revoke_delegation() {
		new_test_ext().execute_with(|| {
			assert_ok!(Pallet::<Test>::test_benchmark_cancel_revoke_delegation());
		});
	}

	#[test]
	fn bench_cancel_delegator_bond_less() {
		new_test_ext().execute_with(|| {
			assert_ok!(Pallet::<Test>::test_benchmark_cancel_delegator_bond_less());
		});
	}

	#[test]
	fn bench_round_transition_on_initialize() {
		new_test_ext().execute_with(|| {
			assert_ok!(Pallet::<Test>::test_benchmark_round_transition_on_initialize());
		});
	}

	#[test]
	fn bench_base_on_initialize() {
		new_test_ext().execute_with(|| {
			assert_ok!(Pallet::<Test>::test_benchmark_base_on_initialize());
		});
	}
}

impl_benchmark_test_suite!(
	Pallet,
	crate::benchmarks::tests::new_test_ext(),
	crate::mock::Test
);<|MERGE_RESOLUTION|>--- conflicted
+++ resolved
@@ -123,29 +123,7 @@
 const USER_SEED: u32 = 999666;
 
 benchmarks! {
-<<<<<<< HEAD
-=======
-	// HOTFIX BENCHMARK
-
-	hotfix_update_candidate_pool_value {
-		let x in 5..200;
-		let mut candidates: Vec<T::AccountId> = Vec::new();
-		for i in 1..x {
-			let account = create_funded_collator::<T>(
-				"candidate",
-				i + 100,
-				0u32.into(),
-				true,
-				i
-			)?;
-			candidates.push(account);
-		}
-	}: _(RawOrigin::Root, candidates)
-	verify { }
-
->>>>>>> 9c2c95f2
 	// MONETARY ORIGIN DISPATCHABLES
-
 	set_staking_expectations {
 		let stake_range: Range<BalanceOf<T>> = Range {
 			min: 100u32.into(),
