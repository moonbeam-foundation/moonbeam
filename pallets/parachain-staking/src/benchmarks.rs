--- conflicted
+++ resolved
@@ -24,8 +24,8 @@
 	Round, ScheduledRequest, TopDelegations,
 };
 use frame_benchmarking::v2::*;
+use frame_support::traits::tokens::fungible::{Inspect, Mutate};
 use frame_support::traits::{Currency, Get, OnFinalize, OnInitialize};
-use frame_support::traits::tokens::fungible::{Mutate, Inspect};
 use frame_system::{pallet_prelude::BlockNumberFor, RawOrigin};
 use sp_runtime::{traits::Zero, Perbill, Percent};
 use sp_std::vec::Vec;
@@ -2485,17 +2485,16 @@
 		Ok(())
 	}
 
-<<<<<<< HEAD
-	migrate_locks_to_freezes_batch {
+	#[benchmark]
+	fn migrate_locks_to_freezes_batch(x: Linear<1, 100>) -> Result<(), BenchmarkError> {
 		// x is the number of accounts to migrate in the batch
-		let x in 1..100; // Maximum 100 accounts per batch as enforced by the extrinsic
+		use crate::{MigratedDelegators, DELEGATOR_LOCK_ID};
+		use frame_benchmarking::whitelisted_caller;
 		use frame_support::traits::LockableCurrency;
-		use frame_benchmarking::whitelisted_caller;
-		use crate::{DELEGATOR_LOCK_ID, MigratedDelegators};
 
 		let mut seed = Seed::new();
 		let mut delegator_accounts = Vec::new();
-		
+
 		// Create a collator that delegators will delegate to
 		let collator = create_funded_collator::<T>(
 			"collator",
@@ -2504,7 +2503,7 @@
 			true,
 			1,
 		)?;
-		
+
 		// Create x delegator accounts with existing locks to migrate
 		for i in 0..x {
 			let delegator = create_funded_delegator::<T>(
@@ -2515,10 +2514,10 @@
 				true,
 				i + 1, // delegation count
 			)?;
-			
+
 			// Remove from MigratedDelegators to ensure it's not already marked as migrated
 			<MigratedDelegators<T>>::remove(&delegator);
-			
+
 			// Set an old-style lock on the account to simulate pre-migration state
 			T::Currency::set_lock(
 				DELEGATOR_LOCK_ID,
@@ -2526,27 +2525,37 @@
 				min_delegator_stk::<T>(),
 				frame_support::traits::WithdrawReasons::all(),
 			);
-			
+
 			delegator_accounts.push(delegator);
 		}
-		
+
 		let caller: T::AccountId = whitelisted_caller();
 		let is_collator = false; // We're migrating delegators
-	}: _(RawOrigin::Signed(caller), delegator_accounts.clone(), is_collator)
-	verify {
+
+		#[extrinsic_call]
+		migrate_locks_to_freezes_batch(
+			RawOrigin::Signed(caller),
+			delegator_accounts.clone(),
+			is_collator,
+		);
+
 		// Verify that migration tracking storage was updated
 		// Check that all delegator accounts have been marked as migrated
 		for account in delegator_accounts.iter() {
-			assert!(<MigratedDelegators<T>>::contains_key(account), "Delegator should be marked as migrated");
-		}
-	}
-=======
+			assert!(
+				<MigratedDelegators<T>>::contains_key(account),
+				"Delegator should be marked as migrated"
+			);
+		}
+
+		Ok(())
+	}
+
 	impl_benchmark_test_suite!(
 		Pallet,
 		crate::benchmarks::tests::new_test_ext(),
 		crate::mock::Test
 	);
->>>>>>> 4a6dd712
 }
 
 #[cfg(test)]
