// Copyright 2019-2022 PureStake Inc.
// This file is part of Moonbeam.

// Moonbeam is free software: you can redistribute it and/or modify
// it under the terms of the GNU General Public License as published by
// the Free Software Foundation, either version 3 of the License, or
// (at your option) any later version.

// Moonbeam is distributed in the hope that it will be useful,
// but WITHOUT ANY WARRANTY; without even the implied warranty of
// MERCHANTABILITY or FITNESS FOR A PARTICULAR PURPOSE.  See the
// GNU General Public License for more details.

// You should have received a copy of the GNU General Public License
// along with Moonbeam.  If not, see <http://www.gnu.org/licenses/>.

#![cfg(feature = "runtime-benchmarks")]

//! Benchmarking
use crate::{
	AwardedPts, BalanceOf, BottomDelegations, Call, CandidateBondLessRequest, Config,
	DelegationAction, Pallet, ParachainBondConfig, ParachainBondInfo, Points, Range, RewardPayment,
	Round, ScheduledRequest, Staked, TopDelegations,
};
use frame_benchmarking::{account, benchmarks, impl_benchmark_test_suite};
use frame_support::traits::{Currency, Get, OnFinalize, OnInitialize};
use frame_system::RawOrigin;
use sp_runtime::{Perbill, Percent};
use sp_std::vec::Vec;

/// Minimum collator candidate stake
fn min_candidate_stk<T: Config>() -> BalanceOf<T> {
	<<T as Config>::MinCandidateStk as Get<BalanceOf<T>>>::get()
}

/// Minimum delegator stake
fn min_delegator_stk<T: Config>() -> BalanceOf<T> {
	<<T as Config>::MinDelegation as Get<BalanceOf<T>>>::get()
}

/// Create a funded user.
/// Extra + min_candidate_stk is total minted funds
/// Returns tuple (id, balance)
fn create_funded_user<T: Config>(
	string: &'static str,
	n: u32,
	extra: BalanceOf<T>,
) -> (T::AccountId, BalanceOf<T>) {
	const SEED: u32 = 0;
	let user = account(string, n, SEED);
	let min_candidate_stk = min_candidate_stk::<T>();
	let total = min_candidate_stk + extra;
	T::Currency::make_free_balance_be(&user, total);
	T::Currency::issue(total);
	(user, total)
}

/// Create a funded delegator.
fn create_funded_delegator<T: Config>(
	string: &'static str,
	n: u32,
	extra: BalanceOf<T>,
	collator: T::AccountId,
	min_bond: bool,
	collator_delegator_count: u32,
) -> Result<T::AccountId, &'static str> {
	let (user, total) = create_funded_user::<T>(string, n, extra);
	let bond = if min_bond {
		min_delegator_stk::<T>()
	} else {
		total
	};
	Pallet::<T>::delegate(
		RawOrigin::Signed(user.clone()).into(),
		collator,
		bond,
		collator_delegator_count,
		0u32, // first delegation for all calls
	)?;
	Ok(user)
}

#[allow(dead_code)]
enum Amount<T> {
	All,
	Value(T),
}

#[allow(dead_code)]
enum AccountBalance<T> {
	MinDelegatorStake,
	MinCandidateStake,
	Value(T),
}

#[allow(dead_code)]
enum AccountAction<T: Config> {
	None,
	Delegate {
		collator: T::AccountId,
		amount: Amount<BalanceOf<T>>,
		auto_compound: Percent,
		collator_delegation_count: u32,
		collator_auto_compound_delegation_count: u32,
	},
	JoinCandidates {
		amount: Amount<BalanceOf<T>>,
		candidate_count: u32,
	},
}

/// Create an account.
fn create_account<T: Config>(
	seed_name: &'static str,
	seed_index: u32,
	balance: AccountBalance<BalanceOf<T>>,
	action: AccountAction<T>,
) -> Result<T::AccountId, &'static str> {
	let acc = account(seed_name, seed_index, 0u32);
	let initial_balance = match balance {
		AccountBalance::MinCandidateStake => min_candidate_stk::<T>(),
		AccountBalance::MinDelegatorStake => min_delegator_stk::<T>(),
		AccountBalance::Value(v) => v,
	};

	T::Currency::make_free_balance_be(&acc, initial_balance);
	T::Currency::issue(initial_balance);

	match action {
		AccountAction::None => (),
		AccountAction::Delegate {
			collator,
			amount,
			auto_compound,
			collator_delegation_count,
			collator_auto_compound_delegation_count,
		} => {
			let amount = match amount {
				Amount::All => initial_balance,
				Amount::Value(v) => v,
			};
			Pallet::<T>::delegate_with_auto_compound(
				RawOrigin::Signed(acc.clone()).into(),
				collator,
				amount,
				auto_compound,
				collator_delegation_count,
				collator_auto_compound_delegation_count,
				0u32, // first delegation for all calls
			)
			.expect("failed delegating");
		}
		AccountAction::JoinCandidates {
			amount,
			candidate_count,
		} => {
			let amount = match amount {
				Amount::All => initial_balance,
				Amount::Value(v) => v,
			};
			Pallet::<T>::join_candidates(
				RawOrigin::Signed(acc.clone()).into(),
				amount,
				candidate_count,
			)
			.expect("failed joining candidates");
		}
	};

	Ok(acc)
}

/// Create a funded collator.
fn create_funded_collator<T: Config>(
	string: &'static str,
	n: u32,
	extra: BalanceOf<T>,
	min_bond: bool,
	candidate_count: u32,
) -> Result<T::AccountId, &'static str> {
	let (user, total) = create_funded_user::<T>(string, n, extra);
	let bond = if min_bond {
		min_candidate_stk::<T>()
	} else {
		total
	};
	Pallet::<T>::join_candidates(
		RawOrigin::Signed(user.clone()).into(),
		bond,
		candidate_count,
	)?;
	Ok(user)
}

// Simulate staking on finalize by manually setting points
fn parachain_staking_on_finalize<T: Config>(author: T::AccountId) {
	let now = <Round<T>>::get().current;
	let score_plus_20 = <AwardedPts<T>>::get(now, &author).saturating_add(20);
	<AwardedPts<T>>::insert(now, author, score_plus_20);
	<Points<T>>::mutate(now, |x| *x = x.saturating_add(20));
}

/// Run to end block and author
fn roll_to_and_author<T: Config>(round_delay: u32, author: T::AccountId) {
	let total_rounds = round_delay + 1u32;
	let round_length: T::BlockNumber = Pallet::<T>::round().length.into();
	let mut now = <frame_system::Pallet<T>>::block_number() + 1u32.into();
	let end = Pallet::<T>::round().first + (round_length * total_rounds.into());
	while now < end {
		parachain_staking_on_finalize::<T>(author.clone());
		<frame_system::Pallet<T>>::on_finalize(<frame_system::Pallet<T>>::block_number());
		<frame_system::Pallet<T>>::set_block_number(
			<frame_system::Pallet<T>>::block_number() + 1u32.into(),
		);
		<frame_system::Pallet<T>>::on_initialize(<frame_system::Pallet<T>>::block_number());
		Pallet::<T>::on_initialize(<frame_system::Pallet<T>>::block_number());
		now += 1u32.into();
	}
}

const USER_SEED: u32 = 999666;
struct Seed {
	pub inner: u32,
}
impl Seed {
	fn new() -> Self {
		Seed { inner: USER_SEED }
	}

	pub fn take(&mut self) -> u32 {
		let v = self.inner;
		self.inner += 1;
		v
	}
}

struct DecreasingBalance<T: Config> {
	pub initial: BalanceOf<T>,
	pub dec_by: BalanceOf<T>,
}
impl<T: Config> DecreasingBalance<T> {
	fn new(initial: BalanceOf<T>, dec_by: BalanceOf<T>) -> Self {
		DecreasingBalance { initial, dec_by }
	}

	pub fn take(&mut self) -> BalanceOf<T> {
		let v = self.initial;
		self.initial -= self.dec_by;
		v
	}
}

benchmarks! {
	// MONETARY ORIGIN DISPATCHABLES
	set_staking_expectations {
		let stake_range: Range<BalanceOf<T>> = Range {
			min: 100u32.into(),
			ideal: 200u32.into(),
			max: 300u32.into(),
		};
	}: _(RawOrigin::Root, stake_range)
	verify {
		assert_eq!(Pallet::<T>::inflation_config().expect, stake_range);
	}

	set_inflation {
		let inflation_range: Range<Perbill> = Range {
			min: Perbill::from_perthousand(1),
			ideal: Perbill::from_perthousand(2),
			max: Perbill::from_perthousand(3),
		};

	}: _(RawOrigin::Root, inflation_range)
	verify {
		assert_eq!(Pallet::<T>::inflation_config().annual, inflation_range);
	}

	set_parachain_bond_account {
		let parachain_bond_account: T::AccountId = account("TEST", 0u32, USER_SEED);
	}: _(RawOrigin::Root, parachain_bond_account.clone())
	verify {
		assert_eq!(Pallet::<T>::parachain_bond_info().account, parachain_bond_account);
	}

	set_parachain_bond_reserve_percent {
	}: _(RawOrigin::Root, Percent::from_percent(33))
	verify {
		assert_eq!(Pallet::<T>::parachain_bond_info().percent, Percent::from_percent(33));
	}

	// ROOT DISPATCHABLES

	set_total_selected {
		Pallet::<T>::set_blocks_per_round(RawOrigin::Root.into(), 101u32)?;
	}: _(RawOrigin::Root, 100u32)
	verify {
		assert_eq!(Pallet::<T>::total_selected(), 100u32);
	}

	set_collator_commission {}: _(RawOrigin::Root, Perbill::from_percent(33))
	verify {
		assert_eq!(Pallet::<T>::collator_commission(), Perbill::from_percent(33));
	}

	set_blocks_per_round {}: _(RawOrigin::Root, 1200u32)
	verify {
		assert_eq!(Pallet::<T>::round().length, 1200u32);
	}

	// USER DISPATCHABLES

	join_candidates {
		let x in 3..1_000;
		// Worst Case Complexity is insertion into an ordered list so \exists full list before call
		let mut candidate_count = 1u32;
		for i in 2..x {
			let seed = USER_SEED - i;
			let collator = create_funded_collator::<T>(
				"collator",
				seed,
				0u32.into(),
				true,
				candidate_count
			)?;
			candidate_count += 1u32;
		}
		let (caller, min_candidate_stk) = create_funded_user::<T>("caller", USER_SEED, 0u32.into());
	}: _(RawOrigin::Signed(caller.clone()), min_candidate_stk, candidate_count)
	verify {
		assert!(Pallet::<T>::is_candidate(&caller));
	}

	// This call schedules the collator's exit and removes them from the candidate pool
	// -> it retains the self-bond and delegator bonds
	schedule_leave_candidates {
		let x in 3..1_000;
		// Worst Case Complexity is removal from an ordered list so \exists full list before call
		let mut candidate_count = 1u32;
		for i in 2..x {
			let seed = USER_SEED - i;
			let collator = create_funded_collator::<T>(
				"collator",
				seed,
				0u32.into(),
				true,
				candidate_count
			)?;
			candidate_count += 1u32;
		}
		let caller: T::AccountId = create_funded_collator::<T>(
			"caller",
			USER_SEED,
			0u32.into(),
			true,
			candidate_count,
		)?;
		candidate_count += 1u32;
	}: _(RawOrigin::Signed(caller.clone()), candidate_count)
	verify {
		assert!(Pallet::<T>::candidate_info(&caller).expect("must exist").is_leaving());
	}

	execute_leave_candidates_worst_case {
		// x is total number of delegations for the candidate
		// Note: For our base scenario, we assume all delegations are auto-compounding
		let x in 2..(
			<<T as Config>::MaxTopDelegationsPerCandidate as Get<u32>>::get()
			+ <<T as Config>::MaxBottomDelegationsPerCandidate as Get<u32>>::get()
		);

		let candidate: T::AccountId = create_funded_collator::<T>(
			"unique_caller",
			USER_SEED - 100,
			0u32.into(),
			true,
			1u32,
		)?;
		// 2nd delegation required for all delegators to ensure DelegatorState updated not removed
		let second_candidate: T::AccountId = create_funded_collator::<T>(
			"unique__caller",
			USER_SEED - 99,
			0u32.into(),
			true,
			2u32,
		)?;
		let mut delegators: Vec<T::AccountId> = Vec::new();
		let mut col_del_count = 0u32;
		let mut col_del_ac_count = 0u32;
		for i in 1..x {
			let seed = USER_SEED + i;
			let delegator = create_funded_delegator::<T>(
				"delegator",
				seed,
				min_delegator_stk::<T>(),
				candidate.clone(),
				true,
				col_del_count,
			)?;
			Pallet::<T>::delegate_with_auto_compound(
				RawOrigin::Signed(delegator.clone()).into(),
				second_candidate.clone(),
				min_delegator_stk::<T>(),
				Percent::from_percent(50),
				col_del_count,
				col_del_ac_count,
				1u32,
			)?;
			col_del_ac_count += 1;

			Pallet::<T>::schedule_revoke_delegation(
				RawOrigin::Signed(delegator.clone()).into(),
				candidate.clone()
			)?;
			delegators.push(delegator);
			col_del_count += 1u32;
		}
		Pallet::<T>::schedule_leave_candidates(
			RawOrigin::Signed(candidate.clone()).into(),
			3u32
		)?;
		roll_to_and_author::<T>(2, candidate.clone());
	}: {
		<Pallet<T>>::execute_leave_candidates(
			RawOrigin::Signed(candidate.clone()).into(),
			candidate.clone(),
			col_del_count,
		)?;
	}
	verify {
		assert!(Pallet::<T>::candidate_info(&candidate).is_none());
		assert!(Pallet::<T>::candidate_info(&second_candidate).is_some());
		for delegator in delegators {
			assert!(Pallet::<T>::is_delegator(&delegator));
		}
	}

	execute_leave_candidates_ideal {
		// x is total number of delegations for the candidate
		let x in 2..(
			<<T as Config>::MaxTopDelegationsPerCandidate as Get<u32>>::get()
			+ <<T as Config>::MaxBottomDelegationsPerCandidate as Get<u32>>::get()
		);
		// y is the total number of auto-compounding delegations for the candidate
		let y in 2..(
			<<T as Config>::MaxTopDelegationsPerCandidate as Get<u32>>::get()
			+ <<T as Config>::MaxBottomDelegationsPerCandidate as Get<u32>>::get()
		);

		let candidate: T::AccountId = create_funded_collator::<T>(
			"unique_caller",
			USER_SEED - 100,
			0u32.into(),
			true,
			1u32,
		)?;
		// 2nd delegation required for all delegators to ensure DelegatorState updated not removed
		let second_candidate: T::AccountId = create_funded_collator::<T>(
			"unique__caller",
			USER_SEED - 99,
			0u32.into(),
			true,
			2u32,
		)?;
		let mut delegators: Vec<T::AccountId> = Vec::new();
		let mut col_del_count = 0u32;
		let mut col_del_ac_count = 0u32;
		for i in 1..x {
			let seed = USER_SEED + i;
			let delegator = create_funded_delegator::<T>(
				"delegator",
				seed,
				min_delegator_stk::<T>(),
				candidate.clone(),
				true,
				col_del_count,
			)?;
			if i < y {
				Pallet::<T>::delegate_with_auto_compound(
					RawOrigin::Signed(delegator.clone()).into(),
					second_candidate.clone(),
					min_delegator_stk::<T>(),
					Percent::from_percent(50),
					col_del_count,
					col_del_ac_count,
					1u32,
				)?;
				col_del_ac_count += 1;
			} else {
				Pallet::<T>::delegate(
					RawOrigin::Signed(delegator.clone()).into(),
					second_candidate.clone(),
					min_delegator_stk::<T>(),
					col_del_count,
					1u32,
				)?;
			}

			Pallet::<T>::schedule_revoke_delegation(
				RawOrigin::Signed(delegator.clone()).into(),
				candidate.clone()
			)?;
			delegators.push(delegator);
			col_del_count += 1u32;
		}
		Pallet::<T>::schedule_leave_candidates(
			RawOrigin::Signed(candidate.clone()).into(),
			3u32
		)?;
		roll_to_and_author::<T>(2, candidate.clone());
	}: {
		<Pallet<T>>::execute_leave_candidates_inner(candidate.clone())?;
	}
	verify {
		assert!(Pallet::<T>::candidate_info(&candidate).is_none());
		assert!(Pallet::<T>::candidate_info(&second_candidate).is_some());
		for delegator in delegators {
			assert!(Pallet::<T>::is_delegator(&delegator));
		}
	}

	cancel_leave_candidates {
		let x in 3..1_000;
		// Worst Case Complexity is removal from an ordered list so \exists full list before call
		let mut candidate_count = 1u32;
		for i in 2..x {
			let seed = USER_SEED - i;
			let collator = create_funded_collator::<T>(
				"collator",
				seed,
				0u32.into(),
				true,
				candidate_count
			)?;
			candidate_count += 1u32;
		}
		let caller: T::AccountId = create_funded_collator::<T>(
			"caller",
			USER_SEED,
			0u32.into(),
			true,
			candidate_count,
		)?;
		candidate_count += 1u32;
		Pallet::<T>::schedule_leave_candidates(
			RawOrigin::Signed(caller.clone()).into(),
			candidate_count
		)?;
		candidate_count -= 1u32;
	}: _(RawOrigin::Signed(caller.clone()), candidate_count)
	verify {
		assert!(Pallet::<T>::candidate_info(&caller).expect("must exist").is_active());
	}

	go_offline {
		let x in 1..1_000;

		let mut candidate_count = 1u32;
		for i in 2..x {
			let seed = USER_SEED - i;
			let collator = create_funded_collator::<T>(
				"collator",
				seed,
				0u32.into(),
				true,
				candidate_count
			)?;
			candidate_count += 1;
		}

		let caller: T::AccountId = create_funded_collator::<T>(
			"collator",
			USER_SEED,
			0u32.into(),
			true,
			candidate_count
		)?;
	}: {
		<Pallet<T>>::go_offline(RawOrigin::Signed(caller.clone()).into())?;
	}
	verify {
		assert!(!Pallet::<T>::candidate_info(&caller).expect("must exist").is_active());
	}

	go_online {
		let x in 1..1_000;

		let mut candidate_count = 1u32;
		for i in 2..x {
			let seed = USER_SEED - i;
			let collator = create_funded_collator::<T>(
				"collator",
				seed,
				0u32.into(),
				true,
				candidate_count
			)?;
			candidate_count += 1;
		}

		let caller: T::AccountId = create_funded_collator::<T>(
			"collator",
			USER_SEED,
			0u32.into(),
			true,
			candidate_count
		)?;
		<Pallet<T>>::go_offline(RawOrigin::Signed(caller.clone()).into())?;
	}:  {
		<Pallet<T>>::go_online(RawOrigin::Signed(caller.clone()).into())?;
	}
	verify {
		assert!(Pallet::<T>::candidate_info(&caller).expect("must exist").is_active());
	}

	candidate_bond_more {
		let x in 1..1_000;

		let more = min_candidate_stk::<T>();

		let mut candidate_count = 1u32;
		for i in 2..x {
			let seed = USER_SEED - i;
			let collator = create_funded_collator::<T>(
				"collator",
				seed,
				more,
				true,
				candidate_count
			)?;
			candidate_count += 1;
		}

		let caller: T::AccountId = create_funded_collator::<T>(
			"collator",
			USER_SEED,
			more,
			true,
			candidate_count,
		)?;
	}: {
		<Pallet<T>>::candidate_bond_more(RawOrigin::Signed(caller.clone()).into(), more)?;
	}
	verify {
		let expected_bond = more * 2u32.into();
		assert_eq!(
			Pallet::<T>::candidate_info(&caller).expect("candidate was created, qed").bond,
			expected_bond,
		);
	}

	schedule_candidate_bond_less {
		let min_candidate_stk = min_candidate_stk::<T>();
		let caller: T::AccountId = create_funded_collator::<T>(
			"collator",
			USER_SEED,
			min_candidate_stk,
			false,
			1u32,
		)?;
	}: _(RawOrigin::Signed(caller.clone()), min_candidate_stk)
	verify {
		let state = Pallet::<T>::candidate_info(&caller).expect("request bonded less so exists");
		assert_eq!(
			state.request,
			Some(CandidateBondLessRequest {
				amount: min_candidate_stk,
				when_executable: 3,
			})
		);
	}

	execute_candidate_bond_less {
		let x in 1..1_000;

		let min_candidate_stk = min_candidate_stk::<T>();

		let mut candidate_count = 1u32;
		for i in 2..x {
			let seed = USER_SEED - i;
			let collator = create_funded_collator::<T>(
				"collator",
				seed,
				min_candidate_stk,
				true,
				candidate_count
			)?;
			candidate_count += 1;
		}

		let caller: T::AccountId = create_funded_collator::<T>(
			"collator",
			USER_SEED,
			min_candidate_stk,
			false,
			candidate_count,
		)?;

		Pallet::<T>::schedule_candidate_bond_less(
			RawOrigin::Signed(caller.clone()).into(),
			min_candidate_stk
		)?;
		roll_to_and_author::<T>(2, caller.clone());
	}: {
		Pallet::<T>::execute_candidate_bond_less(
			RawOrigin::Signed(caller.clone()).into(),
			caller.clone(),
		)?;
	} verify {
		assert_eq!(
			Pallet::<T>::candidate_info(&caller).expect("candidate was created, qed").bond,
			min_candidate_stk,
		);
	}

	cancel_candidate_bond_less {
		let min_candidate_stk = min_candidate_stk::<T>();
		let caller: T::AccountId = create_funded_collator::<T>(
			"collator",
			USER_SEED,
			min_candidate_stk,
			false,
			1u32,
		)?;
		Pallet::<T>::schedule_candidate_bond_less(
			RawOrigin::Signed(caller.clone()).into(),
			min_candidate_stk
		)?;
	}: {
		Pallet::<T>::cancel_candidate_bond_less(
			RawOrigin::Signed(caller.clone()).into(),
		)?;
	} verify {
		assert!(
			Pallet::<T>::candidate_info(&caller).expect("must exist").request.is_none()
		);
	}

	delegate {
		let x in 3..<<T as Config>::MaxDelegationsPerDelegator as Get<u32>>::get();
		let y in 2..<<T as Config>::MaxTopDelegationsPerCandidate as Get<u32>>::get();
		// Worst Case is full of delegations before calling `delegate`
		let mut collators: Vec<T::AccountId> = Vec::new();
		// Initialize MaxDelegationsPerDelegator collator candidates
		for i in 2..x {
			let seed = USER_SEED - i;
			let collator = create_funded_collator::<T>(
				"collator",
				seed,
				0u32.into(),
				true,
				collators.len() as u32 + 1u32,
			)?;
			collators.push(collator.clone());
		}
		let bond = <<T as Config>::MinDelegation as Get<BalanceOf<T>>>::get();
		let extra = if (bond * (collators.len() as u32 + 1u32).into()) > min_candidate_stk::<T>() {
			(bond * (collators.len() as u32 + 1u32).into()) - min_candidate_stk::<T>()
		} else {
			0u32.into()
		};
		let (caller, _) = create_funded_user::<T>("caller", USER_SEED, extra.into());
		// Delegation count
		let mut del_del_count = 0u32;
		// Nominate MaxDelegationsPerDelegators collator candidates
		for col in collators.clone() {
			Pallet::<T>::delegate(
				RawOrigin::Signed(caller.clone()).into(), col, bond, 0u32, del_del_count
			)?;
			del_del_count += 1u32;
		}
		// Last collator to be delegated
		let collator: T::AccountId = create_funded_collator::<T>(
			"collator",
			USER_SEED,
			0u32.into(),
			true,
			collators.len() as u32 + 1u32,
		)?;
		// Worst Case Complexity is insertion into an almost full collator
		let mut col_del_count = 0u32;
		for i in 1..y {
			let seed = USER_SEED + i;
			let _ = create_funded_delegator::<T>(
				"delegator",
				seed,
				0u32.into(),
				collator.clone(),
				true,
				col_del_count,
			)?;
			col_del_count += 1u32;
		}
	}: _(RawOrigin::Signed(caller.clone()), collator, bond, col_del_count, del_del_count)
	verify {
		assert!(Pallet::<T>::is_delegator(&caller));
	}

	schedule_leave_delegators_worst {
		// We assume that all candidates have full delegations with scheduled requests
		let x in 1..T::MaxDelegationsPerDelegator::get();

		let mut seed = Seed::new();

		let delegator = create_account::<T>(
			"delegator",
			seed.take(),
			AccountBalance::Value(
<<<<<<< HEAD
				T::MinDelegation::get() * T::MaxDelegationsPerDelegator::get().into() * 3u32.into()
=======
				T::MinDelegatorStk::get() * T::MaxDelegationsPerDelegator::get().into() * 3000u32.into()
>>>>>>> fa4f5648
			),
			AccountAction::None,
		)?;

		for c in 0..x {
			let collator = create_account::<T>(
				"collator",
				seed.take(),
				AccountBalance::MinCandidateStake,
				AccountAction::JoinCandidates{ amount: Amount::All, candidate_count: c + 1 },
			)?;

			let mut decreasing_balance = <DecreasingBalance<T>>::new(
<<<<<<< HEAD
				T::MinDelegation::get() * 2u32.into(),
=======
				T::MinDelegatorStk::get() * 2000u32.into(),
>>>>>>> fa4f5648
				1u32.into(),
			);
			let mut col_del_count = 0u32;
			for i in 0..T::MaxTopDelegationsPerCandidate::get() - 1 {
				let del = create_account::<T>(
					"delegator",
					seed.take(),
					AccountBalance::Value(decreasing_balance.take()),
					AccountAction::Delegate{
						collator: collator.clone(),
						amount: Amount::All,
						auto_compound: Percent::from_percent(100),
						collator_delegation_count: col_del_count,
						collator_auto_compound_delegation_count: col_del_count,
					},
				)?;
				col_del_count += 1;

				Pallet::<T>::schedule_delegator_bond_less(
					RawOrigin::Signed(del).into(),
					collator.clone(),
					5u32.into(),
				)?;
			}

			let last_top_delegator_bond = decreasing_balance.take();
			<Pallet<T>>::delegate_with_auto_compound(
				RawOrigin::Signed(delegator.clone()).into(),
				collator.clone(),
				last_top_delegator_bond,
				Percent::from_percent(100),
				col_del_count,
				col_del_count,
				c,
			)?;
			col_del_count += 1;

			assert_eq!(
				<BottomDelegations<T>>::get(&collator).map(|d| d.delegations.len()).unwrap_or_default(),
				0,
			);

			for i in 0..T::MaxBottomDelegationsPerCandidate::get() {
				let del = create_account::<T>(
					"delegator",
					seed.take(),
					AccountBalance::Value(decreasing_balance.take()),
					AccountAction::Delegate{
						collator: collator.clone(),
						amount: Amount::All,
						auto_compound: Percent::from_percent(100),
						collator_delegation_count: col_del_count,
						collator_auto_compound_delegation_count: col_del_count,
					},
				)?;
				col_del_count += 1;

				Pallet::<T>::schedule_revoke_delegation(
					RawOrigin::Signed(del).into(),
					collator.clone(),
				)?;
			}

			assert_eq!(
				<BottomDelegations<T>>::get(&collator)
					.map(|bd| bd.delegations.len() as u32)
					.unwrap_or_default(),
				T::MaxBottomDelegationsPerCandidate::get(),
			);
		}
	}: {
		<Pallet<T>>::schedule_leave_delegators(RawOrigin::Signed(delegator.clone()).into())?;
	} verify {
		assert!(Pallet::<T>::delegator_state(&delegator).expect("must exist").is_active());
	}

	cancel_leave_delegators_worst {
		// We assume that all candidates have full delegations with scheduled requests
		let x in 1..T::MaxDelegationsPerDelegator::get();

		let mut seed = Seed::new();

		let delegator = create_account::<T>(
			"delegator",
			seed.take(),
			AccountBalance::Value(
<<<<<<< HEAD
				T::MinDelegation::get() * T::MaxDelegationsPerDelegator::get().into() * 3u32.into()
=======
				T::MinDelegatorStk::get() * T::MaxDelegationsPerDelegator::get().into() * 3000u32.into()
>>>>>>> fa4f5648
			),
			AccountAction::None,
		)?;

		for c in 0..x {
			let collator = create_account::<T>(
				"collator",
				seed.take(),
				AccountBalance::MinCandidateStake,
				AccountAction::JoinCandidates{ amount: Amount::All, candidate_count: c + 1 },
			)?;

			let mut decreasing_balance = <DecreasingBalance<T>>::new(
<<<<<<< HEAD
				T::MinDelegation::get() * 2u32.into(),
=======
				T::MinDelegatorStk::get() * 2000u32.into(),
>>>>>>> fa4f5648
				1u32.into(),
			);
			let mut col_del_count = 0u32;
			for i in 0..T::MaxTopDelegationsPerCandidate::get() - 1 {
				let del = create_account::<T>(
					"delegator",
					seed.take(),
					AccountBalance::Value(decreasing_balance.take()),
					AccountAction::Delegate{
						collator: collator.clone(),
						amount: Amount::All,
						auto_compound: Percent::from_percent(100),
						collator_delegation_count: col_del_count,
						collator_auto_compound_delegation_count: col_del_count,
					},
				)?;
				col_del_count += 1;

				Pallet::<T>::schedule_delegator_bond_less(
					RawOrigin::Signed(del).into(),
					collator.clone(),
					5u32.into(),
				)?;
			}

			let last_top_delegator_bond = decreasing_balance.take();
			<Pallet<T>>::delegate_with_auto_compound(
				RawOrigin::Signed(delegator.clone()).into(),
				collator.clone(),
				last_top_delegator_bond,
				Percent::from_percent(100),
				col_del_count,
				col_del_count,
				c,
			)?;
			col_del_count += 1;

			assert_eq!(
				<BottomDelegations<T>>::get(&collator).map(|d| d.delegations.len()).unwrap_or_default(),
				0,
			);

			for i in 0..T::MaxBottomDelegationsPerCandidate::get() {
				let del = create_account::<T>(
					"delegator",
					seed.take(),
					AccountBalance::Value(decreasing_balance.take()),
					AccountAction::Delegate{
						collator: collator.clone(),
						amount: Amount::All,
						auto_compound: Percent::from_percent(100),
						collator_delegation_count: col_del_count,
						collator_auto_compound_delegation_count: col_del_count,
					},
				)?;
				col_del_count += 1;

				Pallet::<T>::schedule_revoke_delegation(
					RawOrigin::Signed(del).into(),
					collator.clone(),
				)?;
			}

			assert_eq!(
				<BottomDelegations<T>>::get(&collator)
					.map(|bd| bd.delegations.len() as u32)
					.unwrap_or_default(),
				T::MaxBottomDelegationsPerCandidate::get(),
			);
		}

		Pallet::<T>::schedule_leave_delegators(RawOrigin::Signed(delegator.clone()).into())?;
	}: {
		<Pallet<T>>::cancel_leave_delegators(RawOrigin::Signed(delegator.clone()).into())?;
	} verify {
		assert!(Pallet::<T>::delegator_state(&delegator).expect("must exist").is_active());
	}

	execute_leave_delegators_worst {
		// We assume that all candidates have full delegations with scheduled requests
		let x in 1..T::MaxDelegationsPerDelegator::get();

		let mut seed = Seed::new();

		let delegator = create_account::<T>(
			"delegator",
			seed.take(),
			AccountBalance::Value(
<<<<<<< HEAD
				T::MinDelegation::get() * T::MaxDelegationsPerDelegator::get().into() * 3u32.into()
=======
				T::MinDelegatorStk::get() * T::MaxDelegationsPerDelegator::get().into() * 3000u32.into()
>>>>>>> fa4f5648
			),
			AccountAction::None,
		)?;

		let author = create_account::<T>(
			"collator",
			seed.take(),
			AccountBalance::MinCandidateStake,
			AccountAction::JoinCandidates{ amount: Amount::All, candidate_count: 1u32 },
		)?;

		for c in 0..x {
			let collator = create_account::<T>(
				"collator",
				seed.take(),
				AccountBalance::MinCandidateStake,
				AccountAction::JoinCandidates{ amount: Amount::All, candidate_count: c + 2 },
			)?;

			let mut decreasing_balance = <DecreasingBalance<T>>::new(
<<<<<<< HEAD
				T::MinDelegation::get() * 2u32.into(),
=======
				T::MinDelegatorStk::get() * 2000u32.into(),
>>>>>>> fa4f5648
				1u32.into(),
			);
			let mut col_del_count = 0u32;
			for i in 0..T::MaxTopDelegationsPerCandidate::get() - 1 {
				let del = create_account::<T>(
					"delegator",
					seed.take(),
					AccountBalance::Value(decreasing_balance.take()),
					AccountAction::Delegate{
						collator: collator.clone(),
						amount: Amount::All,
						auto_compound: Percent::from_percent(100),
						collator_delegation_count: col_del_count,
						collator_auto_compound_delegation_count: col_del_count,
					},
				)?;
				col_del_count += 1;

				Pallet::<T>::schedule_delegator_bond_less(
					RawOrigin::Signed(del).into(),
					collator.clone(),
					5u32.into(),
				)?;
			}

			let last_top_delegator_bond = decreasing_balance.take();
			<Pallet<T>>::delegate_with_auto_compound(
				RawOrigin::Signed(delegator.clone()).into(),
				collator.clone(),
				last_top_delegator_bond,
				Percent::from_percent(100),
				col_del_count,
				col_del_count,
				c,
			)?;
			col_del_count += 1;

			assert_eq!(
				<BottomDelegations<T>>::get(&collator).map(|d| d.delegations.len()).unwrap_or_default(),
				0,
			);

			for i in 0..T::MaxBottomDelegationsPerCandidate::get() {
				let del = create_account::<T>(
					"delegator",
					seed.take(),
					AccountBalance::Value(decreasing_balance.take()),
					AccountAction::Delegate{
						collator: collator.clone(),
						amount: Amount::All,
						auto_compound: Percent::from_percent(100),
						collator_delegation_count: col_del_count,
						collator_auto_compound_delegation_count: col_del_count,
					},
				)?;
				col_del_count += 1;

				Pallet::<T>::schedule_revoke_delegation(
					RawOrigin::Signed(del).into(),
					collator.clone(),
				)?;
			}

			assert_eq!(
				<BottomDelegations<T>>::get(&collator)
					.map(|bd| bd.delegations.len() as u32)
					.unwrap_or_default(),
				T::MaxBottomDelegationsPerCandidate::get(),
			);
		}

		Pallet::<T>::schedule_leave_delegators(RawOrigin::Signed(delegator.clone()).into())?;
		roll_to_and_author::<T>(2, author.clone());
	}: {
		<Pallet<T>>::execute_leave_delegators(
			RawOrigin::Signed(delegator.clone()).into(),
			delegator.clone(),
			x,
		)?;
	} verify {
		assert!(Pallet::<T>::delegator_state(&delegator).is_none());
	}

	schedule_revoke_delegation {
		// x controls the number of other scheduled requests
		let x in 0..(
			T::MaxTopDelegationsPerCandidate::get()
			+ T::MaxBottomDelegationsPerCandidate::get() - 1
		);

		let num_top = x.min(T::MaxTopDelegationsPerCandidate::get() - 1);
		let num_bottom = x.saturating_sub(num_top).min(T::MaxBottomDelegationsPerCandidate::get());

		let mut seed = Seed::new();
		let collator = create_account::<T>(
			"collator",
			seed.take(),
			AccountBalance::MinCandidateStake,
			AccountAction::JoinCandidates{ amount: Amount::All, candidate_count: 1 },
		)?;

		let mut decreasing_balance = <DecreasingBalance<T>>::new(
<<<<<<< HEAD
			T::MinDelegation::get() * 2u32.into(),
=======
			T::MinDelegatorStk::get() * 2000u32.into(),
>>>>>>> fa4f5648
			1u32.into(),
		);
		let mut col_del_count = 0u32;
		for i in 0..num_top {
			let del = create_account::<T>(
				"delegator",
				seed.take(),
				AccountBalance::Value(decreasing_balance.take()),
				AccountAction::Delegate{
					collator: collator.clone(),
					amount: Amount::All,
					auto_compound: Percent::from_percent(100),
					collator_delegation_count: col_del_count,
					collator_auto_compound_delegation_count: col_del_count,
				},
			)?;
			col_del_count += 1;

			Pallet::<T>::schedule_delegator_bond_less(
				RawOrigin::Signed(del).into(),
				collator.clone(),
				5u32.into(),
			)?;
		}

		let last_top_delegator_bond = decreasing_balance.take();
		let last_top_delegator = create_account::<T>(
			"delegator",
			seed.take(),
			AccountBalance::Value(last_top_delegator_bond),
			AccountAction::Delegate{
				collator: collator.clone(),
				amount: Amount::All,
				auto_compound: Percent::from_percent(100),
				collator_delegation_count: col_del_count,
				collator_auto_compound_delegation_count: col_del_count,
			},
		)?;
		col_del_count += 1;

		assert_eq!(
			<BottomDelegations<T>>::get(&collator).map(|d| d.delegations.len()).unwrap_or_default(),
			0,
		);

		for i in 0..num_bottom {
			let del = create_account::<T>(
				"delegator",
				seed.take(),
				AccountBalance::Value(decreasing_balance.take()),
				AccountAction::Delegate{
					collator: collator.clone(),
					amount: Amount::All,
					auto_compound: Percent::from_percent(100),
					collator_delegation_count: col_del_count,
					collator_auto_compound_delegation_count: col_del_count,
				},
			)?;
			col_del_count += 1;

			Pallet::<T>::schedule_revoke_delegation(
				RawOrigin::Signed(del).into(),
				collator.clone(),
			)?;
		}

		assert_eq!(
			<BottomDelegations<T>>::get(&collator).map(|bd| bd.delegations.len() as u32).unwrap_or_default(),
			num_bottom,
		);

	}: {
		Pallet::<T>::schedule_revoke_delegation(
			RawOrigin::Signed(last_top_delegator.clone()).into(),
			collator.clone(),
		)?;
	}
	verify {
		let state = Pallet::<T>::delegator_state(&last_top_delegator)
			.expect("delegator must exist");
		assert_eq!(
			Pallet::<T>::delegation_scheduled_requests(&collator)
				.iter()
				.find(|r| r.delegator == last_top_delegator)
				.cloned(),
			Some(ScheduledRequest {
				delegator: last_top_delegator,
				when_executable: 3,
				action: DelegationAction::Revoke(last_top_delegator_bond),
			}),
		);
	}

	delegator_bond_more {
		// x controls the number of other scheduled requests
		let x in 0..(
			T::MaxTopDelegationsPerCandidate::get()
			+ T::MaxBottomDelegationsPerCandidate::get() - 1
		);

		let num_top = x.min(T::MaxTopDelegationsPerCandidate::get() - 1);
		let num_bottom = x.saturating_sub(num_top).min(T::MaxBottomDelegationsPerCandidate::get());

		let mut seed = Seed::new();
		let collator = create_account::<T>(
			"collator",
			seed.take(),
			AccountBalance::MinCandidateStake,
			AccountAction::JoinCandidates{ amount: Amount::All, candidate_count: 1 },
		)?;

		let mut decreasing_balance = <DecreasingBalance<T>>::new(
<<<<<<< HEAD
			T::MinDelegation::get() * 2u32.into(),
=======
			T::MinDelegatorStk::get() * 2000u32.into(),
>>>>>>> fa4f5648
			1u32.into(),
		);
		let mut col_del_count = 0u32;
		for i in 0..num_top {
			let del = create_account::<T>(
				"delegator",
				seed.take(),
				AccountBalance::Value(decreasing_balance.take()),
				AccountAction::Delegate{
					collator: collator.clone(),
					amount: Amount::All,
					auto_compound: Percent::from_percent(100),
					collator_delegation_count: col_del_count,
					collator_auto_compound_delegation_count: col_del_count,
				},
			)?;
			col_del_count += 1;

			Pallet::<T>::schedule_delegator_bond_less(
				RawOrigin::Signed(del).into(),
				collator.clone(),
				5u32.into(),
			)?;
		}

		let last_top_delegator_bond = decreasing_balance.take();
		let last_top_delegator = create_account::<T>(
			"delegator",
			seed.take(),
			AccountBalance::Value(last_top_delegator_bond + 2_000u32.into()),
			AccountAction::Delegate{
				collator: collator.clone(),
				amount: Amount::Value(last_top_delegator_bond),
				auto_compound: Percent::from_percent(100),
				collator_delegation_count: col_del_count,
				collator_auto_compound_delegation_count: col_del_count,
			},
		)?;
		col_del_count += 1;

		assert_eq!(
			<BottomDelegations<T>>::get(&collator).map(|d| d.delegations.len()).unwrap_or_default(),
			0,
		);

		for i in 0..num_bottom {
			let del = create_account::<T>(
				"delegator",
				seed.take(),
				AccountBalance::Value(decreasing_balance.take()),
				AccountAction::Delegate{
					collator: collator.clone(),
					amount: Amount::All,
					auto_compound: Percent::from_percent(100),
					collator_delegation_count: col_del_count,
					collator_auto_compound_delegation_count: col_del_count,
				},
			)?;
			col_del_count += 1;

			Pallet::<T>::schedule_delegator_bond_less(
				RawOrigin::Signed(del).into(),
				collator.clone(),
				5u32.into(),
			)?;
		}

		assert_eq!(
			<BottomDelegations<T>>::get(&collator).map(|bd| bd.delegations.len() as u32).unwrap_or_default(),
			num_bottom,
		);

		let bond_more = 1_000u32.into();
	}: {
		<Pallet<T>>::delegator_bond_more(
			RawOrigin::Signed(last_top_delegator.clone()).into(),
			collator.clone(),
			bond_more,
		)?;
	}
	verify {
		let expected_bond = last_top_delegator_bond + bond_more;
		assert_eq!(
			Pallet::<T>::delegator_state(&last_top_delegator).expect("candidate was created, qed").total,
			expected_bond,
		);
	}

	schedule_delegator_bond_less {
		// x controls the number of other scheduled requests
		let x in 0..(
			T::MaxTopDelegationsPerCandidate::get()
			+ T::MaxBottomDelegationsPerCandidate::get() - 1
		);

		let num_top = x.min(T::MaxTopDelegationsPerCandidate::get() - 1);
		let num_bottom = x.saturating_sub(num_top).min(T::MaxBottomDelegationsPerCandidate::get());

		let mut seed = Seed::new();
		let collator = create_account::<T>(
			"collator",
			seed.take(),
			AccountBalance::MinCandidateStake,
			AccountAction::JoinCandidates{ amount: Amount::All, candidate_count: 1 },
		)?;

		let mut decreasing_balance = <DecreasingBalance<T>>::new(
<<<<<<< HEAD
			T::MinDelegation::get() * 2u32.into(),
=======
			T::MinDelegatorStk::get() * 2000u32.into(),
>>>>>>> fa4f5648
			1u32.into(),
		);
		let mut col_del_count = 0u32;
		for i in 0..num_top {
			let del = create_account::<T>(
				"delegator",
				seed.take(),
				AccountBalance::Value(decreasing_balance.take()),
				AccountAction::Delegate{
					collator: collator.clone(),
					amount: Amount::All,
					auto_compound: Percent::from_percent(100),
					collator_delegation_count: col_del_count,
					collator_auto_compound_delegation_count: col_del_count,
				},
			)?;
			col_del_count += 1;

			Pallet::<T>::schedule_delegator_bond_less(
				RawOrigin::Signed(del).into(),
				collator.clone(),
				5u32.into(),
			)?;
		}

		let last_top_delegator = create_account::<T>(
			"delegator",
			seed.take(),
			AccountBalance::Value(decreasing_balance.take()),
			AccountAction::Delegate{
				collator: collator.clone(),
				amount: Amount::All,
				auto_compound: Percent::from_percent(100),
				collator_delegation_count: col_del_count,
				collator_auto_compound_delegation_count: col_del_count,
			},
		)?;
		col_del_count += 1;

		assert_eq!(
			<BottomDelegations<T>>::get(&collator).map(|d| d.delegations.len()).unwrap_or_default(),
			0,
		);

		for i in 0..num_bottom {
			let del = create_account::<T>(
				"delegator",
				seed.take(),
				AccountBalance::Value(decreasing_balance.take()),
				AccountAction::Delegate{
					collator: collator.clone(),
					amount: Amount::All,
					auto_compound: Percent::from_percent(100),
					collator_delegation_count: col_del_count,
					collator_auto_compound_delegation_count: col_del_count,
				},
			)?;
			col_del_count += 1;

			Pallet::<T>::schedule_delegator_bond_less(
				RawOrigin::Signed(del).into(),
				collator.clone(),
				5u32.into(),
			)?;
		}

		assert_eq!(
			<BottomDelegations<T>>::get(&collator).map(|bd| bd.delegations.len() as u32).unwrap_or_default(),
			num_bottom,
		);
		let bond_less = 1_000u32.into();
	}: {
		Pallet::<T>::schedule_delegator_bond_less(
			RawOrigin::Signed(last_top_delegator.clone()).into(),
			collator.clone(),
			bond_less,
		)?;
	}
	verify {
		let state = Pallet::<T>::delegator_state(&last_top_delegator)
			.expect("just request bonded less so exists");
		assert_eq!(
			Pallet::<T>::delegation_scheduled_requests(&collator)
				.iter()
				.find(|r| r.delegator == last_top_delegator)
				.cloned(),
			Some(ScheduledRequest {
				delegator: last_top_delegator,
				when_executable: 3,
				action: DelegationAction::Decrease(bond_less),
			}),
		);
	}

	execute_revoke_delegation {
		let collator: T::AccountId = create_funded_collator::<T>(
			"collator",
			USER_SEED,
			0u32.into(),
			true,
			1u32
		)?;
		let (caller, _) = create_funded_user::<T>("caller", USER_SEED, 0u32.into());
		let bond = <<T as Config>::MinDelegation as Get<BalanceOf<T>>>::get();
		Pallet::<T>::delegate(RawOrigin::Signed(
			caller.clone()).into(),
			collator.clone(),
			bond,
			0u32,
			0u32
		)?;
		Pallet::<T>::schedule_revoke_delegation(RawOrigin::Signed(
			caller.clone()).into(),
			collator.clone()
		)?;
		roll_to_and_author::<T>(2, collator.clone());
	}: {
		Pallet::<T>::execute_delegation_request(
			RawOrigin::Signed(caller.clone()).into(),
			caller.clone(),
			collator.clone()
		)?;
	} verify {
		assert!(
			!Pallet::<T>::is_delegator(&caller)
		);
	}

	execute_delegator_revoke_delegation_worst {
		// We assume delegator has auto-compound set, collator has max scheduled requests, and delegator
		// will be kicked from delegator pool, and a bottom delegator will be bumped to top.

		let mut seed = Seed::new();
		let collator = create_account::<T>(
			"collator",
			seed.take(),
			AccountBalance::MinCandidateStake,
			AccountAction::JoinCandidates{ amount: Amount::All, candidate_count: 1 },
		)?;

		let mut decreasing_balance = <DecreasingBalance<T>>::new(
<<<<<<< HEAD
			T::MinDelegation::get() * 2u32.into(),
=======
			T::MinDelegatorStk::get() * 2000u32.into(),
>>>>>>> fa4f5648
			1u32.into(),
		);
		let mut col_del_count = 0u32;
		for i in 0..T::MaxTopDelegationsPerCandidate::get() - 1 {
			let del = create_account::<T>(
				"delegator",
				seed.take(),
				AccountBalance::Value(decreasing_balance.take()),
				AccountAction::Delegate{
					collator: collator.clone(),
					amount: Amount::All,
					auto_compound: Percent::from_percent(100),
					collator_delegation_count: col_del_count,
					collator_auto_compound_delegation_count: col_del_count,
				},
			)?;
			col_del_count += 1;

			Pallet::<T>::schedule_delegator_bond_less(
				RawOrigin::Signed(del).into(),
				collator.clone(),
				5u32.into(),
			)?;
		}

		let last_top_delegator = create_account::<T>(
			"delegator",
			seed.take(),
			AccountBalance::Value(decreasing_balance.take()),
			AccountAction::Delegate{
				collator: collator.clone(),
				amount: Amount::All,
				auto_compound: Percent::from_percent(100),
				collator_delegation_count: col_del_count,
				collator_auto_compound_delegation_count: col_del_count,
			},
		)?;
		col_del_count += 1;

		Pallet::<T>::schedule_revoke_delegation(
			RawOrigin::Signed(last_top_delegator.clone()).into(),
			collator.clone(),
		)?;

		assert_eq!(
			<BottomDelegations<T>>::get(&collator).map(|d| d.delegations.len()).unwrap_or_default(),
			0,
		);

		// insert one delegator in bottom
		let highest_bottom_delegator = create_account::<T>(
			"delegator",
			seed.take(),
			AccountBalance::Value(decreasing_balance.take()),
			AccountAction::Delegate{
				collator: collator.clone(),
				amount: Amount::All,
				auto_compound: Percent::from_percent(100),
				collator_delegation_count: col_del_count,
				collator_auto_compound_delegation_count: col_del_count,
			},
		)?;
		col_del_count += 1;
		Pallet::<T>::schedule_delegator_bond_less(
			RawOrigin::Signed(highest_bottom_delegator.clone()).into(),
			collator.clone(),
			5u32.into(),
		)?;
		for i in 1..T::MaxBottomDelegationsPerCandidate::get() {
			let del = create_account::<T>(
				"delegator",
				seed.take(),
				AccountBalance::Value(decreasing_balance.take()),
				AccountAction::Delegate{
					collator: collator.clone(),
					amount: Amount::All,
					auto_compound: Percent::from_percent(100),
					collator_delegation_count: col_del_count,
					collator_auto_compound_delegation_count: col_del_count,
				},
			)?;
			col_del_count += 1;

			Pallet::<T>::schedule_delegator_bond_less(
				RawOrigin::Signed(del).into(),
				collator.clone(),
				5u32.into(),
			)?;
		}

		assert!(
			<BottomDelegations<T>>::get(&collator)
				.map(|bd| bd.delegations.iter().any(|d| d.owner == highest_bottom_delegator))
				.unwrap_or_default(),
		);
		roll_to_and_author::<T>(2, collator.clone());
	}: {
		Pallet::<T>::execute_delegation_request(
			RawOrigin::Signed(last_top_delegator.clone()).into(),
			last_top_delegator.clone(),
			collator.clone()
		)?;
	} verify {
		assert!(!Pallet::<T>::is_delegator(&last_top_delegator));
		assert_eq!(
			<BottomDelegations<T>>::get(&collator)
				.map(|bd| bd.delegations.len() as u32)
				.unwrap_or_default(),
			T::MaxBottomDelegationsPerCandidate::get() - 1,
		);
		assert!(
			<TopDelegations<T>>::get(&collator)
				.map(|bd| bd.delegations.iter().any(|d| d.owner == highest_bottom_delegator))
				.unwrap_or_default(),
		);
	}

	execute_delegator_bond_less_worst {
		// We assume delegator will be kicked into bottom delegation and collator has
		// max scheduled requests
		let mut seed = Seed::new();
		let collator = create_account::<T>(
			"collator",
			seed.take(),
			AccountBalance::MinCandidateStake,
			AccountAction::JoinCandidates{ amount: Amount::All, candidate_count: 1 },
		)?;

		let mut decreasing_balance = <DecreasingBalance<T>>::new(
<<<<<<< HEAD
			T::MinDelegation::get() * 2u32.into(),
=======
			T::MinDelegatorStk::get() * 2000u32.into(),
>>>>>>> fa4f5648
			1u32.into(),
		);
		let mut col_del_count = 0u32;
		for i in 0..T::MaxTopDelegationsPerCandidate::get() - 1 {
			let del = create_account::<T>(
				"delegator",
				seed.take(),
				AccountBalance::Value(decreasing_balance.take()),
				AccountAction::Delegate{
					collator: collator.clone(),
					amount: Amount::All,
					auto_compound: Percent::from_percent(100),
					collator_delegation_count: col_del_count,
					collator_auto_compound_delegation_count: col_del_count,
				},
			)?;
			col_del_count += 1;

			Pallet::<T>::schedule_delegator_bond_less(
				RawOrigin::Signed(del).into(),
				collator.clone(),
				5u32.into(),
			)?;
		}

		let last_top_delegator_bond_less = 1_000u32.into();
		let last_top_delegator_total = decreasing_balance.take();
		let last_top_delegator = create_account::<T>(
			"delegator",
			seed.take(),
			AccountBalance::Value(last_top_delegator_total),
			AccountAction::Delegate{
				collator: collator.clone(),
				amount: Amount::All,
				auto_compound: Percent::from_percent(100),
				collator_delegation_count: col_del_count,
				collator_auto_compound_delegation_count: col_del_count,
			},
		)?;
		col_del_count += 1;

		Pallet::<T>::schedule_delegator_bond_less(
			RawOrigin::Signed(last_top_delegator.clone()).into(),
			collator.clone(),
			last_top_delegator_bond_less,
		)?;

		assert_eq!(
			<BottomDelegations<T>>::get(&collator).map(|d| d.delegations.len()).unwrap_or_default(),
			0,
		);

		// insert one delegator in bottom
		let highest_bottom_delegator = create_account::<T>(
			"delegator",
			seed.take(),
			AccountBalance::Value(decreasing_balance.take()),
			AccountAction::Delegate{
				collator: collator.clone(),
				amount: Amount::All,
				auto_compound: Percent::from_percent(100),
				collator_delegation_count: col_del_count,
				collator_auto_compound_delegation_count: col_del_count,
			},
		)?;
		col_del_count += 1;
		Pallet::<T>::schedule_delegator_bond_less(
			RawOrigin::Signed(highest_bottom_delegator.clone()).into(),
			collator.clone(),
			5u32.into(),
		)?;
		for i in 1..T::MaxBottomDelegationsPerCandidate::get() {
			let del = create_account::<T>(
				"delegator",
				seed.take(),
				AccountBalance::Value(decreasing_balance.take()),
				AccountAction::Delegate{
					collator: collator.clone(),
					amount: Amount::All,
					auto_compound: Percent::from_percent(100),
					collator_delegation_count: col_del_count,
					collator_auto_compound_delegation_count: col_del_count,
				},
			)?;
			col_del_count += 1;

			Pallet::<T>::schedule_delegator_bond_less(
				RawOrigin::Signed(del).into(),
				collator.clone(),
				5u32.into(),
			)?;
		}

		assert!(
			<BottomDelegations<T>>::get(&collator)
				.map(|bd| bd.delegations.iter().any(|d| d.owner == highest_bottom_delegator))
				.unwrap_or_default(),
		);
		roll_to_and_author::<T>(2, collator.clone());
	}: {
		Pallet::<T>::execute_delegation_request(
			RawOrigin::Signed(last_top_delegator.clone()).into(),
			last_top_delegator.clone(),
			collator.clone()
		)?;
	} verify {
		let expected = last_top_delegator_total - last_top_delegator_bond_less;
		assert_eq!(
			Pallet::<T>::delegator_state(&last_top_delegator).expect("candidate was created, qed").total,
			expected,
		);
		assert!(
			<BottomDelegations<T>>::get(&collator)
				.map(|bd| bd.delegations.iter().any(|d| d.owner == last_top_delegator))
				.unwrap_or_default(),
		);
		assert!(
			<TopDelegations<T>>::get(&collator)
				.map(|bd| bd.delegations.iter().any(|d| d.owner == highest_bottom_delegator))
				.unwrap_or_default(),
		);
	}

	cancel_delegation_request {
		// x is number other delegators with scheduled requests
		let x in 0..(
			T::MaxTopDelegationsPerCandidate::get()
			+ T::MaxBottomDelegationsPerCandidate::get() - 1
		);

		let mut seed = Seed::new();
		let collator = create_account::<T>(
			"collator",
			seed.take(),
			AccountBalance::MinCandidateStake,
			AccountAction::JoinCandidates{ amount: Amount::All, candidate_count: 1 },
		)?;

		let mut col_del_count = 0u32;
		for i in 0..x {
			let del = create_account::<T>(
				"delegator",
				seed.take(),
				AccountBalance::Value(T::MinDelegation::get() + 10u32.into()),
				AccountAction::Delegate{
					collator: collator.clone(),
					amount: Amount::All,
					auto_compound: Percent::from_percent(100),
					collator_delegation_count: col_del_count,
					collator_auto_compound_delegation_count: col_del_count,
				},
			)?;
			col_del_count += 1;

			Pallet::<T>::schedule_delegator_bond_less(
				RawOrigin::Signed(del).into(),
				collator.clone(),
				5u32.into(),
			)?;
		}

		let delegator = create_account::<T>(
			"delegator",
			seed.take(),
			AccountBalance::Value(T::MinDelegation::get() + 100u32.into()),
			AccountAction::Delegate{
				collator: collator.clone(),
				amount: Amount::All,
				auto_compound: Percent::from_percent(100),
				collator_delegation_count: col_del_count,
				collator_auto_compound_delegation_count: col_del_count,
			},
		)?;

		Pallet::<T>::schedule_delegator_bond_less(
			RawOrigin::Signed(delegator.clone()).into(),
			collator.clone(),
			5u32.into(),
		)?;
		roll_to_and_author::<T>(2, collator.clone());
	}: {
		Pallet::<T>::cancel_delegation_request(
			RawOrigin::Signed(delegator.clone()).into(),
			collator.clone()
		)?;
	} verify {
		assert!(
			!Pallet::<T>::delegation_scheduled_requests(&collator)
				.iter()
				.any(|x| &x.delegator == &delegator)
		);
	}

	// ON_INITIALIZE

	prepare_staking_payouts {
		let reward_delay = <<T as Config>::RewardPaymentDelay as Get<u32>>::get();
		let round = reward_delay + 2u32;
		let payout_round = round - reward_delay;
		// may need:
		//  <Points<T>>
		//  <Staked<T>>
		//  <ParachainBondInfo<T>>
		//  ensure parachain bond account exists so that deposit_into_existing succeeds
		<Points<T>>::insert(payout_round, 100);
		<Staked<T>>::insert(payout_round, min_candidate_stk::<T>());

		// set an account in the bond config so that we will measure the payout to it
		let account = create_funded_user::<T>(
			"parachain_bond",
			0,
			min_candidate_stk::<T>(),
		).0;
		<ParachainBondInfo<T>>::put(ParachainBondConfig {
			account,
			percent: Percent::from_percent(50),
		});

	}: { Pallet::<T>::prepare_staking_payouts(round); }
	verify {
	}

	get_rewardable_delegators {
		let y in 0..<<T as Config>::MaxDelegationsPerDelegator as Get<u32>>::get(); // num delegators

		let high_inflation: Range<Perbill> = Range {
			min: Perbill::one(),
			ideal: Perbill::one(),
			max: Perbill::one(),
		};
		Pallet::<T>::set_inflation(RawOrigin::Root.into(), high_inflation.clone())?;
		Pallet::<T>::set_blocks_per_round(RawOrigin::Root.into(), 101u32)?;
		Pallet::<T>::set_total_selected(RawOrigin::Root.into(), 100u32)?;

		let collator = create_funded_collator::<T>(
			"collator",
			0,
			min_candidate_stk::<T>() * 1_000_000u32.into(),
			true,
			1,
		)?;

		// create delegators
		for i in 0..y {
			let seed = USER_SEED + i + 1;
			let delegator = create_funded_delegator::<T>(
				"delegator",
				seed,
				min_candidate_stk::<T>() * 1_000_000u32.into(),
				collator.clone(),
				true,
				i,
			)?;
		}

		let mut _results = None;

	}: { _results = Some(Pallet::<T>::get_rewardable_delegators(&collator)); }
	verify {
		let counted_delegations = _results.expect("get_rewardable_delegators returned some results");
		assert!(counted_delegations.uncounted_stake == 0u32.into());
		assert!(counted_delegations.rewardable_delegations.len() as u32 == y);
		let top_delegations = <TopDelegations<T>>::get(collator.clone())
			.expect("delegations were set for collator through delegate() calls");
		assert!(top_delegations.delegations.len() as u32 == y);
	}

	select_top_candidates {
		let x in 0..50; // num collators
		let y in 0..<<T as Config>::MaxDelegationsPerDelegator as Get<u32>>::get(); // num delegators

		let high_inflation: Range<Perbill> = Range {
			min: Perbill::one(),
			ideal: Perbill::one(),
			max: Perbill::one(),
		};
		Pallet::<T>::set_inflation(RawOrigin::Root.into(), high_inflation.clone())?;
		Pallet::<T>::set_blocks_per_round(RawOrigin::Root.into(), 101u32)?;
		Pallet::<T>::set_total_selected(RawOrigin::Root.into(), 100u32)?;

		let mut seed = USER_SEED + 1;

		for _ in 0..x {
			let collator = create_funded_collator::<T>(
				"collator",
				seed,
				min_candidate_stk::<T>() * 1_000_000u32.into(),
				true,
				999999,
			)?;
			seed += 1;

			// create delegators
			for _ in 0..y {
				let delegator = create_funded_delegator::<T>(
					"delegator",
					seed,
					min_candidate_stk::<T>() * 1_000_000u32.into(),
					collator.clone(),
					true,
					9999999,
				)?;
				seed += 1;
			}
		}

	}: { Pallet::<T>::select_top_candidates(1); }
	verify {
	}

	pay_one_collator_reward {
		// y controls number of delegations, its maximum per collator is the max top delegations
		let y in 0..<<T as Config>::MaxTopDelegationsPerCandidate as Get<u32>>::get();

		// must come after 'let foo in 0..` statements for macro
		use crate::{
			DelayedPayout, DelayedPayouts, AtStake, CollatorSnapshot, BondWithAutoCompound, Points,
			AwardedPts,
		};

		let before_running_round_index = Pallet::<T>::round().current;
		let initial_stake_amount = min_candidate_stk::<T>() * 1_000_000u32.into();

		let mut total_staked = 0u32.into();

		// initialize our single collator
		let sole_collator = create_funded_collator::<T>(
			"collator",
			0,
			initial_stake_amount,
			true,
			1u32,
		)?;
		total_staked += initial_stake_amount;

		// generate funded collator accounts
		let mut delegators: Vec<T::AccountId> = Vec::new();
		for i in 0..y {
			let seed = USER_SEED + i;
			let delegator = create_funded_delegator::<T>(
				"delegator",
				seed,
				initial_stake_amount,
				sole_collator.clone(),
				true,
				delegators.len() as u32,
			)?;
			delegators.push(delegator);
			total_staked += initial_stake_amount;
		}

		// rather than roll through rounds in order to initialize the storage we want, we set it
		// directly and then call pay_one_collator_reward directly.

		let round_for_payout = 5;
		<DelayedPayouts<T>>::insert(&round_for_payout, DelayedPayout {
			// NOTE: round_issuance is not correct here, but it doesn't seem to cause problems
			round_issuance: 1000u32.into(),
			total_staking_reward: total_staked,
			collator_commission: Perbill::from_rational(1u32, 100u32),
		});

		let mut delegations: Vec<BondWithAutoCompound<T::AccountId, BalanceOf<T>>> = Vec::new();
		for delegator in &delegators {
			delegations.push(BondWithAutoCompound {
				owner: delegator.clone(),
				amount: 100u32.into(),
				auto_compound: Percent::zero(),
			});
		}

		<AtStake<T>>::insert(round_for_payout, &sole_collator, CollatorSnapshot {
			bond: 1_000u32.into(),
			delegations,
			total: 1_000_000u32.into(),
		});

		<Points<T>>::insert(round_for_payout, 100);
		<AwardedPts<T>>::insert(round_for_payout, &sole_collator, 20);

	}: {
		let round_for_payout = 5;
		// TODO: this is an extra read right here (we should whitelist it?)
		let payout_info = Pallet::<T>::delayed_payouts(round_for_payout).expect("payout expected");
		let result = Pallet::<T>::pay_one_collator_reward(round_for_payout, payout_info);
		// TODO: how to keep this in scope so it can be done in verify block?
		assert!(matches!(result.0, RewardPayment::Paid));
	}
	verify {
		// collator should have been paid
		assert!(
			T::Currency::free_balance(&sole_collator) > initial_stake_amount,
			"collator should have been paid in pay_one_collator_reward"
		);
		// nominators should have been paid
		for delegator in &delegators {
			assert!(
				T::Currency::free_balance(&delegator) > initial_stake_amount,
				"delegator should have been paid in pay_one_collator_reward"
			);
		}
	}

	base_on_initialize {
		let collator: T::AccountId = create_funded_collator::<T>(
			"collator",
			USER_SEED,
			0u32.into(),
			true,
			1u32
		)?;
		let start = <frame_system::Pallet<T>>::block_number();
		parachain_staking_on_finalize::<T>(collator.clone());
		<frame_system::Pallet<T>>::on_finalize(start);
		<frame_system::Pallet<T>>::set_block_number(
			start + 1u32.into()
		);
		let end = <frame_system::Pallet<T>>::block_number();
		<frame_system::Pallet<T>>::on_initialize(end);
	}: { Pallet::<T>::on_initialize(end); }
	verify {
		// Round transitions
		assert_eq!(start + 1u32.into(), end);
	}

	set_auto_compound {
		// x controls number of distinct auto-compounding delegations the prime collator will have
		// y controls number of distinct delegations the prime delegator will have
		let x in 0..<<T as Config>::MaxTopDelegationsPerCandidate as Get<u32>>::get();
		let y in 0..<<T as Config>::MaxDelegationsPerDelegator as Get<u32>>::get();

		use crate::auto_compound::AutoCompoundDelegations;

		let min_candidate_stake = min_candidate_stk::<T>();
		let min_delegator_stake = min_delegator_stk::<T>();
		let mut seed = Seed::new();

		// initialize the prime collator
		let prime_candidate = create_funded_collator::<T>(
			"collator",
			seed.take(),
			min_candidate_stake,
			true,
			1,
		)?;

		// initialize the prime delegator
		let prime_delegator = create_funded_delegator::<T>(
			"delegator",
			seed.take(),
			min_delegator_stake * (y+1).into(),
			prime_candidate.clone(),
			true,
			0,
		)?;

		// have x-1 distinct auto-compounding delegators delegate to prime collator
		// we directly set the storage, since benchmarks don't work when the same extrinsic is
		// called from within the benchmark.
		let mut auto_compounding_state = <AutoCompoundDelegations<T>>::get_storage(&prime_candidate);
		for i in 1..x {
			let delegator = create_funded_delegator::<T>(
				"delegator",
				seed.take(),
				min_delegator_stake,
				prime_candidate.clone(),
				true,
				i,
			)?;
			auto_compounding_state.set_for_delegator(
				delegator,
				Percent::from_percent(100),
			).expect("must succeed");
		}
		auto_compounding_state.set_storage(&prime_candidate);

		// delegate to y-1 distinct collators from the prime delegator
		for i in 1..y {
			let collator = create_funded_collator::<T>(
				"collator",
				seed.take(),
				min_candidate_stake,
				true,
				i+1,
			)?;
			Pallet::<T>::delegate(
				RawOrigin::Signed(prime_delegator.clone()).into(),
				collator,
				min_delegator_stake,
				0,
				i,
			)?;
		}
	}: {
		Pallet::<T>::set_auto_compound(
			RawOrigin::Signed(prime_delegator.clone()).into(),
			prime_candidate.clone(),
			Percent::from_percent(50),
			x,
			y+1,
		)?;
	}
	verify {
		let actual_auto_compound = <AutoCompoundDelegations<T>>::get_storage(&prime_candidate)
			.get_for_delegator(&prime_delegator);
		let expected_auto_compound = Some(Percent::from_percent(50));
		assert_eq!(
			expected_auto_compound,
			actual_auto_compound,
			"delegation must have an auto-compound entry",
		);
	}

	delegate_with_auto_compound {
		// x controls number of distinct delegations the prime collator will have
		// y controls number of distinct auto-compounding delegations the prime collator will have
		// z controls number of distinct delegations the prime delegator will have
		let x in 0..(<<T as Config>::MaxTopDelegationsPerCandidate as Get<u32>>::get()
		+ <<T as Config>::MaxBottomDelegationsPerCandidate as Get<u32>>::get());
		let y in 0..<<T as Config>::MaxTopDelegationsPerCandidate as Get<u32>>::get()
		+ <<T as Config>::MaxBottomDelegationsPerCandidate as Get<u32>>::get() - 1;
		let z in 0..<<T as Config>::MaxDelegationsPerDelegator as Get<u32>>::get() - 1;

		use crate::auto_compound::AutoCompoundDelegations;

		let min_candidate_stake = min_candidate_stk::<T>();
		let min_delegator_stake = min_delegator_stk::<T>();
		let mut seed = Seed::new();

		// initialize the prime collator
		let prime_candidate = create_funded_collator::<T>(
			"collator",
			seed.take(),
			min_candidate_stake,
			true,
			1,
		)?;

		// initialize the future delegator
		let (prime_delegator, _) = create_funded_user::<T>(
			"delegator",
			seed.take(),
			min_delegator_stake * (z+1).into(),
		);

		// have x-1 distinct delegators delegate to prime collator, of which y are auto-compounding.
		// we can directly set the storage here.
		for i in 1..x {
			let delegator = create_funded_delegator::<T>(
				"delegator",
				seed.take(),
				min_delegator_stake,
				prime_candidate.clone(),
				true,
				i,
			)?;
			if i <= y {
				Pallet::<T>::set_auto_compound(
					RawOrigin::Signed(delegator.clone()).into(),
					prime_candidate.clone(),
					Percent::from_percent(100),
					i+1,
					i,
				)?;
			}
		}

		// delegate to z-1 distinct collators from the prime delegator
		for i in 1..z {
			let collator = create_funded_collator::<T>(
				"collator",
				seed.take(),
				min_candidate_stake,
				true,
				i+1,
			)?;
			Pallet::<T>::delegate(
				RawOrigin::Signed(prime_delegator.clone()).into(),
				collator,
				min_delegator_stake,
				0,
				i,
			)?;
		}
	}: {
		// Use a higher bond amount so that we become the top delegator to trigger worst case behavior.
		Pallet::<T>::delegate_with_auto_compound(
			RawOrigin::Signed(prime_delegator.clone()).into(),
			prime_candidate.clone(),
			min_delegator_stake * 2u32.into(),
			Percent::from_percent(50),
			x,
			y,
			z,
		)?;
	}
	verify {
		assert!(Pallet::<T>::is_delegator(&prime_delegator));
		let actual_auto_compound = <AutoCompoundDelegations<T>>::get_storage(&prime_candidate)
			.get_for_delegator(&prime_delegator);
		let expected_auto_compound = Some(Percent::from_percent(50));
		assert_eq!(
			expected_auto_compound,
			actual_auto_compound,
			"delegation must have an auto-compound entry",
		);
	}

	delegate_with_auto_compound_worst {
		// We assume that the delegation bumps the bottom-most delegator, which has its scheduled requests
		// from a maxed delegation requests
		use crate::auto_compound::AutoCompoundDelegations;

		let mut seed = Seed::new();
		let mut candidate_count = 1u32;
		let prime_candidate = create_account::<T>(
			"collator",
			seed.take(),
			AccountBalance::MinCandidateStake,
			AccountAction::JoinCandidates{ amount: Amount::All, candidate_count },
		)?;
		candidate_count += 1;

		// setup max delegations on prime collator, with a bottom delegation that will be kicked and
		// has scheduled requests on different collators.
		let mut decreasing_balance = <DecreasingBalance<T>>::new(
<<<<<<< HEAD
			T::MinDelegation::get() * 2u32.into(),
=======
			T::MinDelegatorStk::get() * 2000u32.into(),
>>>>>>> fa4f5648
			1u32.into(),
		);
		let mut col_del_count = 0u32;
		for i in 0..T::MaxTopDelegationsPerCandidate::get() {
			let del = create_account::<T>(
				"delegator",
				seed.take(),
				AccountBalance::Value(decreasing_balance.take()),
				AccountAction::Delegate{
					collator: prime_candidate.clone(),
					amount: Amount::All,
					auto_compound: Percent::from_percent(100),
					collator_delegation_count: col_del_count,
					collator_auto_compound_delegation_count: col_del_count,
				},
			)?;
			col_del_count += 1;

			Pallet::<T>::schedule_delegator_bond_less(
				RawOrigin::Signed(del).into(),
				prime_candidate.clone(),
				5u32.into(),
			)?;
		}

		for i in 0..T::MaxBottomDelegationsPerCandidate::get()-1 {
			let del = create_account::<T>(
				"delegator",
				seed.take(),
				AccountBalance::Value(decreasing_balance.take()),
				AccountAction::Delegate{
					collator: prime_candidate.clone(),
					amount: Amount::All,
					auto_compound: Percent::from_percent(100),
					collator_delegation_count: col_del_count,
					collator_auto_compound_delegation_count: col_del_count,
				},
			)?;
			col_del_count += 1;

			Pallet::<T>::schedule_delegator_bond_less(
				RawOrigin::Signed(del).into(),
				prime_candidate.clone(),
				5u32.into(),
			)?;
		}

		let last_bottom_delegator_bond = decreasing_balance.take();
		let last_bottom_delegator = create_account::<T>(
			"delegator",
			seed.take(),
			AccountBalance::Value(last_bottom_delegator_bond),
			AccountAction::Delegate{
				collator: prime_candidate.clone(),
				amount: Amount::All,
				auto_compound: Percent::from_percent(100),
				collator_delegation_count: col_del_count,
				collator_auto_compound_delegation_count: col_del_count,
			},
		)?;
		col_del_count += 1;

		Pallet::<T>::schedule_revoke_delegation(
			RawOrigin::Signed(last_bottom_delegator.clone()).into(),
			prime_candidate.clone(),
		)?;

		assert_eq!(
			<BottomDelegations<T>>::get(&prime_candidate)
				.map(|d| d.delegations.len() as u32)
				.unwrap_or_default(),
			T::MaxBottomDelegationsPerCandidate::get(),
		);

		assert!(
			<BottomDelegations<T>>::get(&prime_candidate)
				.map(|bd| bd.delegations.iter().any(|d| d.owner == last_bottom_delegator))
				.unwrap_or_default(),
		);

		// initialize the future delegator
		let prime_delegator = create_account::<T>(
			"delegator",
			seed.take(),
			AccountBalance::Value(
<<<<<<< HEAD
				T::MinDelegation::get() * T::MaxDelegationsPerDelegator::get().into() * 3u32.into(),
=======
				T::MinDelegatorStk::get() * T::MaxDelegationsPerDelegator::get().into() * 3000u32.into(),
>>>>>>> fa4f5648
			),
			AccountAction::None,
		)?;
		for i in 0..T::MaxDelegationsPerDelegator::get() - 2 {
			let collator = create_account::<T>(
				"collator",
				seed.take(),
				AccountBalance::MinCandidateStake,
				AccountAction::JoinCandidates{ amount: Amount::All, candidate_count },
			)?;
			candidate_count += 1;

			Pallet::<T>::delegate_with_auto_compound(
				RawOrigin::Signed(prime_delegator.clone()).into(),
				collator,
				T::MinDelegation::get(),
				Percent::from_percent(100),
				0u32,
				0u32,
				i,
			)?;
		}
	}: {
		Pallet::<T>::delegate_with_auto_compound(
			RawOrigin::Signed(prime_delegator.clone()).into(),
			prime_candidate.clone(),
			last_bottom_delegator_bond + 1000u32.into(),
			Percent::from_percent(50),
			col_del_count,
			col_del_count,
			T::MaxDelegationsPerDelegator::get() - 1,
		)?;
	}
	verify {
		assert!(Pallet::<T>::is_delegator(&prime_delegator));
		let actual_auto_compound = <AutoCompoundDelegations<T>>::get_storage(&prime_candidate)
			.get_for_delegator(&prime_delegator);
		let expected_auto_compound = Some(Percent::from_percent(50));
		assert_eq!(
			expected_auto_compound,
			actual_auto_compound,
			"delegation must have an auto-compound entry",
		);
	}

	mint_collator_reward {
		let mut seed = Seed::new();
		let collator = create_funded_collator::<T>(
			"collator",
			seed.take(),
			0u32.into(),
			true,
			1,
		)?;
		let original_free_balance = T::Currency::free_balance(&collator);
	}: {
		Pallet::<T>::mint_collator_reward(1u32.into(), collator.clone(), 50u32.into())
	}
	verify {
		assert_eq!(T::Currency::free_balance(&collator), original_free_balance + 50u32.into());
	}
}

#[cfg(test)]
mod tests {
	use crate::benchmarks::*;
	use crate::mock::Test;
	use frame_support::assert_ok;
	use sp_io::TestExternalities;

	pub fn new_test_ext() -> TestExternalities {
		let t = frame_system::GenesisConfig::default()
			.build_storage::<Test>()
			.unwrap();
		TestExternalities::new(t)
	}

	#[test]
	fn bench_set_staking_expectations() {
		new_test_ext().execute_with(|| {
			assert_ok!(Pallet::<Test>::test_benchmark_set_staking_expectations());
		});
	}

	#[test]
	fn bench_set_inflation() {
		new_test_ext().execute_with(|| {
			assert_ok!(Pallet::<Test>::test_benchmark_set_inflation());
		});
	}

	#[test]
	fn bench_set_parachain_bond_account() {
		new_test_ext().execute_with(|| {
			assert_ok!(Pallet::<Test>::test_benchmark_set_parachain_bond_account());
		});
	}

	#[test]
	fn bench_set_parachain_bond_reserve_percent() {
		new_test_ext().execute_with(|| {
			assert_ok!(Pallet::<Test>::test_benchmark_set_parachain_bond_reserve_percent());
		});
	}

	#[test]
	fn bench_set_total_selected() {
		new_test_ext().execute_with(|| {
			assert_ok!(Pallet::<Test>::test_benchmark_set_total_selected());
		});
	}

	#[test]
	fn bench_set_collator_commission() {
		new_test_ext().execute_with(|| {
			assert_ok!(Pallet::<Test>::test_benchmark_set_collator_commission());
		});
	}

	#[test]
	fn bench_set_blocks_per_round() {
		new_test_ext().execute_with(|| {
			assert_ok!(Pallet::<Test>::test_benchmark_set_blocks_per_round());
		});
	}

	#[test]
	fn bench_join_candidates() {
		new_test_ext().execute_with(|| {
			assert_ok!(Pallet::<Test>::test_benchmark_join_candidates());
		});
	}

	#[test]
	fn bench_schedule_leave_candidates() {
		new_test_ext().execute_with(|| {
			assert_ok!(Pallet::<Test>::test_benchmark_schedule_leave_candidates());
		});
	}

	#[test]
	fn bench_execute_leave_candidates() {
		new_test_ext().execute_with(|| {
			assert_ok!(Pallet::<Test>::test_benchmark_execute_leave_candidates_worst_case());
		});
	}

	#[test]
	fn bench_cancel_leave_candidates() {
		new_test_ext().execute_with(|| {
			assert_ok!(Pallet::<Test>::test_benchmark_cancel_leave_candidates());
		});
	}

	#[test]
	fn bench_go_offline() {
		new_test_ext().execute_with(|| {
			assert_ok!(Pallet::<Test>::test_benchmark_go_offline());
		});
	}

	#[test]
	fn bench_go_online() {
		new_test_ext().execute_with(|| {
			assert_ok!(Pallet::<Test>::test_benchmark_go_online());
		});
	}

	#[test]
	fn bench_candidate_bond_more() {
		new_test_ext().execute_with(|| {
			assert_ok!(Pallet::<Test>::test_benchmark_candidate_bond_more());
		});
	}

	#[test]
	fn bench_schedule_candidate_bond_less() {
		new_test_ext().execute_with(|| {
			assert_ok!(Pallet::<Test>::test_benchmark_schedule_candidate_bond_less());
		});
	}

	#[test]
	fn bench_execute_candidate_bond_less() {
		new_test_ext().execute_with(|| {
			assert_ok!(Pallet::<Test>::test_benchmark_execute_candidate_bond_less());
		});
	}

	#[test]
	fn bench_cancel_candidate_bond_less() {
		new_test_ext().execute_with(|| {
			assert_ok!(Pallet::<Test>::test_benchmark_cancel_candidate_bond_less());
		});
	}

	#[test]
	fn bench_delegate() {
		new_test_ext().execute_with(|| {
			assert_ok!(Pallet::<Test>::test_benchmark_delegate());
		});
	}

	#[test]
	fn bench_schedule_leave_delegators() {
		new_test_ext().execute_with(|| {
			assert_ok!(Pallet::<Test>::test_benchmark_schedule_leave_delegators_worst());
		});
	}

	#[test]
	fn bench_execute_leave_delegators() {
		new_test_ext().execute_with(|| {
			assert_ok!(Pallet::<Test>::test_benchmark_execute_leave_delegators_worst());
		});
	}

	#[test]
	fn bench_cancel_leave_delegators() {
		new_test_ext().execute_with(|| {
			assert_ok!(Pallet::<Test>::test_benchmark_cancel_leave_delegators_worst());
		});
	}

	#[test]
	fn bench_schedule_revoke_delegation() {
		new_test_ext().execute_with(|| {
			assert_ok!(Pallet::<Test>::test_benchmark_schedule_revoke_delegation());
		});
	}

	#[test]
	fn bench_delegator_bond_more() {
		new_test_ext().execute_with(|| {
			assert_ok!(Pallet::<Test>::test_benchmark_delegator_bond_more());
		});
	}

	#[test]
	fn bench_schedule_delegator_bond_less() {
		new_test_ext().execute_with(|| {
			assert_ok!(Pallet::<Test>::test_benchmark_schedule_delegator_bond_less());
		});
	}

	#[test]
	fn bench_execute_revoke_delegation() {
		new_test_ext().execute_with(|| {
			assert_ok!(Pallet::<Test>::test_benchmark_execute_revoke_delegation());
		});
	}

	#[test]
	fn bench_execute_delegator_bond_less() {
		new_test_ext().execute_with(|| {
			assert_ok!(Pallet::<Test>::test_benchmark_execute_delegator_bond_less_worst());
		});
	}

	#[test]
	fn bench_base_on_initialize() {
		new_test_ext().execute_with(|| {
			assert_ok!(Pallet::<Test>::test_benchmark_base_on_initialize());
		});
	}
}

impl_benchmark_test_suite!(
	Pallet,
	crate::benchmarks::tests::new_test_ext(),
	crate::mock::Test
);<|MERGE_RESOLUTION|>--- conflicted
+++ resolved
@@ -805,11 +805,7 @@
 			"delegator",
 			seed.take(),
 			AccountBalance::Value(
-<<<<<<< HEAD
-				T::MinDelegation::get() * T::MaxDelegationsPerDelegator::get().into() * 3u32.into()
-=======
-				T::MinDelegatorStk::get() * T::MaxDelegationsPerDelegator::get().into() * 3000u32.into()
->>>>>>> fa4f5648
+				T::MinDelegation::get() * T::MaxDelegationsPerDelegator::get().into() * 3000u32.into()
 			),
 			AccountAction::None,
 		)?;
@@ -823,11 +819,7 @@
 			)?;
 
 			let mut decreasing_balance = <DecreasingBalance<T>>::new(
-<<<<<<< HEAD
-				T::MinDelegation::get() * 2u32.into(),
-=======
-				T::MinDelegatorStk::get() * 2000u32.into(),
->>>>>>> fa4f5648
+				T::MinDelegation::get() * 2000u32.into(),
 				1u32.into(),
 			);
 			let mut col_del_count = 0u32;
@@ -914,11 +906,7 @@
 			"delegator",
 			seed.take(),
 			AccountBalance::Value(
-<<<<<<< HEAD
-				T::MinDelegation::get() * T::MaxDelegationsPerDelegator::get().into() * 3u32.into()
-=======
-				T::MinDelegatorStk::get() * T::MaxDelegationsPerDelegator::get().into() * 3000u32.into()
->>>>>>> fa4f5648
+				T::MinDelegation::get() * T::MaxDelegationsPerDelegator::get().into() * 3000u32.into()
 			),
 			AccountAction::None,
 		)?;
@@ -932,11 +920,7 @@
 			)?;
 
 			let mut decreasing_balance = <DecreasingBalance<T>>::new(
-<<<<<<< HEAD
-				T::MinDelegation::get() * 2u32.into(),
-=======
-				T::MinDelegatorStk::get() * 2000u32.into(),
->>>>>>> fa4f5648
+				T::MinDelegation::get() * 2000u32.into(),
 				1u32.into(),
 			);
 			let mut col_del_count = 0u32;
@@ -1025,11 +1009,7 @@
 			"delegator",
 			seed.take(),
 			AccountBalance::Value(
-<<<<<<< HEAD
-				T::MinDelegation::get() * T::MaxDelegationsPerDelegator::get().into() * 3u32.into()
-=======
-				T::MinDelegatorStk::get() * T::MaxDelegationsPerDelegator::get().into() * 3000u32.into()
->>>>>>> fa4f5648
+				T::MinDelegation::get() * T::MaxDelegationsPerDelegator::get().into() * 3000u32.into()
 			),
 			AccountAction::None,
 		)?;
@@ -1050,11 +1030,7 @@
 			)?;
 
 			let mut decreasing_balance = <DecreasingBalance<T>>::new(
-<<<<<<< HEAD
-				T::MinDelegation::get() * 2u32.into(),
-=======
-				T::MinDelegatorStk::get() * 2000u32.into(),
->>>>>>> fa4f5648
+				T::MinDelegation::get() * 2000u32.into(),
 				1u32.into(),
 			);
 			let mut col_del_count = 0u32;
@@ -1157,11 +1133,7 @@
 		)?;
 
 		let mut decreasing_balance = <DecreasingBalance<T>>::new(
-<<<<<<< HEAD
-			T::MinDelegation::get() * 2u32.into(),
-=======
-			T::MinDelegatorStk::get() * 2000u32.into(),
->>>>>>> fa4f5648
+			T::MinDelegation::get() * 2000u32.into(),
 			1u32.into(),
 		);
 		let mut col_del_count = 0u32;
@@ -1274,11 +1246,7 @@
 		)?;
 
 		let mut decreasing_balance = <DecreasingBalance<T>>::new(
-<<<<<<< HEAD
-			T::MinDelegation::get() * 2u32.into(),
-=======
-			T::MinDelegatorStk::get() * 2000u32.into(),
->>>>>>> fa4f5648
+			T::MinDelegation::get() * 2000u32.into(),
 			1u32.into(),
 		);
 		let mut col_del_count = 0u32;
@@ -1386,11 +1354,7 @@
 		)?;
 
 		let mut decreasing_balance = <DecreasingBalance<T>>::new(
-<<<<<<< HEAD
-			T::MinDelegation::get() * 2u32.into(),
-=======
-			T::MinDelegatorStk::get() * 2000u32.into(),
->>>>>>> fa4f5648
+			T::MinDelegation::get() * 2000u32.into(),
 			1u32.into(),
 		);
 		let mut col_del_count = 0u32;
@@ -1532,11 +1496,7 @@
 		)?;
 
 		let mut decreasing_balance = <DecreasingBalance<T>>::new(
-<<<<<<< HEAD
-			T::MinDelegation::get() * 2u32.into(),
-=======
-			T::MinDelegatorStk::get() * 2000u32.into(),
->>>>>>> fa4f5648
+			T::MinDelegation::get() * 2000u32.into(),
 			1u32.into(),
 		);
 		let mut col_del_count = 0u32;
@@ -1666,11 +1626,7 @@
 		)?;
 
 		let mut decreasing_balance = <DecreasingBalance<T>>::new(
-<<<<<<< HEAD
-			T::MinDelegation::get() * 2u32.into(),
-=======
-			T::MinDelegatorStk::get() * 2000u32.into(),
->>>>>>> fa4f5648
+			T::MinDelegation::get() * 2000u32.into(),
 			1u32.into(),
 		);
 		let mut col_del_count = 0u32;
@@ -2297,11 +2253,7 @@
 		// setup max delegations on prime collator, with a bottom delegation that will be kicked and
 		// has scheduled requests on different collators.
 		let mut decreasing_balance = <DecreasingBalance<T>>::new(
-<<<<<<< HEAD
-			T::MinDelegation::get() * 2u32.into(),
-=======
-			T::MinDelegatorStk::get() * 2000u32.into(),
->>>>>>> fa4f5648
+			T::MinDelegation::get() * 2000u32.into(),
 			1u32.into(),
 		);
 		let mut col_del_count = 0u32;
@@ -2387,11 +2339,7 @@
 			"delegator",
 			seed.take(),
 			AccountBalance::Value(
-<<<<<<< HEAD
-				T::MinDelegation::get() * T::MaxDelegationsPerDelegator::get().into() * 3u32.into(),
-=======
-				T::MinDelegatorStk::get() * T::MaxDelegationsPerDelegator::get().into() * 3000u32.into(),
->>>>>>> fa4f5648
+				T::MinDelegation::get() * T::MaxDelegationsPerDelegator::get().into() * 3000u32.into(),
 			),
 			AccountAction::None,
 		)?;
