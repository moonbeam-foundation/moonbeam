--- conflicted
+++ resolved
@@ -233,16 +233,13 @@
 		TooLowDelegationCountToAutoCompound,
 		TooLowCandidateAutoCompoundingDelegationCountToAutoCompound,
 		TooLowCandidateAutoCompoundingDelegationCountToDelegate,
-<<<<<<< HEAD
 		TooLowCollatorCountToNotifyAsInactive,
 		CannotBeNotifiedAsInactive,
-=======
 		TooLowCandidateAutoCompoundingDelegationCountToLeaveCandidates,
 		TooLowCandidateCountWeightHint,
 		TooLowCandidateCountWeightHintGoOffline,
 		CandidateLimitReached,
 		CannotSetAboveMaxCandidates,
->>>>>>> fb741529
 	}
 
 	#[pallet::event]
@@ -1111,12 +1108,7 @@
 		#[pallet::weight(<T as Config>::WeightInfo::go_offline(MAX_CANDIDATES))]
 		pub fn go_offline(origin: OriginFor<T>) -> DispatchResultWithPostInfo {
 			let collator = ensure_signed(origin)?;
-<<<<<<< HEAD
-			Self::do_go_offline(collator)?;
-			Ok(().into())
-=======
 			<Pallet<T>>::go_offline_inner(collator)
->>>>>>> fb741529
 		}
 
 		/// Rejoin the set of collator candidates if previously had called `go_offline`
@@ -2232,21 +2224,6 @@
 
 			weight
 		}
-
-		pub fn do_go_offline(collator: T::AccountId) -> Result<Weight, Error<T>> {
-			let mut state = <CandidateInfo<T>>::get(&collator).ok_or(Error::<T>::CandidateDNE)?;
-			ensure!(state.is_active(), Error::<T>::AlreadyOffline);
-			state.go_offline();
-			let mut candidates = <CandidatePool<T>>::get();
-			if candidates.remove(&Bond::from_owner(collator.clone())) {
-				<CandidatePool<T>>::put(candidates);
-			}
-			<CandidateInfo<T>>::insert(&collator, state);
-			Self::deposit_event(Event::CandidateWentOffline {
-				candidate: collator,
-			});
-			Ok(T::DbWeight::get().reads_writes(2, 2))
-		}
 	}
 
 	/// Add reward points to block authors:
