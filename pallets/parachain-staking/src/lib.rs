// Copyright 2019-2022 PureStake Inc.
// This file is part of Moonbeam.

// Moonbeam is free software: you can redistribute it and/or modify
// it under the terms of the GNU General Public License as published by
// the Free Software Foundation, either version 3 of the License, or
// (at your option) any later version.

// Moonbeam is distributed in the hope that it will be useful,
// but WITHOUT ANY WARRANTY; without even the implied warranty of
// MERCHANTABILITY or FITNESS FOR A PARTICULAR PURPOSE.  See the
// GNU General Public License for more details.

// You should have received a copy of the GNU General Public License
// along with Moonbeam.  If not, see <http://www.gnu.org/licenses/>.

//! # Parachain Staking
//! Minimal staking pallet that implements collator selection by total backed stake.
//! The main difference between this pallet and `frame/pallet-staking` is that this pallet
//! uses direct delegation. Delegators choose exactly who they delegate and with what stake.
//! This is different from `frame/pallet-staking` where delegators approval vote and run Phragmen.
//!
//! ### Rules
//! There is a new round every `<Round<T>>::get().length` blocks.
//!
//! At the start of every round,
//! * issuance is calculated for collators (and their delegators) for block authoring
//! `T::RewardPaymentDelay` rounds ago
//! * a new set of collators is chosen from the candidates
//!
//! Immediately following a round change, payments are made once-per-block until all payments have
//! been made. In each such block, one collator is chosen for a rewards payment and is paid along
//! with each of its top `T::MaxTopDelegationsPerCandidate` delegators.
//!
//! To join the set of candidates, call `join_candidates` with `bond >= MinCandidateStk`.
//! To leave the set of candidates, call `schedule_leave_candidates`. If the call succeeds,
//! the collator is removed from the pool of candidates so they cannot be selected for future
//! collator sets, but they are not unbonded until their exit request is executed. Any signed
//! account may trigger the exit `T::LeaveCandidatesDelay` rounds after the round in which the
//! original request was made.
//!
//! To join the set of delegators, call `delegate` and pass in an account that is
//! already a collator candidate and `bond >= MinDelegatorStk`. Each delegator can delegate up to
//! `T::MaxDelegationsPerDelegator` collator candidates by calling `delegate`.
//!
//! To revoke a delegation, call `revoke_delegation` with the collator candidate's account.
//! To leave the set of delegators and revoke all delegations, call `leave_delegators`.

#![cfg_attr(not(feature = "std"), no_std)]

#[cfg(any(test, feature = "runtime-benchmarks"))]
mod benchmarks;
pub mod inflation;
pub mod migrations;
#[cfg(test)]
mod mock;
mod set;
#[cfg(test)]
mod tests;
pub mod types;
pub mod weights;

use frame_support::pallet;
pub use inflation::{InflationInfo, Range};
use weights::WeightInfo;

pub use pallet::*;
pub use types::*;

#[pallet]
pub mod pallet {
	use crate::{set::OrderedSet, types::*, InflationInfo, Range, WeightInfo};
	use frame_support::pallet_prelude::*;
	use frame_support::traits::{Currency, Get, Imbalance, ReservableCurrency};
	use frame_system::pallet_prelude::*;
	use parity_scale_codec::Decode;
	use sp_runtime::{
		traits::{Saturating, Zero},
		Perbill, Percent,
	};
	use sp_std::{collections::btree_map::BTreeMap, prelude::*};

	/// Pallet for parachain staking
	#[pallet::pallet]
	#[pallet::without_storage_info]
	pub struct Pallet<T>(PhantomData<T>);

<<<<<<< HEAD
	#[derive(Clone, Encode, Decode, RuntimeDebug, TypeInfo)]
	pub struct Bond<AccountId, Balance> {
		pub owner: AccountId,
		pub amount: Balance,
	}

	impl<A: Decode, B: Default> Default for Bond<A, B> {
		fn default() -> Bond<A, B> {
			Bond {
				owner: A::decode(&mut sp_runtime::traits::TrailingZeroInput::zeroes())
					.expect("infinite length input; no invalid inputs for type; qed"),
				amount: B::default(),
			}
		}
	}

	impl<A, B: Default> Bond<A, B> {
		fn from_owner(owner: A) -> Self {
			Bond {
				owner,
				amount: B::default(),
			}
		}
	}

	impl<AccountId: Ord, Balance> Eq for Bond<AccountId, Balance> {}

	impl<AccountId: Ord, Balance> Ord for Bond<AccountId, Balance> {
		fn cmp(&self, other: &Self) -> Ordering {
			self.owner.cmp(&other.owner)
		}
	}

	impl<AccountId: Ord, Balance> PartialOrd for Bond<AccountId, Balance> {
		fn partial_cmp(&self, other: &Self) -> Option<Ordering> {
			Some(self.cmp(other))
		}
	}

	impl<AccountId: Ord, Balance> PartialEq for Bond<AccountId, Balance> {
		fn eq(&self, other: &Self) -> bool {
			self.owner == other.owner
		}
	}

	#[derive(Copy, Clone, PartialEq, Eq, Encode, Decode, RuntimeDebug, TypeInfo)]
	/// The activity status of the collator
	pub enum CollatorStatus {
		/// Committed to be online and producing valid blocks (not equivocating)
		Active,
		/// Temporarily inactive and excused for inactivity
		Idle,
		/// Bonded until the inner round
		Leaving(RoundIndex),
	}

	impl Default for CollatorStatus {
		fn default() -> CollatorStatus {
			CollatorStatus::Active
		}
	}

	#[derive(Encode, Decode, RuntimeDebug, TypeInfo)]
	/// Snapshot of collator state at the start of the round for which they are selected
	pub struct CollatorSnapshot<AccountId, Balance> {
		pub bond: Balance,
		pub delegations: Vec<Bond<AccountId, Balance>>,
		pub total: Balance,
	}

	impl<A: PartialEq, B: PartialEq> PartialEq for CollatorSnapshot<A, B> {
		fn eq(&self, other: &Self) -> bool {
			let must_be_true = self.bond == other.bond && self.total == other.total;
			if !must_be_true {
				return false;
			}
			for (
				Bond {
					owner: o1,
					amount: a1,
				},
				Bond {
					owner: o2,
					amount: a2,
				},
			) in self.delegations.iter().zip(other.delegations.iter())
			{
				if o1 != o2 || a1 != a2 {
					return false;
				}
			}
			true
		}
	}

	impl<A, B: Default> Default for CollatorSnapshot<A, B> {
		fn default() -> CollatorSnapshot<A, B> {
			CollatorSnapshot {
				bond: B::default(),
				delegations: Vec::new(),
				total: B::default(),
			}
		}
	}

	#[derive(Default, Encode, Decode, RuntimeDebug, TypeInfo)]
	/// Info needed to make delayed payments to stakers after round end
	pub struct DelayedPayout<Balance> {
		/// Total round reward (result of compute_issuance() at round end)
		pub round_issuance: Balance,
		/// The total inflation paid this round to stakers (e.g. less parachain bond fund)
		pub total_staking_reward: Balance,
		/// Snapshot of collator commission rate at the end of the round
		pub collator_commission: Perbill,
	}

	#[derive(Encode, Decode, RuntimeDebug, TypeInfo)]
	/// DEPRECATED
	/// Collator state with commission fee, bonded stake, and delegations
	pub struct Collator2<AccountId, Balance> {
		/// The account of this collator
		pub id: AccountId,
		/// This collator's self stake.
		pub bond: Balance,
		/// Set of all nominator AccountIds (to prevent >1 nomination per AccountId)
		pub nominators: OrderedSet<AccountId>,
		/// Top T::MaxDelegatorsPerCollator::get() nominators, ordered greatest to least
		pub top_nominators: Vec<Bond<AccountId, Balance>>,
		/// Bottom nominators (unbounded), ordered least to greatest
		pub bottom_nominators: Vec<Bond<AccountId, Balance>>,
		/// Sum of top delegations + self.bond
		pub total_counted: Balance,
		/// Sum of all delegations + self.bond = (total_counted + uncounted)
		pub total_backing: Balance,
		/// Current status of the collator
		pub state: CollatorStatus,
	}

	impl<A, B> From<Collator2<A, B>> for CollatorCandidate<A, B> {
		fn from(other: Collator2<A, B>) -> CollatorCandidate<A, B> {
			CollatorCandidate {
				id: other.id,
				bond: other.bond,
				delegators: other.nominators,
				top_delegations: other.top_nominators,
				bottom_delegations: other.bottom_nominators,
				total_counted: other.total_counted,
				total_backing: other.total_backing,
				request: None,
				state: other.state,
			}
		}
	}

	#[derive(PartialEq, Clone, Copy, Encode, Decode, RuntimeDebug, TypeInfo)]
	/// Request scheduled to change the collator candidate self-bond
	pub struct CandidateBondLessRequest<Balance> {
		pub amount: Balance,
		pub when_executable: RoundIndex,
	}

	#[derive(Encode, Decode, RuntimeDebug, TypeInfo)]
	/// DEPRECATED, replaced by `CandidateMetadata` and two storage instances of `Delegations`
	/// Collator candidate state with self bond + delegations
	pub struct CollatorCandidate<AccountId, Balance> {
		/// The account of this collator
		pub id: AccountId,
		/// This collator's self stake.
		pub bond: Balance,
		/// Set of all delegator AccountIds (to prevent >1 delegation per AccountId)
		pub delegators: OrderedSet<AccountId>,
		/// Top T::MaxDelegatorsPerCollator::get() delegations, ordered greatest to least
		pub top_delegations: Vec<Bond<AccountId, Balance>>,
		/// Bottom delegations (unbounded), ordered least to greatest
		pub bottom_delegations: Vec<Bond<AccountId, Balance>>,
		/// Sum of top delegations + self.bond
		pub total_counted: Balance,
		/// Sum of all delegations + self.bond = (total_counted + uncounted)
		pub total_backing: Balance,
		/// Maximum 1 pending request to decrease candidate self bond at any given time
		pub request: Option<CandidateBondLessRequest<Balance>>,
		/// Current status of the collator
		pub state: CollatorStatus,
	}

	#[derive(Clone, Encode, Decode, RuntimeDebug, TypeInfo)]
	/// Type for top and bottom delegation storage item
	pub struct Delegations<AccountId, Balance> {
		pub delegations: Vec<Bond<AccountId, Balance>>,
		pub total: Balance,
	}

	impl<A, B: Default> Default for Delegations<A, B> {
		fn default() -> Delegations<A, B> {
			Delegations {
				delegations: Vec::new(),
				total: B::default(),
			}
		}
	}

	impl<AccountId, Balance: Copy + Ord + sp_std::ops::AddAssign + Zero + Saturating>
		Delegations<AccountId, Balance>
	{
		pub fn sort_greatest_to_least(&mut self) {
			self.delegations.sort_by(|a, b| b.amount.cmp(&a.amount));
		}
		/// Insert sorted greatest to least and increase .total accordingly
		/// Insertion respects first come first serve so new delegations are pushed after existing
		/// delegations if the amount is the same
		pub fn insert_sorted_greatest_to_least(&mut self, delegation: Bond<AccountId, Balance>) {
			self.total = self.total.saturating_add(delegation.amount);
			// if delegations nonempty && last_element == delegation.amount => push input and return
			if !self.delegations.is_empty() {
				// if last_element == delegation.amount => push the delegation and return early
				if self.delegations[self.delegations.len() - 1].amount == delegation.amount {
					self.delegations.push(delegation);
					// early return
					return;
				}
			}
			// else binary search insertion
			match self
				.delegations
				.binary_search_by(|x| delegation.amount.cmp(&x.amount))
			{
				// sorted insertion on sorted vec
				// enforces first come first serve for equal bond amounts
				Ok(i) => {
					let mut new_index = i + 1;
					while new_index <= (self.delegations.len() - 1) {
						if self.delegations[new_index].amount == delegation.amount {
							new_index = new_index.saturating_add(1);
						} else {
							self.delegations.insert(new_index, delegation);
							return;
						}
					}
					self.delegations.push(delegation)
				}
				Err(i) => self.delegations.insert(i, delegation),
			}
		}
		/// Return the capacity status for top delegations
		pub fn top_capacity<T: Config>(&self) -> CapacityStatus {
			match &self.delegations {
				x if x.len() as u32 >= T::MaxTopDelegationsPerCandidate::get() => {
					CapacityStatus::Full
				}
				x if x.is_empty() => CapacityStatus::Empty,
				_ => CapacityStatus::Partial,
			}
		}
		/// Return the capacity status for bottom delegations
		pub fn bottom_capacity<T: Config>(&self) -> CapacityStatus {
			match &self.delegations {
				x if x.len() as u32 >= T::MaxBottomDelegationsPerCandidate::get() => {
					CapacityStatus::Full
				}
				x if x.is_empty() => CapacityStatus::Empty,
				_ => CapacityStatus::Partial,
			}
		}
		/// Return last delegation amount without popping the delegation
		pub fn lowest_delegation_amount(&self) -> Balance {
			self.delegations
				.last()
				.map(|x| x.amount)
				.unwrap_or(Balance::zero())
		}
		/// Return highest delegation amount
		pub fn highest_delegation_amount(&self) -> Balance {
			self.delegations
				.first()
				.map(|x| x.amount)
				.unwrap_or(Balance::zero())
		}
	}

	#[derive(PartialEq, Encode, Decode, RuntimeDebug, TypeInfo)]
	/// Capacity status for top or bottom delegations
	pub enum CapacityStatus {
		/// Reached capacity
		Full,
		/// Empty aka contains no delegations
		Empty,
		/// Partially full (nonempty and not full)
		Partial,
	}

	#[derive(Encode, Decode, RuntimeDebug, TypeInfo)]
	/// All candidate info except the top and bottom delegations
	pub struct CandidateMetadata<Balance> {
		/// This candidate's self bond amount
		pub bond: Balance,
		/// Total number of delegations to this candidate
		pub delegation_count: u32,
		/// Self bond + sum of top delegations
		pub total_counted: Balance,
		/// The smallest top delegation amount
		pub lowest_top_delegation_amount: Balance,
		/// The highest bottom delegation amount
		pub highest_bottom_delegation_amount: Balance,
		/// The smallest bottom delegation amount
		pub lowest_bottom_delegation_amount: Balance,
		/// Capacity status for top delegations
		pub top_capacity: CapacityStatus,
		/// Capacity status for bottom delegations
		pub bottom_capacity: CapacityStatus,
		/// Maximum 1 pending request to decrease candidate self bond at any given time
		pub request: Option<CandidateBondLessRequest<Balance>>,
		/// Current status of the collator
		pub status: CollatorStatus,
	}

	impl<
			Balance: Copy
				+ Zero
				+ PartialOrd
				+ sp_std::ops::AddAssign
				+ sp_std::ops::SubAssign
				+ sp_std::ops::Sub<Output = Balance>
				+ sp_std::fmt::Debug
				+ Saturating,
		> CandidateMetadata<Balance>
	{
		pub fn new(bond: Balance) -> Self {
			CandidateMetadata {
				bond,
				delegation_count: 0u32,
				total_counted: bond,
				lowest_top_delegation_amount: Zero::zero(),
				highest_bottom_delegation_amount: Zero::zero(),
				lowest_bottom_delegation_amount: Zero::zero(),
				top_capacity: CapacityStatus::Empty,
				bottom_capacity: CapacityStatus::Empty,
				request: None,
				status: CollatorStatus::Active,
			}
		}
		pub fn is_active(&self) -> bool {
			matches!(self.status, CollatorStatus::Active)
		}
		pub fn is_leaving(&self) -> bool {
			matches!(self.status, CollatorStatus::Leaving(_))
		}
		pub fn schedule_leave<T: Config>(
			&mut self,
		) -> Result<(RoundIndex, RoundIndex), DispatchError> {
			ensure!(!self.is_leaving(), Error::<T>::CandidateAlreadyLeaving);
			let now = <Round<T>>::get().current;
			let when = now + T::LeaveCandidatesDelay::get();
			self.status = CollatorStatus::Leaving(when);
			Ok((now, when))
		}
		pub fn can_leave<T: Config>(&self) -> DispatchResult {
			if let CollatorStatus::Leaving(when) = self.status {
				ensure!(
					<Round<T>>::get().current >= when,
					Error::<T>::CandidateCannotLeaveYet
				);
				Ok(())
			} else {
				Err(Error::<T>::CandidateNotLeaving.into())
			}
		}
		pub fn go_offline(&mut self) {
			self.status = CollatorStatus::Idle;
		}
		pub fn go_online(&mut self) {
			self.status = CollatorStatus::Active;
		}
		pub fn bond_more<T: Config>(&mut self, who: T::AccountId, more: Balance) -> DispatchResult
		where
			BalanceOf<T>: From<Balance>,
		{
			T::Currency::reserve(&who, more.into())?;
			let new_total = <Total<T>>::get().saturating_add(more.into());
			<Total<T>>::put(new_total);
			self.bond = self.bond.saturating_add(more);
			self.total_counted = self.total_counted.saturating_add(more);
			<Pallet<T>>::deposit_event(Event::CandidateBondedMore {
				candidate: who.clone(),
				amount: more.into(),
				new_total_bond: self.bond.into(),
			});
			Ok(())
		}
		/// Schedule executable decrease of collator candidate self bond
		/// Returns the round at which the collator can execute the pending request
		pub fn schedule_bond_less<T: Config>(
			&mut self,
			less: Balance,
		) -> Result<RoundIndex, DispatchError>
		where
			BalanceOf<T>: Into<Balance>,
		{
			// ensure no pending request
			ensure!(
				self.request.is_none(),
				Error::<T>::PendingCandidateRequestAlreadyExists
			);
			// ensure bond above min after decrease
			ensure!(self.bond > less, Error::<T>::CandidateBondBelowMin);
			ensure!(
				self.bond - less >= T::MinCandidateStk::get().into(),
				Error::<T>::CandidateBondBelowMin
			);
			let when_executable = <Round<T>>::get().current + T::CandidateBondLessDelay::get();
			self.request = Some(CandidateBondLessRequest {
				amount: less,
				when_executable,
			});
			Ok(when_executable)
		}
		/// Execute pending request to decrease the collator self bond
		/// Returns the event to be emitted
		pub fn execute_bond_less<T: Config>(&mut self, who: T::AccountId) -> DispatchResult
		where
			BalanceOf<T>: From<Balance>,
		{
			let request = self
				.request
				.ok_or(Error::<T>::PendingCandidateRequestsDNE)?;
			ensure!(
				request.when_executable <= <Round<T>>::get().current,
				Error::<T>::PendingCandidateRequestNotDueYet
			);
			T::Currency::unreserve(&who, request.amount.into());
			let new_total_staked = <Total<T>>::get().saturating_sub(request.amount.into());
			<Total<T>>::put(new_total_staked);
			// Arithmetic assumptions are self.bond > less && self.bond - less > CollatorMinBond
			// (assumptions enforced by `schedule_bond_less`; if storage corrupts, must re-verify)
			self.bond = self.bond.saturating_sub(request.amount);
			self.total_counted = self.total_counted.saturating_sub(request.amount);
			let event = Event::CandidateBondedLess {
				candidate: who.clone().into(),
				amount: request.amount.into(),
				new_bond: self.bond.into(),
			};
			// reset s.t. no pending request
			self.request = None;
			// update candidate pool value because it must change if self bond changes
			if self.is_active() {
				Pallet::<T>::update_active(who.into(), self.total_counted.into());
			}
			Pallet::<T>::deposit_event(event);
			Ok(())
		}
		/// Cancel candidate bond less request
		pub fn cancel_bond_less<T: Config>(&mut self, who: T::AccountId) -> DispatchResult
		where
			BalanceOf<T>: From<Balance>,
		{
			let request = self
				.request
				.ok_or(Error::<T>::PendingCandidateRequestsDNE)?;
			let event = Event::CancelledCandidateBondLess {
				candidate: who.clone().into(),
				amount: request.amount.into(),
				execute_round: request.when_executable,
			};
			self.request = None;
			Pallet::<T>::deposit_event(event);
			Ok(())
		}
		/// Reset top delegations metadata
		pub fn reset_top_data<T: Config>(
			&mut self,
			candidate: T::AccountId,
			top_delegations: &Delegations<T::AccountId, BalanceOf<T>>,
		) where
			BalanceOf<T>: Into<Balance> + From<Balance>,
		{
			self.lowest_top_delegation_amount = top_delegations.lowest_delegation_amount().into();
			self.top_capacity = top_delegations.top_capacity::<T>();
			let old_total_counted = self.total_counted;
			self.total_counted = self.bond.saturating_add(top_delegations.total.into());
			// CandidatePool value for candidate always changes if top delegations total changes
			// so we moved the update into this function to deduplicate code and patch a bug that
			// forgot to apply the update when increasing top delegation
			if old_total_counted != self.total_counted && self.is_active() {
				Pallet::<T>::update_active(candidate, self.total_counted.into());
			}
		}
		/// Reset bottom delegations metadata
		pub fn reset_bottom_data<T: Config>(
			&mut self,
			bottom_delegations: &Delegations<T::AccountId, BalanceOf<T>>,
		) where
			BalanceOf<T>: Into<Balance>,
		{
			self.lowest_bottom_delegation_amount =
				bottom_delegations.lowest_delegation_amount().into();
			self.highest_bottom_delegation_amount =
				bottom_delegations.highest_delegation_amount().into();
			self.bottom_capacity = bottom_delegations.bottom_capacity::<T>();
		}
		/// Add delegation
		/// Returns whether delegator was added and an optional negative total counted remainder
		/// for if a bottom delegation was kicked
		/// MUST ensure no delegation exists for this candidate in the `DelegatorState` before call
		pub fn add_delegation<T: Config>(
			&mut self,
			candidate: &T::AccountId,
			delegation: Bond<T::AccountId, BalanceOf<T>>,
		) -> Result<(DelegatorAdded<Balance>, Option<Balance>), DispatchError>
		where
			BalanceOf<T>: Into<Balance> + From<Balance>,
		{
			let mut less_total_staked = None;
			let delegator_added = match self.top_capacity {
				CapacityStatus::Full => {
					// top is full, insert into top iff the lowest_top < amount
					if self.lowest_top_delegation_amount < delegation.amount.into() {
						// bumps lowest top to the bottom inside this function call
						less_total_staked = self.add_top_delegation::<T>(candidate, delegation);
						DelegatorAdded::AddedToTop {
							new_total: self.total_counted,
						}
					} else {
						// if bottom is full, only insert if greater than lowest bottom (which will
						// be bumped out)
						if matches!(self.bottom_capacity, CapacityStatus::Full) {
							ensure!(
								delegation.amount.into() > self.lowest_bottom_delegation_amount,
								Error::<T>::CannotDelegateLessThanOrEqualToLowestBottomWhenFull
							);
							// need to subtract from total staked
							less_total_staked = Some(self.lowest_bottom_delegation_amount);
						}
						// insert into bottom
						self.add_bottom_delegation::<T>(false, candidate, delegation);
						DelegatorAdded::AddedToBottom
					}
				}
				// top is either empty or partially full
				_ => {
					self.add_top_delegation::<T>(candidate, delegation);
					DelegatorAdded::AddedToTop {
						new_total: self.total_counted,
					}
				}
			};
			Ok((delegator_added, less_total_staked))
		}
		/// Add delegation to top delegation
		/// Returns Option<negative_total_staked_remainder>
		/// Only call if lowest top delegation is less than delegation.amount || !top_full
		pub fn add_top_delegation<T: Config>(
			&mut self,
			candidate: &T::AccountId,
			delegation: Bond<T::AccountId, BalanceOf<T>>,
		) -> Option<Balance>
		where
			BalanceOf<T>: Into<Balance> + From<Balance>,
		{
			let mut less_total_staked = None;
			let mut top_delegations = <TopDelegations<T>>::get(candidate)
				.expect("CandidateInfo existence => TopDelegations existence");
			let max_top_delegations_per_candidate = T::MaxTopDelegationsPerCandidate::get();
			if top_delegations.delegations.len() as u32 == max_top_delegations_per_candidate {
				// pop lowest top delegation
				let new_bottom_delegation = top_delegations.delegations.pop().expect("");
				top_delegations.total = top_delegations
					.total
					.saturating_sub(new_bottom_delegation.amount);
				if matches!(self.bottom_capacity, CapacityStatus::Full) {
					less_total_staked = Some(self.lowest_bottom_delegation_amount);
				}
				self.add_bottom_delegation::<T>(true, candidate, new_bottom_delegation);
			}
			// insert into top
			top_delegations.insert_sorted_greatest_to_least(delegation);
			// update candidate info
			self.reset_top_data::<T>(candidate.clone(), &top_delegations);
			if less_total_staked.is_none() {
				// only increment delegation count if we are not kicking a bottom delegation
				self.delegation_count = self.delegation_count.saturating_add(1u32);
			}
			<TopDelegations<T>>::insert(&candidate, top_delegations);
			less_total_staked
		}
		/// Add delegation to bottom delegations
		/// Check before call that if capacity is full, inserted delegation is higher than lowest
		/// bottom delegation (and if so, need to adjust the total storage item)
		/// CALLER MUST ensure(lowest_bottom_to_be_kicked.amount < delegation.amount)
		pub fn add_bottom_delegation<T: Config>(
			&mut self,
			bumped_from_top: bool,
			candidate: &T::AccountId,
			delegation: Bond<T::AccountId, BalanceOf<T>>,
		) where
			BalanceOf<T>: Into<Balance> + From<Balance>,
		{
			let mut bottom_delegations = <BottomDelegations<T>>::get(candidate)
				.expect("CandidateInfo existence => BottomDelegations existence");
			// if bottom is full, kick the lowest bottom (which is expected to be lower than input
			// as per check)
			let increase_delegation_count = if bottom_delegations.delegations.len() as u32
				== T::MaxBottomDelegationsPerCandidate::get()
			{
				let lowest_bottom_to_be_kicked = bottom_delegations
					.delegations
					.pop()
					.expect("if at full capacity (>0), then >0 bottom delegations exist; qed");
				// EXPECT lowest_bottom_to_be_kicked.amount < delegation.amount enforced by caller
				// if lowest_bottom_to_be_kicked.amount == delegation.amount, we will still kick
				// the lowest bottom to enforce first come first served
				bottom_delegations.total = bottom_delegations
					.total
					.saturating_sub(lowest_bottom_to_be_kicked.amount);
				// update delegator state
				// unreserve kicked bottom
				T::Currency::unreserve(
					&lowest_bottom_to_be_kicked.owner,
					lowest_bottom_to_be_kicked.amount,
				);
				// total staked is updated via propagation of lowest bottom delegation amount prior
				// to call
				let mut delegator_state =
					<DelegatorState<T>>::get(&lowest_bottom_to_be_kicked.owner)
						.expect("Delegation existence => DelegatorState existence");
				let leaving = delegator_state.delegations.0.len() == 1usize;
				delegator_state.rm_delegation(candidate);
				if let Some(request) = delegator_state.requests.requests.remove(&candidate) {
					delegator_state.requests.less_total = delegator_state
						.requests
						.less_total
						.saturating_sub(request.amount);
					if matches!(request.action, DelegationChange::Revoke) {
						delegator_state.requests.revocations_count = delegator_state
							.requests
							.revocations_count
							.saturating_sub(1u32);
					}
				}
				Pallet::<T>::deposit_event(Event::DelegationKicked {
					delegator: lowest_bottom_to_be_kicked.owner.clone(),
					candidate: candidate.clone(),
					unstaked_amount: lowest_bottom_to_be_kicked.amount,
				});
				if leaving {
					<DelegatorState<T>>::remove(&lowest_bottom_to_be_kicked.owner);
					Pallet::<T>::deposit_event(Event::DelegatorLeft {
						delegator: lowest_bottom_to_be_kicked.owner,
						unstaked_amount: lowest_bottom_to_be_kicked.amount,
					});
				} else {
					<DelegatorState<T>>::insert(&lowest_bottom_to_be_kicked.owner, delegator_state);
				}
				false
			} else {
				!bumped_from_top
			};
			// only increase delegation count if new bottom delegation (1) doesn't come from top &&
			// (2) doesn't pop the lowest delegation from the bottom
			if increase_delegation_count {
				self.delegation_count = self.delegation_count.saturating_add(1u32);
			}
			bottom_delegations.insert_sorted_greatest_to_least(delegation);
			self.reset_bottom_data::<T>(&bottom_delegations);
			<BottomDelegations<T>>::insert(candidate, bottom_delegations);
		}
		/// Remove delegation
		/// Removes from top if amount is above lowest top or top is not full
		/// Return Ok(if_total_counted_changed)
		pub fn rm_delegation_if_exists<T: Config>(
			&mut self,
			candidate: &T::AccountId,
			delegator: T::AccountId,
			amount: Balance,
		) -> Result<bool, DispatchError>
		where
			BalanceOf<T>: Into<Balance> + From<Balance>,
		{
			let amount_geq_lowest_top = amount >= self.lowest_top_delegation_amount;
			let top_is_not_full = !matches!(self.top_capacity, CapacityStatus::Full);
			let lowest_top_eq_highest_bottom =
				self.lowest_top_delegation_amount == self.highest_bottom_delegation_amount;
			let delegation_dne_err: DispatchError = Error::<T>::DelegationDNE.into();
			if top_is_not_full || (amount_geq_lowest_top && !lowest_top_eq_highest_bottom) {
				self.rm_top_delegation::<T>(candidate, delegator)
			} else if amount_geq_lowest_top && lowest_top_eq_highest_bottom {
				let result = self.rm_top_delegation::<T>(candidate, delegator.clone());
				if result == Err(delegation_dne_err) {
					// worst case removal
					self.rm_bottom_delegation::<T>(candidate, delegator)
				} else {
					result
				}
			} else {
				self.rm_bottom_delegation::<T>(candidate, delegator)
			}
		}
		/// Remove top delegation, bumps top bottom delegation if exists
		pub fn rm_top_delegation<T: Config>(
			&mut self,
			candidate: &T::AccountId,
			delegator: T::AccountId,
		) -> Result<bool, DispatchError>
		where
			BalanceOf<T>: Into<Balance> + From<Balance>,
		{
			let old_total_counted = self.total_counted;
			// remove top delegation
			let mut top_delegations = <TopDelegations<T>>::get(candidate)
				.expect("CandidateInfo exists => TopDelegations exists");
			let mut actual_amount_option: Option<BalanceOf<T>> = None;
			top_delegations.delegations = top_delegations
				.delegations
				.clone()
				.into_iter()
				.filter(|d| {
					if d.owner != delegator {
						true
					} else {
						actual_amount_option = Some(d.amount);
						false
					}
				})
				.collect();
			let actual_amount = actual_amount_option.ok_or(Error::<T>::DelegationDNE)?;
			top_delegations.total = top_delegations.total.saturating_sub(actual_amount);
			// if bottom nonempty => bump top bottom to top
			if !matches!(self.bottom_capacity, CapacityStatus::Empty) {
				let mut bottom_delegations = <BottomDelegations<T>>::get(candidate)
					.expect("bottom is nonempty as just checked");
				// expect already stored greatest to least by bond amount
				let highest_bottom_delegation = bottom_delegations.delegations.remove(0);
				bottom_delegations.total = bottom_delegations
					.total
					.saturating_sub(highest_bottom_delegation.amount);
				self.reset_bottom_data::<T>(&bottom_delegations);
				<BottomDelegations<T>>::insert(candidate, bottom_delegations);
				// insert highest bottom into top delegations
				top_delegations.insert_sorted_greatest_to_least(highest_bottom_delegation);
			}
			// update candidate info
			self.reset_top_data::<T>(candidate.clone(), &top_delegations);
			self.delegation_count = self.delegation_count.saturating_sub(1u32);
			<TopDelegations<T>>::insert(candidate, top_delegations);
			// return whether total counted changed
			Ok(old_total_counted == self.total_counted)
		}
		/// Remove bottom delegation
		/// Returns if_total_counted_changed: bool
		pub fn rm_bottom_delegation<T: Config>(
			&mut self,
			candidate: &T::AccountId,
			delegator: T::AccountId,
		) -> Result<bool, DispatchError>
		where
			BalanceOf<T>: Into<Balance>,
		{
			// remove bottom delegation
			let mut bottom_delegations = <BottomDelegations<T>>::get(candidate)
				.expect("CandidateInfo exists => BottomDelegations exists");
			let mut actual_amount_option: Option<BalanceOf<T>> = None;
			bottom_delegations.delegations = bottom_delegations
				.delegations
				.clone()
				.into_iter()
				.filter(|d| {
					if d.owner != delegator {
						true
					} else {
						actual_amount_option = Some(d.amount);
						false
					}
				})
				.collect();
			let actual_amount = actual_amount_option.ok_or(Error::<T>::DelegationDNE)?;
			bottom_delegations.total = bottom_delegations.total.saturating_sub(actual_amount);
			// update candidate info
			self.reset_bottom_data::<T>(&bottom_delegations);
			self.delegation_count = self.delegation_count.saturating_sub(1u32);
			<BottomDelegations<T>>::insert(candidate, bottom_delegations);
			Ok(false)
		}
		/// Increase delegation amount
		pub fn increase_delegation<T: Config>(
			&mut self,
			candidate: &T::AccountId,
			delegator: T::AccountId,
			bond: BalanceOf<T>,
			more: BalanceOf<T>,
		) -> Result<bool, DispatchError>
		where
			BalanceOf<T>: Into<Balance> + From<Balance>,
		{
			let lowest_top_eq_highest_bottom =
				self.lowest_top_delegation_amount == self.highest_bottom_delegation_amount;
			let bond_geq_lowest_top = bond.into() >= self.lowest_top_delegation_amount;
			let delegation_dne_err: DispatchError = Error::<T>::DelegationDNE.into();
			if bond_geq_lowest_top && !lowest_top_eq_highest_bottom {
				// definitely in top
				self.increase_top_delegation::<T>(candidate, delegator.clone(), more)
			} else if bond_geq_lowest_top && lowest_top_eq_highest_bottom {
				// update top but if error then update bottom (because could be in bottom because
				// lowest_top_eq_highest_bottom)
				let result = self.increase_top_delegation::<T>(candidate, delegator.clone(), more);
				if result == Err(delegation_dne_err) {
					self.increase_bottom_delegation::<T>(candidate, delegator, bond, more)
				} else {
					result
				}
			} else {
				self.increase_bottom_delegation::<T>(candidate, delegator, bond, more)
			}
		}
		/// Increase top delegation
		pub fn increase_top_delegation<T: Config>(
			&mut self,
			candidate: &T::AccountId,
			delegator: T::AccountId,
			more: BalanceOf<T>,
		) -> Result<bool, DispatchError>
		where
			BalanceOf<T>: Into<Balance> + From<Balance>,
		{
			let mut top_delegations = <TopDelegations<T>>::get(candidate)
				.expect("CandidateInfo exists => TopDelegations exists");
			let mut in_top = false;
			top_delegations.delegations = top_delegations
				.delegations
				.clone()
				.into_iter()
				.map(|d| {
					if d.owner != delegator {
						d
					} else {
						in_top = true;
						let new_amount = d.amount.saturating_add(more);
						Bond {
							owner: d.owner,
							amount: new_amount,
						}
					}
				})
				.collect();
			ensure!(in_top, Error::<T>::DelegationDNE);
			top_delegations.total = top_delegations.total.saturating_add(more);
			top_delegations.sort_greatest_to_least();
			self.reset_top_data::<T>(candidate.clone(), &top_delegations);
			<TopDelegations<T>>::insert(candidate, top_delegations);
			Ok(true)
		}
		/// Increase bottom delegation
		pub fn increase_bottom_delegation<T: Config>(
			&mut self,
			candidate: &T::AccountId,
			delegator: T::AccountId,
			bond: BalanceOf<T>,
			more: BalanceOf<T>,
		) -> Result<bool, DispatchError>
		where
			BalanceOf<T>: Into<Balance> + From<Balance>,
		{
			let mut bottom_delegations =
				<BottomDelegations<T>>::get(candidate).ok_or(Error::<T>::CandidateDNE)?;
			let mut delegation_option: Option<Bond<T::AccountId, BalanceOf<T>>> = None;
			let in_top_after =
				if (bond.saturating_add(more)).into() > self.lowest_top_delegation_amount {
					// bump it from bottom
					bottom_delegations.delegations = bottom_delegations
						.delegations
						.clone()
						.into_iter()
						.filter(|d| {
							if d.owner != delegator {
								true
							} else {
								delegation_option = Some(Bond {
									owner: d.owner.clone(),
									amount: d.amount.saturating_add(more),
								});
								false
							}
						})
						.collect();
					let delegation = delegation_option.ok_or(Error::<T>::DelegationDNE)?;
					bottom_delegations.total = bottom_delegations.total.saturating_sub(bond);
					// add it to top
					let mut top_delegations = <TopDelegations<T>>::get(candidate)
						.expect("CandidateInfo existence => TopDelegations existence");
					// if top is full, pop lowest top
					if matches!(top_delegations.top_capacity::<T>(), CapacityStatus::Full) {
						// pop lowest top delegation
						let new_bottom_delegation = top_delegations
							.delegations
							.pop()
							.expect("Top capacity full => Exists at least 1 top delegation");
						top_delegations.total = top_delegations
							.total
							.saturating_sub(new_bottom_delegation.amount);
						bottom_delegations.insert_sorted_greatest_to_least(new_bottom_delegation);
					}
					// insert into top
					top_delegations.insert_sorted_greatest_to_least(delegation);
					self.reset_top_data::<T>(candidate.clone(), &top_delegations);
					<TopDelegations<T>>::insert(candidate, top_delegations);
					true
				} else {
					let mut in_bottom = false;
					// just increase the delegation
					bottom_delegations.delegations = bottom_delegations
						.delegations
						.clone()
						.into_iter()
						.map(|d| {
							if d.owner != delegator {
								d
							} else {
								in_bottom = true;
								Bond {
									owner: d.owner,
									amount: d.amount.saturating_add(more),
								}
							}
						})
						.collect();
					ensure!(in_bottom, Error::<T>::DelegationDNE);
					bottom_delegations.total = bottom_delegations.total.saturating_add(more);
					bottom_delegations.sort_greatest_to_least();
					false
				};
			self.reset_bottom_data::<T>(&bottom_delegations);
			<BottomDelegations<T>>::insert(candidate, bottom_delegations);
			Ok(in_top_after)
		}
		/// Decrease delegation
		pub fn decrease_delegation<T: Config>(
			&mut self,
			candidate: &T::AccountId,
			delegator: T::AccountId,
			bond: Balance,
			less: BalanceOf<T>,
		) -> Result<bool, DispatchError>
		where
			BalanceOf<T>: Into<Balance> + From<Balance>,
		{
			let lowest_top_eq_highest_bottom =
				self.lowest_top_delegation_amount == self.highest_bottom_delegation_amount;
			let bond_geq_lowest_top = bond >= self.lowest_top_delegation_amount;
			let delegation_dne_err: DispatchError = Error::<T>::DelegationDNE.into();
			if bond_geq_lowest_top && !lowest_top_eq_highest_bottom {
				// definitely in top
				self.decrease_top_delegation::<T>(candidate, delegator.clone(), bond.into(), less)
			} else if bond_geq_lowest_top && lowest_top_eq_highest_bottom {
				// update top but if error then update bottom (because could be in bottom because
				// lowest_top_eq_highest_bottom)
				let result = self.decrease_top_delegation::<T>(
					candidate,
					delegator.clone(),
					bond.into(),
					less,
				);
				if result == Err(delegation_dne_err) {
					self.decrease_bottom_delegation::<T>(candidate, delegator, less)
				} else {
					result
				}
			} else {
				self.decrease_bottom_delegation::<T>(candidate, delegator, less)
			}
		}
		/// Decrease top delegation
		pub fn decrease_top_delegation<T: Config>(
			&mut self,
			candidate: &T::AccountId,
			delegator: T::AccountId,
			bond: BalanceOf<T>,
			less: BalanceOf<T>,
		) -> Result<bool, DispatchError>
		where
			BalanceOf<T>: Into<Balance> + From<Balance>,
		{
			// The delegation after the `decrease-delegation` will be strictly less than the
			// highest bottom delegation
			let bond_after_less_than_highest_bottom =
				bond.saturating_sub(less).into() < self.highest_bottom_delegation_amount;
			// The top delegations is full and the bottom delegations has at least one delegation
			let full_top_and_nonempty_bottom = matches!(self.top_capacity, CapacityStatus::Full)
				&& !matches!(self.bottom_capacity, CapacityStatus::Empty);
			let mut top_delegations =
				<TopDelegations<T>>::get(candidate).ok_or(Error::<T>::CandidateDNE)?;
			let in_top_after = if bond_after_less_than_highest_bottom
				&& full_top_and_nonempty_bottom
			{
				let mut delegation_option: Option<Bond<T::AccountId, BalanceOf<T>>> = None;
				// take delegation from top
				top_delegations.delegations = top_delegations
					.delegations
					.clone()
					.into_iter()
					.filter(|d| {
						if d.owner != delegator {
							true
						} else {
							top_delegations.total = top_delegations.total.saturating_sub(d.amount);
							delegation_option = Some(Bond {
								owner: d.owner.clone(),
								amount: d.amount.saturating_sub(less),
							});
							false
						}
					})
					.collect();
				let delegation = delegation_option.ok_or(Error::<T>::DelegationDNE)?;
				// pop highest bottom by reverse and popping
				let mut bottom_delegations = <BottomDelegations<T>>::get(candidate)
					.expect("CandidateInfo existence => BottomDelegations existence");
				let highest_bottom_delegation = bottom_delegations.delegations.remove(0);
				bottom_delegations.total = bottom_delegations
					.total
					.saturating_sub(highest_bottom_delegation.amount);
				// insert highest bottom into top
				top_delegations.insert_sorted_greatest_to_least(highest_bottom_delegation);
				// insert previous top into bottom
				bottom_delegations.insert_sorted_greatest_to_least(delegation);
				self.reset_bottom_data::<T>(&bottom_delegations);
				<BottomDelegations<T>>::insert(candidate, bottom_delegations);
				false
			} else {
				// keep it in the top
				let mut is_in_top = false;
				top_delegations.delegations = top_delegations
					.delegations
					.clone()
					.into_iter()
					.map(|d| {
						if d.owner != delegator {
							d
						} else {
							is_in_top = true;
							Bond {
								owner: d.owner,
								amount: d.amount.saturating_sub(less),
							}
						}
					})
					.collect();
				ensure!(is_in_top, Error::<T>::DelegationDNE);
				top_delegations.total = top_delegations.total.saturating_sub(less);
				top_delegations.sort_greatest_to_least();
				true
			};
			self.reset_top_data::<T>(candidate.clone(), &top_delegations);
			<TopDelegations<T>>::insert(candidate, top_delegations);
			Ok(in_top_after)
		}
		/// Decrease bottom delegation
		pub fn decrease_bottom_delegation<T: Config>(
			&mut self,
			candidate: &T::AccountId,
			delegator: T::AccountId,
			less: BalanceOf<T>,
		) -> Result<bool, DispatchError>
		where
			BalanceOf<T>: Into<Balance>,
		{
			let mut bottom_delegations = <BottomDelegations<T>>::get(candidate)
				.expect("CandidateInfo exists => BottomDelegations exists");
			let mut in_bottom = false;
			bottom_delegations.delegations = bottom_delegations
				.delegations
				.clone()
				.into_iter()
				.map(|d| {
					if d.owner != delegator {
						d
					} else {
						in_bottom = true;
						Bond {
							owner: d.owner,
							amount: d.amount.saturating_sub(less),
						}
					}
				})
				.collect();
			ensure!(in_bottom, Error::<T>::DelegationDNE);
			bottom_delegations.sort_greatest_to_least();
			self.reset_bottom_data::<T>(&bottom_delegations);
			<BottomDelegations<T>>::insert(candidate, bottom_delegations);
			Ok(false)
		}
	}

	// Temporary manual implementation for migration testing purposes
	impl<A: PartialEq, B: PartialEq> PartialEq for CollatorCandidate<A, B> {
		fn eq(&self, other: &Self) -> bool {
			let must_be_true = self.id == other.id
				&& self.bond == other.bond
				&& self.total_counted == other.total_counted
				&& self.total_backing == other.total_backing
				&& self.request == other.request
				&& self.state == other.state;
			if !must_be_true {
				return false;
			}
			for (x, y) in self.delegators.0.iter().zip(other.delegators.0.iter()) {
				if x != y {
					return false;
				}
			}
			for (
				Bond {
					owner: o1,
					amount: a1,
				},
				Bond {
					owner: o2,
					amount: a2,
				},
			) in self
				.top_delegations
				.iter()
				.zip(other.top_delegations.iter())
			{
				if o1 != o2 || a1 != a2 {
					return false;
				}
			}
			for (
				Bond {
					owner: o1,
					amount: a1,
				},
				Bond {
					owner: o2,
					amount: a2,
				},
			) in self
				.bottom_delegations
				.iter()
				.zip(other.bottom_delegations.iter())
			{
				if o1 != o2 || a1 != a2 {
					return false;
				}
			}
			true
		}
	}

	/// Convey relevant information describing if a delegator was added to the top or bottom
	/// Delegations added to the top yield a new total
	#[derive(Clone, Copy, PartialEq, Encode, Decode, RuntimeDebug, TypeInfo)]
	pub enum DelegatorAdded<B> {
		AddedToTop { new_total: B },
		AddedToBottom,
	}

	impl<
			A: Ord + Clone + sp_std::fmt::Debug,
			B: AtLeast32BitUnsigned
				+ Ord
				+ Copy
				+ sp_std::ops::AddAssign
				+ sp_std::ops::SubAssign
				+ sp_std::fmt::Debug,
		> CollatorCandidate<A, B>
	{
		pub fn is_active(&self) -> bool {
			self.state == CollatorStatus::Active
		}
	}

	impl<A: Clone, B: Copy> From<CollatorCandidate<A, B>> for CollatorSnapshot<A, B> {
		fn from(other: CollatorCandidate<A, B>) -> CollatorSnapshot<A, B> {
			CollatorSnapshot {
				bond: other.bond,
				delegations: other.top_delegations,
				total: other.total_counted,
			}
		}
	}

	#[derive(Clone, PartialEq, Encode, Decode, RuntimeDebug, TypeInfo)]
	pub enum DelegatorStatus {
		/// Active with no scheduled exit
		Active,
		/// Schedule exit to revoke all ongoing delegations
		Leaving(RoundIndex),
	}

	#[derive(Clone, Encode, Decode, RuntimeDebug, TypeInfo)]
	/// Delegator state
	pub struct Delegator<AccountId, Balance> {
		/// Delegator account
		pub id: AccountId,
		/// All current delegations
		pub delegations: OrderedSet<Bond<AccountId, Balance>>,
		/// Total balance locked for this delegator
		pub total: Balance,
		/// Requests to change delegations, relevant iff active
		pub requests: PendingDelegationRequests<AccountId, Balance>,
		/// Status for this delegator
		pub status: DelegatorStatus,
	}

	// Temporary manual implementation for migration testing purposes
	impl<A: PartialEq, B: PartialEq> PartialEq for Delegator<A, B> {
		fn eq(&self, other: &Self) -> bool {
			let must_be_true = self.id == other.id
				&& self.total == other.total
				&& self.requests == other.requests
				&& self.status == other.status;
			if !must_be_true {
				return false;
			}
			for (
				Bond {
					owner: o1,
					amount: a1,
				},
				Bond {
					owner: o2,
					amount: a2,
				},
			) in self.delegations.0.iter().zip(other.delegations.0.iter())
			{
				if o1 != o2 || a1 != a2 {
					return false;
				}
			}
			true
		}
	}

	impl<
			AccountId: Ord + Clone,
			Balance: Copy
				+ sp_std::ops::AddAssign
				+ sp_std::ops::Add<Output = Balance>
				+ sp_std::ops::SubAssign
				+ sp_std::ops::Sub<Output = Balance>
				+ Ord
				+ Zero
				+ Default
				+ Saturating,
		> Delegator<AccountId, Balance>
	{
		pub fn new(id: AccountId, collator: AccountId, amount: Balance) -> Self {
			Delegator {
				id,
				delegations: OrderedSet::from(vec![Bond {
					owner: collator,
					amount,
				}]),
				total: amount,
				requests: PendingDelegationRequests::new(),
				status: DelegatorStatus::Active,
			}
		}
		pub fn requests(&self) -> BTreeMap<AccountId, DelegationRequest<AccountId, Balance>> {
			self.requests.requests.clone()
		}
		pub fn is_active(&self) -> bool {
			matches!(self.status, DelegatorStatus::Active)
		}
		pub fn is_leaving(&self) -> bool {
			matches!(self.status, DelegatorStatus::Leaving(_))
		}
		/// Can only leave if the current round is less than or equal to scheduled execution round
		/// - returns None if not in leaving state
		pub fn can_execute_leave<T: Config>(&self, delegation_weight_hint: u32) -> DispatchResult {
			ensure!(
				delegation_weight_hint >= (self.delegations.0.len() as u32),
				Error::<T>::TooLowDelegationCountToLeaveDelegators
			);
			if let DelegatorStatus::Leaving(when) = self.status {
				ensure!(
					<Round<T>>::get().current >= when,
					Error::<T>::DelegatorCannotLeaveYet
				);
				Ok(())
			} else {
				Err(Error::<T>::DelegatorNotLeaving.into())
			}
		}
		/// Set status to leaving
		pub(crate) fn set_leaving(&mut self, when: RoundIndex) {
			self.status = DelegatorStatus::Leaving(when);
		}
		/// Schedule status to exit
		pub fn schedule_leave<T: Config>(&mut self) -> (RoundIndex, RoundIndex) {
			let now = <Round<T>>::get().current;
			let when = now + T::LeaveDelegatorsDelay::get();
			self.set_leaving(when);
			(now, when)
		}
		/// Set delegator status to active
		pub fn cancel_leave(&mut self) {
			self.status = DelegatorStatus::Active
		}
		pub fn add_delegation(&mut self, bond: Bond<AccountId, Balance>) -> bool {
			let amt = bond.amount;
			if self.delegations.insert(bond) {
				self.total = self.total.saturating_add(amt);
				true
			} else {
				false
			}
		}
		// Return Some(remaining balance), must be more than MinDelegatorStk
		// Return None if delegation not found
		pub fn rm_delegation(&mut self, collator: &AccountId) -> Option<Balance> {
			let mut amt: Option<Balance> = None;
			let delegations = self
				.delegations
				.0
				.iter()
				.filter_map(|x| {
					if &x.owner == collator {
						amt = Some(x.amount);
						None
					} else {
						Some(x.clone())
					}
				})
				.collect();
			if let Some(balance) = amt {
				self.delegations = OrderedSet::from(delegations);
				self.total = self.total.saturating_sub(balance);
				Some(self.total)
			} else {
				None
			}
		}
		pub fn increase_delegation<T: Config>(
			&mut self,
			candidate: AccountId,
			amount: Balance,
		) -> DispatchResult
		where
			BalanceOf<T>: From<Balance>,
			T::AccountId: From<AccountId>,
			Delegator<T::AccountId, BalanceOf<T>>: From<Delegator<AccountId, Balance>>,
		{
			let delegator_id: T::AccountId = self.id.clone().into();
			let candidate_id: T::AccountId = candidate.clone().into();
			let balance_amt: BalanceOf<T> = amount.into();
			// increase delegation
			for x in &mut self.delegations.0 {
				if x.owner == candidate {
					let before_amount: BalanceOf<T> = x.amount.into();
					x.amount = x.amount.saturating_add(amount);
					self.total = self.total.saturating_add(amount);
					// update collator state delegation
					let mut collator_state =
						<CandidateInfo<T>>::get(&candidate_id).ok_or(Error::<T>::CandidateDNE)?;
					T::Currency::reserve(&self.id.clone().into(), balance_amt)?;
					let before = collator_state.total_counted;
					let in_top = collator_state.increase_delegation::<T>(
						&candidate_id,
						delegator_id.clone(),
						before_amount,
						balance_amt,
					)?;
					let after = collator_state.total_counted;
					if collator_state.is_active() && (before != after) {
						Pallet::<T>::update_active(candidate_id.clone(), after);
					}
					<CandidateInfo<T>>::insert(&candidate_id, collator_state);
					let new_total_staked = <Total<T>>::get().saturating_add(balance_amt);
					<Total<T>>::put(new_total_staked);
					let nom_st: Delegator<T::AccountId, BalanceOf<T>> = self.clone().into();
					<DelegatorState<T>>::insert(&delegator_id, nom_st);
					Pallet::<T>::deposit_event(Event::DelegationIncreased {
						delegator: delegator_id,
						candidate: candidate_id,
						amount: balance_amt,
						in_top: in_top,
					});
					return Ok(());
				}
			}
			Err(Error::<T>::DelegationDNE.into())
		}
		/// Schedule decrease delegation
		pub fn schedule_decrease_delegation<T: Config>(
			&mut self,
			collator: AccountId,
			less: Balance,
		) -> Result<RoundIndex, DispatchError>
		where
			BalanceOf<T>: Into<Balance> + From<Balance>,
		{
			// get delegation amount
			let Bond { amount, .. } = self
				.delegations
				.0
				.iter()
				.find(|b| b.owner == collator)
				.ok_or(Error::<T>::DelegationDNE)?;
			ensure!(*amount > less, Error::<T>::DelegatorBondBelowMin);
			let expected_amt: BalanceOf<T> = (*amount - less).into();
			ensure!(
				expected_amt >= T::MinDelegation::get(),
				Error::<T>::DelegationBelowMin
			);
			// Net Total is total after pending orders are executed
			let net_total = self.total.saturating_sub(self.requests.less_total);
			// Net Total is always >= MinDelegatorStk
			let max_subtracted_amount = net_total.saturating_sub(T::MinDelegatorStk::get().into());
			ensure!(
				less <= max_subtracted_amount,
				Error::<T>::DelegatorBondBelowMin
			);
			let when = <Round<T>>::get().current + T::DelegationBondLessDelay::get();
			self.requests.bond_less::<T>(collator, less, when)?;
			Ok(when)
		}
		/// Temporary function to migrate revocations
		pub fn hotfix_set_revoke<T: Config>(&mut self, collator: AccountId, when: RoundIndex) {
			// get delegation amount
			let maybe_bond = self.delegations.0.iter().find(|b| b.owner == collator);
			if let Some(Bond { amount, .. }) = maybe_bond {
				// add revocation to pending requests
				if let Err(e) = self.requests.revoke::<T>(collator, *amount, when) {
					log::warn!("Migrate revocation request failed with error: {:?}", e);
				}
			} else {
				log::warn!("Migrate revocation request failed because delegation DNE");
			}
		}
		/// Schedule revocation for the given collator
		pub fn schedule_revoke<T: Config>(
			&mut self,
			collator: AccountId,
		) -> Result<(RoundIndex, RoundIndex), DispatchError>
		where
			BalanceOf<T>: Into<Balance>,
		{
			// get delegation amount
			let Bond { amount, .. } = self
				.delegations
				.0
				.iter()
				.find(|b| b.owner == collator)
				.ok_or(Error::<T>::DelegationDNE)?;
			let now = <Round<T>>::get().current;
			let when = now + T::RevokeDelegationDelay::get();
			// add revocation to pending requests
			self.requests.revoke::<T>(collator, *amount, when)?;
			Ok((now, when))
		}
		/// Execute pending delegation change request
		pub fn execute_pending_request<T: Config>(&mut self, candidate: AccountId) -> DispatchResult
		where
			BalanceOf<T>: From<Balance> + Into<Balance>,
			T::AccountId: From<AccountId>,
			Delegator<T::AccountId, BalanceOf<T>>: From<Delegator<AccountId, Balance>>,
		{
			let now = <Round<T>>::get().current;
			let DelegationRequest {
				amount,
				action,
				when_executable,
				..
			} = self
				.requests
				.requests
				.remove(&candidate)
				.ok_or(Error::<T>::PendingDelegationRequestDNE)?;
			ensure!(
				when_executable <= now,
				Error::<T>::PendingDelegationRequestNotDueYet
			);
			let (balance_amt, candidate_id, delegator_id): (
				BalanceOf<T>,
				T::AccountId,
				T::AccountId,
			) = (
				amount.into(),
				candidate.clone().into(),
				self.id.clone().into(),
			);
			match action {
				DelegationChange::Revoke => {
					// revoking last delegation => leaving set of delegators
					let leaving = if self.delegations.0.len() == 1usize {
						true
					} else {
						ensure!(
							self.total.saturating_sub(T::MinDelegatorStk::get().into()) >= amount,
							Error::<T>::DelegatorBondBelowMin
						);
						false
					};
					// remove from pending requests
					self.requests.less_total = self.requests.less_total.saturating_sub(amount);
					self.requests.revocations_count =
						self.requests.revocations_count.saturating_sub(1u32);
					// remove delegation from delegator state
					self.rm_delegation(&candidate);
					// remove delegation from collator state delegations
					Pallet::<T>::delegator_leaves_candidate(
						candidate_id.clone(),
						delegator_id.clone(),
						balance_amt,
					)?;
					Pallet::<T>::deposit_event(Event::DelegationRevoked {
						delegator: delegator_id.clone(),
						candidate: candidate_id,
						unstaked_amount: balance_amt,
					});
					if leaving {
						<DelegatorState<T>>::remove(&delegator_id);
						Pallet::<T>::deposit_event(Event::DelegatorLeft {
							delegator: delegator_id,
							unstaked_amount: balance_amt,
						});
					} else {
						let nom_st: Delegator<T::AccountId, BalanceOf<T>> = self.clone().into();
						<DelegatorState<T>>::insert(&delegator_id, nom_st);
					}
					Ok(())
				}
				DelegationChange::Decrease => {
					// remove from pending requests
					self.requests.less_total = self.requests.less_total.saturating_sub(amount);
					// decrease delegation
					for x in &mut self.delegations.0 {
						if x.owner == candidate {
							if x.amount > amount {
								let amount_before: BalanceOf<T> = x.amount.into();
								x.amount = x.amount.saturating_sub(amount);
								self.total = self.total.saturating_sub(amount);
								let new_total: BalanceOf<T> = self.total.into();
								ensure!(
									new_total >= T::MinDelegation::get(),
									Error::<T>::DelegationBelowMin
								);
								ensure!(
									new_total >= T::MinDelegatorStk::get(),
									Error::<T>::DelegatorBondBelowMin
								);
								let mut collator = <CandidateInfo<T>>::get(&candidate_id)
									.ok_or(Error::<T>::CandidateDNE)?;
								T::Currency::unreserve(&delegator_id, balance_amt);
								// need to go into decrease_delegation
								let in_top = collator.decrease_delegation::<T>(
									&candidate_id,
									delegator_id.clone(),
									amount_before,
									balance_amt,
								)?;
								<CandidateInfo<T>>::insert(&candidate_id, collator);
								let new_total_staked =
									<Total<T>>::get().saturating_sub(balance_amt);
								<Total<T>>::put(new_total_staked);
								let nom_st: Delegator<T::AccountId, BalanceOf<T>> =
									self.clone().into();
								<DelegatorState<T>>::insert(&delegator_id, nom_st);
								Pallet::<T>::deposit_event(Event::DelegationDecreased {
									delegator: delegator_id,
									candidate: candidate_id,
									amount: balance_amt,
									in_top: in_top,
								});
								return Ok(());
							} else {
								// must rm entire delegation if x.amount <= less or cancel request
								return Err(Error::<T>::DelegationBelowMin.into());
							}
						}
					}
					Err(Error::<T>::DelegationDNE.into())
				}
			}
		}
		/// Cancel pending delegation change request
		pub fn cancel_pending_request<T: Config>(
			&mut self,
			candidate: AccountId,
		) -> Result<DelegationRequest<AccountId, Balance>, DispatchError> {
			let order = self
				.requests
				.requests
				.remove(&candidate)
				.ok_or(Error::<T>::PendingDelegationRequestDNE)?;
			match order.action {
				DelegationChange::Revoke => {
					self.requests.revocations_count =
						self.requests.revocations_count.saturating_sub(1u32);
					self.requests.less_total =
						self.requests.less_total.saturating_sub(order.amount);
				}
				DelegationChange::Decrease => {
					self.requests.less_total =
						self.requests.less_total.saturating_sub(order.amount);
				}
			}
			Ok(order)
		}
	}

	#[derive(Clone, Eq, PartialEq, Encode, Decode, RuntimeDebug, TypeInfo)]
	/// Changes requested by the delegator
	/// - limit of 1 ongoing change per delegation
	pub enum DelegationChange {
		Revoke,
		Decrease,
	}

	#[derive(Clone, Eq, PartialEq, Encode, Decode, RuntimeDebug, TypeInfo)]
	pub struct DelegationRequest<AccountId, Balance> {
		pub collator: AccountId,
		pub amount: Balance,
		pub when_executable: RoundIndex,
		pub action: DelegationChange,
	}

	#[derive(Clone, Encode, PartialEq, Decode, RuntimeDebug, TypeInfo)]
	/// Pending requests to mutate delegations for each delegator
	pub struct PendingDelegationRequests<AccountId, Balance> {
		/// Number of pending revocations (necessary for determining whether revoke is exit)
		pub revocations_count: u32,
		/// Map from collator -> Request (enforces at most 1 pending request per delegation)
		pub requests: BTreeMap<AccountId, DelegationRequest<AccountId, Balance>>,
		/// Sum of pending revocation amounts + bond less amounts
		pub less_total: Balance,
	}

	impl<A: Ord, B: Zero> Default for PendingDelegationRequests<A, B> {
		fn default() -> PendingDelegationRequests<A, B> {
			PendingDelegationRequests {
				revocations_count: 0u32,
				requests: BTreeMap::new(),
				less_total: B::zero(),
			}
		}
	}

	impl<
			A: Ord + Clone,
			B: Zero
				+ Ord
				+ Copy
				+ Clone
				+ sp_std::ops::AddAssign
				+ sp_std::ops::Add<Output = B>
				+ sp_std::ops::SubAssign
				+ sp_std::ops::Sub<Output = B>
				+ Saturating,
		> PendingDelegationRequests<A, B>
	{
		/// New default (empty) pending requests
		pub fn new() -> PendingDelegationRequests<A, B> {
			PendingDelegationRequests::default()
		}
		/// Add bond less order to pending requests, only succeeds if returns true
		/// - limit is the maximum amount allowed that can be subtracted from the delegation
		/// before it would be below the minimum delegation amount
		pub fn bond_less<T: Config>(
			&mut self,
			collator: A,
			amount: B,
			when_executable: RoundIndex,
		) -> DispatchResult {
			ensure!(
				self.requests.get(&collator).is_none(),
				Error::<T>::PendingDelegationRequestAlreadyExists
			);
			self.requests.insert(
				collator.clone(),
				DelegationRequest {
					collator,
					amount,
					when_executable,
					action: DelegationChange::Decrease,
				},
			);
			self.less_total = self.less_total.saturating_add(amount);
			Ok(())
		}
		/// Add revoke order to pending requests
		/// - limit is the maximum amount allowed that can be subtracted from the delegation
		/// before it would be below the minimum delegation amount
		pub fn revoke<T: Config>(
			&mut self,
			collator: A,
			amount: B,
			when_executable: RoundIndex,
		) -> DispatchResult {
			ensure!(
				self.requests.get(&collator).is_none(),
				Error::<T>::PendingDelegationRequestAlreadyExists
			);
			self.requests.insert(
				collator.clone(),
				DelegationRequest {
					collator,
					amount,
					when_executable,
					action: DelegationChange::Revoke,
				},
			);
			self.revocations_count = self.revocations_count.saturating_add(1u32);
			self.less_total = self.less_total.saturating_add(amount);
			Ok(())
		}
	}

	#[derive(Clone, Encode, Decode, RuntimeDebug, TypeInfo)]
	/// DEPRECATED in favor of Delegator
	/// Nominator state
	pub struct Nominator2<AccountId, Balance> {
		/// All current delegations
		pub delegations: OrderedSet<Bond<AccountId, Balance>>,
		/// Delegations scheduled to be revoked
		pub revocations: OrderedSet<AccountId>,
		/// Total balance locked for this nominator
		pub total: Balance,
		/// Total number of revocations scheduled to be executed
		pub scheduled_revocations_count: u32,
		/// Total amount to be unbonded once revocations are executed
		pub scheduled_revocations_total: Balance,
		/// Status for this nominator
		pub status: DelegatorStatus,
	}

	// /// Temporary function to migrate state
	// pub(crate) fn migrate_nominator_to_delegator_state<T: Config>(
	// 	id: T::AccountId,
	// 	nominator: Nominator2<T::AccountId, BalanceOf<T>>,
	// ) -> Delegator<T::AccountId, BalanceOf<T>> {
	// 	Delegator {
	// 		id,
	// 		delegations: nominator.delegations,
	// 		total: nominator.total,
	// 		requests: PendingDelegationRequests::new(),
	// 		status: nominator.status,
	// 	}
	// }

	#[derive(Copy, Clone, PartialEq, Eq, Encode, Decode, RuntimeDebug, TypeInfo)]
	/// The current round index and transition information
	pub struct RoundInfo<BlockNumber> {
		/// Current round index
		pub current: RoundIndex,
		/// The first block of the current round
		pub first: BlockNumber,
		/// The length of the current round in number of blocks
		pub length: u32,
	}
	impl<
			B: Copy
				+ sp_std::ops::Add<Output = B>
				+ sp_std::ops::Sub<Output = B>
				+ From<u32>
				+ PartialOrd,
		> RoundInfo<B>
	{
		pub fn new(current: RoundIndex, first: B, length: u32) -> RoundInfo<B> {
			RoundInfo {
				current,
				first,
				length,
			}
		}
		/// Check if the round should be updated
		pub fn should_update(&self, now: B) -> bool {
			now - self.first >= self.length.into()
		}
		/// New round
		pub fn update(&mut self, now: B) {
			self.current = self.current.saturating_add(1u32);
			self.first = now;
		}
	}
	impl<
			B: Copy
				+ sp_std::ops::Add<Output = B>
				+ sp_std::ops::Sub<Output = B>
				+ From<u32>
				+ PartialOrd,
		> Default for RoundInfo<B>
	{
		fn default() -> RoundInfo<B> {
			RoundInfo::new(1u32, 1u32.into(), 20u32)
		}
	}

	#[derive(Clone, PartialEq, Eq, Encode, Decode, RuntimeDebug, TypeInfo)]
	/// Reserve information { account, percent_of_inflation }
	pub struct ParachainBondConfig<AccountId> {
		/// Account which receives funds intended for parachain bond
		pub account: AccountId,
		/// Percent of inflation set aside for parachain bond account
		pub percent: Percent,
	}
	impl<A: Decode> Default for ParachainBondConfig<A> {
		fn default() -> ParachainBondConfig<A> {
			ParachainBondConfig {
				account: A::decode(&mut sp_runtime::traits::TrailingZeroInput::zeroes())
					.expect("infinite length input; no invalid inputs for type; qed"),
				percent: Percent::zero(),
			}
		}
	}

=======
>>>>>>> 32e72c67
	pub(crate) type RoundIndex = u32;
	type RewardPoint = u32;
	pub type BalanceOf<T> =
		<<T as Config>::Currency as Currency<<T as frame_system::Config>::AccountId>>::Balance;

	/// Configuration trait of this pallet.
	#[pallet::config]
	pub trait Config: frame_system::Config {
		/// Overarching event type
		type Event: From<Event<Self>> + IsType<<Self as frame_system::Config>::Event>;
		/// The currency type
		type Currency: Currency<Self::AccountId> + ReservableCurrency<Self::AccountId>;
		/// The origin for monetary governance
		type MonetaryGovernanceOrigin: EnsureOrigin<Self::Origin>;
		/// Minimum number of blocks per round
		#[pallet::constant]
		type MinBlocksPerRound: Get<u32>;
		/// Default number of blocks per round at genesis
		#[pallet::constant]
		type DefaultBlocksPerRound: Get<u32>;
		/// Number of rounds that candidates remain bonded before exit request is executable
		#[pallet::constant]
		type LeaveCandidatesDelay: Get<RoundIndex>;
		/// Number of rounds candidate requests to decrease self-bond must wait to be executable
		#[pallet::constant]
		type CandidateBondLessDelay: Get<RoundIndex>;
		/// Number of rounds that delegators remain bonded before exit request is executable
		#[pallet::constant]
		type LeaveDelegatorsDelay: Get<RoundIndex>;
		/// Number of rounds that delegations remain bonded before revocation request is executable
		#[pallet::constant]
		type RevokeDelegationDelay: Get<RoundIndex>;
		/// Number of rounds that delegation less requests must wait before executable
		#[pallet::constant]
		type DelegationBondLessDelay: Get<RoundIndex>;
		/// Number of rounds after which block authors are rewarded
		#[pallet::constant]
		type RewardPaymentDelay: Get<RoundIndex>;
		/// Minimum number of selected candidates every round
		#[pallet::constant]
		type MinSelectedCandidates: Get<u32>;
		/// Maximum top delegations counted per candidate
		#[pallet::constant]
		type MaxTopDelegationsPerCandidate: Get<u32>;
		/// Maximum bottom delegations (not counted) per candidate
		#[pallet::constant]
		type MaxBottomDelegationsPerCandidate: Get<u32>;
		/// Maximum delegations per delegator
		#[pallet::constant]
		type MaxDelegationsPerDelegator: Get<u32>;
		/// Default commission due to collators, is `CollatorCommission` storage value in genesis
		#[pallet::constant]
		type DefaultCollatorCommission: Get<Perbill>;
		/// Default percent of inflation set aside for parachain bond account
		#[pallet::constant]
		type DefaultParachainBondReservePercent: Get<Percent>;
		/// Minimum stake required for any candidate to be in `SelectedCandidates` for the round
		#[pallet::constant]
		type MinCollatorStk: Get<BalanceOf<Self>>;
		/// Minimum stake required for any account to be a collator candidate
		#[pallet::constant]
		type MinCandidateStk: Get<BalanceOf<Self>>;
		/// Minimum stake for any registered on-chain account to delegate
		#[pallet::constant]
		type MinDelegation: Get<BalanceOf<Self>>;
		/// Minimum stake for any registered on-chain account to be a delegator
		#[pallet::constant]
		type MinDelegatorStk: Get<BalanceOf<Self>>;
		/// Weight information for extrinsics in this pallet.
		type WeightInfo: WeightInfo;
	}

	#[pallet::error]
	pub enum Error<T> {
		DelegatorDNE,
		DelegatorDNEinTopNorBottom,
		DelegatorDNEInDelegatorSet,
		CandidateDNE,
		DelegationDNE,
		DelegatorExists,
		CandidateExists,
		CandidateBondBelowMin,
		InsufficientBalance,
		DelegatorBondBelowMin,
		DelegationBelowMin,
		AlreadyOffline,
		AlreadyActive,
		DelegatorAlreadyLeaving,
		DelegatorNotLeaving,
		DelegatorCannotLeaveYet,
		CannotDelegateIfLeaving,
		CandidateAlreadyLeaving,
		CandidateNotLeaving,
		CandidateCannotLeaveYet,
		CannotGoOnlineIfLeaving,
		ExceedMaxDelegationsPerDelegator,
		AlreadyDelegatedCandidate,
		InvalidSchedule,
		CannotSetBelowMin,
		RoundLengthMustBeAtLeastTotalSelectedCollators,
		NoWritingSameValue,
		TooLowCandidateCountWeightHintJoinCandidates,
		TooLowCandidateCountWeightHintCancelLeaveCandidates,
		TooLowCandidateCountToLeaveCandidates,
		TooLowDelegationCountToDelegate,
		TooLowCandidateDelegationCountToDelegate,
		TooLowCandidateDelegationCountToLeaveCandidates,
		TooLowDelegationCountToLeaveDelegators,
		PendingCandidateRequestsDNE,
		PendingCandidateRequestAlreadyExists,
		PendingCandidateRequestNotDueYet,
		PendingDelegationRequestDNE,
		PendingDelegationRequestAlreadyExists,
		PendingDelegationRequestNotDueYet,
		CannotDelegateLessThanOrEqualToLowestBottomWhenFull,
	}

	#[pallet::event]
	#[pallet::generate_deposit(pub(crate) fn deposit_event)]
	pub enum Event<T: Config> {
		/// Started new round.
		NewRound {
			starting_block: T::BlockNumber,
			round: RoundIndex,
			selected_collators_number: u32,
			total_balance: BalanceOf<T>,
		},
		/// Account joined the set of collator candidates.
		JoinedCollatorCandidates {
			account: T::AccountId,
			amount_locked: BalanceOf<T>,
			new_total_amt_locked: BalanceOf<T>,
		},
		/// Candidate selected for collators. Total Exposed Amount includes all delegations.
		CollatorChosen {
			round: RoundIndex,
			collator_account: T::AccountId,
			total_exposed_amount: BalanceOf<T>,
		},
		/// Сandidate requested to decrease a self bond.
		CandidateBondLessRequested {
			candidate: T::AccountId,
			amount_to_decrease: BalanceOf<T>,
			execute_round: RoundIndex,
		},
		/// Сandidate has increased a self bond.
		CandidateBondedMore {
			candidate: T::AccountId,
			amount: BalanceOf<T>,
			new_total_bond: BalanceOf<T>,
		},
		/// Сandidate has decreased a self bond.
		CandidateBondedLess {
			candidate: T::AccountId,
			amount: BalanceOf<T>,
			new_bond: BalanceOf<T>,
		},
		/// Candidate temporarily leave the set of collator candidates without unbonding.
		CandidateWentOffline { candidate: T::AccountId },
		/// Candidate rejoins the set of collator candidates.
		CandidateBackOnline { candidate: T::AccountId },
		/// Сandidate has requested to leave the set of candidates.
		CandidateScheduledExit {
			exit_allowed_round: RoundIndex,
			candidate: T::AccountId,
			scheduled_exit: RoundIndex,
		},
		/// Cancelled request to leave the set of candidates.
		CancelledCandidateExit { candidate: T::AccountId },
		/// Cancelled request to decrease candidate's bond.
		CancelledCandidateBondLess {
			candidate: T::AccountId,
			amount: BalanceOf<T>,
			execute_round: RoundIndex,
		},
		/// Candidate has left the set of candidates.
		CandidateLeft {
			ex_candidate: T::AccountId,
			unlocked_amount: BalanceOf<T>,
			new_total_amt_locked: BalanceOf<T>,
		},
		/// Delegator requested to decrease a bond for the collator candidate.
		DelegationDecreaseScheduled {
			delegator: T::AccountId,
			candidate: T::AccountId,
			amount_to_decrease: BalanceOf<T>,
			execute_round: RoundIndex,
		},
		// Delegation increased.
		DelegationIncreased {
			delegator: T::AccountId,
			candidate: T::AccountId,
			amount: BalanceOf<T>,
			in_top: bool,
		},
		// Delegation decreased.
		DelegationDecreased {
			delegator: T::AccountId,
			candidate: T::AccountId,
			amount: BalanceOf<T>,
			in_top: bool,
		},
		/// Delegator requested to leave the set of delegators.
		DelegatorExitScheduled {
			round: RoundIndex,
			delegator: T::AccountId,
			scheduled_exit: RoundIndex,
		},
		/// Delegator requested to revoke delegation.
		DelegationRevocationScheduled {
			round: RoundIndex,
			delegator: T::AccountId,
			candidate: T::AccountId,
			scheduled_exit: RoundIndex,
		},
		/// Delegator has left the set of delegators.
		DelegatorLeft {
			delegator: T::AccountId,
			unstaked_amount: BalanceOf<T>,
		},
		/// Delegation revoked.
		DelegationRevoked {
			delegator: T::AccountId,
			candidate: T::AccountId,
			unstaked_amount: BalanceOf<T>,
		},
		/// Delegation kicked.
		DelegationKicked {
			delegator: T::AccountId,
			candidate: T::AccountId,
			unstaked_amount: BalanceOf<T>,
		},
		/// Cancelled a pending request to exit the set of delegators.
		DelegatorExitCancelled { delegator: T::AccountId },
		/// Cancelled request to change an existing delegation.
		CancelledDelegationRequest {
			delegator: T::AccountId,
			cancelled_request: DelegationRequest<T::AccountId, BalanceOf<T>>,
		},
		/// New delegation (increase of the existing one).
		Delegation {
			delegator: T::AccountId,
			locked_amount: BalanceOf<T>,
			candidate: T::AccountId,
			delegator_position: DelegatorAdded<BalanceOf<T>>,
		},
		/// Delegation from candidate state has been remove.
		DelegatorLeftCandidate {
			delegator: T::AccountId,
			candidate: T::AccountId,
			unstaked_amount: BalanceOf<T>,
			total_candidate_staked: BalanceOf<T>,
		},
		/// Paid the account (delegator or collator) the balance as liquid rewards.
		Rewarded {
			account: T::AccountId,
			rewards: BalanceOf<T>,
		},
		/// Transferred to account which holds funds reserved for parachain bond.
		ReservedForParachainBond {
			account: T::AccountId,
			value: BalanceOf<T>,
		},
		/// Account (re)set for parachain bond treasury.
		ParachainBondAccountSet {
			old: T::AccountId,
			new: T::AccountId,
		},
		/// Percent of inflation reserved for parachain bond (re)set.
		ParachainBondReservePercentSet { old: Percent, new: Percent },
		/// Annual inflation input (first 3) was used to derive new per-round inflation (last 3)
		InflationSet {
			annual_min: Perbill,
			annual_ideal: Perbill,
			annual_max: Perbill,
			round_min: Perbill,
			round_ideal: Perbill,
			round_max: Perbill,
		},
		/// Staking expectations set.
		StakeExpectationsSet {
			expect_min: BalanceOf<T>,
			expect_ideal: BalanceOf<T>,
			expect_max: BalanceOf<T>,
		},
		/// Set total selected candidates to this value.
		TotalSelectedSet { old: u32, new: u32 },
		/// Set collator commission to this value.
		CollatorCommissionSet { old: Perbill, new: Perbill },
		/// Set blocks per round
		BlocksPerRoundSet {
			current_round: RoundIndex,
			first_block: T::BlockNumber,
			old: u32,
			new: u32,
			new_per_round_inflation_min: Perbill,
			new_per_round_inflation_ideal: Perbill,
			new_per_round_inflation_max: Perbill,
		},
	}

	#[pallet::hooks]
	impl<T: Config> Hooks<BlockNumberFor<T>> for Pallet<T> {
		fn on_initialize(n: T::BlockNumber) -> Weight {
			let mut weight = T::WeightInfo::base_on_initialize();

			let mut round = <Round<T>>::get();
			if round.should_update(n) {
				// mutate round
				round.update(n);
				// pay all stakers for T::RewardPaymentDelay rounds ago
				Self::prepare_staking_payouts(round.current);
				// select top collator candidates for next round
				let (collator_count, delegation_count, total_staked) =
					Self::select_top_candidates(round.current);
				// start next round
				<Round<T>>::put(round);
				// snapshot total stake
				<Staked<T>>::insert(round.current, <Total<T>>::get());
				Self::deposit_event(Event::NewRound {
					starting_block: round.first,
					round: round.current,
					selected_collators_number: collator_count,
					total_balance: total_staked,
				});
				weight = weight.saturating_add(T::WeightInfo::round_transition_on_initialize(
					collator_count,
					delegation_count,
				));
			}

			weight = weight.saturating_add(Self::handle_delayed_payouts(round.current));

			weight
		}
	}

	#[pallet::storage]
	#[pallet::getter(fn collator_commission)]
	/// Commission percent taken off of rewards for all collators
	type CollatorCommission<T: Config> = StorageValue<_, Perbill, ValueQuery>;

	#[pallet::storage]
	#[pallet::getter(fn total_selected)]
	/// The total candidates selected every round
	type TotalSelected<T: Config> = StorageValue<_, u32, ValueQuery>;

	#[pallet::storage]
	#[pallet::getter(fn parachain_bond_info)]
	/// Parachain bond config info { account, percent_of_inflation }
	type ParachainBondInfo<T: Config> =
		StorageValue<_, ParachainBondConfig<T::AccountId>, ValueQuery>;

	#[pallet::storage]
	#[pallet::getter(fn round)]
	/// Current round index and next round scheduled transition
	pub(crate) type Round<T: Config> = StorageValue<_, RoundInfo<T::BlockNumber>, ValueQuery>;

	#[pallet::storage]
	#[pallet::getter(fn nominator_state2)]
	/// DEPRECATED in favor of DelegatorState
	/// Get nominator state associated with an account if account is nominating else None
	pub(crate) type NominatorState2<T: Config> = StorageMap<
		_,
		Twox64Concat,
		T::AccountId,
		Nominator2<T::AccountId, BalanceOf<T>>,
		OptionQuery,
	>;

	#[pallet::storage]
	#[pallet::getter(fn delegator_state)]
	/// Get delegator state associated with an account if account is delegating else None
	pub(crate) type DelegatorState<T: Config> = StorageMap<
		_,
		Twox64Concat,
		T::AccountId,
		Delegator<T::AccountId, BalanceOf<T>>,
		OptionQuery,
	>;

	#[pallet::storage]
	#[pallet::getter(fn candidate_state)]
	/// DEPRECATED
	/// Get collator candidate state associated with an account if account is a candidate else None
	pub(crate) type CandidateState<T: Config> = StorageMap<
		_,
		Twox64Concat,
		T::AccountId,
		CollatorCandidate<T::AccountId, BalanceOf<T>>,
		OptionQuery,
	>;

	#[pallet::storage]
	#[pallet::getter(fn candidate_info)]
	/// Get collator candidate info associated with an account if account is candidate else None
	pub(crate) type CandidateInfo<T: Config> =
		StorageMap<_, Twox64Concat, T::AccountId, CandidateMetadata<BalanceOf<T>>, OptionQuery>;

	#[pallet::storage]
	#[pallet::getter(fn top_delegations)]
	/// Top delegations for collator candidate
	pub(crate) type TopDelegations<T: Config> = StorageMap<
		_,
		Twox64Concat,
		T::AccountId,
		Delegations<T::AccountId, BalanceOf<T>>,
		OptionQuery,
	>;

	#[pallet::storage]
	#[pallet::getter(fn bottom_delegations)]
	/// Bottom delegations for collator candidate
	pub(crate) type BottomDelegations<T: Config> = StorageMap<
		_,
		Twox64Concat,
		T::AccountId,
		Delegations<T::AccountId, BalanceOf<T>>,
		OptionQuery,
	>;

	#[pallet::storage]
	#[pallet::getter(fn collator_state2)]
	/// DEPRECATED in favor of CandidateState
	/// Get collator state associated with an account if account is collating else None
	pub(crate) type CollatorState2<T: Config> = StorageMap<
		_,
		Twox64Concat,
		T::AccountId,
		Collator2<T::AccountId, BalanceOf<T>>,
		OptionQuery,
	>;

	#[pallet::storage]
	#[pallet::getter(fn selected_candidates)]
	/// The collator candidates selected for the current round
	type SelectedCandidates<T: Config> = StorageValue<_, Vec<T::AccountId>, ValueQuery>;

	#[pallet::storage]
	#[pallet::getter(fn total)]
	/// Total capital locked by this staking pallet
	pub(crate) type Total<T: Config> = StorageValue<_, BalanceOf<T>, ValueQuery>;

	#[pallet::storage]
	#[pallet::getter(fn candidate_pool)]
	/// The pool of collator candidates, each with their total backing stake
	pub(crate) type CandidatePool<T: Config> =
		StorageValue<_, OrderedSet<Bond<T::AccountId, BalanceOf<T>>>, ValueQuery>;

	#[pallet::storage]
	#[pallet::getter(fn at_stake)]
	/// Snapshot of collator delegation stake at the start of the round
	pub type AtStake<T: Config> = StorageDoubleMap<
		_,
		Twox64Concat,
		RoundIndex,
		Twox64Concat,
		T::AccountId,
		CollatorSnapshot<T::AccountId, BalanceOf<T>>,
		ValueQuery,
	>;

	#[pallet::storage]
	#[pallet::getter(fn delayed_payouts)]
	/// Delayed payouts
	pub type DelayedPayouts<T: Config> =
		StorageMap<_, Twox64Concat, RoundIndex, DelayedPayout<BalanceOf<T>>, OptionQuery>;

	#[pallet::storage]
	#[pallet::getter(fn staked)]
	/// Total counted stake for selected candidates in the round
	pub type Staked<T: Config> = StorageMap<_, Twox64Concat, RoundIndex, BalanceOf<T>, ValueQuery>;

	#[pallet::storage]
	#[pallet::getter(fn inflation_config)]
	/// Inflation configuration
	pub type InflationConfig<T: Config> = StorageValue<_, InflationInfo<BalanceOf<T>>, ValueQuery>;

	#[pallet::storage]
	#[pallet::getter(fn points)]
	/// Total points awarded to collators for block production in the round
	pub type Points<T: Config> = StorageMap<_, Twox64Concat, RoundIndex, RewardPoint, ValueQuery>;

	#[pallet::storage]
	#[pallet::getter(fn awarded_pts)]
	/// Points for each collator per round
	pub type AwardedPts<T: Config> = StorageDoubleMap<
		_,
		Twox64Concat,
		RoundIndex,
		Twox64Concat,
		T::AccountId,
		RewardPoint,
		ValueQuery,
	>;

	#[pallet::genesis_config]
	pub struct GenesisConfig<T: Config> {
		pub candidates: Vec<(T::AccountId, BalanceOf<T>)>,
		/// Vec of tuples of the format (delegator AccountId, collator AccountId, delegation Amount)
		pub delegations: Vec<(T::AccountId, T::AccountId, BalanceOf<T>)>,
		pub inflation_config: InflationInfo<BalanceOf<T>>,
	}

	#[cfg(feature = "std")]
	impl<T: Config> Default for GenesisConfig<T> {
		fn default() -> Self {
			Self {
				candidates: vec![],
				delegations: vec![],
				..Default::default()
			}
		}
	}

	#[pallet::genesis_build]
	impl<T: Config> GenesisBuild<T> for GenesisConfig<T> {
		fn build(&self) {
			<InflationConfig<T>>::put(self.inflation_config.clone());
			let mut candidate_count = 0u32;
			// Initialize the candidates
			for &(ref candidate, balance) in &self.candidates {
				assert!(
					T::Currency::free_balance(candidate) >= balance,
					"Account does not have enough balance to bond as a candidate."
				);
				candidate_count = candidate_count.saturating_add(1u32);
				if let Err(error) = <Pallet<T>>::join_candidates(
					T::Origin::from(Some(candidate.clone()).into()),
					balance,
					candidate_count,
				) {
					log::warn!("Join candidates failed in genesis with error {:?}", error);
				} else {
					candidate_count = candidate_count.saturating_add(1u32);
				}
			}
			let mut col_delegator_count: BTreeMap<T::AccountId, u32> = BTreeMap::new();
			let mut del_delegation_count: BTreeMap<T::AccountId, u32> = BTreeMap::new();
			// Initialize the delegations
			for &(ref delegator, ref target, balance) in &self.delegations {
				assert!(
					T::Currency::free_balance(delegator) >= balance,
					"Account does not have enough balance to place delegation."
				);
				let cd_count = if let Some(x) = col_delegator_count.get(target) {
					*x
				} else {
					0u32
				};
				let dd_count = if let Some(x) = del_delegation_count.get(delegator) {
					*x
				} else {
					0u32
				};
				if let Err(error) = <Pallet<T>>::delegate(
					T::Origin::from(Some(delegator.clone()).into()),
					target.clone(),
					balance,
					cd_count,
					dd_count,
				) {
					log::warn!("Delegate failed in genesis with error {:?}", error);
				} else {
					if let Some(x) = col_delegator_count.get_mut(target) {
						*x = x.saturating_add(1u32);
					} else {
						col_delegator_count.insert(target.clone(), 1u32);
					};
					if let Some(x) = del_delegation_count.get_mut(delegator) {
						*x = x.saturating_add(1u32);
					} else {
						del_delegation_count.insert(delegator.clone(), 1u32);
					};
				}
			}
			// Set collator commission to default config
			<CollatorCommission<T>>::put(T::DefaultCollatorCommission::get());
			// Set parachain bond config to default config
			<ParachainBondInfo<T>>::put(ParachainBondConfig {
				// must be set soon; if not => due inflation will be sent to collators/delegators
				account: T::AccountId::decode(&mut sp_runtime::traits::TrailingZeroInput::zeroes())
					.expect("infinite length input; no invalid inputs for type; qed"),
				percent: T::DefaultParachainBondReservePercent::get(),
			});
			// Set total selected candidates to minimum config
			<TotalSelected<T>>::put(T::MinSelectedCandidates::get());
			// Choose top TotalSelected collator candidates
			let (v_count, _, total_staked) = <Pallet<T>>::select_top_candidates(1u32);
			// Start Round 1 at Block 0
			let round: RoundInfo<T::BlockNumber> =
				RoundInfo::new(1u32, 0u32.into(), T::DefaultBlocksPerRound::get());
			<Round<T>>::put(round);
			// Snapshot total stake
			<Staked<T>>::insert(1u32, <Total<T>>::get());
			<Pallet<T>>::deposit_event(Event::NewRound {
				starting_block: T::BlockNumber::zero(),
				round: 1u32,
				selected_collators_number: v_count,
				total_balance: total_staked,
			});
		}
	}

	#[pallet::call]
	impl<T: Config> Pallet<T> {
		#[pallet::weight(
			<T as Config>::WeightInfo::hotfix_remove_delegation_requests(delegators.len() as u32)
		)]
		/// Hotfix patch to remove all delegation requests not removed during a candidate exit
		pub fn hotfix_remove_delegation_requests(
			origin: OriginFor<T>,
			delegators: Vec<T::AccountId>,
		) -> DispatchResultWithPostInfo {
			frame_system::ensure_root(origin)?;
			for delegator in delegators {
				if let Some(mut state) = <DelegatorState<T>>::get(&delegator) {
					// go through all requests and remove ones without corresponding delegation
					for (candidate, request) in state.requests.requests.clone().into_iter() {
						if !state.delegations.0.iter().any(|x| x.owner == candidate) {
							state.requests.requests.remove(&candidate);
							state.requests.less_total =
								state.requests.less_total.saturating_sub(request.amount);
							if matches!(request.action, DelegationChange::Revoke) {
								state.requests.revocations_count =
									state.requests.revocations_count.saturating_sub(1u32);
							}
						}
					}
					<DelegatorState<T>>::insert(&delegator, state);
				} // else delegator is not a delegator so no update needed
			}
			Ok(().into())
		}
		#[pallet::weight(
			<T as Config>::WeightInfo::hotfix_update_candidate_pool_value(candidates.len() as u32)
		)]
		/// Hotfix patch to correct and update CandidatePool value for candidates that have
		/// called candidate_bond_more when it did not update the CandidatePool value
		pub fn hotfix_update_candidate_pool_value(
			origin: OriginFor<T>,
			candidates: Vec<T::AccountId>,
		) -> DispatchResultWithPostInfo {
			frame_system::ensure_root(origin)?;
			for candidate in candidates {
				if let Some(state) = <CandidateInfo<T>>::get(&candidate) {
					Self::update_active(candidate, state.total_counted);
				} // else candidate is not a candidate so no update needed
			}
			Ok(().into())
		}
		#[pallet::weight(<T as Config>::WeightInfo::set_staking_expectations())]
		/// Set the expectations for total staked. These expectations determine the issuance for
		/// the round according to logic in `fn compute_issuance`
		pub fn set_staking_expectations(
			origin: OriginFor<T>,
			expectations: Range<BalanceOf<T>>,
		) -> DispatchResultWithPostInfo {
			T::MonetaryGovernanceOrigin::ensure_origin(origin)?;
			ensure!(expectations.is_valid(), Error::<T>::InvalidSchedule);
			let mut config = <InflationConfig<T>>::get();
			ensure!(
				config.expect != expectations,
				Error::<T>::NoWritingSameValue
			);
			config.set_expectations(expectations);
			Self::deposit_event(Event::StakeExpectationsSet {
				expect_min: config.expect.min,
				expect_ideal: config.expect.ideal,
				expect_max: config.expect.max,
			});
			<InflationConfig<T>>::put(config);
			Ok(().into())
		}
		#[pallet::weight(<T as Config>::WeightInfo::set_inflation())]
		/// Set the annual inflation rate to derive per-round inflation
		pub fn set_inflation(
			origin: OriginFor<T>,
			schedule: Range<Perbill>,
		) -> DispatchResultWithPostInfo {
			T::MonetaryGovernanceOrigin::ensure_origin(origin)?;
			ensure!(schedule.is_valid(), Error::<T>::InvalidSchedule);
			let mut config = <InflationConfig<T>>::get();
			ensure!(config.annual != schedule, Error::<T>::NoWritingSameValue);
			config.annual = schedule;
			config.set_round_from_annual::<T>(schedule);
			Self::deposit_event(Event::InflationSet {
				annual_min: config.annual.min,
				annual_ideal: config.annual.ideal,
				annual_max: config.annual.max,
				round_min: config.round.min,
				round_ideal: config.round.ideal,
				round_max: config.round.max,
			});
			<InflationConfig<T>>::put(config);
			Ok(().into())
		}
		#[pallet::weight(<T as Config>::WeightInfo::set_parachain_bond_account())]
		/// Set the account that will hold funds set aside for parachain bond
		pub fn set_parachain_bond_account(
			origin: OriginFor<T>,
			new: T::AccountId,
		) -> DispatchResultWithPostInfo {
			T::MonetaryGovernanceOrigin::ensure_origin(origin)?;
			let ParachainBondConfig {
				account: old,
				percent,
			} = <ParachainBondInfo<T>>::get();
			ensure!(old != new, Error::<T>::NoWritingSameValue);
			<ParachainBondInfo<T>>::put(ParachainBondConfig {
				account: new.clone(),
				percent,
			});
			Self::deposit_event(Event::ParachainBondAccountSet { old, new });
			Ok(().into())
		}
		#[pallet::weight(<T as Config>::WeightInfo::set_parachain_bond_reserve_percent())]
		/// Set the percent of inflation set aside for parachain bond
		pub fn set_parachain_bond_reserve_percent(
			origin: OriginFor<T>,
			new: Percent,
		) -> DispatchResultWithPostInfo {
			T::MonetaryGovernanceOrigin::ensure_origin(origin)?;
			let ParachainBondConfig {
				account,
				percent: old,
			} = <ParachainBondInfo<T>>::get();
			ensure!(old != new, Error::<T>::NoWritingSameValue);
			<ParachainBondInfo<T>>::put(ParachainBondConfig {
				account,
				percent: new,
			});
			Self::deposit_event(Event::ParachainBondReservePercentSet { old, new });
			Ok(().into())
		}
		#[pallet::weight(<T as Config>::WeightInfo::set_total_selected())]
		/// Set the total number of collator candidates selected per round
		/// - changes are not applied until the start of the next round
		pub fn set_total_selected(origin: OriginFor<T>, new: u32) -> DispatchResultWithPostInfo {
			frame_system::ensure_root(origin)?;
			ensure!(
				new >= T::MinSelectedCandidates::get(),
				Error::<T>::CannotSetBelowMin
			);
			let old = <TotalSelected<T>>::get();
			ensure!(old != new, Error::<T>::NoWritingSameValue);
			ensure!(
				new <= <Round<T>>::get().length,
				Error::<T>::RoundLengthMustBeAtLeastTotalSelectedCollators,
			);
			<TotalSelected<T>>::put(new);
			Self::deposit_event(Event::TotalSelectedSet { old, new });
			Ok(().into())
		}
		#[pallet::weight(<T as Config>::WeightInfo::set_collator_commission())]
		/// Set the commission for all collators
		pub fn set_collator_commission(
			origin: OriginFor<T>,
			new: Perbill,
		) -> DispatchResultWithPostInfo {
			frame_system::ensure_root(origin)?;
			let old = <CollatorCommission<T>>::get();
			ensure!(old != new, Error::<T>::NoWritingSameValue);
			<CollatorCommission<T>>::put(new);
			Self::deposit_event(Event::CollatorCommissionSet { old, new });
			Ok(().into())
		}
		#[pallet::weight(<T as Config>::WeightInfo::set_blocks_per_round())]
		/// Set blocks per round
		/// - if called with `new` less than length of current round, will transition immediately
		/// in the next block
		/// - also updates per-round inflation config
		pub fn set_blocks_per_round(origin: OriginFor<T>, new: u32) -> DispatchResultWithPostInfo {
			frame_system::ensure_root(origin)?;
			ensure!(
				new >= T::MinBlocksPerRound::get(),
				Error::<T>::CannotSetBelowMin
			);
			let mut round = <Round<T>>::get();
			let (now, first, old) = (round.current, round.first, round.length);
			ensure!(old != new, Error::<T>::NoWritingSameValue);
			ensure!(
				new >= <TotalSelected<T>>::get(),
				Error::<T>::RoundLengthMustBeAtLeastTotalSelectedCollators,
			);
			round.length = new;
			// update per-round inflation given new rounds per year
			let mut inflation_config = <InflationConfig<T>>::get();
			inflation_config.reset_round(new);
			<Round<T>>::put(round);
			Self::deposit_event(Event::BlocksPerRoundSet {
				current_round: now,
				first_block: first,
				old: old,
				new: new,
				new_per_round_inflation_min: inflation_config.round.min,
				new_per_round_inflation_ideal: inflation_config.round.ideal,
				new_per_round_inflation_max: inflation_config.round.max,
			});
			<InflationConfig<T>>::put(inflation_config);
			Ok(().into())
		}
		#[pallet::weight(<T as Config>::WeightInfo::join_candidates(*candidate_count))]
		/// Join the set of collator candidates
		pub fn join_candidates(
			origin: OriginFor<T>,
			bond: BalanceOf<T>,
			candidate_count: u32,
		) -> DispatchResultWithPostInfo {
			let acc = ensure_signed(origin)?;
			ensure!(!Self::is_candidate(&acc), Error::<T>::CandidateExists);
			ensure!(!Self::is_delegator(&acc), Error::<T>::DelegatorExists);
			ensure!(
				bond >= T::MinCandidateStk::get(),
				Error::<T>::CandidateBondBelowMin
			);
			let mut candidates = <CandidatePool<T>>::get();
			let old_count = candidates.0.len() as u32;
			ensure!(
				candidate_count >= old_count,
				Error::<T>::TooLowCandidateCountWeightHintJoinCandidates
			);
			ensure!(
				candidates.insert(Bond {
					owner: acc.clone(),
					amount: bond
				}),
				Error::<T>::CandidateExists
			);
			T::Currency::reserve(&acc, bond)?;
			let candidate = CandidateMetadata::new(bond);
			<CandidateInfo<T>>::insert(&acc, candidate);
			let empty_delegations: Delegations<T::AccountId, BalanceOf<T>> = Default::default();
			// insert empty top delegations
			<TopDelegations<T>>::insert(&acc, empty_delegations.clone());
			// insert empty bottom delegations
			<BottomDelegations<T>>::insert(&acc, empty_delegations);
			<CandidatePool<T>>::put(candidates);
			let new_total = <Total<T>>::get().saturating_add(bond);
			<Total<T>>::put(new_total);
			Self::deposit_event(Event::JoinedCollatorCandidates {
				account: acc,
				amount_locked: bond,
				new_total_amt_locked: new_total,
			});
			Ok(().into())
		}
		#[pallet::weight(<T as Config>::WeightInfo::schedule_leave_candidates(*candidate_count))]
		/// Request to leave the set of candidates. If successful, the account is immediately
		/// removed from the candidate pool to prevent selection as a collator.
		pub fn schedule_leave_candidates(
			origin: OriginFor<T>,
			candidate_count: u32,
		) -> DispatchResultWithPostInfo {
			let collator = ensure_signed(origin)?;
			let mut state = <CandidateInfo<T>>::get(&collator).ok_or(Error::<T>::CandidateDNE)?;
			let (now, when) = state.schedule_leave::<T>()?;
			let mut candidates = <CandidatePool<T>>::get();
			ensure!(
				candidate_count >= candidates.0.len() as u32,
				Error::<T>::TooLowCandidateCountToLeaveCandidates
			);
			if candidates.remove(&Bond::from_owner(collator.clone())) {
				<CandidatePool<T>>::put(candidates);
			}
			<CandidateInfo<T>>::insert(&collator, state);
			Self::deposit_event(Event::CandidateScheduledExit {
				exit_allowed_round: now,
				candidate: collator,
				scheduled_exit: when,
			});
			Ok(().into())
		}
		#[pallet::weight(
			<T as Config>::WeightInfo::execute_leave_candidates(*candidate_delegation_count)
		)]
		/// Execute leave candidates request
		pub fn execute_leave_candidates(
			origin: OriginFor<T>,
			candidate: T::AccountId,
			candidate_delegation_count: u32,
		) -> DispatchResultWithPostInfo {
			ensure_signed(origin)?;
			let state = <CandidateInfo<T>>::get(&candidate).ok_or(Error::<T>::CandidateDNE)?;
			ensure!(
				state.delegation_count <= candidate_delegation_count,
				Error::<T>::TooLowCandidateDelegationCountToLeaveCandidates
			);
			state.can_leave::<T>()?;
			let return_stake = |bond: Bond<T::AccountId, BalanceOf<T>>| {
				T::Currency::unreserve(&bond.owner, bond.amount);
				// remove delegation from delegator state
				let mut delegator = DelegatorState::<T>::get(&bond.owner).expect(
					"Collator state and delegator state are consistent. 
						Collator state has a record of this delegation. Therefore, 
						Delegator state also has a record. qed.",
				);
				if let Some(remaining) = delegator.rm_delegation(&candidate) {
					if remaining.is_zero() {
						<DelegatorState<T>>::remove(&bond.owner);
					} else {
						if let Some(request) = delegator.requests.requests.remove(&candidate) {
							delegator.requests.less_total =
								delegator.requests.less_total.saturating_sub(request.amount);
							if matches!(request.action, DelegationChange::Revoke) {
								delegator.requests.revocations_count =
									delegator.requests.revocations_count.saturating_sub(1u32);
							}
						}
						<DelegatorState<T>>::insert(&bond.owner, delegator);
					}
				}
			};
			// total backing stake is at least the candidate self bond
			let mut total_backing = state.bond;
			// return all top delegations
			let top_delegations =
				<TopDelegations<T>>::take(&candidate).expect("CandidateInfo existence checked");
			for bond in top_delegations.delegations {
				return_stake(bond);
			}
			total_backing = total_backing.saturating_add(top_delegations.total);
			// return all bottom delegations
			let bottom_delegations =
				<BottomDelegations<T>>::take(&candidate).expect("CandidateInfo existence checked");
			for bond in bottom_delegations.delegations {
				return_stake(bond);
			}
			total_backing = total_backing.saturating_add(bottom_delegations.total);
			// return stake to collator
			T::Currency::unreserve(&candidate, state.bond);
			<CandidateInfo<T>>::remove(&candidate);
			<TopDelegations<T>>::remove(&candidate);
			<BottomDelegations<T>>::remove(&candidate);
			let new_total_staked = <Total<T>>::get().saturating_sub(total_backing);
			<Total<T>>::put(new_total_staked);
			Self::deposit_event(Event::CandidateLeft {
				ex_candidate: candidate,
				unlocked_amount: total_backing,
				new_total_amt_locked: new_total_staked,
			});
			Ok(().into())
		}
		#[pallet::weight(<T as Config>::WeightInfo::cancel_leave_candidates(*candidate_count))]
		/// Cancel open request to leave candidates
		/// - only callable by collator account
		/// - result upon successful call is the candidate is active in the candidate pool
		pub fn cancel_leave_candidates(
			origin: OriginFor<T>,
			candidate_count: u32,
		) -> DispatchResultWithPostInfo {
			let collator = ensure_signed(origin)?;
			let mut state = <CandidateInfo<T>>::get(&collator).ok_or(Error::<T>::CandidateDNE)?;
			ensure!(state.is_leaving(), Error::<T>::CandidateNotLeaving);
			state.go_online();
			let mut candidates = <CandidatePool<T>>::get();
			ensure!(
				candidates.0.len() as u32 <= candidate_count,
				Error::<T>::TooLowCandidateCountWeightHintCancelLeaveCandidates
			);
			ensure!(
				candidates.insert(Bond {
					owner: collator.clone(),
					amount: state.total_counted
				}),
				Error::<T>::AlreadyActive
			);
			<CandidatePool<T>>::put(candidates);
			<CandidateInfo<T>>::insert(&collator, state);
			Self::deposit_event(Event::CancelledCandidateExit {
				candidate: collator,
			});
			Ok(().into())
		}
		#[pallet::weight(<T as Config>::WeightInfo::go_offline())]
		/// Temporarily leave the set of collator candidates without unbonding
		pub fn go_offline(origin: OriginFor<T>) -> DispatchResultWithPostInfo {
			let collator = ensure_signed(origin)?;
			let mut state = <CandidateInfo<T>>::get(&collator).ok_or(Error::<T>::CandidateDNE)?;
			ensure!(state.is_active(), Error::<T>::AlreadyOffline);
			state.go_offline();
			let mut candidates = <CandidatePool<T>>::get();
			if candidates.remove(&Bond::from_owner(collator.clone())) {
				<CandidatePool<T>>::put(candidates);
			}
			<CandidateInfo<T>>::insert(&collator, state);
			Self::deposit_event(Event::CandidateWentOffline {
				candidate: collator,
			});
			Ok(().into())
		}
		#[pallet::weight(<T as Config>::WeightInfo::go_online())]
		/// Rejoin the set of collator candidates if previously had called `go_offline`
		pub fn go_online(origin: OriginFor<T>) -> DispatchResultWithPostInfo {
			let collator = ensure_signed(origin)?;
			let mut state = <CandidateInfo<T>>::get(&collator).ok_or(Error::<T>::CandidateDNE)?;
			ensure!(!state.is_active(), Error::<T>::AlreadyActive);
			ensure!(!state.is_leaving(), Error::<T>::CannotGoOnlineIfLeaving);
			state.go_online();
			let mut candidates = <CandidatePool<T>>::get();
			ensure!(
				candidates.insert(Bond {
					owner: collator.clone(),
					amount: state.total_counted
				}),
				Error::<T>::AlreadyActive
			);
			<CandidatePool<T>>::put(candidates);
			<CandidateInfo<T>>::insert(&collator, state);
			Self::deposit_event(Event::CandidateBackOnline {
				candidate: collator,
			});
			Ok(().into())
		}
		#[pallet::weight(<T as Config>::WeightInfo::candidate_bond_more())]
		/// Increase collator candidate self bond by `more`
		pub fn candidate_bond_more(
			origin: OriginFor<T>,
			more: BalanceOf<T>,
		) -> DispatchResultWithPostInfo {
			let collator = ensure_signed(origin)?;
			let mut state = <CandidateInfo<T>>::get(&collator).ok_or(Error::<T>::CandidateDNE)?;
			state.bond_more::<T>(collator.clone(), more)?;
			let (is_active, total_counted) = (state.is_active(), state.total_counted);
			<CandidateInfo<T>>::insert(&collator, state);
			if is_active {
				Self::update_active(collator, total_counted);
			}
			Ok(().into())
		}
		#[pallet::weight(<T as Config>::WeightInfo::schedule_candidate_bond_less())]
		/// Request by collator candidate to decrease self bond by `less`
		pub fn schedule_candidate_bond_less(
			origin: OriginFor<T>,
			less: BalanceOf<T>,
		) -> DispatchResultWithPostInfo {
			let collator = ensure_signed(origin)?;
			let mut state = <CandidateInfo<T>>::get(&collator).ok_or(Error::<T>::CandidateDNE)?;
			let when = state.schedule_bond_less::<T>(less)?;
			<CandidateInfo<T>>::insert(&collator, state);
			Self::deposit_event(Event::CandidateBondLessRequested {
				candidate: collator,
				amount_to_decrease: less,
				execute_round: when,
			});
			Ok(().into())
		}
		#[pallet::weight(<T as Config>::WeightInfo::execute_candidate_bond_less())]
		/// Execute pending request to adjust the collator candidate self bond
		pub fn execute_candidate_bond_less(
			origin: OriginFor<T>,
			candidate: T::AccountId,
		) -> DispatchResultWithPostInfo {
			ensure_signed(origin)?; // we may want to reward this if caller != candidate
			let mut state = <CandidateInfo<T>>::get(&candidate).ok_or(Error::<T>::CandidateDNE)?;
			state.execute_bond_less::<T>(candidate.clone())?;
			<CandidateInfo<T>>::insert(&candidate, state);
			Ok(().into())
		}
		#[pallet::weight(<T as Config>::WeightInfo::cancel_candidate_bond_less())]
		/// Cancel pending request to adjust the collator candidate self bond
		pub fn cancel_candidate_bond_less(origin: OriginFor<T>) -> DispatchResultWithPostInfo {
			let collator = ensure_signed(origin)?;
			let mut state = <CandidateInfo<T>>::get(&collator).ok_or(Error::<T>::CandidateDNE)?;
			state.cancel_bond_less::<T>(collator.clone())?;
			<CandidateInfo<T>>::insert(&collator, state);
			Ok(().into())
		}
		#[pallet::weight(
			<T as Config>::WeightInfo::delegate(
				*candidate_delegation_count,
				*delegation_count
			)
		)]
		/// If caller is not a delegator and not a collator, then join the set of delegators
		/// If caller is a delegator, then makes delegation to change their delegation state
		pub fn delegate(
			origin: OriginFor<T>,
			candidate: T::AccountId,
			amount: BalanceOf<T>,
			candidate_delegation_count: u32,
			delegation_count: u32,
		) -> DispatchResultWithPostInfo {
			let delegator = ensure_signed(origin)?;
			// check that caller can reserve the amount before any changes to storage
			ensure!(
				T::Currency::can_reserve(&delegator, amount),
				Error::<T>::InsufficientBalance
			);
			let delegator_state = if let Some(mut state) = <DelegatorState<T>>::get(&delegator) {
				ensure!(state.is_active(), Error::<T>::CannotDelegateIfLeaving);
				// delegation after first
				ensure!(
					amount >= T::MinDelegation::get(),
					Error::<T>::DelegationBelowMin
				);
				ensure!(
					delegation_count >= state.delegations.0.len() as u32,
					Error::<T>::TooLowDelegationCountToDelegate
				);
				ensure!(
					(state.delegations.0.len() as u32) < T::MaxDelegationsPerDelegator::get(),
					Error::<T>::ExceedMaxDelegationsPerDelegator
				);
				ensure!(
					state.add_delegation(Bond {
						owner: candidate.clone(),
						amount
					}),
					Error::<T>::AlreadyDelegatedCandidate
				);
				state
			} else {
				// first delegation
				ensure!(
					amount >= T::MinDelegatorStk::get(),
					Error::<T>::DelegatorBondBelowMin
				);
				ensure!(!Self::is_candidate(&delegator), Error::<T>::CandidateExists);
				Delegator::new(delegator.clone(), candidate.clone(), amount)
			};
			let mut state = <CandidateInfo<T>>::get(&candidate).ok_or(Error::<T>::CandidateDNE)?;
			ensure!(
				candidate_delegation_count >= state.delegation_count,
				Error::<T>::TooLowCandidateDelegationCountToDelegate
			);
			let (delegator_position, less_total_staked) = state.add_delegation::<T>(
				&candidate,
				Bond {
					owner: delegator.clone(),
					amount,
				},
			)?;
			T::Currency::reserve(&delegator, amount)
				.expect("verified can reserve at top of this extrinsic body");
			// only is_some if kicked the lowest bottom as a consequence of this new delegation
			let net_total_increase = if let Some(less) = less_total_staked {
				amount.saturating_sub(less)
			} else {
				amount
			};
			let new_total_locked = <Total<T>>::get().saturating_add(net_total_increase);
			<Total<T>>::put(new_total_locked);
			<CandidateInfo<T>>::insert(&candidate, state);
			<DelegatorState<T>>::insert(&delegator, delegator_state);
			Self::deposit_event(Event::Delegation {
				delegator: delegator,
				locked_amount: amount,
				candidate: candidate,
				delegator_position: delegator_position,
			});
			Ok(().into())
		}
		#[pallet::weight(<T as Config>::WeightInfo::schedule_leave_delegators())]
		/// Request to leave the set of delegators. If successful, the caller is scheduled
		/// to be allowed to exit. Success forbids future delegator actions until the request is
		/// invoked or cancelled.
		pub fn schedule_leave_delegators(origin: OriginFor<T>) -> DispatchResultWithPostInfo {
			let acc = ensure_signed(origin)?;
			let mut state = <DelegatorState<T>>::get(&acc).ok_or(Error::<T>::DelegatorDNE)?;
			ensure!(!state.is_leaving(), Error::<T>::DelegatorAlreadyLeaving);
			let (now, when) = state.schedule_leave::<T>();
			<DelegatorState<T>>::insert(&acc, state);
			Self::deposit_event(Event::DelegatorExitScheduled {
				round: now,
				delegator: acc,
				scheduled_exit: when,
			});
			Ok(().into())
		}
		#[pallet::weight(<T as Config>::WeightInfo::execute_leave_delegators(*delegation_count))]
		/// Execute the right to exit the set of delegators and revoke all ongoing delegations.
		pub fn execute_leave_delegators(
			origin: OriginFor<T>,
			delegator: T::AccountId,
			delegation_count: u32,
		) -> DispatchResultWithPostInfo {
			ensure_signed(origin)?;
			let state = <DelegatorState<T>>::get(&delegator).ok_or(Error::<T>::DelegatorDNE)?;
			state.can_execute_leave::<T>(delegation_count)?;
			for bond in state.delegations.0 {
				if let Err(error) = Self::delegator_leaves_candidate(
					bond.owner.clone(),
					delegator.clone(),
					bond.amount,
				) {
					log::warn!(
						"STORAGE CORRUPTED \nDelegator leaving collator failed with error: {:?}",
						error
					);
				}
			}
			<DelegatorState<T>>::remove(&delegator);
			Self::deposit_event(Event::DelegatorLeft {
				delegator: delegator,
				unstaked_amount: state.total,
			});
			Ok(().into())
		}
		#[pallet::weight(<T as Config>::WeightInfo::cancel_leave_delegators())]
		/// Cancel a pending request to exit the set of delegators. Success clears the pending exit
		/// request (thereby resetting the delay upon another `leave_delegators` call).
		pub fn cancel_leave_delegators(origin: OriginFor<T>) -> DispatchResultWithPostInfo {
			let delegator = ensure_signed(origin)?;
			// ensure delegator state exists
			let mut state = <DelegatorState<T>>::get(&delegator).ok_or(Error::<T>::DelegatorDNE)?;
			// ensure state is leaving
			ensure!(state.is_leaving(), Error::<T>::DelegatorDNE);
			// cancel exit request
			state.cancel_leave();
			<DelegatorState<T>>::insert(&delegator, state);
			Self::deposit_event(Event::DelegatorExitCancelled { delegator });
			Ok(().into())
		}
		#[pallet::weight(<T as Config>::WeightInfo::schedule_revoke_delegation())]
		/// Request to revoke an existing delegation. If successful, the delegation is scheduled
		/// to be allowed to be revoked via the `execute_delegation_request` extrinsic.
		pub fn schedule_revoke_delegation(
			origin: OriginFor<T>,
			collator: T::AccountId,
		) -> DispatchResultWithPostInfo {
			let delegator = ensure_signed(origin)?;
			let mut state = <DelegatorState<T>>::get(&delegator).ok_or(Error::<T>::DelegatorDNE)?;
			let (now, when) = state.schedule_revoke::<T>(collator.clone())?;
			<DelegatorState<T>>::insert(&delegator, state);
			Self::deposit_event(Event::DelegationRevocationScheduled {
				round: now,
				delegator: delegator,
				candidate: collator,
				scheduled_exit: when,
			});
			Ok(().into())
		}
		#[pallet::weight(<T as Config>::WeightInfo::delegator_bond_more())]
		/// Bond more for delegators wrt a specific collator candidate.
		pub fn delegator_bond_more(
			origin: OriginFor<T>,
			candidate: T::AccountId,
			more: BalanceOf<T>,
		) -> DispatchResultWithPostInfo {
			let delegator = ensure_signed(origin)?;
			let mut state = <DelegatorState<T>>::get(&delegator).ok_or(Error::<T>::DelegatorDNE)?;
			state.increase_delegation::<T>(candidate.clone(), more)?;
			Ok(().into())
		}
		#[pallet::weight(<T as Config>::WeightInfo::schedule_delegator_bond_less())]
		/// Request bond less for delegators wrt a specific collator candidate.
		pub fn schedule_delegator_bond_less(
			origin: OriginFor<T>,
			candidate: T::AccountId,
			less: BalanceOf<T>,
		) -> DispatchResultWithPostInfo {
			let caller = ensure_signed(origin)?;
			let mut state = <DelegatorState<T>>::get(&caller).ok_or(Error::<T>::DelegatorDNE)?;
			let when = state.schedule_decrease_delegation::<T>(candidate.clone(), less)?;
			<DelegatorState<T>>::insert(&caller, state);
			Self::deposit_event(Event::DelegationDecreaseScheduled {
				delegator: caller,
				candidate: candidate,
				amount_to_decrease: less,
				execute_round: when,
			});
			Ok(().into())
		}
		#[pallet::weight(<T as Config>::WeightInfo::execute_delegator_bond_less())]
		/// Execute pending request to change an existing delegation
		pub fn execute_delegation_request(
			origin: OriginFor<T>,
			delegator: T::AccountId,
			candidate: T::AccountId,
		) -> DispatchResultWithPostInfo {
			ensure_signed(origin)?; // we may want to reward caller if caller != delegator
			let mut state = <DelegatorState<T>>::get(&delegator).ok_or(Error::<T>::DelegatorDNE)?;
			state.execute_pending_request::<T>(candidate)?;
			Ok(().into())
		}
		#[pallet::weight(<T as Config>::WeightInfo::cancel_delegator_bond_less())]
		/// Cancel request to change an existing delegation.
		pub fn cancel_delegation_request(
			origin: OriginFor<T>,
			candidate: T::AccountId,
		) -> DispatchResultWithPostInfo {
			let delegator = ensure_signed(origin)?;
			let mut state = <DelegatorState<T>>::get(&delegator).ok_or(Error::<T>::DelegatorDNE)?;
			let request = state.cancel_pending_request::<T>(candidate)?;
			<DelegatorState<T>>::insert(&delegator, state);
			Self::deposit_event(Event::CancelledDelegationRequest {
				delegator: delegator,
				cancelled_request: request,
			});
			Ok(().into())
		}
	}

	impl<T: Config> Pallet<T> {
		pub fn is_delegator(acc: &T::AccountId) -> bool {
			<DelegatorState<T>>::get(acc).is_some()
		}
		pub fn is_candidate(acc: &T::AccountId) -> bool {
			<CandidateInfo<T>>::get(acc).is_some()
		}
		pub fn is_selected_candidate(acc: &T::AccountId) -> bool {
			<SelectedCandidates<T>>::get().binary_search(acc).is_ok()
		}
		/// Caller must ensure candidate is active before calling
		pub(crate) fn update_active(candidate: T::AccountId, total: BalanceOf<T>) {
			let mut candidates = <CandidatePool<T>>::get();
			candidates.remove(&Bond::from_owner(candidate.clone()));
			candidates.insert(Bond {
				owner: candidate,
				amount: total,
			});
			<CandidatePool<T>>::put(candidates);
		}
		/// Compute round issuance based on total staked for the given round
		fn compute_issuance(staked: BalanceOf<T>) -> BalanceOf<T> {
			let config = <InflationConfig<T>>::get();
			let round_issuance = crate::inflation::round_issuance_range::<T>(config.round);
			// TODO: consider interpolation instead of bounded range
			if staked < config.expect.min {
				round_issuance.min
			} else if staked > config.expect.max {
				round_issuance.max
			} else {
				round_issuance.ideal
			}
		}
		/// Remove delegation from candidate state
		/// Amount input should be retrieved from delegator and it informs the storage lookups
		pub(crate) fn delegator_leaves_candidate(
			candidate: T::AccountId,
			delegator: T::AccountId,
			amount: BalanceOf<T>,
		) -> DispatchResult {
			let mut state = <CandidateInfo<T>>::get(&candidate).ok_or(Error::<T>::CandidateDNE)?;
			state.rm_delegation_if_exists::<T>(&candidate, delegator.clone(), amount)?;
			T::Currency::unreserve(&delegator, amount);
			let new_total_locked = <Total<T>>::get().saturating_sub(amount);
			<Total<T>>::put(new_total_locked);
			let new_total = state.total_counted;
			<CandidateInfo<T>>::insert(&candidate, state);
			Self::deposit_event(Event::DelegatorLeftCandidate {
				delegator: delegator,
				candidate: candidate,
				unstaked_amount: amount,
				total_candidate_staked: new_total,
			});
			Ok(())
		}
		fn prepare_staking_payouts(now: RoundIndex) {
			// payout is now - delay rounds ago => now - delay > 0 else return early
			let delay = T::RewardPaymentDelay::get();
			if now <= delay {
				return;
			}
			let round_to_payout = now.saturating_sub(delay);
			let total_points = <Points<T>>::get(round_to_payout);
			if total_points.is_zero() {
				return;
			}
			let total_staked = <Staked<T>>::take(round_to_payout);
			let total_issuance = Self::compute_issuance(total_staked);
			let mut left_issuance = total_issuance;
			// reserve portion of issuance for parachain bond account
			let bond_config = <ParachainBondInfo<T>>::get();
			let parachain_bond_reserve = bond_config.percent * total_issuance;
			if let Ok(imb) =
				T::Currency::deposit_into_existing(&bond_config.account, parachain_bond_reserve)
			{
				// update round issuance iff transfer succeeds
				left_issuance = left_issuance.saturating_sub(imb.peek());
				Self::deposit_event(Event::ReservedForParachainBond {
					account: bond_config.account,
					value: imb.peek(),
				});
			}

			let payout = DelayedPayout {
				round_issuance: total_issuance,
				total_staking_reward: left_issuance,
				collator_commission: <CollatorCommission<T>>::get(),
			};

			<DelayedPayouts<T>>::insert(round_to_payout, payout);
		}

		/// Wrapper around pay_one_collator_reward which handles the following logic:
		/// * whether or not a payout needs to be made
		/// * cleaning up when payouts are done
		/// * returns the weight consumed by pay_one_collator_reward if applicable
		fn handle_delayed_payouts(now: RoundIndex) -> Weight {
			let delay = T::RewardPaymentDelay::get();

			// don't underflow uint
			if now < delay {
				return 0u64.into();
			}

			let paid_for_round = now.saturating_sub(delay);

			if let Some(payout_info) = <DelayedPayouts<T>>::get(paid_for_round) {
				let result = Self::pay_one_collator_reward(paid_for_round, payout_info);
				if result.0.is_none() {
					// result.0 indicates whether or not a payout was made
					// clean up storage items that we no longer need
					<DelayedPayouts<T>>::remove(paid_for_round);
					<Points<T>>::remove(paid_for_round);
				}
				result.1 // weight consumed by pay_one_collator_reward
			} else {
				0u64.into()
			}
		}

		/// Payout a single collator from the given round.
		///
		/// Returns an optional tuple of (Collator's AccountId, total paid)
		/// or None if there were no more payouts to be made for the round.
		pub(crate) fn pay_one_collator_reward(
			paid_for_round: RoundIndex,
			payout_info: DelayedPayout<BalanceOf<T>>,
		) -> (Option<(T::AccountId, BalanceOf<T>)>, Weight) {
			// TODO: it would probably be optimal to roll Points into the DelayedPayouts storage
			// item so that we do fewer reads each block
			let total_points = <Points<T>>::get(paid_for_round);
			if total_points.is_zero() {
				// TODO: this case is obnoxious... it's a value query, so it could mean one of two
				// different logic errors:
				// 1. we removed it before we should have
				// 2. we called pay_one_collator_reward when we were actually done with deferred
				//    payouts
				log::warn!("pay_one_collator_reward called with no <Points<T>> for the round!");
				return (None, 0u64.into());
			}

			let mint = |amt: BalanceOf<T>, to: T::AccountId| {
				if let Ok(amount_transferred) = T::Currency::deposit_into_existing(&to, amt) {
					Self::deposit_event(Event::Rewarded {
						account: to.clone(),
						rewards: amount_transferred.peek(),
					});
				}
			};

			let collator_fee = payout_info.collator_commission;
			let collator_issuance = collator_fee * payout_info.round_issuance;

			if let Some((collator, pts)) =
				<AwardedPts<T>>::iter_prefix(paid_for_round).drain().next()
			{
				let pct_due = Perbill::from_rational(pts, total_points);
				let total_paid = pct_due * payout_info.total_staking_reward;
				let mut amt_due = total_paid;
				// Take the snapshot of block author and delegations
				let state = <AtStake<T>>::take(paid_for_round, &collator);
				let num_delegators = state.delegations.len();
				if state.delegations.is_empty() {
					// solo collator with no delegators
					mint(amt_due, collator.clone());
				} else {
					// pay collator first; commission + due_portion
					let collator_pct = Perbill::from_rational(state.bond, state.total);
					let commission = pct_due * collator_issuance;
					amt_due = amt_due.saturating_sub(commission);
					let collator_reward = (collator_pct * amt_due).saturating_add(commission);
					mint(collator_reward, collator.clone());
					// pay delegators due portion
					for Bond { owner, amount } in state.delegations {
						let percent = Perbill::from_rational(amount, state.total);
						let due = percent * amt_due;
						mint(due, owner.clone());
					}
				}

				(
					Some((collator, total_paid)),
					T::WeightInfo::pay_one_collator_reward(num_delegators as u32),
				)
			} else {
				// Note that we don't clean up storage here; it is cleaned up in
				// handle_delayed_payouts()
				(None, 0u64.into())
			}
		}

		/// Compute the top `TotalSelected` candidates in the CandidatePool and return
		/// a vec of their AccountIds (in the order of selection)
		pub fn compute_top_candidates() -> Vec<T::AccountId> {
			let mut candidates = <CandidatePool<T>>::get().0;
			// order candidates by stake (least to greatest so requires `rev()`)
			candidates.sort_by(|a, b| a.amount.cmp(&b.amount));
			let top_n = <TotalSelected<T>>::get() as usize;
			// choose the top TotalSelected qualified candidates, ordered by stake
			let mut collators = candidates
				.into_iter()
				.rev()
				.take(top_n)
				.filter(|x| x.amount >= T::MinCollatorStk::get())
				.map(|x| x.owner)
				.collect::<Vec<T::AccountId>>();
			collators.sort();
			collators
		}
		/// Best as in most cumulatively supported in terms of stake
		/// Returns [collator_count, delegation_count, total staked]
		fn select_top_candidates(now: RoundIndex) -> (u32, u32, BalanceOf<T>) {
			let (mut collator_count, mut delegation_count, mut total) =
				(0u32, 0u32, BalanceOf::<T>::zero());
			// choose the top TotalSelected qualified candidates, ordered by stake
			let collators = Self::compute_top_candidates();
			if collators.is_empty() {
				// SELECTION FAILED TO SELECT >=1 COLLATOR => select collators from previous round
				let last_round = now.saturating_sub(1u32);
				let mut total_per_candidate: BTreeMap<T::AccountId, BalanceOf<T>> = BTreeMap::new();
				// set this round AtStake to last round AtStake
				for (account, snapshot) in <AtStake<T>>::iter_prefix(last_round) {
					collator_count = collator_count.saturating_add(1u32);
					delegation_count =
						delegation_count.saturating_add(snapshot.delegations.len() as u32);
					total = total.saturating_add(snapshot.total);
					total_per_candidate.insert(account.clone(), snapshot.total);
					<AtStake<T>>::insert(now, account, snapshot);
				}
				// `SelectedCandidates` remains unchanged from last round
				// emit CollatorChosen event for tools that use this event
				for candidate in <SelectedCandidates<T>>::get() {
					let snapshot_total = total_per_candidate
						.get(&candidate)
						.expect("all selected candidates have snapshots");
					Self::deposit_event(Event::CollatorChosen {
						round: now,
						collator_account: candidate,
						total_exposed_amount: *snapshot_total,
					})
				}
				return (collator_count, delegation_count, total);
			}
			// snapshot exposure for round for weighting reward distribution
			for account in collators.iter() {
				let state = <CandidateInfo<T>>::get(account)
					.expect("all members of CandidateQ must be candidates");
				let top_delegations = <TopDelegations<T>>::get(account)
					.expect("all members of CandidateQ must be candidates");
				collator_count = collator_count.saturating_add(1u32);
				delegation_count = delegation_count.saturating_add(state.delegation_count);
				total = total.saturating_add(state.total_counted);
				let snapshot_total = state.total_counted;
				let snapshot = CollatorSnapshot {
					bond: state.bond,
					delegations: top_delegations.delegations,
					total: state.total_counted,
				};
				<AtStake<T>>::insert(now, account, snapshot);
				Self::deposit_event(Event::CollatorChosen {
					round: now,
					collator_account: account.clone(),
					total_exposed_amount: snapshot_total,
				});
			}
			// insert canonical collator set
			<SelectedCandidates<T>>::put(collators);
			(collator_count, delegation_count, total)
		}
	}

	/// Add reward points to block authors:
	/// * 20 points to the block producer for producing a block in the chain
	impl<T: Config> nimbus_primitives::EventHandler<T::AccountId> for Pallet<T> {
		fn note_author(author: T::AccountId) {
			let now = <Round<T>>::get().current;
			let score_plus_20 = <AwardedPts<T>>::get(now, &author).saturating_add(20);
			<AwardedPts<T>>::insert(now, author, score_plus_20);
			<Points<T>>::mutate(now, |x| *x = x.saturating_add(20));
		}
	}

	impl<T: Config> nimbus_primitives::CanAuthor<T::AccountId> for Pallet<T> {
		fn can_author(account: &T::AccountId, _slot: &u32) -> bool {
			Self::is_selected_candidate(account)
		}
	}

	impl<T: Config> Get<Vec<T::AccountId>> for Pallet<T> {
		fn get() -> Vec<T::AccountId> {
			Self::selected_candidates()
		}
	}
}<|MERGE_RESOLUTION|>--- conflicted
+++ resolved
@@ -85,1814 +85,6 @@
 	#[pallet::without_storage_info]
 	pub struct Pallet<T>(PhantomData<T>);
 
-<<<<<<< HEAD
-	#[derive(Clone, Encode, Decode, RuntimeDebug, TypeInfo)]
-	pub struct Bond<AccountId, Balance> {
-		pub owner: AccountId,
-		pub amount: Balance,
-	}
-
-	impl<A: Decode, B: Default> Default for Bond<A, B> {
-		fn default() -> Bond<A, B> {
-			Bond {
-				owner: A::decode(&mut sp_runtime::traits::TrailingZeroInput::zeroes())
-					.expect("infinite length input; no invalid inputs for type; qed"),
-				amount: B::default(),
-			}
-		}
-	}
-
-	impl<A, B: Default> Bond<A, B> {
-		fn from_owner(owner: A) -> Self {
-			Bond {
-				owner,
-				amount: B::default(),
-			}
-		}
-	}
-
-	impl<AccountId: Ord, Balance> Eq for Bond<AccountId, Balance> {}
-
-	impl<AccountId: Ord, Balance> Ord for Bond<AccountId, Balance> {
-		fn cmp(&self, other: &Self) -> Ordering {
-			self.owner.cmp(&other.owner)
-		}
-	}
-
-	impl<AccountId: Ord, Balance> PartialOrd for Bond<AccountId, Balance> {
-		fn partial_cmp(&self, other: &Self) -> Option<Ordering> {
-			Some(self.cmp(other))
-		}
-	}
-
-	impl<AccountId: Ord, Balance> PartialEq for Bond<AccountId, Balance> {
-		fn eq(&self, other: &Self) -> bool {
-			self.owner == other.owner
-		}
-	}
-
-	#[derive(Copy, Clone, PartialEq, Eq, Encode, Decode, RuntimeDebug, TypeInfo)]
-	/// The activity status of the collator
-	pub enum CollatorStatus {
-		/// Committed to be online and producing valid blocks (not equivocating)
-		Active,
-		/// Temporarily inactive and excused for inactivity
-		Idle,
-		/// Bonded until the inner round
-		Leaving(RoundIndex),
-	}
-
-	impl Default for CollatorStatus {
-		fn default() -> CollatorStatus {
-			CollatorStatus::Active
-		}
-	}
-
-	#[derive(Encode, Decode, RuntimeDebug, TypeInfo)]
-	/// Snapshot of collator state at the start of the round for which they are selected
-	pub struct CollatorSnapshot<AccountId, Balance> {
-		pub bond: Balance,
-		pub delegations: Vec<Bond<AccountId, Balance>>,
-		pub total: Balance,
-	}
-
-	impl<A: PartialEq, B: PartialEq> PartialEq for CollatorSnapshot<A, B> {
-		fn eq(&self, other: &Self) -> bool {
-			let must_be_true = self.bond == other.bond && self.total == other.total;
-			if !must_be_true {
-				return false;
-			}
-			for (
-				Bond {
-					owner: o1,
-					amount: a1,
-				},
-				Bond {
-					owner: o2,
-					amount: a2,
-				},
-			) in self.delegations.iter().zip(other.delegations.iter())
-			{
-				if o1 != o2 || a1 != a2 {
-					return false;
-				}
-			}
-			true
-		}
-	}
-
-	impl<A, B: Default> Default for CollatorSnapshot<A, B> {
-		fn default() -> CollatorSnapshot<A, B> {
-			CollatorSnapshot {
-				bond: B::default(),
-				delegations: Vec::new(),
-				total: B::default(),
-			}
-		}
-	}
-
-	#[derive(Default, Encode, Decode, RuntimeDebug, TypeInfo)]
-	/// Info needed to make delayed payments to stakers after round end
-	pub struct DelayedPayout<Balance> {
-		/// Total round reward (result of compute_issuance() at round end)
-		pub round_issuance: Balance,
-		/// The total inflation paid this round to stakers (e.g. less parachain bond fund)
-		pub total_staking_reward: Balance,
-		/// Snapshot of collator commission rate at the end of the round
-		pub collator_commission: Perbill,
-	}
-
-	#[derive(Encode, Decode, RuntimeDebug, TypeInfo)]
-	/// DEPRECATED
-	/// Collator state with commission fee, bonded stake, and delegations
-	pub struct Collator2<AccountId, Balance> {
-		/// The account of this collator
-		pub id: AccountId,
-		/// This collator's self stake.
-		pub bond: Balance,
-		/// Set of all nominator AccountIds (to prevent >1 nomination per AccountId)
-		pub nominators: OrderedSet<AccountId>,
-		/// Top T::MaxDelegatorsPerCollator::get() nominators, ordered greatest to least
-		pub top_nominators: Vec<Bond<AccountId, Balance>>,
-		/// Bottom nominators (unbounded), ordered least to greatest
-		pub bottom_nominators: Vec<Bond<AccountId, Balance>>,
-		/// Sum of top delegations + self.bond
-		pub total_counted: Balance,
-		/// Sum of all delegations + self.bond = (total_counted + uncounted)
-		pub total_backing: Balance,
-		/// Current status of the collator
-		pub state: CollatorStatus,
-	}
-
-	impl<A, B> From<Collator2<A, B>> for CollatorCandidate<A, B> {
-		fn from(other: Collator2<A, B>) -> CollatorCandidate<A, B> {
-			CollatorCandidate {
-				id: other.id,
-				bond: other.bond,
-				delegators: other.nominators,
-				top_delegations: other.top_nominators,
-				bottom_delegations: other.bottom_nominators,
-				total_counted: other.total_counted,
-				total_backing: other.total_backing,
-				request: None,
-				state: other.state,
-			}
-		}
-	}
-
-	#[derive(PartialEq, Clone, Copy, Encode, Decode, RuntimeDebug, TypeInfo)]
-	/// Request scheduled to change the collator candidate self-bond
-	pub struct CandidateBondLessRequest<Balance> {
-		pub amount: Balance,
-		pub when_executable: RoundIndex,
-	}
-
-	#[derive(Encode, Decode, RuntimeDebug, TypeInfo)]
-	/// DEPRECATED, replaced by `CandidateMetadata` and two storage instances of `Delegations`
-	/// Collator candidate state with self bond + delegations
-	pub struct CollatorCandidate<AccountId, Balance> {
-		/// The account of this collator
-		pub id: AccountId,
-		/// This collator's self stake.
-		pub bond: Balance,
-		/// Set of all delegator AccountIds (to prevent >1 delegation per AccountId)
-		pub delegators: OrderedSet<AccountId>,
-		/// Top T::MaxDelegatorsPerCollator::get() delegations, ordered greatest to least
-		pub top_delegations: Vec<Bond<AccountId, Balance>>,
-		/// Bottom delegations (unbounded), ordered least to greatest
-		pub bottom_delegations: Vec<Bond<AccountId, Balance>>,
-		/// Sum of top delegations + self.bond
-		pub total_counted: Balance,
-		/// Sum of all delegations + self.bond = (total_counted + uncounted)
-		pub total_backing: Balance,
-		/// Maximum 1 pending request to decrease candidate self bond at any given time
-		pub request: Option<CandidateBondLessRequest<Balance>>,
-		/// Current status of the collator
-		pub state: CollatorStatus,
-	}
-
-	#[derive(Clone, Encode, Decode, RuntimeDebug, TypeInfo)]
-	/// Type for top and bottom delegation storage item
-	pub struct Delegations<AccountId, Balance> {
-		pub delegations: Vec<Bond<AccountId, Balance>>,
-		pub total: Balance,
-	}
-
-	impl<A, B: Default> Default for Delegations<A, B> {
-		fn default() -> Delegations<A, B> {
-			Delegations {
-				delegations: Vec::new(),
-				total: B::default(),
-			}
-		}
-	}
-
-	impl<AccountId, Balance: Copy + Ord + sp_std::ops::AddAssign + Zero + Saturating>
-		Delegations<AccountId, Balance>
-	{
-		pub fn sort_greatest_to_least(&mut self) {
-			self.delegations.sort_by(|a, b| b.amount.cmp(&a.amount));
-		}
-		/// Insert sorted greatest to least and increase .total accordingly
-		/// Insertion respects first come first serve so new delegations are pushed after existing
-		/// delegations if the amount is the same
-		pub fn insert_sorted_greatest_to_least(&mut self, delegation: Bond<AccountId, Balance>) {
-			self.total = self.total.saturating_add(delegation.amount);
-			// if delegations nonempty && last_element == delegation.amount => push input and return
-			if !self.delegations.is_empty() {
-				// if last_element == delegation.amount => push the delegation and return early
-				if self.delegations[self.delegations.len() - 1].amount == delegation.amount {
-					self.delegations.push(delegation);
-					// early return
-					return;
-				}
-			}
-			// else binary search insertion
-			match self
-				.delegations
-				.binary_search_by(|x| delegation.amount.cmp(&x.amount))
-			{
-				// sorted insertion on sorted vec
-				// enforces first come first serve for equal bond amounts
-				Ok(i) => {
-					let mut new_index = i + 1;
-					while new_index <= (self.delegations.len() - 1) {
-						if self.delegations[new_index].amount == delegation.amount {
-							new_index = new_index.saturating_add(1);
-						} else {
-							self.delegations.insert(new_index, delegation);
-							return;
-						}
-					}
-					self.delegations.push(delegation)
-				}
-				Err(i) => self.delegations.insert(i, delegation),
-			}
-		}
-		/// Return the capacity status for top delegations
-		pub fn top_capacity<T: Config>(&self) -> CapacityStatus {
-			match &self.delegations {
-				x if x.len() as u32 >= T::MaxTopDelegationsPerCandidate::get() => {
-					CapacityStatus::Full
-				}
-				x if x.is_empty() => CapacityStatus::Empty,
-				_ => CapacityStatus::Partial,
-			}
-		}
-		/// Return the capacity status for bottom delegations
-		pub fn bottom_capacity<T: Config>(&self) -> CapacityStatus {
-			match &self.delegations {
-				x if x.len() as u32 >= T::MaxBottomDelegationsPerCandidate::get() => {
-					CapacityStatus::Full
-				}
-				x if x.is_empty() => CapacityStatus::Empty,
-				_ => CapacityStatus::Partial,
-			}
-		}
-		/// Return last delegation amount without popping the delegation
-		pub fn lowest_delegation_amount(&self) -> Balance {
-			self.delegations
-				.last()
-				.map(|x| x.amount)
-				.unwrap_or(Balance::zero())
-		}
-		/// Return highest delegation amount
-		pub fn highest_delegation_amount(&self) -> Balance {
-			self.delegations
-				.first()
-				.map(|x| x.amount)
-				.unwrap_or(Balance::zero())
-		}
-	}
-
-	#[derive(PartialEq, Encode, Decode, RuntimeDebug, TypeInfo)]
-	/// Capacity status for top or bottom delegations
-	pub enum CapacityStatus {
-		/// Reached capacity
-		Full,
-		/// Empty aka contains no delegations
-		Empty,
-		/// Partially full (nonempty and not full)
-		Partial,
-	}
-
-	#[derive(Encode, Decode, RuntimeDebug, TypeInfo)]
-	/// All candidate info except the top and bottom delegations
-	pub struct CandidateMetadata<Balance> {
-		/// This candidate's self bond amount
-		pub bond: Balance,
-		/// Total number of delegations to this candidate
-		pub delegation_count: u32,
-		/// Self bond + sum of top delegations
-		pub total_counted: Balance,
-		/// The smallest top delegation amount
-		pub lowest_top_delegation_amount: Balance,
-		/// The highest bottom delegation amount
-		pub highest_bottom_delegation_amount: Balance,
-		/// The smallest bottom delegation amount
-		pub lowest_bottom_delegation_amount: Balance,
-		/// Capacity status for top delegations
-		pub top_capacity: CapacityStatus,
-		/// Capacity status for bottom delegations
-		pub bottom_capacity: CapacityStatus,
-		/// Maximum 1 pending request to decrease candidate self bond at any given time
-		pub request: Option<CandidateBondLessRequest<Balance>>,
-		/// Current status of the collator
-		pub status: CollatorStatus,
-	}
-
-	impl<
-			Balance: Copy
-				+ Zero
-				+ PartialOrd
-				+ sp_std::ops::AddAssign
-				+ sp_std::ops::SubAssign
-				+ sp_std::ops::Sub<Output = Balance>
-				+ sp_std::fmt::Debug
-				+ Saturating,
-		> CandidateMetadata<Balance>
-	{
-		pub fn new(bond: Balance) -> Self {
-			CandidateMetadata {
-				bond,
-				delegation_count: 0u32,
-				total_counted: bond,
-				lowest_top_delegation_amount: Zero::zero(),
-				highest_bottom_delegation_amount: Zero::zero(),
-				lowest_bottom_delegation_amount: Zero::zero(),
-				top_capacity: CapacityStatus::Empty,
-				bottom_capacity: CapacityStatus::Empty,
-				request: None,
-				status: CollatorStatus::Active,
-			}
-		}
-		pub fn is_active(&self) -> bool {
-			matches!(self.status, CollatorStatus::Active)
-		}
-		pub fn is_leaving(&self) -> bool {
-			matches!(self.status, CollatorStatus::Leaving(_))
-		}
-		pub fn schedule_leave<T: Config>(
-			&mut self,
-		) -> Result<(RoundIndex, RoundIndex), DispatchError> {
-			ensure!(!self.is_leaving(), Error::<T>::CandidateAlreadyLeaving);
-			let now = <Round<T>>::get().current;
-			let when = now + T::LeaveCandidatesDelay::get();
-			self.status = CollatorStatus::Leaving(when);
-			Ok((now, when))
-		}
-		pub fn can_leave<T: Config>(&self) -> DispatchResult {
-			if let CollatorStatus::Leaving(when) = self.status {
-				ensure!(
-					<Round<T>>::get().current >= when,
-					Error::<T>::CandidateCannotLeaveYet
-				);
-				Ok(())
-			} else {
-				Err(Error::<T>::CandidateNotLeaving.into())
-			}
-		}
-		pub fn go_offline(&mut self) {
-			self.status = CollatorStatus::Idle;
-		}
-		pub fn go_online(&mut self) {
-			self.status = CollatorStatus::Active;
-		}
-		pub fn bond_more<T: Config>(&mut self, who: T::AccountId, more: Balance) -> DispatchResult
-		where
-			BalanceOf<T>: From<Balance>,
-		{
-			T::Currency::reserve(&who, more.into())?;
-			let new_total = <Total<T>>::get().saturating_add(more.into());
-			<Total<T>>::put(new_total);
-			self.bond = self.bond.saturating_add(more);
-			self.total_counted = self.total_counted.saturating_add(more);
-			<Pallet<T>>::deposit_event(Event::CandidateBondedMore {
-				candidate: who.clone(),
-				amount: more.into(),
-				new_total_bond: self.bond.into(),
-			});
-			Ok(())
-		}
-		/// Schedule executable decrease of collator candidate self bond
-		/// Returns the round at which the collator can execute the pending request
-		pub fn schedule_bond_less<T: Config>(
-			&mut self,
-			less: Balance,
-		) -> Result<RoundIndex, DispatchError>
-		where
-			BalanceOf<T>: Into<Balance>,
-		{
-			// ensure no pending request
-			ensure!(
-				self.request.is_none(),
-				Error::<T>::PendingCandidateRequestAlreadyExists
-			);
-			// ensure bond above min after decrease
-			ensure!(self.bond > less, Error::<T>::CandidateBondBelowMin);
-			ensure!(
-				self.bond - less >= T::MinCandidateStk::get().into(),
-				Error::<T>::CandidateBondBelowMin
-			);
-			let when_executable = <Round<T>>::get().current + T::CandidateBondLessDelay::get();
-			self.request = Some(CandidateBondLessRequest {
-				amount: less,
-				when_executable,
-			});
-			Ok(when_executable)
-		}
-		/// Execute pending request to decrease the collator self bond
-		/// Returns the event to be emitted
-		pub fn execute_bond_less<T: Config>(&mut self, who: T::AccountId) -> DispatchResult
-		where
-			BalanceOf<T>: From<Balance>,
-		{
-			let request = self
-				.request
-				.ok_or(Error::<T>::PendingCandidateRequestsDNE)?;
-			ensure!(
-				request.when_executable <= <Round<T>>::get().current,
-				Error::<T>::PendingCandidateRequestNotDueYet
-			);
-			T::Currency::unreserve(&who, request.amount.into());
-			let new_total_staked = <Total<T>>::get().saturating_sub(request.amount.into());
-			<Total<T>>::put(new_total_staked);
-			// Arithmetic assumptions are self.bond > less && self.bond - less > CollatorMinBond
-			// (assumptions enforced by `schedule_bond_less`; if storage corrupts, must re-verify)
-			self.bond = self.bond.saturating_sub(request.amount);
-			self.total_counted = self.total_counted.saturating_sub(request.amount);
-			let event = Event::CandidateBondedLess {
-				candidate: who.clone().into(),
-				amount: request.amount.into(),
-				new_bond: self.bond.into(),
-			};
-			// reset s.t. no pending request
-			self.request = None;
-			// update candidate pool value because it must change if self bond changes
-			if self.is_active() {
-				Pallet::<T>::update_active(who.into(), self.total_counted.into());
-			}
-			Pallet::<T>::deposit_event(event);
-			Ok(())
-		}
-		/// Cancel candidate bond less request
-		pub fn cancel_bond_less<T: Config>(&mut self, who: T::AccountId) -> DispatchResult
-		where
-			BalanceOf<T>: From<Balance>,
-		{
-			let request = self
-				.request
-				.ok_or(Error::<T>::PendingCandidateRequestsDNE)?;
-			let event = Event::CancelledCandidateBondLess {
-				candidate: who.clone().into(),
-				amount: request.amount.into(),
-				execute_round: request.when_executable,
-			};
-			self.request = None;
-			Pallet::<T>::deposit_event(event);
-			Ok(())
-		}
-		/// Reset top delegations metadata
-		pub fn reset_top_data<T: Config>(
-			&mut self,
-			candidate: T::AccountId,
-			top_delegations: &Delegations<T::AccountId, BalanceOf<T>>,
-		) where
-			BalanceOf<T>: Into<Balance> + From<Balance>,
-		{
-			self.lowest_top_delegation_amount = top_delegations.lowest_delegation_amount().into();
-			self.top_capacity = top_delegations.top_capacity::<T>();
-			let old_total_counted = self.total_counted;
-			self.total_counted = self.bond.saturating_add(top_delegations.total.into());
-			// CandidatePool value for candidate always changes if top delegations total changes
-			// so we moved the update into this function to deduplicate code and patch a bug that
-			// forgot to apply the update when increasing top delegation
-			if old_total_counted != self.total_counted && self.is_active() {
-				Pallet::<T>::update_active(candidate, self.total_counted.into());
-			}
-		}
-		/// Reset bottom delegations metadata
-		pub fn reset_bottom_data<T: Config>(
-			&mut self,
-			bottom_delegations: &Delegations<T::AccountId, BalanceOf<T>>,
-		) where
-			BalanceOf<T>: Into<Balance>,
-		{
-			self.lowest_bottom_delegation_amount =
-				bottom_delegations.lowest_delegation_amount().into();
-			self.highest_bottom_delegation_amount =
-				bottom_delegations.highest_delegation_amount().into();
-			self.bottom_capacity = bottom_delegations.bottom_capacity::<T>();
-		}
-		/// Add delegation
-		/// Returns whether delegator was added and an optional negative total counted remainder
-		/// for if a bottom delegation was kicked
-		/// MUST ensure no delegation exists for this candidate in the `DelegatorState` before call
-		pub fn add_delegation<T: Config>(
-			&mut self,
-			candidate: &T::AccountId,
-			delegation: Bond<T::AccountId, BalanceOf<T>>,
-		) -> Result<(DelegatorAdded<Balance>, Option<Balance>), DispatchError>
-		where
-			BalanceOf<T>: Into<Balance> + From<Balance>,
-		{
-			let mut less_total_staked = None;
-			let delegator_added = match self.top_capacity {
-				CapacityStatus::Full => {
-					// top is full, insert into top iff the lowest_top < amount
-					if self.lowest_top_delegation_amount < delegation.amount.into() {
-						// bumps lowest top to the bottom inside this function call
-						less_total_staked = self.add_top_delegation::<T>(candidate, delegation);
-						DelegatorAdded::AddedToTop {
-							new_total: self.total_counted,
-						}
-					} else {
-						// if bottom is full, only insert if greater than lowest bottom (which will
-						// be bumped out)
-						if matches!(self.bottom_capacity, CapacityStatus::Full) {
-							ensure!(
-								delegation.amount.into() > self.lowest_bottom_delegation_amount,
-								Error::<T>::CannotDelegateLessThanOrEqualToLowestBottomWhenFull
-							);
-							// need to subtract from total staked
-							less_total_staked = Some(self.lowest_bottom_delegation_amount);
-						}
-						// insert into bottom
-						self.add_bottom_delegation::<T>(false, candidate, delegation);
-						DelegatorAdded::AddedToBottom
-					}
-				}
-				// top is either empty or partially full
-				_ => {
-					self.add_top_delegation::<T>(candidate, delegation);
-					DelegatorAdded::AddedToTop {
-						new_total: self.total_counted,
-					}
-				}
-			};
-			Ok((delegator_added, less_total_staked))
-		}
-		/// Add delegation to top delegation
-		/// Returns Option<negative_total_staked_remainder>
-		/// Only call if lowest top delegation is less than delegation.amount || !top_full
-		pub fn add_top_delegation<T: Config>(
-			&mut self,
-			candidate: &T::AccountId,
-			delegation: Bond<T::AccountId, BalanceOf<T>>,
-		) -> Option<Balance>
-		where
-			BalanceOf<T>: Into<Balance> + From<Balance>,
-		{
-			let mut less_total_staked = None;
-			let mut top_delegations = <TopDelegations<T>>::get(candidate)
-				.expect("CandidateInfo existence => TopDelegations existence");
-			let max_top_delegations_per_candidate = T::MaxTopDelegationsPerCandidate::get();
-			if top_delegations.delegations.len() as u32 == max_top_delegations_per_candidate {
-				// pop lowest top delegation
-				let new_bottom_delegation = top_delegations.delegations.pop().expect("");
-				top_delegations.total = top_delegations
-					.total
-					.saturating_sub(new_bottom_delegation.amount);
-				if matches!(self.bottom_capacity, CapacityStatus::Full) {
-					less_total_staked = Some(self.lowest_bottom_delegation_amount);
-				}
-				self.add_bottom_delegation::<T>(true, candidate, new_bottom_delegation);
-			}
-			// insert into top
-			top_delegations.insert_sorted_greatest_to_least(delegation);
-			// update candidate info
-			self.reset_top_data::<T>(candidate.clone(), &top_delegations);
-			if less_total_staked.is_none() {
-				// only increment delegation count if we are not kicking a bottom delegation
-				self.delegation_count = self.delegation_count.saturating_add(1u32);
-			}
-			<TopDelegations<T>>::insert(&candidate, top_delegations);
-			less_total_staked
-		}
-		/// Add delegation to bottom delegations
-		/// Check before call that if capacity is full, inserted delegation is higher than lowest
-		/// bottom delegation (and if so, need to adjust the total storage item)
-		/// CALLER MUST ensure(lowest_bottom_to_be_kicked.amount < delegation.amount)
-		pub fn add_bottom_delegation<T: Config>(
-			&mut self,
-			bumped_from_top: bool,
-			candidate: &T::AccountId,
-			delegation: Bond<T::AccountId, BalanceOf<T>>,
-		) where
-			BalanceOf<T>: Into<Balance> + From<Balance>,
-		{
-			let mut bottom_delegations = <BottomDelegations<T>>::get(candidate)
-				.expect("CandidateInfo existence => BottomDelegations existence");
-			// if bottom is full, kick the lowest bottom (which is expected to be lower than input
-			// as per check)
-			let increase_delegation_count = if bottom_delegations.delegations.len() as u32
-				== T::MaxBottomDelegationsPerCandidate::get()
-			{
-				let lowest_bottom_to_be_kicked = bottom_delegations
-					.delegations
-					.pop()
-					.expect("if at full capacity (>0), then >0 bottom delegations exist; qed");
-				// EXPECT lowest_bottom_to_be_kicked.amount < delegation.amount enforced by caller
-				// if lowest_bottom_to_be_kicked.amount == delegation.amount, we will still kick
-				// the lowest bottom to enforce first come first served
-				bottom_delegations.total = bottom_delegations
-					.total
-					.saturating_sub(lowest_bottom_to_be_kicked.amount);
-				// update delegator state
-				// unreserve kicked bottom
-				T::Currency::unreserve(
-					&lowest_bottom_to_be_kicked.owner,
-					lowest_bottom_to_be_kicked.amount,
-				);
-				// total staked is updated via propagation of lowest bottom delegation amount prior
-				// to call
-				let mut delegator_state =
-					<DelegatorState<T>>::get(&lowest_bottom_to_be_kicked.owner)
-						.expect("Delegation existence => DelegatorState existence");
-				let leaving = delegator_state.delegations.0.len() == 1usize;
-				delegator_state.rm_delegation(candidate);
-				if let Some(request) = delegator_state.requests.requests.remove(&candidate) {
-					delegator_state.requests.less_total = delegator_state
-						.requests
-						.less_total
-						.saturating_sub(request.amount);
-					if matches!(request.action, DelegationChange::Revoke) {
-						delegator_state.requests.revocations_count = delegator_state
-							.requests
-							.revocations_count
-							.saturating_sub(1u32);
-					}
-				}
-				Pallet::<T>::deposit_event(Event::DelegationKicked {
-					delegator: lowest_bottom_to_be_kicked.owner.clone(),
-					candidate: candidate.clone(),
-					unstaked_amount: lowest_bottom_to_be_kicked.amount,
-				});
-				if leaving {
-					<DelegatorState<T>>::remove(&lowest_bottom_to_be_kicked.owner);
-					Pallet::<T>::deposit_event(Event::DelegatorLeft {
-						delegator: lowest_bottom_to_be_kicked.owner,
-						unstaked_amount: lowest_bottom_to_be_kicked.amount,
-					});
-				} else {
-					<DelegatorState<T>>::insert(&lowest_bottom_to_be_kicked.owner, delegator_state);
-				}
-				false
-			} else {
-				!bumped_from_top
-			};
-			// only increase delegation count if new bottom delegation (1) doesn't come from top &&
-			// (2) doesn't pop the lowest delegation from the bottom
-			if increase_delegation_count {
-				self.delegation_count = self.delegation_count.saturating_add(1u32);
-			}
-			bottom_delegations.insert_sorted_greatest_to_least(delegation);
-			self.reset_bottom_data::<T>(&bottom_delegations);
-			<BottomDelegations<T>>::insert(candidate, bottom_delegations);
-		}
-		/// Remove delegation
-		/// Removes from top if amount is above lowest top or top is not full
-		/// Return Ok(if_total_counted_changed)
-		pub fn rm_delegation_if_exists<T: Config>(
-			&mut self,
-			candidate: &T::AccountId,
-			delegator: T::AccountId,
-			amount: Balance,
-		) -> Result<bool, DispatchError>
-		where
-			BalanceOf<T>: Into<Balance> + From<Balance>,
-		{
-			let amount_geq_lowest_top = amount >= self.lowest_top_delegation_amount;
-			let top_is_not_full = !matches!(self.top_capacity, CapacityStatus::Full);
-			let lowest_top_eq_highest_bottom =
-				self.lowest_top_delegation_amount == self.highest_bottom_delegation_amount;
-			let delegation_dne_err: DispatchError = Error::<T>::DelegationDNE.into();
-			if top_is_not_full || (amount_geq_lowest_top && !lowest_top_eq_highest_bottom) {
-				self.rm_top_delegation::<T>(candidate, delegator)
-			} else if amount_geq_lowest_top && lowest_top_eq_highest_bottom {
-				let result = self.rm_top_delegation::<T>(candidate, delegator.clone());
-				if result == Err(delegation_dne_err) {
-					// worst case removal
-					self.rm_bottom_delegation::<T>(candidate, delegator)
-				} else {
-					result
-				}
-			} else {
-				self.rm_bottom_delegation::<T>(candidate, delegator)
-			}
-		}
-		/// Remove top delegation, bumps top bottom delegation if exists
-		pub fn rm_top_delegation<T: Config>(
-			&mut self,
-			candidate: &T::AccountId,
-			delegator: T::AccountId,
-		) -> Result<bool, DispatchError>
-		where
-			BalanceOf<T>: Into<Balance> + From<Balance>,
-		{
-			let old_total_counted = self.total_counted;
-			// remove top delegation
-			let mut top_delegations = <TopDelegations<T>>::get(candidate)
-				.expect("CandidateInfo exists => TopDelegations exists");
-			let mut actual_amount_option: Option<BalanceOf<T>> = None;
-			top_delegations.delegations = top_delegations
-				.delegations
-				.clone()
-				.into_iter()
-				.filter(|d| {
-					if d.owner != delegator {
-						true
-					} else {
-						actual_amount_option = Some(d.amount);
-						false
-					}
-				})
-				.collect();
-			let actual_amount = actual_amount_option.ok_or(Error::<T>::DelegationDNE)?;
-			top_delegations.total = top_delegations.total.saturating_sub(actual_amount);
-			// if bottom nonempty => bump top bottom to top
-			if !matches!(self.bottom_capacity, CapacityStatus::Empty) {
-				let mut bottom_delegations = <BottomDelegations<T>>::get(candidate)
-					.expect("bottom is nonempty as just checked");
-				// expect already stored greatest to least by bond amount
-				let highest_bottom_delegation = bottom_delegations.delegations.remove(0);
-				bottom_delegations.total = bottom_delegations
-					.total
-					.saturating_sub(highest_bottom_delegation.amount);
-				self.reset_bottom_data::<T>(&bottom_delegations);
-				<BottomDelegations<T>>::insert(candidate, bottom_delegations);
-				// insert highest bottom into top delegations
-				top_delegations.insert_sorted_greatest_to_least(highest_bottom_delegation);
-			}
-			// update candidate info
-			self.reset_top_data::<T>(candidate.clone(), &top_delegations);
-			self.delegation_count = self.delegation_count.saturating_sub(1u32);
-			<TopDelegations<T>>::insert(candidate, top_delegations);
-			// return whether total counted changed
-			Ok(old_total_counted == self.total_counted)
-		}
-		/// Remove bottom delegation
-		/// Returns if_total_counted_changed: bool
-		pub fn rm_bottom_delegation<T: Config>(
-			&mut self,
-			candidate: &T::AccountId,
-			delegator: T::AccountId,
-		) -> Result<bool, DispatchError>
-		where
-			BalanceOf<T>: Into<Balance>,
-		{
-			// remove bottom delegation
-			let mut bottom_delegations = <BottomDelegations<T>>::get(candidate)
-				.expect("CandidateInfo exists => BottomDelegations exists");
-			let mut actual_amount_option: Option<BalanceOf<T>> = None;
-			bottom_delegations.delegations = bottom_delegations
-				.delegations
-				.clone()
-				.into_iter()
-				.filter(|d| {
-					if d.owner != delegator {
-						true
-					} else {
-						actual_amount_option = Some(d.amount);
-						false
-					}
-				})
-				.collect();
-			let actual_amount = actual_amount_option.ok_or(Error::<T>::DelegationDNE)?;
-			bottom_delegations.total = bottom_delegations.total.saturating_sub(actual_amount);
-			// update candidate info
-			self.reset_bottom_data::<T>(&bottom_delegations);
-			self.delegation_count = self.delegation_count.saturating_sub(1u32);
-			<BottomDelegations<T>>::insert(candidate, bottom_delegations);
-			Ok(false)
-		}
-		/// Increase delegation amount
-		pub fn increase_delegation<T: Config>(
-			&mut self,
-			candidate: &T::AccountId,
-			delegator: T::AccountId,
-			bond: BalanceOf<T>,
-			more: BalanceOf<T>,
-		) -> Result<bool, DispatchError>
-		where
-			BalanceOf<T>: Into<Balance> + From<Balance>,
-		{
-			let lowest_top_eq_highest_bottom =
-				self.lowest_top_delegation_amount == self.highest_bottom_delegation_amount;
-			let bond_geq_lowest_top = bond.into() >= self.lowest_top_delegation_amount;
-			let delegation_dne_err: DispatchError = Error::<T>::DelegationDNE.into();
-			if bond_geq_lowest_top && !lowest_top_eq_highest_bottom {
-				// definitely in top
-				self.increase_top_delegation::<T>(candidate, delegator.clone(), more)
-			} else if bond_geq_lowest_top && lowest_top_eq_highest_bottom {
-				// update top but if error then update bottom (because could be in bottom because
-				// lowest_top_eq_highest_bottom)
-				let result = self.increase_top_delegation::<T>(candidate, delegator.clone(), more);
-				if result == Err(delegation_dne_err) {
-					self.increase_bottom_delegation::<T>(candidate, delegator, bond, more)
-				} else {
-					result
-				}
-			} else {
-				self.increase_bottom_delegation::<T>(candidate, delegator, bond, more)
-			}
-		}
-		/// Increase top delegation
-		pub fn increase_top_delegation<T: Config>(
-			&mut self,
-			candidate: &T::AccountId,
-			delegator: T::AccountId,
-			more: BalanceOf<T>,
-		) -> Result<bool, DispatchError>
-		where
-			BalanceOf<T>: Into<Balance> + From<Balance>,
-		{
-			let mut top_delegations = <TopDelegations<T>>::get(candidate)
-				.expect("CandidateInfo exists => TopDelegations exists");
-			let mut in_top = false;
-			top_delegations.delegations = top_delegations
-				.delegations
-				.clone()
-				.into_iter()
-				.map(|d| {
-					if d.owner != delegator {
-						d
-					} else {
-						in_top = true;
-						let new_amount = d.amount.saturating_add(more);
-						Bond {
-							owner: d.owner,
-							amount: new_amount,
-						}
-					}
-				})
-				.collect();
-			ensure!(in_top, Error::<T>::DelegationDNE);
-			top_delegations.total = top_delegations.total.saturating_add(more);
-			top_delegations.sort_greatest_to_least();
-			self.reset_top_data::<T>(candidate.clone(), &top_delegations);
-			<TopDelegations<T>>::insert(candidate, top_delegations);
-			Ok(true)
-		}
-		/// Increase bottom delegation
-		pub fn increase_bottom_delegation<T: Config>(
-			&mut self,
-			candidate: &T::AccountId,
-			delegator: T::AccountId,
-			bond: BalanceOf<T>,
-			more: BalanceOf<T>,
-		) -> Result<bool, DispatchError>
-		where
-			BalanceOf<T>: Into<Balance> + From<Balance>,
-		{
-			let mut bottom_delegations =
-				<BottomDelegations<T>>::get(candidate).ok_or(Error::<T>::CandidateDNE)?;
-			let mut delegation_option: Option<Bond<T::AccountId, BalanceOf<T>>> = None;
-			let in_top_after =
-				if (bond.saturating_add(more)).into() > self.lowest_top_delegation_amount {
-					// bump it from bottom
-					bottom_delegations.delegations = bottom_delegations
-						.delegations
-						.clone()
-						.into_iter()
-						.filter(|d| {
-							if d.owner != delegator {
-								true
-							} else {
-								delegation_option = Some(Bond {
-									owner: d.owner.clone(),
-									amount: d.amount.saturating_add(more),
-								});
-								false
-							}
-						})
-						.collect();
-					let delegation = delegation_option.ok_or(Error::<T>::DelegationDNE)?;
-					bottom_delegations.total = bottom_delegations.total.saturating_sub(bond);
-					// add it to top
-					let mut top_delegations = <TopDelegations<T>>::get(candidate)
-						.expect("CandidateInfo existence => TopDelegations existence");
-					// if top is full, pop lowest top
-					if matches!(top_delegations.top_capacity::<T>(), CapacityStatus::Full) {
-						// pop lowest top delegation
-						let new_bottom_delegation = top_delegations
-							.delegations
-							.pop()
-							.expect("Top capacity full => Exists at least 1 top delegation");
-						top_delegations.total = top_delegations
-							.total
-							.saturating_sub(new_bottom_delegation.amount);
-						bottom_delegations.insert_sorted_greatest_to_least(new_bottom_delegation);
-					}
-					// insert into top
-					top_delegations.insert_sorted_greatest_to_least(delegation);
-					self.reset_top_data::<T>(candidate.clone(), &top_delegations);
-					<TopDelegations<T>>::insert(candidate, top_delegations);
-					true
-				} else {
-					let mut in_bottom = false;
-					// just increase the delegation
-					bottom_delegations.delegations = bottom_delegations
-						.delegations
-						.clone()
-						.into_iter()
-						.map(|d| {
-							if d.owner != delegator {
-								d
-							} else {
-								in_bottom = true;
-								Bond {
-									owner: d.owner,
-									amount: d.amount.saturating_add(more),
-								}
-							}
-						})
-						.collect();
-					ensure!(in_bottom, Error::<T>::DelegationDNE);
-					bottom_delegations.total = bottom_delegations.total.saturating_add(more);
-					bottom_delegations.sort_greatest_to_least();
-					false
-				};
-			self.reset_bottom_data::<T>(&bottom_delegations);
-			<BottomDelegations<T>>::insert(candidate, bottom_delegations);
-			Ok(in_top_after)
-		}
-		/// Decrease delegation
-		pub fn decrease_delegation<T: Config>(
-			&mut self,
-			candidate: &T::AccountId,
-			delegator: T::AccountId,
-			bond: Balance,
-			less: BalanceOf<T>,
-		) -> Result<bool, DispatchError>
-		where
-			BalanceOf<T>: Into<Balance> + From<Balance>,
-		{
-			let lowest_top_eq_highest_bottom =
-				self.lowest_top_delegation_amount == self.highest_bottom_delegation_amount;
-			let bond_geq_lowest_top = bond >= self.lowest_top_delegation_amount;
-			let delegation_dne_err: DispatchError = Error::<T>::DelegationDNE.into();
-			if bond_geq_lowest_top && !lowest_top_eq_highest_bottom {
-				// definitely in top
-				self.decrease_top_delegation::<T>(candidate, delegator.clone(), bond.into(), less)
-			} else if bond_geq_lowest_top && lowest_top_eq_highest_bottom {
-				// update top but if error then update bottom (because could be in bottom because
-				// lowest_top_eq_highest_bottom)
-				let result = self.decrease_top_delegation::<T>(
-					candidate,
-					delegator.clone(),
-					bond.into(),
-					less,
-				);
-				if result == Err(delegation_dne_err) {
-					self.decrease_bottom_delegation::<T>(candidate, delegator, less)
-				} else {
-					result
-				}
-			} else {
-				self.decrease_bottom_delegation::<T>(candidate, delegator, less)
-			}
-		}
-		/// Decrease top delegation
-		pub fn decrease_top_delegation<T: Config>(
-			&mut self,
-			candidate: &T::AccountId,
-			delegator: T::AccountId,
-			bond: BalanceOf<T>,
-			less: BalanceOf<T>,
-		) -> Result<bool, DispatchError>
-		where
-			BalanceOf<T>: Into<Balance> + From<Balance>,
-		{
-			// The delegation after the `decrease-delegation` will be strictly less than the
-			// highest bottom delegation
-			let bond_after_less_than_highest_bottom =
-				bond.saturating_sub(less).into() < self.highest_bottom_delegation_amount;
-			// The top delegations is full and the bottom delegations has at least one delegation
-			let full_top_and_nonempty_bottom = matches!(self.top_capacity, CapacityStatus::Full)
-				&& !matches!(self.bottom_capacity, CapacityStatus::Empty);
-			let mut top_delegations =
-				<TopDelegations<T>>::get(candidate).ok_or(Error::<T>::CandidateDNE)?;
-			let in_top_after = if bond_after_less_than_highest_bottom
-				&& full_top_and_nonempty_bottom
-			{
-				let mut delegation_option: Option<Bond<T::AccountId, BalanceOf<T>>> = None;
-				// take delegation from top
-				top_delegations.delegations = top_delegations
-					.delegations
-					.clone()
-					.into_iter()
-					.filter(|d| {
-						if d.owner != delegator {
-							true
-						} else {
-							top_delegations.total = top_delegations.total.saturating_sub(d.amount);
-							delegation_option = Some(Bond {
-								owner: d.owner.clone(),
-								amount: d.amount.saturating_sub(less),
-							});
-							false
-						}
-					})
-					.collect();
-				let delegation = delegation_option.ok_or(Error::<T>::DelegationDNE)?;
-				// pop highest bottom by reverse and popping
-				let mut bottom_delegations = <BottomDelegations<T>>::get(candidate)
-					.expect("CandidateInfo existence => BottomDelegations existence");
-				let highest_bottom_delegation = bottom_delegations.delegations.remove(0);
-				bottom_delegations.total = bottom_delegations
-					.total
-					.saturating_sub(highest_bottom_delegation.amount);
-				// insert highest bottom into top
-				top_delegations.insert_sorted_greatest_to_least(highest_bottom_delegation);
-				// insert previous top into bottom
-				bottom_delegations.insert_sorted_greatest_to_least(delegation);
-				self.reset_bottom_data::<T>(&bottom_delegations);
-				<BottomDelegations<T>>::insert(candidate, bottom_delegations);
-				false
-			} else {
-				// keep it in the top
-				let mut is_in_top = false;
-				top_delegations.delegations = top_delegations
-					.delegations
-					.clone()
-					.into_iter()
-					.map(|d| {
-						if d.owner != delegator {
-							d
-						} else {
-							is_in_top = true;
-							Bond {
-								owner: d.owner,
-								amount: d.amount.saturating_sub(less),
-							}
-						}
-					})
-					.collect();
-				ensure!(is_in_top, Error::<T>::DelegationDNE);
-				top_delegations.total = top_delegations.total.saturating_sub(less);
-				top_delegations.sort_greatest_to_least();
-				true
-			};
-			self.reset_top_data::<T>(candidate.clone(), &top_delegations);
-			<TopDelegations<T>>::insert(candidate, top_delegations);
-			Ok(in_top_after)
-		}
-		/// Decrease bottom delegation
-		pub fn decrease_bottom_delegation<T: Config>(
-			&mut self,
-			candidate: &T::AccountId,
-			delegator: T::AccountId,
-			less: BalanceOf<T>,
-		) -> Result<bool, DispatchError>
-		where
-			BalanceOf<T>: Into<Balance>,
-		{
-			let mut bottom_delegations = <BottomDelegations<T>>::get(candidate)
-				.expect("CandidateInfo exists => BottomDelegations exists");
-			let mut in_bottom = false;
-			bottom_delegations.delegations = bottom_delegations
-				.delegations
-				.clone()
-				.into_iter()
-				.map(|d| {
-					if d.owner != delegator {
-						d
-					} else {
-						in_bottom = true;
-						Bond {
-							owner: d.owner,
-							amount: d.amount.saturating_sub(less),
-						}
-					}
-				})
-				.collect();
-			ensure!(in_bottom, Error::<T>::DelegationDNE);
-			bottom_delegations.sort_greatest_to_least();
-			self.reset_bottom_data::<T>(&bottom_delegations);
-			<BottomDelegations<T>>::insert(candidate, bottom_delegations);
-			Ok(false)
-		}
-	}
-
-	// Temporary manual implementation for migration testing purposes
-	impl<A: PartialEq, B: PartialEq> PartialEq for CollatorCandidate<A, B> {
-		fn eq(&self, other: &Self) -> bool {
-			let must_be_true = self.id == other.id
-				&& self.bond == other.bond
-				&& self.total_counted == other.total_counted
-				&& self.total_backing == other.total_backing
-				&& self.request == other.request
-				&& self.state == other.state;
-			if !must_be_true {
-				return false;
-			}
-			for (x, y) in self.delegators.0.iter().zip(other.delegators.0.iter()) {
-				if x != y {
-					return false;
-				}
-			}
-			for (
-				Bond {
-					owner: o1,
-					amount: a1,
-				},
-				Bond {
-					owner: o2,
-					amount: a2,
-				},
-			) in self
-				.top_delegations
-				.iter()
-				.zip(other.top_delegations.iter())
-			{
-				if o1 != o2 || a1 != a2 {
-					return false;
-				}
-			}
-			for (
-				Bond {
-					owner: o1,
-					amount: a1,
-				},
-				Bond {
-					owner: o2,
-					amount: a2,
-				},
-			) in self
-				.bottom_delegations
-				.iter()
-				.zip(other.bottom_delegations.iter())
-			{
-				if o1 != o2 || a1 != a2 {
-					return false;
-				}
-			}
-			true
-		}
-	}
-
-	/// Convey relevant information describing if a delegator was added to the top or bottom
-	/// Delegations added to the top yield a new total
-	#[derive(Clone, Copy, PartialEq, Encode, Decode, RuntimeDebug, TypeInfo)]
-	pub enum DelegatorAdded<B> {
-		AddedToTop { new_total: B },
-		AddedToBottom,
-	}
-
-	impl<
-			A: Ord + Clone + sp_std::fmt::Debug,
-			B: AtLeast32BitUnsigned
-				+ Ord
-				+ Copy
-				+ sp_std::ops::AddAssign
-				+ sp_std::ops::SubAssign
-				+ sp_std::fmt::Debug,
-		> CollatorCandidate<A, B>
-	{
-		pub fn is_active(&self) -> bool {
-			self.state == CollatorStatus::Active
-		}
-	}
-
-	impl<A: Clone, B: Copy> From<CollatorCandidate<A, B>> for CollatorSnapshot<A, B> {
-		fn from(other: CollatorCandidate<A, B>) -> CollatorSnapshot<A, B> {
-			CollatorSnapshot {
-				bond: other.bond,
-				delegations: other.top_delegations,
-				total: other.total_counted,
-			}
-		}
-	}
-
-	#[derive(Clone, PartialEq, Encode, Decode, RuntimeDebug, TypeInfo)]
-	pub enum DelegatorStatus {
-		/// Active with no scheduled exit
-		Active,
-		/// Schedule exit to revoke all ongoing delegations
-		Leaving(RoundIndex),
-	}
-
-	#[derive(Clone, Encode, Decode, RuntimeDebug, TypeInfo)]
-	/// Delegator state
-	pub struct Delegator<AccountId, Balance> {
-		/// Delegator account
-		pub id: AccountId,
-		/// All current delegations
-		pub delegations: OrderedSet<Bond<AccountId, Balance>>,
-		/// Total balance locked for this delegator
-		pub total: Balance,
-		/// Requests to change delegations, relevant iff active
-		pub requests: PendingDelegationRequests<AccountId, Balance>,
-		/// Status for this delegator
-		pub status: DelegatorStatus,
-	}
-
-	// Temporary manual implementation for migration testing purposes
-	impl<A: PartialEq, B: PartialEq> PartialEq for Delegator<A, B> {
-		fn eq(&self, other: &Self) -> bool {
-			let must_be_true = self.id == other.id
-				&& self.total == other.total
-				&& self.requests == other.requests
-				&& self.status == other.status;
-			if !must_be_true {
-				return false;
-			}
-			for (
-				Bond {
-					owner: o1,
-					amount: a1,
-				},
-				Bond {
-					owner: o2,
-					amount: a2,
-				},
-			) in self.delegations.0.iter().zip(other.delegations.0.iter())
-			{
-				if o1 != o2 || a1 != a2 {
-					return false;
-				}
-			}
-			true
-		}
-	}
-
-	impl<
-			AccountId: Ord + Clone,
-			Balance: Copy
-				+ sp_std::ops::AddAssign
-				+ sp_std::ops::Add<Output = Balance>
-				+ sp_std::ops::SubAssign
-				+ sp_std::ops::Sub<Output = Balance>
-				+ Ord
-				+ Zero
-				+ Default
-				+ Saturating,
-		> Delegator<AccountId, Balance>
-	{
-		pub fn new(id: AccountId, collator: AccountId, amount: Balance) -> Self {
-			Delegator {
-				id,
-				delegations: OrderedSet::from(vec![Bond {
-					owner: collator,
-					amount,
-				}]),
-				total: amount,
-				requests: PendingDelegationRequests::new(),
-				status: DelegatorStatus::Active,
-			}
-		}
-		pub fn requests(&self) -> BTreeMap<AccountId, DelegationRequest<AccountId, Balance>> {
-			self.requests.requests.clone()
-		}
-		pub fn is_active(&self) -> bool {
-			matches!(self.status, DelegatorStatus::Active)
-		}
-		pub fn is_leaving(&self) -> bool {
-			matches!(self.status, DelegatorStatus::Leaving(_))
-		}
-		/// Can only leave if the current round is less than or equal to scheduled execution round
-		/// - returns None if not in leaving state
-		pub fn can_execute_leave<T: Config>(&self, delegation_weight_hint: u32) -> DispatchResult {
-			ensure!(
-				delegation_weight_hint >= (self.delegations.0.len() as u32),
-				Error::<T>::TooLowDelegationCountToLeaveDelegators
-			);
-			if let DelegatorStatus::Leaving(when) = self.status {
-				ensure!(
-					<Round<T>>::get().current >= when,
-					Error::<T>::DelegatorCannotLeaveYet
-				);
-				Ok(())
-			} else {
-				Err(Error::<T>::DelegatorNotLeaving.into())
-			}
-		}
-		/// Set status to leaving
-		pub(crate) fn set_leaving(&mut self, when: RoundIndex) {
-			self.status = DelegatorStatus::Leaving(when);
-		}
-		/// Schedule status to exit
-		pub fn schedule_leave<T: Config>(&mut self) -> (RoundIndex, RoundIndex) {
-			let now = <Round<T>>::get().current;
-			let when = now + T::LeaveDelegatorsDelay::get();
-			self.set_leaving(when);
-			(now, when)
-		}
-		/// Set delegator status to active
-		pub fn cancel_leave(&mut self) {
-			self.status = DelegatorStatus::Active
-		}
-		pub fn add_delegation(&mut self, bond: Bond<AccountId, Balance>) -> bool {
-			let amt = bond.amount;
-			if self.delegations.insert(bond) {
-				self.total = self.total.saturating_add(amt);
-				true
-			} else {
-				false
-			}
-		}
-		// Return Some(remaining balance), must be more than MinDelegatorStk
-		// Return None if delegation not found
-		pub fn rm_delegation(&mut self, collator: &AccountId) -> Option<Balance> {
-			let mut amt: Option<Balance> = None;
-			let delegations = self
-				.delegations
-				.0
-				.iter()
-				.filter_map(|x| {
-					if &x.owner == collator {
-						amt = Some(x.amount);
-						None
-					} else {
-						Some(x.clone())
-					}
-				})
-				.collect();
-			if let Some(balance) = amt {
-				self.delegations = OrderedSet::from(delegations);
-				self.total = self.total.saturating_sub(balance);
-				Some(self.total)
-			} else {
-				None
-			}
-		}
-		pub fn increase_delegation<T: Config>(
-			&mut self,
-			candidate: AccountId,
-			amount: Balance,
-		) -> DispatchResult
-		where
-			BalanceOf<T>: From<Balance>,
-			T::AccountId: From<AccountId>,
-			Delegator<T::AccountId, BalanceOf<T>>: From<Delegator<AccountId, Balance>>,
-		{
-			let delegator_id: T::AccountId = self.id.clone().into();
-			let candidate_id: T::AccountId = candidate.clone().into();
-			let balance_amt: BalanceOf<T> = amount.into();
-			// increase delegation
-			for x in &mut self.delegations.0 {
-				if x.owner == candidate {
-					let before_amount: BalanceOf<T> = x.amount.into();
-					x.amount = x.amount.saturating_add(amount);
-					self.total = self.total.saturating_add(amount);
-					// update collator state delegation
-					let mut collator_state =
-						<CandidateInfo<T>>::get(&candidate_id).ok_or(Error::<T>::CandidateDNE)?;
-					T::Currency::reserve(&self.id.clone().into(), balance_amt)?;
-					let before = collator_state.total_counted;
-					let in_top = collator_state.increase_delegation::<T>(
-						&candidate_id,
-						delegator_id.clone(),
-						before_amount,
-						balance_amt,
-					)?;
-					let after = collator_state.total_counted;
-					if collator_state.is_active() && (before != after) {
-						Pallet::<T>::update_active(candidate_id.clone(), after);
-					}
-					<CandidateInfo<T>>::insert(&candidate_id, collator_state);
-					let new_total_staked = <Total<T>>::get().saturating_add(balance_amt);
-					<Total<T>>::put(new_total_staked);
-					let nom_st: Delegator<T::AccountId, BalanceOf<T>> = self.clone().into();
-					<DelegatorState<T>>::insert(&delegator_id, nom_st);
-					Pallet::<T>::deposit_event(Event::DelegationIncreased {
-						delegator: delegator_id,
-						candidate: candidate_id,
-						amount: balance_amt,
-						in_top: in_top,
-					});
-					return Ok(());
-				}
-			}
-			Err(Error::<T>::DelegationDNE.into())
-		}
-		/// Schedule decrease delegation
-		pub fn schedule_decrease_delegation<T: Config>(
-			&mut self,
-			collator: AccountId,
-			less: Balance,
-		) -> Result<RoundIndex, DispatchError>
-		where
-			BalanceOf<T>: Into<Balance> + From<Balance>,
-		{
-			// get delegation amount
-			let Bond { amount, .. } = self
-				.delegations
-				.0
-				.iter()
-				.find(|b| b.owner == collator)
-				.ok_or(Error::<T>::DelegationDNE)?;
-			ensure!(*amount > less, Error::<T>::DelegatorBondBelowMin);
-			let expected_amt: BalanceOf<T> = (*amount - less).into();
-			ensure!(
-				expected_amt >= T::MinDelegation::get(),
-				Error::<T>::DelegationBelowMin
-			);
-			// Net Total is total after pending orders are executed
-			let net_total = self.total.saturating_sub(self.requests.less_total);
-			// Net Total is always >= MinDelegatorStk
-			let max_subtracted_amount = net_total.saturating_sub(T::MinDelegatorStk::get().into());
-			ensure!(
-				less <= max_subtracted_amount,
-				Error::<T>::DelegatorBondBelowMin
-			);
-			let when = <Round<T>>::get().current + T::DelegationBondLessDelay::get();
-			self.requests.bond_less::<T>(collator, less, when)?;
-			Ok(when)
-		}
-		/// Temporary function to migrate revocations
-		pub fn hotfix_set_revoke<T: Config>(&mut self, collator: AccountId, when: RoundIndex) {
-			// get delegation amount
-			let maybe_bond = self.delegations.0.iter().find(|b| b.owner == collator);
-			if let Some(Bond { amount, .. }) = maybe_bond {
-				// add revocation to pending requests
-				if let Err(e) = self.requests.revoke::<T>(collator, *amount, when) {
-					log::warn!("Migrate revocation request failed with error: {:?}", e);
-				}
-			} else {
-				log::warn!("Migrate revocation request failed because delegation DNE");
-			}
-		}
-		/// Schedule revocation for the given collator
-		pub fn schedule_revoke<T: Config>(
-			&mut self,
-			collator: AccountId,
-		) -> Result<(RoundIndex, RoundIndex), DispatchError>
-		where
-			BalanceOf<T>: Into<Balance>,
-		{
-			// get delegation amount
-			let Bond { amount, .. } = self
-				.delegations
-				.0
-				.iter()
-				.find(|b| b.owner == collator)
-				.ok_or(Error::<T>::DelegationDNE)?;
-			let now = <Round<T>>::get().current;
-			let when = now + T::RevokeDelegationDelay::get();
-			// add revocation to pending requests
-			self.requests.revoke::<T>(collator, *amount, when)?;
-			Ok((now, when))
-		}
-		/// Execute pending delegation change request
-		pub fn execute_pending_request<T: Config>(&mut self, candidate: AccountId) -> DispatchResult
-		where
-			BalanceOf<T>: From<Balance> + Into<Balance>,
-			T::AccountId: From<AccountId>,
-			Delegator<T::AccountId, BalanceOf<T>>: From<Delegator<AccountId, Balance>>,
-		{
-			let now = <Round<T>>::get().current;
-			let DelegationRequest {
-				amount,
-				action,
-				when_executable,
-				..
-			} = self
-				.requests
-				.requests
-				.remove(&candidate)
-				.ok_or(Error::<T>::PendingDelegationRequestDNE)?;
-			ensure!(
-				when_executable <= now,
-				Error::<T>::PendingDelegationRequestNotDueYet
-			);
-			let (balance_amt, candidate_id, delegator_id): (
-				BalanceOf<T>,
-				T::AccountId,
-				T::AccountId,
-			) = (
-				amount.into(),
-				candidate.clone().into(),
-				self.id.clone().into(),
-			);
-			match action {
-				DelegationChange::Revoke => {
-					// revoking last delegation => leaving set of delegators
-					let leaving = if self.delegations.0.len() == 1usize {
-						true
-					} else {
-						ensure!(
-							self.total.saturating_sub(T::MinDelegatorStk::get().into()) >= amount,
-							Error::<T>::DelegatorBondBelowMin
-						);
-						false
-					};
-					// remove from pending requests
-					self.requests.less_total = self.requests.less_total.saturating_sub(amount);
-					self.requests.revocations_count =
-						self.requests.revocations_count.saturating_sub(1u32);
-					// remove delegation from delegator state
-					self.rm_delegation(&candidate);
-					// remove delegation from collator state delegations
-					Pallet::<T>::delegator_leaves_candidate(
-						candidate_id.clone(),
-						delegator_id.clone(),
-						balance_amt,
-					)?;
-					Pallet::<T>::deposit_event(Event::DelegationRevoked {
-						delegator: delegator_id.clone(),
-						candidate: candidate_id,
-						unstaked_amount: balance_amt,
-					});
-					if leaving {
-						<DelegatorState<T>>::remove(&delegator_id);
-						Pallet::<T>::deposit_event(Event::DelegatorLeft {
-							delegator: delegator_id,
-							unstaked_amount: balance_amt,
-						});
-					} else {
-						let nom_st: Delegator<T::AccountId, BalanceOf<T>> = self.clone().into();
-						<DelegatorState<T>>::insert(&delegator_id, nom_st);
-					}
-					Ok(())
-				}
-				DelegationChange::Decrease => {
-					// remove from pending requests
-					self.requests.less_total = self.requests.less_total.saturating_sub(amount);
-					// decrease delegation
-					for x in &mut self.delegations.0 {
-						if x.owner == candidate {
-							if x.amount > amount {
-								let amount_before: BalanceOf<T> = x.amount.into();
-								x.amount = x.amount.saturating_sub(amount);
-								self.total = self.total.saturating_sub(amount);
-								let new_total: BalanceOf<T> = self.total.into();
-								ensure!(
-									new_total >= T::MinDelegation::get(),
-									Error::<T>::DelegationBelowMin
-								);
-								ensure!(
-									new_total >= T::MinDelegatorStk::get(),
-									Error::<T>::DelegatorBondBelowMin
-								);
-								let mut collator = <CandidateInfo<T>>::get(&candidate_id)
-									.ok_or(Error::<T>::CandidateDNE)?;
-								T::Currency::unreserve(&delegator_id, balance_amt);
-								// need to go into decrease_delegation
-								let in_top = collator.decrease_delegation::<T>(
-									&candidate_id,
-									delegator_id.clone(),
-									amount_before,
-									balance_amt,
-								)?;
-								<CandidateInfo<T>>::insert(&candidate_id, collator);
-								let new_total_staked =
-									<Total<T>>::get().saturating_sub(balance_amt);
-								<Total<T>>::put(new_total_staked);
-								let nom_st: Delegator<T::AccountId, BalanceOf<T>> =
-									self.clone().into();
-								<DelegatorState<T>>::insert(&delegator_id, nom_st);
-								Pallet::<T>::deposit_event(Event::DelegationDecreased {
-									delegator: delegator_id,
-									candidate: candidate_id,
-									amount: balance_amt,
-									in_top: in_top,
-								});
-								return Ok(());
-							} else {
-								// must rm entire delegation if x.amount <= less or cancel request
-								return Err(Error::<T>::DelegationBelowMin.into());
-							}
-						}
-					}
-					Err(Error::<T>::DelegationDNE.into())
-				}
-			}
-		}
-		/// Cancel pending delegation change request
-		pub fn cancel_pending_request<T: Config>(
-			&mut self,
-			candidate: AccountId,
-		) -> Result<DelegationRequest<AccountId, Balance>, DispatchError> {
-			let order = self
-				.requests
-				.requests
-				.remove(&candidate)
-				.ok_or(Error::<T>::PendingDelegationRequestDNE)?;
-			match order.action {
-				DelegationChange::Revoke => {
-					self.requests.revocations_count =
-						self.requests.revocations_count.saturating_sub(1u32);
-					self.requests.less_total =
-						self.requests.less_total.saturating_sub(order.amount);
-				}
-				DelegationChange::Decrease => {
-					self.requests.less_total =
-						self.requests.less_total.saturating_sub(order.amount);
-				}
-			}
-			Ok(order)
-		}
-	}
-
-	#[derive(Clone, Eq, PartialEq, Encode, Decode, RuntimeDebug, TypeInfo)]
-	/// Changes requested by the delegator
-	/// - limit of 1 ongoing change per delegation
-	pub enum DelegationChange {
-		Revoke,
-		Decrease,
-	}
-
-	#[derive(Clone, Eq, PartialEq, Encode, Decode, RuntimeDebug, TypeInfo)]
-	pub struct DelegationRequest<AccountId, Balance> {
-		pub collator: AccountId,
-		pub amount: Balance,
-		pub when_executable: RoundIndex,
-		pub action: DelegationChange,
-	}
-
-	#[derive(Clone, Encode, PartialEq, Decode, RuntimeDebug, TypeInfo)]
-	/// Pending requests to mutate delegations for each delegator
-	pub struct PendingDelegationRequests<AccountId, Balance> {
-		/// Number of pending revocations (necessary for determining whether revoke is exit)
-		pub revocations_count: u32,
-		/// Map from collator -> Request (enforces at most 1 pending request per delegation)
-		pub requests: BTreeMap<AccountId, DelegationRequest<AccountId, Balance>>,
-		/// Sum of pending revocation amounts + bond less amounts
-		pub less_total: Balance,
-	}
-
-	impl<A: Ord, B: Zero> Default for PendingDelegationRequests<A, B> {
-		fn default() -> PendingDelegationRequests<A, B> {
-			PendingDelegationRequests {
-				revocations_count: 0u32,
-				requests: BTreeMap::new(),
-				less_total: B::zero(),
-			}
-		}
-	}
-
-	impl<
-			A: Ord + Clone,
-			B: Zero
-				+ Ord
-				+ Copy
-				+ Clone
-				+ sp_std::ops::AddAssign
-				+ sp_std::ops::Add<Output = B>
-				+ sp_std::ops::SubAssign
-				+ sp_std::ops::Sub<Output = B>
-				+ Saturating,
-		> PendingDelegationRequests<A, B>
-	{
-		/// New default (empty) pending requests
-		pub fn new() -> PendingDelegationRequests<A, B> {
-			PendingDelegationRequests::default()
-		}
-		/// Add bond less order to pending requests, only succeeds if returns true
-		/// - limit is the maximum amount allowed that can be subtracted from the delegation
-		/// before it would be below the minimum delegation amount
-		pub fn bond_less<T: Config>(
-			&mut self,
-			collator: A,
-			amount: B,
-			when_executable: RoundIndex,
-		) -> DispatchResult {
-			ensure!(
-				self.requests.get(&collator).is_none(),
-				Error::<T>::PendingDelegationRequestAlreadyExists
-			);
-			self.requests.insert(
-				collator.clone(),
-				DelegationRequest {
-					collator,
-					amount,
-					when_executable,
-					action: DelegationChange::Decrease,
-				},
-			);
-			self.less_total = self.less_total.saturating_add(amount);
-			Ok(())
-		}
-		/// Add revoke order to pending requests
-		/// - limit is the maximum amount allowed that can be subtracted from the delegation
-		/// before it would be below the minimum delegation amount
-		pub fn revoke<T: Config>(
-			&mut self,
-			collator: A,
-			amount: B,
-			when_executable: RoundIndex,
-		) -> DispatchResult {
-			ensure!(
-				self.requests.get(&collator).is_none(),
-				Error::<T>::PendingDelegationRequestAlreadyExists
-			);
-			self.requests.insert(
-				collator.clone(),
-				DelegationRequest {
-					collator,
-					amount,
-					when_executable,
-					action: DelegationChange::Revoke,
-				},
-			);
-			self.revocations_count = self.revocations_count.saturating_add(1u32);
-			self.less_total = self.less_total.saturating_add(amount);
-			Ok(())
-		}
-	}
-
-	#[derive(Clone, Encode, Decode, RuntimeDebug, TypeInfo)]
-	/// DEPRECATED in favor of Delegator
-	/// Nominator state
-	pub struct Nominator2<AccountId, Balance> {
-		/// All current delegations
-		pub delegations: OrderedSet<Bond<AccountId, Balance>>,
-		/// Delegations scheduled to be revoked
-		pub revocations: OrderedSet<AccountId>,
-		/// Total balance locked for this nominator
-		pub total: Balance,
-		/// Total number of revocations scheduled to be executed
-		pub scheduled_revocations_count: u32,
-		/// Total amount to be unbonded once revocations are executed
-		pub scheduled_revocations_total: Balance,
-		/// Status for this nominator
-		pub status: DelegatorStatus,
-	}
-
-	// /// Temporary function to migrate state
-	// pub(crate) fn migrate_nominator_to_delegator_state<T: Config>(
-	// 	id: T::AccountId,
-	// 	nominator: Nominator2<T::AccountId, BalanceOf<T>>,
-	// ) -> Delegator<T::AccountId, BalanceOf<T>> {
-	// 	Delegator {
-	// 		id,
-	// 		delegations: nominator.delegations,
-	// 		total: nominator.total,
-	// 		requests: PendingDelegationRequests::new(),
-	// 		status: nominator.status,
-	// 	}
-	// }
-
-	#[derive(Copy, Clone, PartialEq, Eq, Encode, Decode, RuntimeDebug, TypeInfo)]
-	/// The current round index and transition information
-	pub struct RoundInfo<BlockNumber> {
-		/// Current round index
-		pub current: RoundIndex,
-		/// The first block of the current round
-		pub first: BlockNumber,
-		/// The length of the current round in number of blocks
-		pub length: u32,
-	}
-	impl<
-			B: Copy
-				+ sp_std::ops::Add<Output = B>
-				+ sp_std::ops::Sub<Output = B>
-				+ From<u32>
-				+ PartialOrd,
-		> RoundInfo<B>
-	{
-		pub fn new(current: RoundIndex, first: B, length: u32) -> RoundInfo<B> {
-			RoundInfo {
-				current,
-				first,
-				length,
-			}
-		}
-		/// Check if the round should be updated
-		pub fn should_update(&self, now: B) -> bool {
-			now - self.first >= self.length.into()
-		}
-		/// New round
-		pub fn update(&mut self, now: B) {
-			self.current = self.current.saturating_add(1u32);
-			self.first = now;
-		}
-	}
-	impl<
-			B: Copy
-				+ sp_std::ops::Add<Output = B>
-				+ sp_std::ops::Sub<Output = B>
-				+ From<u32>
-				+ PartialOrd,
-		> Default for RoundInfo<B>
-	{
-		fn default() -> RoundInfo<B> {
-			RoundInfo::new(1u32, 1u32.into(), 20u32)
-		}
-	}
-
-	#[derive(Clone, PartialEq, Eq, Encode, Decode, RuntimeDebug, TypeInfo)]
-	/// Reserve information { account, percent_of_inflation }
-	pub struct ParachainBondConfig<AccountId> {
-		/// Account which receives funds intended for parachain bond
-		pub account: AccountId,
-		/// Percent of inflation set aside for parachain bond account
-		pub percent: Percent,
-	}
-	impl<A: Decode> Default for ParachainBondConfig<A> {
-		fn default() -> ParachainBondConfig<A> {
-			ParachainBondConfig {
-				account: A::decode(&mut sp_runtime::traits::TrailingZeroInput::zeroes())
-					.expect("infinite length input; no invalid inputs for type; qed"),
-				percent: Percent::zero(),
-			}
-		}
-	}
-
-=======
->>>>>>> 32e72c67
 	pub(crate) type RoundIndex = u32;
 	type RewardPoint = u32;
 	pub type BalanceOf<T> =
