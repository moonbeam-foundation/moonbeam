--- conflicted
+++ resolved
@@ -392,7 +392,6 @@
 			let mut in_top = false;
 			let mut new_top: Option<Bond<A, B>> = None;
 			for x in &mut self.top_nominators {
-<<<<<<< HEAD
 				if x.owner == nominator {
 					x.amount -= less;
 					self.total_counted -= less;
@@ -426,41 +425,6 @@
 					break;
 				}
 			}
-=======
-				if x.owner == nominator {
-					x.amount -= less;
-					self.total_counted -= less;
-					self.total_backing -= less;
-					if let Some(top_bottom) = self.bottom_nominators.pop() {
-						if top_bottom.amount > x.amount {
-							new_top = Some(top_bottom);
-						}
-					}
-					in_top = true;
-					break;
-				}
-			}
-			if in_top {
-				self.sort_top_nominators();
-				if let Some(new) = new_top {
-					let lowest_top = self.top_nominators.pop().expect("just updated => exists");
-					self.total_counted -= lowest_top.amount;
-					self.total_counted += new.amount;
-					self.add_top_nominator(new);
-					self.add_bottom_nominator(lowest_top);
-					return false;
-				} else {
-					return true;
-				}
-			}
-			for x in &mut self.bottom_nominators {
-				if x.owner == nominator {
-					x.amount -= less;
-					self.total_backing -= less;
-					break;
-				}
-			}
->>>>>>> 75c95c4c
 			self.sort_bottom_nominators();
 			false
 		}
@@ -688,11 +652,7 @@
 		type BondDuration: Get<RoundIndex>;
 		/// Minimum number of selected candidates every round
 		type MinSelectedCandidates: Get<u32>;
-<<<<<<< HEAD
-		/// Maximum nominators counted per collator (included in collator_state.total)
-=======
 		/// Maximum nominators counted per collator
->>>>>>> 75c95c4c
 		type MaxNominatorsPerCollator: Get<u32>;
 		/// Maximum collators per nominator
 		type MaxCollatorsPerNominator: Get<u32>;
@@ -1704,15 +1664,9 @@
 							}
 							// return stake to collator
 							T::Currency::unreserve(&state.id, state.bond);
-<<<<<<< HEAD
-							let new_total_staked =
-								<Total<T>>::get().saturating_sub(state.total_backing);
-							<CollatorState2<T>>::remove(&x.owner);
-=======
 							<CollatorState2<T>>::remove(&x.owner);
 							let new_total_staked =
 								<Total<T>>::get().saturating_sub(state.total_backing);
->>>>>>> 75c95c4c
 							<Total<T>>::put(new_total_staked);
 							Self::deposit_event(Event::CollatorLeft(
 								x.owner,
