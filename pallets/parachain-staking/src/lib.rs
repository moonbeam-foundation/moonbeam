--- conflicted
+++ resolved
@@ -1455,17 +1455,11 @@
 			T::AccountId,
 			DelegatorAdded<BalanceOf<T>>,
 		),
-<<<<<<< HEAD
 		/// Delegator, Candidate, Amount Unstaked, New Total Amt Staked for Candidate
 		DelegatorLeftCandidate(T::AccountId, T::AccountId, BalanceOf<T>, BalanceOf<T>),
-		/// Paid the account (delegator || collator) the balance as liquid rewards
-=======
-		/// Nominator, Collator, Amount Unstaked, New Total Amt Staked for Collator
-		NominatorLeftCollator(T::AccountId, T::AccountId, BalanceOf<T>, BalanceOf<T>),
-		/// Nominator, Collator, Due reward (as per counted nomination for collator)
-		NominatorDueReward(T::AccountId, T::AccountId, BalanceOf<T>),
+		/// Delegator, Collator, Due reward (as per counted delegation for collator)
+		DelegatorDueReward(T::AccountId, T::AccountId, BalanceOf<T>),
 		/// Paid the account (nominator or collator) the balance as liquid rewards
->>>>>>> 209f0a2a
 		Rewarded(T::AccountId, BalanceOf<T>),
 		/// Transferred to account which holds funds reserved for parachain bond
 		ReservedForParachainBond(T::AccountId, BalanceOf<T>),
@@ -2434,37 +2428,23 @@
 				let pct_due = Perbill::from_rational(pts, total);
 				let mut amt_due = pct_due * left_issuance;
 				// Take the snapshot of block author and nominations
-<<<<<<< HEAD
-				let state = <AtStake<T>>::take(round_to_payout, &val);
+				let state = <AtStake<T>>::take(round_to_payout, &collator);
 				if state.delegations.is_empty() {
 					// solo collator with no delegators
-					mint(amt_due, val.clone());
-=======
-				let state = <AtStake<T>>::take(round_to_payout, &collator);
-				if state.nominators.is_empty() {
-					// solo collator with no nominators
 					mint(amt_due, collator.clone());
->>>>>>> 209f0a2a
 				} else {
 					// pay collator first; commission + due_portion
 					let collator_pct = Perbill::from_rational(state.bond, state.total);
 					let commission = pct_due * collator_issuance;
 					amt_due -= commission;
-<<<<<<< HEAD
-					let val_due = (val_pct * amt_due) + commission;
-					mint(val_due, val.clone());
-					// pay delegators due portion
-					for Bond { owner, amount } in state.delegations {
-=======
 					let collator_reward = (collator_pct * amt_due) + commission;
 					mint(collator_reward, collator.clone());
 					// pay nominators due portion
-					for Bond { owner, amount } in state.nominators {
->>>>>>> 209f0a2a
+					for Bond { owner, amount } in state.delegations {
 						let percent = Perbill::from_rational(amount, state.total);
 						let due = percent * amt_due;
 						increase_due_rewards(due, owner.clone());
-						Self::deposit_event(Event::NominatorDueReward(
+						Self::deposit_event(Event::DelegatorDueReward(
 							owner.clone(),
 							collator.clone(),
 							due,
