// Copyright 2019-2022 PureStake Inc.
// This file is part of Moonbeam.

// Moonbeam is free software: you can redistribute it and/or modify
// it under the terms of the GNU General Public License as published by
// the Free Software Foundation, either version 3 of the License, or
// (at your option) any later version.

// Moonbeam is distributed in the hope that it will be useful,
// but WITHOUT ANY WARRANTY; without even the implied warranty of
// MERCHANTABILITY or FITNESS FOR A PARTICULAR PURPOSE.  See the
// GNU General Public License for more details.

// You should have received a copy of the GNU General Public License
// along with Moonbeam.  If not, see <http://www.gnu.org/licenses/>.

//! # Parachain Staking
//! Minimal staking pallet that implements collator selection by total backed stake.
//! The main difference between this pallet and `frame/pallet-staking` is that this pallet
//! uses direct delegation. Delegators choose exactly who they delegate and with what stake.
//! This is different from `frame/pallet-staking` where delegators approval vote and run Phragmen.
//!
//! ### Rules
//! There is a new round every `<Round<T>>::get().length` blocks.
//!
//! At the start of every round,
//! * issuance is calculated for collators (and their delegators) for block authoring
//! `T::RewardPaymentDelay` rounds ago
//! * a new set of collators is chosen from the candidates
//!
//! Immediately following a round change, payments are made once-per-block until all payments have
//! been made. In each such block, one collator is chosen for a rewards payment and is paid along
//! with each of its top `T::MaxTopDelegationsPerCandidate` delegators.
//!
//! To join the set of candidates, call `join_candidates` with `bond >= MinCandidateStk`.
//! To leave the set of candidates, call `schedule_leave_candidates`. If the call succeeds,
//! the collator is removed from the pool of candidates so they cannot be selected for future
//! collator sets, but they are not unbonded until their exit request is executed. Any signed
//! account may trigger the exit `T::LeaveCandidatesDelay` rounds after the round in which the
//! original request was made.
//!
//! To join the set of delegators, call `delegate` and pass in an account that is
//! already a collator candidate and `bond >= MinDelegatorStk`. Each delegator can delegate up to
//! `T::MaxDelegationsPerDelegator` collator candidates by calling `delegate`.
//!
//! To revoke a delegation, call `revoke_delegation` with the collator candidate's account.
//! To leave the set of delegators and revoke all delegations, call `leave_delegators`.

#![cfg_attr(not(feature = "std"), no_std)]

#[cfg(any(test, feature = "runtime-benchmarks"))]
mod benchmarks;
pub mod inflation;
pub mod migrations;
#[cfg(test)]
mod mock;
mod set;
#[cfg(test)]
mod tests;
pub mod weights;

use frame_support::pallet;
pub use inflation::{InflationInfo, Range};
use weights::WeightInfo;

pub use pallet::*;

#[pallet]
pub mod pallet {
	use crate::{set::OrderedSet, InflationInfo, Range, WeightInfo};
	use frame_support::pallet_prelude::*;
	use frame_support::traits::{Currency, Get, Imbalance, ReservableCurrency};
	use frame_system::pallet_prelude::*;
	use parity_scale_codec::{Decode, Encode};
	use scale_info::TypeInfo;
	use sp_runtime::{
		traits::{AtLeast32BitUnsigned, Saturating, Zero},
		Perbill, Percent, RuntimeDebug,
	};
	use sp_std::{cmp::Ordering, collections::btree_map::BTreeMap, prelude::*};

	/// Pallet for parachain staking
	#[pallet::pallet]
	pub struct Pallet<T>(PhantomData<T>);

	#[derive(Default, Clone, Encode, Decode, RuntimeDebug, TypeInfo)]
	pub struct Bond<AccountId, Balance> {
		pub owner: AccountId,
		pub amount: Balance,
	}

	impl<A, B: Default> Bond<A, B> {
		fn from_owner(owner: A) -> Self {
			Bond {
				owner,
				amount: B::default(),
			}
		}
	}

	impl<AccountId: Ord, Balance> Eq for Bond<AccountId, Balance> {}

	impl<AccountId: Ord, Balance> Ord for Bond<AccountId, Balance> {
		fn cmp(&self, other: &Self) -> Ordering {
			self.owner.cmp(&other.owner)
		}
	}

	impl<AccountId: Ord, Balance> PartialOrd for Bond<AccountId, Balance> {
		fn partial_cmp(&self, other: &Self) -> Option<Ordering> {
			Some(self.cmp(other))
		}
	}

	impl<AccountId: Ord, Balance> PartialEq for Bond<AccountId, Balance> {
		fn eq(&self, other: &Self) -> bool {
			self.owner == other.owner
		}
	}

	#[derive(Copy, Clone, PartialEq, Eq, Encode, Decode, RuntimeDebug, TypeInfo)]
	/// The activity status of the collator
	pub enum CollatorStatus {
		/// Committed to be online and producing valid blocks (not equivocating)
		Active,
		/// Temporarily inactive and excused for inactivity
		Idle,
		/// Bonded until the inner round
		Leaving(RoundIndex),
	}

	impl Default for CollatorStatus {
		fn default() -> CollatorStatus {
			CollatorStatus::Active
		}
	}

	#[derive(Default, Encode, Decode, RuntimeDebug, TypeInfo)]
	/// Snapshot of collator state at the start of the round for which they are selected
	pub struct CollatorSnapshot<AccountId, Balance> {
		pub bond: Balance,
		pub delegations: Vec<Bond<AccountId, Balance>>,
		pub total: Balance,
	}

	#[derive(Default, Encode, Decode, RuntimeDebug, TypeInfo)]
	/// Info needed to make delayed payments to stakers after round end
	pub struct DelayedPayout<Balance> {
		/// Total round reward (result of compute_issuance() at round end)
		pub round_issuance: Balance,
		/// The total inflation paid this round to stakers (e.g. less parachain bond fund)
		pub total_staking_reward: Balance,
		/// Snapshot of collator commission rate at the end of the round
		pub collator_commission: Perbill,
	}

	#[derive(Encode, Decode, RuntimeDebug, TypeInfo)]
	/// DEPRECATED
	/// Collator state with commission fee, bonded stake, and delegations
	pub struct Collator2<AccountId, Balance> {
		/// The account of this collator
		pub id: AccountId,
		/// This collator's self stake.
		pub bond: Balance,
		/// Set of all nominator AccountIds (to prevent >1 nomination per AccountId)
		pub nominators: OrderedSet<AccountId>,
		/// Top T::MaxDelegatorsPerCollator::get() nominators, ordered greatest to least
		pub top_nominators: Vec<Bond<AccountId, Balance>>,
		/// Bottom nominators (unbounded), ordered least to greatest
		pub bottom_nominators: Vec<Bond<AccountId, Balance>>,
		/// Sum of top delegations + self.bond
		pub total_counted: Balance,
		/// Sum of all delegations + self.bond = (total_counted + uncounted)
		pub total_backing: Balance,
		/// Current status of the collator
		pub state: CollatorStatus,
	}

	impl<A, B> From<Collator2<A, B>> for CollatorCandidate<A, B> {
		fn from(other: Collator2<A, B>) -> CollatorCandidate<A, B> {
			CollatorCandidate {
				id: other.id,
				bond: other.bond,
				delegators: other.nominators,
				top_delegations: other.top_nominators,
				bottom_delegations: other.bottom_nominators,
				total_counted: other.total_counted,
				total_backing: other.total_backing,
				request: None,
				state: other.state,
			}
		}
	}

	#[derive(PartialEq, Clone, Copy, Encode, Decode, RuntimeDebug, TypeInfo)]
	/// Request scheduled to change the collator candidate self-bond
	pub struct CandidateBondLessRequest<Balance> {
		pub amount: Balance,
		pub when_executable: RoundIndex,
	}

	#[derive(Encode, Decode, RuntimeDebug, TypeInfo)]
	/// DEPRECATED, replaced by `CandidateMetadata` and two storage instances of `Delegations`
	/// Collator candidate state with self bond + delegations
	pub struct CollatorCandidate<AccountId, Balance> {
		/// The account of this collator
		pub id: AccountId,
		/// This collator's self stake.
		pub bond: Balance,
		/// Set of all delegator AccountIds (to prevent >1 delegation per AccountId)
		pub delegators: OrderedSet<AccountId>,
		/// Top T::MaxDelegatorsPerCollator::get() delegations, ordered greatest to least
		pub top_delegations: Vec<Bond<AccountId, Balance>>,
		/// Bottom delegations (unbounded), ordered least to greatest
		pub bottom_delegations: Vec<Bond<AccountId, Balance>>,
		/// Sum of top delegations + self.bond
		pub total_counted: Balance,
		/// Sum of all delegations + self.bond = (total_counted + uncounted)
		pub total_backing: Balance,
		/// Maximum 1 pending request to decrease candidate self bond at any given time
		pub request: Option<CandidateBondLessRequest<Balance>>,
		/// Current status of the collator
		pub state: CollatorStatus,
	}

	#[derive(Clone, Default, Encode, Decode, RuntimeDebug, TypeInfo)]
	/// Type for top and bottom delegation storage item
	pub struct Delegations<AccountId, Balance> {
		pub delegations: Vec<Bond<AccountId, Balance>>,
		pub total: Balance,
	}

	impl<AccountId, Balance: Copy + Ord + sp_std::ops::AddAssign + Zero>
		Delegations<AccountId, Balance>
	{
		pub fn sort_greatest_to_least(&mut self) {
			self.delegations
				.sort_unstable_by(|a, b| b.amount.cmp(&a.amount));
		}
		/// Insert sorted greatest to least and increase .total accordingly
		/// Insertion respects first come first serve so new delegations are pushed after existing
		/// delegations if the amount is the same
		pub fn insert_sorted_greatest_to_least(&mut self, delegation: Bond<AccountId, Balance>) {
			self.total += delegation.amount;
			// binary search insertion
			match self
				.delegations
				.binary_search_by(|x| delegation.amount.cmp(&x.amount))
			{
				// sorted insertion on sorted vec
				// enforces first come first serve for equal bond amounts
				Ok(i) => {
					let mut new_index = i + 1;
					while new_index <= (self.delegations.len() - 1) {
						if self.delegations[new_index].amount == delegation.amount {
							new_index += 1;
						} else {
							self.delegations.insert(new_index, delegation);
							return;
						}
					}
					self.delegations.push(delegation)
				}
				Err(i) => self.delegations.insert(i, delegation),
			}
		}
		/// Return the capacity status for top delegations
		pub fn top_capacity<T: Config>(&self) -> CapacityStatus {
			match &self.delegations {
				x if x.len() as u32 >= T::MaxTopDelegationsPerCandidate::get() => {
					CapacityStatus::Full
				}
				x if x.is_empty() => CapacityStatus::Empty,
				_ => CapacityStatus::Partial,
			}
		}
		/// Return the capacity status for bottom delegations
		pub fn bottom_capacity<T: Config>(&self) -> CapacityStatus {
			match &self.delegations {
				x if x.len() as u32 >= T::MaxBottomDelegationsPerCandidate::get() => {
					CapacityStatus::Full
				}
				x if x.is_empty() => CapacityStatus::Empty,
				_ => CapacityStatus::Partial,
			}
		}
		/// Return last delegation amount without popping the delegation
		pub fn lowest_delegation_amount(&self) -> Balance {
			if self.delegations.is_empty() {
				Balance::zero()
			} else {
				self.delegations[self.delegations.len() - 1].amount
			}
		}
		/// Return highest delegation amount
		pub fn highest_delegation_amount(&self) -> Balance {
			if self.delegations.is_empty() {
				Balance::zero()
			} else {
				self.delegations[0].amount
			}
		}
	}

	#[derive(PartialEq, Encode, Decode, RuntimeDebug, TypeInfo)]
	/// Capacity status for top or bottom delegations
	pub enum CapacityStatus {
		/// Reached capacity
		Full,
		/// Empty aka contains no delegations
		Empty,
		/// Partially full (nonempty and not full)
		Partial,
	}

	#[derive(Encode, Decode, RuntimeDebug, TypeInfo)]
	/// All candidate info except the top and bottom delegations
	pub struct CandidateMetadata<Balance> {
		/// This candidate's self bond amount
		pub bond: Balance,
		/// Total number of delegations to this candidate
		pub delegation_count: u32,
		/// Self bond + sum of top delegations
		pub total_counted: Balance,
		/// The smallest top delegation amount
		pub lowest_top_delegation_amount: Balance,
		/// The highest bottom delegation amount
		pub highest_bottom_delegation_amount: Balance,
		/// The smallest bottom delegation amount
		pub lowest_bottom_delegation_amount: Balance,
		/// Capacity status for top delegations
		pub top_capacity: CapacityStatus,
		/// Capacity status for bottom delegations
		pub bottom_capacity: CapacityStatus,
		/// Maximum 1 pending request to decrease candidate self bond at any given time
		pub request: Option<CandidateBondLessRequest<Balance>>,
		/// Current status of the collator
		pub status: CollatorStatus,
	}

	impl<
			Balance: Copy
				+ Zero
				+ PartialOrd
				+ sp_std::ops::AddAssign
				+ sp_std::ops::SubAssign
				+ sp_std::ops::Sub<Output = Balance>
				+ sp_std::fmt::Debug,
		> CandidateMetadata<Balance>
	{
		pub fn new(bond: Balance) -> Self {
			CandidateMetadata {
				bond,
				delegation_count: 0u32,
				total_counted: bond,
				lowest_top_delegation_amount: Zero::zero(),
				highest_bottom_delegation_amount: Zero::zero(),
				lowest_bottom_delegation_amount: Zero::zero(),
				top_capacity: CapacityStatus::Empty,
				bottom_capacity: CapacityStatus::Empty,
				request: None,
				status: CollatorStatus::Active,
			}
		}
		pub fn is_active(&self) -> bool {
			matches!(self.status, CollatorStatus::Active)
		}
		pub fn is_leaving(&self) -> bool {
			matches!(self.status, CollatorStatus::Leaving(_))
		}
		pub fn schedule_leave<T: Config>(
			&mut self,
		) -> Result<(RoundIndex, RoundIndex), DispatchError> {
			ensure!(!self.is_leaving(), Error::<T>::CandidateAlreadyLeaving);
			let now = <Round<T>>::get().current;
			let when = now + T::LeaveCandidatesDelay::get();
			self.status = CollatorStatus::Leaving(when);
			Ok((now, when))
		}
		pub fn can_leave<T: Config>(&self) -> DispatchResult {
			if let CollatorStatus::Leaving(when) = self.status {
				ensure!(
					<Round<T>>::get().current >= when,
					Error::<T>::CandidateCannotLeaveYet
				);
				Ok(())
			} else {
				Err(Error::<T>::CandidateNotLeaving.into())
			}
		}
		pub fn go_offline(&mut self) {
			self.status = CollatorStatus::Idle;
		}
		pub fn go_online(&mut self) {
			self.status = CollatorStatus::Active;
		}
		pub fn bond_more<T: Config>(&mut self, who: T::AccountId, more: Balance) -> DispatchResult
		where
			BalanceOf<T>: From<Balance>,
		{
			T::Currency::reserve(&who, more.into())?;
			let new_total = <Total<T>>::get().saturating_add(more.into());
			<Total<T>>::put(new_total);
			self.bond += more;
			self.total_counted += more;
			<Pallet<T>>::deposit_event(Event::CandidateBondedMore(
				who.clone(),
				more.into(),
				self.bond.into(),
			));
			Ok(())
		}
		/// Schedule executable decrease of collator candidate self bond
		/// Returns the round at which the collator can execute the pending request
		pub fn schedule_bond_less<T: Config>(
			&mut self,
			less: Balance,
		) -> Result<RoundIndex, DispatchError>
		where
			BalanceOf<T>: Into<Balance>,
		{
			// ensure no pending request
			ensure!(
				self.request.is_none(),
				Error::<T>::PendingCandidateRequestAlreadyExists
			);
			// ensure bond above min after decrease
			ensure!(self.bond > less, Error::<T>::CandidateBondBelowMin);
			ensure!(
				self.bond - less >= T::MinCandidateStk::get().into(),
				Error::<T>::CandidateBondBelowMin
			);
			let when_executable = <Round<T>>::get().current + T::CandidateBondLessDelay::get();
			self.request = Some(CandidateBondLessRequest {
				amount: less,
				when_executable,
			});
			Ok(when_executable)
		}
		/// Execute pending request to decrease the collator self bond
		/// Returns the event to be emitted
		pub fn execute_bond_less<T: Config>(&mut self, who: T::AccountId) -> DispatchResult
		where
			BalanceOf<T>: From<Balance>,
		{
			let request = self
				.request
				.ok_or(Error::<T>::PendingCandidateRequestsDNE)?;
			ensure!(
				request.when_executable <= <Round<T>>::get().current,
				Error::<T>::PendingCandidateRequestNotDueYet
			);
			T::Currency::unreserve(&who, request.amount.into());
			let new_total_staked = <Total<T>>::get().saturating_sub(request.amount.into());
			<Total<T>>::put(new_total_staked);
			// Arithmetic assumptions are self.bond > less && self.bond - less > CollatorMinBond
			// (assumptions enforced by `schedule_bond_less`; if storage corrupts, must re-verify)
			self.bond -= request.amount;
			self.total_counted -= request.amount;
			let event = Event::CandidateBondedLess(
				who.clone().into(),
				request.amount.into(),
				self.bond.into(),
			);
			// reset s.t. no pending request
			self.request = None;
			// update candidate pool value because it must change if self bond changes
			if self.is_active() {
				Pallet::<T>::update_active(who.into(), self.total_counted.into());
			}
			Pallet::<T>::deposit_event(event);
			Ok(())
		}
		/// Cancel candidate bond less request
		pub fn cancel_bond_less<T: Config>(&mut self, who: T::AccountId) -> DispatchResult
		where
			BalanceOf<T>: From<Balance>,
		{
			let request = self
				.request
				.ok_or(Error::<T>::PendingCandidateRequestsDNE)?;
			let event = Event::CancelledCandidateBondLess(
				who.clone().into(),
				request.amount.into(),
				request.when_executable,
			);
			self.request = None;
			Pallet::<T>::deposit_event(event);
			Ok(())
		}
		/// Reset top delegations metadata
		pub fn reset_top_data<T: Config>(
			&mut self,
			top_delegations: &Delegations<T::AccountId, BalanceOf<T>>,
		) where
			BalanceOf<T>: Into<Balance>,
		{
			self.lowest_top_delegation_amount = top_delegations.lowest_delegation_amount().into();
			self.top_capacity = top_delegations.top_capacity::<T>();
			self.total_counted = self.bond + top_delegations.total.into();
		}
		/// Reset bottom delegations metadata
		pub fn reset_bottom_data<T: Config>(
			&mut self,
			bottom_delegations: &Delegations<T::AccountId, BalanceOf<T>>,
		) where
			BalanceOf<T>: Into<Balance>,
		{
			self.lowest_bottom_delegation_amount =
				bottom_delegations.lowest_delegation_amount().into();
			self.highest_bottom_delegation_amount =
				bottom_delegations.highest_delegation_amount().into();
			self.bottom_capacity = bottom_delegations.bottom_capacity::<T>();
		}
		/// Add delegation
		/// Returns whether delegator was added and an optional negative total counted remainder
		/// for if a bottom delegation was kicked
		/// MUST ensure no delegation exists for this candidate in the `DelegatorState` before call
		pub fn add_delegation<T: Config>(
			&mut self,
			candidate: &T::AccountId,
			delegation: Bond<T::AccountId, BalanceOf<T>>,
		) -> Result<(DelegatorAdded<Balance>, Option<Balance>), DispatchError>
		where
			BalanceOf<T>: Into<Balance>,
		{
			let mut less_total_staked = None;
			let delegator_added = match self.top_capacity {
				CapacityStatus::Full => {
					// top is full, insert into top iff the lowest_top < amount
					if self.lowest_top_delegation_amount < delegation.amount.into() {
						// bumps lowest top to the bottom inside this function call
						less_total_staked = self.add_top_delegation::<T>(candidate, delegation);
						DelegatorAdded::AddedToTop {
							new_total: self.total_counted,
						}
					} else {
						// if bottom is full, only insert if greater than lowest bottom (which will
						// be bumped out)
						if matches!(self.bottom_capacity, CapacityStatus::Full) {
							ensure!(
								delegation.amount.into() > self.lowest_bottom_delegation_amount,
								Error::<T>::CannotDelegateLessThanLowestBottomWhenBottomIsFull
							);
							// need to subtract from total staked
							less_total_staked = Some(self.lowest_bottom_delegation_amount);
						}
						// insert into bottom
						self.add_bottom_delegation::<T>(false, candidate, delegation);
						DelegatorAdded::AddedToBottom
					}
				}
				// top is either empty or partially full
				_ => {
					self.add_top_delegation::<T>(candidate, delegation);
					DelegatorAdded::AddedToTop {
						new_total: self.total_counted,
					}
				}
			};
			Ok((delegator_added, less_total_staked))
		}
		/// Add delegation to top delegation
		/// Returns Option<negative_total_staked_remainder>
		/// Only call if lowest top delegation is less than delegation.amount || !top_full
		pub fn add_top_delegation<T: Config>(
			&mut self,
			candidate: &T::AccountId,
			delegation: Bond<T::AccountId, BalanceOf<T>>,
		) -> Option<Balance>
		where
			BalanceOf<T>: Into<Balance>,
		{
			let mut less_total_staked = None;
			let mut top_delegations = <TopDelegations<T>>::get(candidate)
				.expect("CandidateInfo existence => TopDelegations existence");
			let max_top_delegations_per_candidate = T::MaxTopDelegationsPerCandidate::get();
			if top_delegations.delegations.len() as u32 == max_top_delegations_per_candidate {
				// pop lowest top delegation
				let new_bottom_delegation = top_delegations.delegations.pop().expect("");
				top_delegations.total -= new_bottom_delegation.amount;
				if matches!(self.bottom_capacity, CapacityStatus::Full) {
					less_total_staked = Some(self.lowest_bottom_delegation_amount);
				}
				self.add_bottom_delegation::<T>(true, candidate, new_bottom_delegation);
			}
			// insert into top
			top_delegations.insert_sorted_greatest_to_least(delegation);
			// update candidate info
			self.reset_top_data::<T>(&top_delegations);
			self.delegation_count += 1u32;
			<TopDelegations<T>>::insert(&candidate, top_delegations);
			less_total_staked
		}
		/// Add delegation to bottom delegations
		/// Check before call that if capacity is full, inserted delegation is higher than lowest
		/// bottom delegation (and if so, need to adjust the total storage item accordingly fuck)
		pub fn add_bottom_delegation<T: Config>(
			&mut self,
			bumped_from_top: bool,
			candidate: &T::AccountId,
			delegation: Bond<T::AccountId, BalanceOf<T>>,
		) where
			BalanceOf<T>: Into<Balance>,
		{
			let mut bottom_delegations = <BottomDelegations<T>>::get(candidate)
				.expect("CandidateInfo existence => BottomDelegations existence");
			// if bottom is full, kick the lowest bottom (which is expected to be lower than input
			// as per check)
			let increase_delegation_count = if bottom_delegations.delegations.len() as u32
				== T::MaxBottomDelegationsPerCandidate::get()
			{
				let lowest_bottom_to_be_kicked = bottom_delegations
					.delegations
					.pop()
					.expect("if at full capacity (>0), then >0 bottom delegations exist; qed");
				assert!(
					lowest_bottom_to_be_kicked.amount < delegation.amount,
					"Cannot kick the lowest bottom delegation if the input delegation amount is
					less than or equal to the current lowest bottom delegation"
				);
				bottom_delegations.total -= lowest_bottom_to_be_kicked.amount;
				// update delegator state
				// unreserve kicked bottom
				T::Currency::unreserve(
					&lowest_bottom_to_be_kicked.owner,
					lowest_bottom_to_be_kicked.amount,
				);
				// total staked is updated via propagation of lowest bottom delegation amount prior
				// to call
				let mut delegator_state =
					<DelegatorState<T>>::get(&lowest_bottom_to_be_kicked.owner)
						.expect("Delegation existence => DelegatorState existence");
				let leaving = delegator_state.delegations.0.len() == 1usize;
				delegator_state.rm_delegation(candidate);
				Pallet::<T>::deposit_event(Event::DelegationKicked(
					lowest_bottom_to_be_kicked.owner.clone(),
					candidate.clone(),
					lowest_bottom_to_be_kicked.amount,
				));
				if leaving {
					<DelegatorState<T>>::remove(&lowest_bottom_to_be_kicked.owner);
					Pallet::<T>::deposit_event(Event::DelegatorLeft(
						lowest_bottom_to_be_kicked.owner,
						lowest_bottom_to_be_kicked.amount,
					));
				} else {
					<DelegatorState<T>>::insert(&lowest_bottom_to_be_kicked.owner, delegator_state);
				}
				false
			} else {
				!bumped_from_top
			};
			// only increase delegation count if new bottom delegation (1) doesn't come from top &&
			// (2) doesn't pop the lowest delegation from the bottom
			if increase_delegation_count {
				self.delegation_count += 1u32;
			}
			bottom_delegations.insert_sorted_greatest_to_least(delegation);
			self.reset_bottom_data::<T>(&bottom_delegations);
			<BottomDelegations<T>>::insert(candidate, bottom_delegations);
		}
		/// Remove delegation
		/// Removes from top if amount is above lowest top or top is not full
		/// Return Ok(if_total_counted_changed)
		pub fn rm_delegation<T: Config>(
			&mut self,
			candidate: &T::AccountId,
			delegator: T::AccountId,
			amount: Balance,
		) -> Result<bool, DispatchError>
		where
			BalanceOf<T>: Into<Balance> + From<Balance>,
		{
			let amount_geq_lowest_top = amount >= self.lowest_top_delegation_amount;
			let top_is_not_full = !matches!(self.top_capacity, CapacityStatus::Full);
			let lowest_top_eq_highest_bottom =
				self.lowest_top_delegation_amount == self.highest_bottom_delegation_amount;
			let delegation_dne_err: DispatchError = Error::<T>::DelegationDNE.into();
			if top_is_not_full || (amount_geq_lowest_top && !lowest_top_eq_highest_bottom) {
				self.rm_top_delegation::<T>(candidate, delegator)
			} else if amount_geq_lowest_top && lowest_top_eq_highest_bottom {
				let result = self.rm_top_delegation::<T>(candidate, delegator.clone());
				if result == Err(delegation_dne_err) {
					// worst case removal
					self.rm_bottom_delegation::<T>(candidate, delegator)
				} else {
					result
				}
			} else {
				self.rm_bottom_delegation::<T>(candidate, delegator)
			}
		}
		/// Remove top delegation, bumps top bottom delegation if exists
		pub fn rm_top_delegation<T: Config>(
			&mut self,
			candidate: &T::AccountId,
			delegator: T::AccountId,
		) -> Result<bool, DispatchError>
		where
			BalanceOf<T>: Into<Balance>,
		{
			let old_total_counted = self.total_counted;
			// remove top delegation
			let mut top_delegations =
				<TopDelegations<T>>::get(candidate).expect("existence proof TODO");
			let mut actual_amount_option: Option<BalanceOf<T>> = None;
			top_delegations.delegations = top_delegations
				.delegations
				.clone()
				.into_iter()
				.filter_map(|d| {
					if d.owner != delegator {
						Some(d)
					} else {
						actual_amount_option = Some(d.amount);
						None
					}
				})
				.collect();
			let actual_amount = actual_amount_option.ok_or(Error::<T>::DelegationDNE)?;
			top_delegations.total -= actual_amount;
			// if bottom nonempty => bump top bottom to top
			if !matches!(self.bottom_capacity, CapacityStatus::Empty) {
				let mut bottom_delegations = <BottomDelegations<T>>::get(candidate)
					.expect("bottom is nonempty as just checked");
				// expect already stored greatest to least by bond amount
				let lowest_bottom_delegation = bottom_delegations.delegations.pop().expect("");
				bottom_delegations.total -= lowest_bottom_delegation.amount;
				self.reset_bottom_data::<T>(&bottom_delegations);
				<BottomDelegations<T>>::insert(candidate, bottom_delegations);
				// insert lowest bottom into top delegations
				top_delegations.insert_sorted_greatest_to_least(lowest_bottom_delegation);
			}
			// update candidate info
			self.reset_top_data::<T>(&top_delegations);
			self.delegation_count -= 1u32;
			<TopDelegations<T>>::insert(candidate, top_delegations);
			// return whether total counted changed
			Ok(old_total_counted == self.total_counted)
		}
		/// Remove bottom delegation
		/// Returns if_total_counted_changed: bool
		pub fn rm_bottom_delegation<T: Config>(
			&mut self,
			candidate: &T::AccountId,
			delegator: T::AccountId,
		) -> Result<bool, DispatchError>
		where
			BalanceOf<T>: Into<Balance>,
		{
			// remove bottom delegation
			let mut bottom_delegations =
				<BottomDelegations<T>>::get(candidate).expect("existence proof TODO");
			let mut actual_amount_option: Option<BalanceOf<T>> = None;
			bottom_delegations.delegations = bottom_delegations
				.delegations
				.clone()
				.into_iter()
				.filter_map(|d| {
					if d.owner != delegator {
						Some(d)
					} else {
						actual_amount_option = Some(d.amount);
						None
					}
				})
				.collect();
			let actual_amount = actual_amount_option.ok_or(Error::<T>::DelegationDNE)?;
			bottom_delegations.total -= actual_amount;
			// update candidate info
			self.reset_bottom_data::<T>(&bottom_delegations);
			self.delegation_count -= 1u32;
			<BottomDelegations<T>>::insert(candidate, bottom_delegations);
			Ok(false)
		}
		/// Increase delegation amount
		pub fn increase_delegation<T: Config>(
			&mut self,
			candidate: &T::AccountId,
			delegator: T::AccountId,
			bond: BalanceOf<T>,
			more: BalanceOf<T>,
		) -> Result<bool, DispatchError>
		where
			BalanceOf<T>: Into<Balance>,
		{
			let lowest_top_eq_highest_bottom =
				self.lowest_top_delegation_amount == self.highest_bottom_delegation_amount;
			let bond_geq_lowest_top = bond.into() >= self.lowest_top_delegation_amount;
			let delegation_dne_err: DispatchError = Error::<T>::DelegationDNE.into();
			if bond_geq_lowest_top && !lowest_top_eq_highest_bottom {
				// definitely in top
				self.increase_top_delegation::<T>(candidate, delegator.clone(), more)
			} else if bond_geq_lowest_top && lowest_top_eq_highest_bottom {
				// update top but if error then update bottom (because could be in bottom because
				// lowest_top_eq_highest_bottom)
				let result = self.increase_top_delegation::<T>(candidate, delegator.clone(), more);
				if result == Err(delegation_dne_err) {
					self.increase_bottom_delegation::<T>(candidate, delegator, bond, more)
				} else {
					result
				}
			} else {
				self.increase_bottom_delegation::<T>(candidate, delegator, bond, more)
			}
		}
		/// Increase top delegation
		pub fn increase_top_delegation<T: Config>(
			&mut self,
			candidate: &T::AccountId,
			delegator: T::AccountId,
			more: BalanceOf<T>,
		) -> Result<bool, DispatchError>
		where
			BalanceOf<T>: Into<Balance>,
		{
			let mut top_delegations =
				<TopDelegations<T>>::get(candidate).expect("existence proof TODO");
			let mut in_top = false;
			top_delegations.delegations = top_delegations
				.delegations
				.clone()
				.into_iter()
				.map(|d| {
					if d.owner != delegator {
						d
					} else {
						in_top = true;
						let new_amount = d.amount.saturating_add(more);
						Bond {
							owner: d.owner,
							amount: new_amount,
						}
					}
				})
				.collect();
			ensure!(in_top, Error::<T>::DelegationDNE);
			top_delegations.sort_greatest_to_least();
			self.reset_top_data::<T>(&top_delegations);
			<TopDelegations<T>>::insert(candidate, top_delegations);
			Ok(true)
		}
		/// Increase bottom delegation
		pub fn increase_bottom_delegation<T: Config>(
			&mut self,
			candidate: &T::AccountId,
			delegator: T::AccountId,
			bond: BalanceOf<T>,
			more: BalanceOf<T>,
		) -> Result<bool, DispatchError>
		where
			BalanceOf<T>: Into<Balance>,
		{
			let mut bottom_delegations =
				<BottomDelegations<T>>::get(candidate).ok_or(Error::<T>::CandidateDNE)?;
			let mut delegation_option: Option<Bond<T::AccountId, BalanceOf<T>>> = None;
			let in_top_after = if (bond + more).into() > self.lowest_top_delegation_amount {
				// bump it from bottom
				bottom_delegations.delegations = bottom_delegations
					.delegations
					.clone()
					.into_iter()
					.filter_map(|d| {
						if d.owner != delegator {
							Some(d)
						} else {
							delegation_option = Some(Bond {
								owner: d.owner,
								amount: d.amount + more,
							});
							None
						}
					})
					.collect();
				let delegation = delegation_option.ok_or(Error::<T>::DelegationDNE)?;
				bottom_delegations.total -= bond;
				// add it to top
				let mut top_delegations = <TopDelegations<T>>::get(candidate)
					.expect("CandidateInfo existence => TopDelegations existence");
				// if top is full, pop lowest top
				if matches!(top_delegations.top_capacity::<T>(), CapacityStatus::Full) {
					// pop lowest top delegation
					let new_bottom_delegation = top_delegations
						.delegations
						.pop()
						.expect("Top capacity full => Exists at least 1 top delegation");
					top_delegations.total -= new_bottom_delegation.amount;
					bottom_delegations.insert_sorted_greatest_to_least(new_bottom_delegation);
				}
				// insert into top
				top_delegations.insert_sorted_greatest_to_least(delegation);
				self.reset_top_data::<T>(&top_delegations);
				<TopDelegations<T>>::insert(candidate, top_delegations);
				true
			} else {
				let mut in_bottom = false;
				// just increase the delegation
				bottom_delegations.delegations = bottom_delegations
					.delegations
					.clone()
					.into_iter()
					.map(|d| {
						if d.owner != delegator {
							d
						} else {
							in_bottom = true;
							let new_amount = d.amount.saturating_add(more);
							Bond {
								owner: d.owner,
								amount: new_amount,
							}
						}
					})
					.collect();
				ensure!(in_bottom, Error::<T>::DelegationDNE);
				bottom_delegations.sort_greatest_to_least();
				false
			};
			self.reset_bottom_data::<T>(&bottom_delegations);
			<BottomDelegations<T>>::insert(candidate, bottom_delegations);
			Ok(in_top_after)
		}
		/// Decrease delegation
		pub fn decrease_delegation<T: Config>(
			&mut self,
			candidate: &T::AccountId,
			delegator: T::AccountId,
			bond: Balance,
			less: BalanceOf<T>,
		) -> Result<bool, DispatchError>
		where
			BalanceOf<T>: Into<Balance>,
		{
			let lowest_top_eq_highest_bottom =
				self.lowest_top_delegation_amount == self.highest_bottom_delegation_amount;
			let bond_geq_lowest_top = bond >= self.lowest_top_delegation_amount;
			let delegation_dne_err: DispatchError = Error::<T>::DelegationDNE.into();
			if bond_geq_lowest_top && !lowest_top_eq_highest_bottom {
				// definitely in top
				self.decrease_top_delegation::<T>(candidate, delegator.clone(), bond, less)
			} else if bond_geq_lowest_top && lowest_top_eq_highest_bottom {
				// update top but if error then update bottom (because could be in bottom because
				// lowest_top_eq_highest_bottom)
				let result =
					self.decrease_top_delegation::<T>(candidate, delegator.clone(), bond, less);
				if result == Err(delegation_dne_err) {
					self.decrease_bottom_delegation::<T>(candidate, delegator, less)
				} else {
					result
				}
			} else {
				self.decrease_bottom_delegation::<T>(candidate, delegator, less)
			}
		}
		/// Decrease top delegation
		pub fn decrease_top_delegation<T: Config>(
			&mut self,
			candidate: &T::AccountId,
			delegator: T::AccountId,
			bond: Balance,
			less: BalanceOf<T>,
		) -> Result<bool, DispatchError>
		where
			BalanceOf<T>: Into<Balance>,
		{
			let bond_after_less_than_highest_bottom =
				bond - less.into() < self.highest_bottom_delegation_amount;
			let full_top_and_nonempty_bottom = matches!(self.top_capacity, CapacityStatus::Full)
				&& !matches!(self.bottom_capacity, CapacityStatus::Empty);
			let mut top_delegations =
				<TopDelegations<T>>::get(candidate).ok_or(Error::<T>::CandidateDNE)?;
			let in_top_after =
				if bond_after_less_than_highest_bottom && full_top_and_nonempty_bottom {
					let mut delegation_option: Option<Bond<T::AccountId, BalanceOf<T>>> = None;
					// take delegation from top
					top_delegations.delegations = top_delegations
						.delegations
						.clone()
						.into_iter()
						.filter_map(|d| {
							if d.owner != delegator {
								Some(d)
							} else {
								let new_amount = d.amount.saturating_sub(less);
								top_delegations.total -= d.amount;
								delegation_option = Some(Bond {
									owner: d.owner,
									amount: new_amount,
								});
								None
							}
						})
						.collect();
					let delegation = delegation_option.ok_or(Error::<T>::DelegationDNE)?;
					// pop highest bottom by reverse and popping
					let mut bottom_delegations = <BottomDelegations<T>>::get(candidate)
						.expect("CandidateInfo existence => BottomDelegations existence");
					let highest_bottom_delegation = bottom_delegations.delegations.remove(0);
					bottom_delegations.total -= highest_bottom_delegation.amount;
					// insert highest bottom into top
					top_delegations.insert_sorted_greatest_to_least(highest_bottom_delegation);
					// insert previous top into bottom
					bottom_delegations.insert_sorted_greatest_to_least(delegation);
					self.reset_bottom_data::<T>(&bottom_delegations);
					<BottomDelegations<T>>::insert(candidate, bottom_delegations);
					false
				} else {
					// keep it in the top
					let mut is_in_top = false;
					top_delegations.delegations = top_delegations
						.delegations
						.clone()
						.into_iter()
						.map(|d| {
							if d.owner != delegator {
								d
							} else {
								is_in_top = true;
								let new_amount = d.amount.saturating_sub(less);
								Bond {
									owner: d.owner,
									amount: new_amount,
								}
							}
						})
						.collect();
					ensure!(is_in_top, Error::<T>::DelegationDNE);
					top_delegations.total -= less;
					top_delegations.sort_greatest_to_least();
					true
				};
			self.reset_top_data::<T>(&top_delegations);
			<TopDelegations<T>>::insert(candidate, top_delegations);
			Ok(in_top_after)
		}
		/// Decrease bottom delegation
		pub fn decrease_bottom_delegation<T: Config>(
			&mut self,
			candidate: &T::AccountId,
			delegator: T::AccountId,
			less: BalanceOf<T>,
		) -> Result<bool, DispatchError>
		where
			BalanceOf<T>: Into<Balance>,
		{
			let mut bottom_delegations =
				<BottomDelegations<T>>::get(candidate).expect("existence proof TODO");
			let mut in_bottom = false;
			bottom_delegations.delegations = bottom_delegations
				.delegations
				.clone()
				.into_iter()
				.map(|d| {
					if d.owner != delegator {
						d
					} else {
						in_bottom = true;
						let new_amount = d.amount.saturating_sub(less);
						Bond {
							owner: d.owner,
							amount: new_amount,
						}
					}
				})
				.collect();
			ensure!(in_bottom, Error::<T>::DelegationDNE);
			bottom_delegations.sort_greatest_to_least();
			self.reset_bottom_data::<T>(&bottom_delegations);
			<BottomDelegations<T>>::insert(candidate, bottom_delegations);
			Ok(false)
		}
	}

	// Temporary manual implementation for migration testing purposes
	impl<A: PartialEq, B: PartialEq> PartialEq for CollatorCandidate<A, B> {
		fn eq(&self, other: &Self) -> bool {
			let must_be_true = self.id == other.id
				&& self.bond == other.bond
				&& self.total_counted == other.total_counted
				&& self.total_backing == other.total_backing
				&& self.request == other.request
				&& self.state == other.state;
			if !must_be_true {
				return false;
			}
			for (x, y) in self.delegators.0.iter().zip(other.delegators.0.iter()) {
				if x != y {
					return false;
				}
			}
			for (
				Bond {
					owner: o1,
					amount: a1,
				},
				Bond {
					owner: o2,
					amount: a2,
				},
			) in self
				.top_delegations
				.iter()
				.zip(other.top_delegations.iter())
			{
				if o1 != o2 || a1 != a2 {
					return false;
				}
			}
			for (
				Bond {
					owner: o1,
					amount: a1,
				},
				Bond {
					owner: o2,
					amount: a2,
				},
			) in self
				.bottom_delegations
				.iter()
				.zip(other.bottom_delegations.iter())
			{
				if o1 != o2 || a1 != a2 {
					return false;
				}
			}
			true
		}
	}

	/// Convey relevant information describing if a delegator was added to the top or bottom
	/// Delegations added to the top yield a new total
	#[derive(Clone, Copy, PartialEq, Encode, Decode, RuntimeDebug, TypeInfo)]
	pub enum DelegatorAdded<B> {
		AddedToTop { new_total: B },
		AddedToBottom,
	}

	impl<
			A: Ord + Clone + sp_std::fmt::Debug,
			B: AtLeast32BitUnsigned
				+ Ord
				+ Copy
				+ sp_std::ops::AddAssign
				+ sp_std::ops::SubAssign
				+ sp_std::fmt::Debug,
		> CollatorCandidate<A, B>
	{
		pub fn is_active(&self) -> bool {
			self.state == CollatorStatus::Active
		}
	}

	impl<A: Clone, B: Copy> From<CollatorCandidate<A, B>> for CollatorSnapshot<A, B> {
		fn from(other: CollatorCandidate<A, B>) -> CollatorSnapshot<A, B> {
			CollatorSnapshot {
				bond: other.bond,
				delegations: other.top_delegations,
				total: other.total_counted,
			}
		}
	}

	#[derive(Clone, PartialEq, Encode, Decode, RuntimeDebug, TypeInfo)]
	pub enum DelegatorStatus {
		/// Active with no scheduled exit
		Active,
		/// Schedule exit to revoke all ongoing delegations
		Leaving(RoundIndex),
	}

	#[derive(Clone, Encode, Decode, RuntimeDebug, TypeInfo)]
	/// Delegator state
	pub struct Delegator<AccountId, Balance> {
		/// Delegator account
		pub id: AccountId,
		/// All current delegations
		pub delegations: OrderedSet<Bond<AccountId, Balance>>,
		/// Total balance locked for this delegator
		pub total: Balance,
		/// Requests to change delegations, relevant iff active
		pub requests: PendingDelegationRequests<AccountId, Balance>,
		/// Status for this delegator
		pub status: DelegatorStatus,
	}

	// Temporary manual implementation for migration testing purposes
	impl<A: PartialEq, B: PartialEq> PartialEq for Delegator<A, B> {
		fn eq(&self, other: &Self) -> bool {
			let must_be_true = self.id == other.id
				&& self.total == other.total
				&& self.requests == other.requests
				&& self.status == other.status;
			if !must_be_true {
				return false;
			}
			for (
				Bond {
					owner: o1,
					amount: a1,
				},
				Bond {
					owner: o2,
					amount: a2,
				},
			) in self.delegations.0.iter().zip(other.delegations.0.iter())
			{
				if o1 != o2 || a1 != a2 {
					return false;
				}
			}
			true
		}
	}

	impl<
			AccountId: Ord + Clone + Default,
			Balance: Copy
				+ sp_std::ops::AddAssign
				+ sp_std::ops::Add<Output = Balance>
				+ sp_std::ops::SubAssign
				+ sp_std::ops::Sub<Output = Balance>
				+ Ord
				+ Zero
				+ Default,
		> Delegator<AccountId, Balance>
	{
		pub fn new(id: AccountId, collator: AccountId, amount: Balance) -> Self {
			Delegator {
				id,
				delegations: OrderedSet::from(vec![Bond {
					owner: collator,
					amount,
				}]),
				total: amount,
				requests: PendingDelegationRequests::new(),
				status: DelegatorStatus::Active,
			}
		}
		pub fn requests(&self) -> BTreeMap<AccountId, DelegationRequest<AccountId, Balance>> {
			self.requests.requests.clone()
		}
		pub fn is_active(&self) -> bool {
			matches!(self.status, DelegatorStatus::Active)
		}
		pub fn is_leaving(&self) -> bool {
			matches!(self.status, DelegatorStatus::Leaving(_))
		}
		/// Can only leave if the current round is less than or equal to scheduled execution round
		/// - returns None if not in leaving state
		pub fn can_execute_leave<T: Config>(&self, delegation_weight_hint: u32) -> DispatchResult {
			ensure!(
				delegation_weight_hint >= (self.delegations.0.len() as u32),
				Error::<T>::TooLowDelegationCountToLeaveDelegators
			);
			if let DelegatorStatus::Leaving(when) = self.status {
				ensure!(
					<Round<T>>::get().current >= when,
					Error::<T>::DelegatorCannotLeaveYet
				);
				Ok(())
			} else {
				Err(Error::<T>::DelegatorNotLeaving.into())
			}
		}
		/// Set status to leaving
		pub(crate) fn set_leaving(&mut self, when: RoundIndex) {
			self.status = DelegatorStatus::Leaving(when);
		}
		/// Schedule status to exit
		pub fn schedule_leave<T: Config>(&mut self) -> (RoundIndex, RoundIndex) {
			let now = <Round<T>>::get().current;
			let when = now + T::LeaveDelegatorsDelay::get();
			self.set_leaving(when);
			(now, when)
		}
		/// Set delegator status to active
		pub fn cancel_leave(&mut self) {
			self.status = DelegatorStatus::Active
		}
		pub fn add_delegation(&mut self, bond: Bond<AccountId, Balance>) -> bool {
			let amt = bond.amount;
			if self.delegations.insert(bond) {
				self.total += amt;
				true
			} else {
				false
			}
		}
		// Return Some(remaining balance), must be more than MinDelegatorStk
		// Return None if delegation not found
		pub fn rm_delegation(&mut self, collator: &AccountId) -> Option<Balance> {
			let mut amt: Option<Balance> = None;
			let delegations = self
				.delegations
				.0
				.iter()
				.filter_map(|x| {
					if &x.owner == collator {
						amt = Some(x.amount);
						None
					} else {
						Some(x.clone())
					}
				})
				.collect();
			if let Some(balance) = amt {
				self.delegations = OrderedSet::from(delegations);
				self.total -= balance;
				Some(self.total)
			} else {
				None
			}
		}
		pub fn increase_delegation<T: Config>(
			&mut self,
			candidate: AccountId,
			amount: Balance,
		) -> DispatchResult
		where
			BalanceOf<T>: From<Balance>,
			T::AccountId: From<AccountId>,
			Delegator<T::AccountId, BalanceOf<T>>: From<Delegator<AccountId, Balance>>,
		{
			let delegator_id: T::AccountId = self.id.clone().into();
			let candidate_id: T::AccountId = candidate.clone().into();
			let balance_amt: BalanceOf<T> = amount.into();
			// increase delegation
			for x in &mut self.delegations.0 {
				if x.owner == candidate {
					let before_amount: BalanceOf<T> = x.amount.into();
					x.amount += amount;
					self.total += amount;
					// update collator state delegation
					let mut collator_state =
						<CandidateInfo<T>>::get(&candidate_id).ok_or(Error::<T>::CandidateDNE)?;
					T::Currency::reserve(&self.id.clone().into(), balance_amt)?;
					let before = collator_state.total_counted;
					let in_top = collator_state.increase_delegation::<T>(
						&candidate_id,
						delegator_id.clone(),
						before_amount,
						balance_amt,
					)?;
					let after = collator_state.total_counted;
					if collator_state.is_active() && (before != after) {
						Pallet::<T>::update_active(candidate_id.clone(), after);
					}
					<CandidateInfo<T>>::insert(&candidate_id, collator_state);
					let new_total_staked = <Total<T>>::get().saturating_add(balance_amt);
					<Total<T>>::put(new_total_staked);
					let nom_st: Delegator<T::AccountId, BalanceOf<T>> = self.clone().into();
					<DelegatorState<T>>::insert(&delegator_id, nom_st);
					Pallet::<T>::deposit_event(Event::DelegationIncreased(
						delegator_id,
						candidate_id,
						balance_amt,
						in_top,
					));
					return Ok(());
				}
			}
			Err(Error::<T>::DelegationDNE.into())
		}
		/// Schedule decrease delegation
		pub fn schedule_decrease_delegation<T: Config>(
			&mut self,
			collator: AccountId,
			less: Balance,
		) -> Result<RoundIndex, DispatchError>
		where
			BalanceOf<T>: Into<Balance> + From<Balance>,
		{
			// get delegation amount
			let Bond { amount, .. } = self
				.delegations
				.0
				.iter()
				.find(|b| b.owner == collator)
				.ok_or(Error::<T>::DelegationDNE)?;
			ensure!(*amount > less, Error::<T>::DelegatorBondBelowMin);
			let expected_amt: BalanceOf<T> = (*amount - less).into();
			ensure!(
				expected_amt >= T::MinDelegation::get(),
				Error::<T>::DelegationBelowMin
			);
			// Net Total is total after pending orders are executed
			let net_total = self.total - self.requests.less_total;
			// Net Total is always >= MinDelegatorStk
			let max_subtracted_amount = net_total - T::MinDelegatorStk::get().into();
			ensure!(
				less <= max_subtracted_amount,
				Error::<T>::DelegatorBondBelowMin
			);
			let when = <Round<T>>::get().current + T::DelegationBondLessDelay::get();
			self.requests.bond_less::<T>(collator, less, when)?;
			Ok(when)
		}
		/// Temporary function to migrate revocations
		pub fn hotfix_set_revoke<T: Config>(&mut self, collator: AccountId, when: RoundIndex) {
			// get delegation amount
			let maybe_bond = self.delegations.0.iter().find(|b| b.owner == collator);
			if let Some(Bond { amount, .. }) = maybe_bond {
				// add revocation to pending requests
				if let Err(e) = self.requests.revoke::<T>(collator, *amount, when) {
					log::warn!("Migrate revocation request failed with error: {:?}", e);
				}
			} else {
				log::warn!("Migrate revocation request failed because delegation DNE");
			}
		}
		/// Schedule revocation for the given collator
		pub fn schedule_revoke<T: Config>(
			&mut self,
			collator: AccountId,
		) -> Result<(RoundIndex, RoundIndex), DispatchError>
		where
			BalanceOf<T>: Into<Balance>,
		{
			// get delegation amount
			let Bond { amount, .. } = self
				.delegations
				.0
				.iter()
				.find(|b| b.owner == collator)
				.ok_or(Error::<T>::DelegationDNE)?;
			let now = <Round<T>>::get().current;
			let when = now + T::RevokeDelegationDelay::get();
			// add revocation to pending requests
			self.requests.revoke::<T>(collator, *amount, when)?;
			Ok((now, when))
		}
		/// Execute pending delegation change request
		pub fn execute_pending_request<T: Config>(&mut self, candidate: AccountId) -> DispatchResult
		where
			BalanceOf<T>: From<Balance> + Into<Balance>,
			T::AccountId: From<AccountId>,
			Delegator<T::AccountId, BalanceOf<T>>: From<Delegator<AccountId, Balance>>,
		{
			let now = <Round<T>>::get().current;
			let DelegationRequest {
				amount,
				action,
				when_executable,
				..
			} = self
				.requests
				.requests
				.remove(&candidate)
				.ok_or(Error::<T>::PendingDelegationRequestDNE)?;
			ensure!(
				when_executable <= now,
				Error::<T>::PendingDelegationRequestNotDueYet
			);
			let (balance_amt, candidate_id, delegator_id): (
				BalanceOf<T>,
				T::AccountId,
				T::AccountId,
			) = (
				amount.into(),
				candidate.clone().into(),
				self.id.clone().into(),
			);
			match action {
				DelegationChange::Revoke => {
					// revoking last delegation => leaving set of delegators
					let leaving = if self.delegations.0.len() == 1usize {
						true
					} else {
						ensure!(
							self.total - T::MinDelegatorStk::get().into() >= amount,
							Error::<T>::DelegatorBondBelowMin
						);
						false
					};
					// remove from pending requests
					self.requests.less_total -= amount;
					self.requests.revocations_count -= 1u32;
					// remove delegation from delegator state
					self.rm_delegation(&candidate);
					// remove delegation from collator state delegations
					Pallet::<T>::delegator_leaves_candidate(
						candidate_id.clone(),
						delegator_id.clone(),
						balance_amt,
					)?;
					Pallet::<T>::deposit_event(Event::DelegationRevoked(
						delegator_id.clone(),
						candidate_id,
						balance_amt,
					));
					if leaving {
						<DelegatorState<T>>::remove(&delegator_id);
						Pallet::<T>::deposit_event(Event::DelegatorLeft(delegator_id, balance_amt));
					} else {
						let nom_st: Delegator<T::AccountId, BalanceOf<T>> = self.clone().into();
						<DelegatorState<T>>::insert(&delegator_id, nom_st);
					}
					Ok(())
				}
				DelegationChange::Decrease => {
					// remove from pending requests
					self.requests.less_total -= amount;
					// decrease delegation
					for x in &mut self.delegations.0 {
						if x.owner == candidate {
							if x.amount > amount {
								let amount_before: BalanceOf<T> = x.amount.into();
								x.amount -= amount;
								self.total -= amount;
								let new_total: BalanceOf<T> = self.total.into();
								ensure!(
									new_total >= T::MinDelegation::get(),
									Error::<T>::DelegationBelowMin
								);
								ensure!(
									new_total >= T::MinDelegatorStk::get(),
									Error::<T>::DelegatorBondBelowMin
								);
								let mut collator = <CandidateInfo<T>>::get(&candidate_id)
									.ok_or(Error::<T>::CandidateDNE)?;
								T::Currency::unreserve(&delegator_id, balance_amt);
								let before = collator.total_counted;
								// need to go into decrease_delegation
								let in_top = collator.decrease_delegation::<T>(
									&candidate_id,
									delegator_id.clone(),
									amount_before,
									balance_amt,
								)?;
								let after = collator.total_counted;
								if collator.is_active() && (before != after) {
									Pallet::<T>::update_active(candidate_id.clone(), after);
								}
								<CandidateInfo<T>>::insert(&candidate_id, collator);
								let new_total_staked =
									<Total<T>>::get().saturating_sub(balance_amt);
								<Total<T>>::put(new_total_staked);
								let nom_st: Delegator<T::AccountId, BalanceOf<T>> =
									self.clone().into();
								<DelegatorState<T>>::insert(&delegator_id, nom_st);
								Pallet::<T>::deposit_event(Event::DelegationDecreased(
									delegator_id,
									candidate_id,
									balance_amt,
									in_top,
								));
								return Ok(());
							} else {
								// must rm entire delegation if x.amount <= less or cancel request
								return Err(Error::<T>::DelegationBelowMin.into());
							}
						}
					}
					Err(Error::<T>::DelegationDNE.into())
				}
			}
		}
		/// Cancel pending delegation change request
		pub fn cancel_pending_request<T: Config>(
			&mut self,
			candidate: AccountId,
		) -> Result<DelegationRequest<AccountId, Balance>, DispatchError> {
			let order = self
				.requests
				.requests
				.remove(&candidate)
				.ok_or(Error::<T>::PendingDelegationRequestDNE)?;
			match order.action {
				DelegationChange::Revoke => {
					self.requests.revocations_count -= 1u32;
					self.requests.less_total -= order.amount;
				}
				DelegationChange::Decrease => {
					self.requests.less_total -= order.amount;
				}
			}
			Ok(order)
		}
	}

	#[derive(Clone, Eq, PartialEq, Encode, Decode, RuntimeDebug, TypeInfo)]
	/// Changes requested by the delegator
	/// - limit of 1 ongoing change per delegation
	pub enum DelegationChange {
		Revoke,
		Decrease,
	}

	#[derive(Clone, Eq, PartialEq, Encode, Decode, RuntimeDebug, TypeInfo)]
	pub struct DelegationRequest<AccountId, Balance> {
		pub collator: AccountId,
		pub amount: Balance,
		pub when_executable: RoundIndex,
		pub action: DelegationChange,
	}

	#[derive(Clone, Encode, PartialEq, Decode, RuntimeDebug, TypeInfo)]
	/// Pending requests to mutate delegations for each delegator
	pub struct PendingDelegationRequests<AccountId, Balance> {
		/// Number of pending revocations (necessary for determining whether revoke is exit)
		pub revocations_count: u32,
		/// Map from collator -> Request (enforces at most 1 pending request per delegation)
		pub requests: BTreeMap<AccountId, DelegationRequest<AccountId, Balance>>,
		/// Sum of pending revocation amounts + bond less amounts
		pub less_total: Balance,
	}

	impl<A: Ord, B: Zero> Default for PendingDelegationRequests<A, B> {
		fn default() -> PendingDelegationRequests<A, B> {
			PendingDelegationRequests {
				revocations_count: 0u32,
				requests: BTreeMap::new(),
				less_total: B::zero(),
			}
		}
	}

	impl<
			A: Ord + Clone,
			B: Zero
				+ Ord
				+ Copy
				+ Clone
				+ sp_std::ops::AddAssign
				+ sp_std::ops::Add<Output = B>
				+ sp_std::ops::SubAssign
				+ sp_std::ops::Sub<Output = B>,
		> PendingDelegationRequests<A, B>
	{
		/// New default (empty) pending requests
		pub fn new() -> PendingDelegationRequests<A, B> {
			PendingDelegationRequests::default()
		}
		/// Add bond less order to pending requests, only succeeds if returns true
		/// - limit is the maximum amount allowed that can be subtracted from the delegation
		/// before it would be below the minimum delegation amount
		pub fn bond_less<T: Config>(
			&mut self,
			collator: A,
			amount: B,
			when_executable: RoundIndex,
		) -> DispatchResult {
			ensure!(
				self.requests.get(&collator).is_none(),
				Error::<T>::PendingDelegationRequestAlreadyExists
			);
			self.requests.insert(
				collator.clone(),
				DelegationRequest {
					collator,
					amount,
					when_executable,
					action: DelegationChange::Decrease,
				},
			);
			self.less_total += amount;
			Ok(())
		}
		/// Add revoke order to pending requests
		/// - limit is the maximum amount allowed that can be subtracted from the delegation
		/// before it would be below the minimum delegation amount
		pub fn revoke<T: Config>(
			&mut self,
			collator: A,
			amount: B,
			when_executable: RoundIndex,
		) -> DispatchResult {
			ensure!(
				self.requests.get(&collator).is_none(),
				Error::<T>::PendingDelegationRequestAlreadyExists
			);
			self.requests.insert(
				collator.clone(),
				DelegationRequest {
					collator,
					amount,
					when_executable,
					action: DelegationChange::Revoke,
				},
			);
			self.revocations_count += 1u32;
			self.less_total += amount;
			Ok(())
		}
	}

	#[derive(Clone, Encode, Decode, RuntimeDebug, TypeInfo)]
	/// DEPRECATED in favor of Delegator
	/// Nominator state
	pub struct Nominator2<AccountId, Balance> {
		/// All current delegations
		pub delegations: OrderedSet<Bond<AccountId, Balance>>,
		/// Delegations scheduled to be revoked
		pub revocations: OrderedSet<AccountId>,
		/// Total balance locked for this nominator
		pub total: Balance,
		/// Total number of revocations scheduled to be executed
		pub scheduled_revocations_count: u32,
		/// Total amount to be unbonded once revocations are executed
		pub scheduled_revocations_total: Balance,
		/// Status for this nominator
		pub status: DelegatorStatus,
	}

	/// Temporary function to migrate state
	pub(crate) fn migrate_nominator_to_delegator_state<T: Config>(
		id: T::AccountId,
		nominator: Nominator2<T::AccountId, BalanceOf<T>>,
	) -> Delegator<T::AccountId, BalanceOf<T>> {
		Delegator {
			id,
			delegations: nominator.delegations,
			total: nominator.total,
			requests: PendingDelegationRequests::new(),
			status: nominator.status,
		}
	}

	#[derive(Copy, Clone, PartialEq, Eq, Encode, Decode, RuntimeDebug, TypeInfo)]
	/// The current round index and transition information
	pub struct RoundInfo<BlockNumber> {
		/// Current round index
		pub current: RoundIndex,
		/// The first block of the current round
		pub first: BlockNumber,
		/// The length of the current round in number of blocks
		pub length: u32,
	}
	impl<
			B: Copy
				+ sp_std::ops::Add<Output = B>
				+ sp_std::ops::Sub<Output = B>
				+ From<u32>
				+ PartialOrd,
		> RoundInfo<B>
	{
		pub fn new(current: RoundIndex, first: B, length: u32) -> RoundInfo<B> {
			RoundInfo {
				current,
				first,
				length,
			}
		}
		/// Check if the round should be updated
		pub fn should_update(&self, now: B) -> bool {
			now - self.first >= self.length.into()
		}
		/// New round
		pub fn update(&mut self, now: B) {
			self.current += 1u32;
			self.first = now;
		}
	}
	impl<
			B: Copy
				+ sp_std::ops::Add<Output = B>
				+ sp_std::ops::Sub<Output = B>
				+ From<u32>
				+ PartialOrd,
		> Default for RoundInfo<B>
	{
		fn default() -> RoundInfo<B> {
			RoundInfo::new(1u32, 1u32.into(), 20u32)
		}
	}

	#[derive(Clone, PartialEq, Eq, Encode, Decode, RuntimeDebug, TypeInfo)]
	/// Reserve information { account, percent_of_inflation }
	pub struct ParachainBondConfig<AccountId> {
		/// Account which receives funds intended for parachain bond
		pub account: AccountId,
		/// Percent of inflation set aside for parachain bond account
		pub percent: Percent,
	}
	impl<A: Default> Default for ParachainBondConfig<A> {
		fn default() -> ParachainBondConfig<A> {
			ParachainBondConfig {
				account: A::default(),
				percent: Percent::zero(),
			}
		}
	}

	#[derive(Encode, Decode, RuntimeDebug, Default, PartialEq, Eq, TypeInfo)]
	/// DEPRECATED
	/// Store and process all delayed exits by collators and nominators
	pub struct ExitQ<AccountId> {
		/// Candidate exit set
		pub candidates: OrderedSet<AccountId>,
		/// Nominator exit set (does not include nominators that made `revoke` requests)
		pub nominators_leaving: OrderedSet<AccountId>,
		/// [Candidate, Round to Exit]
		pub candidate_schedule: Vec<(AccountId, RoundIndex)>,
		/// [Nominator, Some(ValidatorId) || None => All Delegations, Round To Exit]
		pub nominator_schedule: Vec<(AccountId, Option<AccountId>, RoundIndex)>,
	}

	pub(crate) type RoundIndex = u32;
	type RewardPoint = u32;
	pub type BalanceOf<T> =
		<<T as Config>::Currency as Currency<<T as frame_system::Config>::AccountId>>::Balance;

	/// Configuration trait of this pallet.
	#[pallet::config]
	pub trait Config: frame_system::Config {
		/// Overarching event type
		type Event: From<Event<Self>> + IsType<<Self as frame_system::Config>::Event>;
		/// The currency type
		type Currency: Currency<Self::AccountId> + ReservableCurrency<Self::AccountId>;
		/// The origin for monetary governance
		type MonetaryGovernanceOrigin: EnsureOrigin<Self::Origin>;
		/// Minimum number of blocks per round
		#[pallet::constant]
		type MinBlocksPerRound: Get<u32>;
		/// Default number of blocks per round at genesis
		#[pallet::constant]
		type DefaultBlocksPerRound: Get<u32>;
		/// Number of rounds that candidates remain bonded before exit request is executable
		#[pallet::constant]
		type LeaveCandidatesDelay: Get<RoundIndex>;
		/// Number of rounds candidate requests to decrease self-bond must wait to be executable
		#[pallet::constant]
		type CandidateBondLessDelay: Get<RoundIndex>;
		/// Number of rounds that delegators remain bonded before exit request is executable
		#[pallet::constant]
		type LeaveDelegatorsDelay: Get<RoundIndex>;
		/// Number of rounds that delegations remain bonded before revocation request is executable
		#[pallet::constant]
		type RevokeDelegationDelay: Get<RoundIndex>;
		/// Number of rounds that delegation less requests must wait before executable
		#[pallet::constant]
		type DelegationBondLessDelay: Get<RoundIndex>;
		/// Number of rounds after which block authors are rewarded
		#[pallet::constant]
		type RewardPaymentDelay: Get<RoundIndex>;
		/// Minimum number of selected candidates every round
		#[pallet::constant]
		type MinSelectedCandidates: Get<u32>;
		/// Maximum top delegations counted per candidate
		#[pallet::constant]
		type MaxTopDelegationsPerCandidate: Get<u32>;
		/// Maximum bottom delegations (not counted) per candidate
		#[pallet::constant]
		type MaxBottomDelegationsPerCandidate: Get<u32>;
		/// Maximum delegations per delegator
		#[pallet::constant]
		type MaxDelegationsPerDelegator: Get<u32>;
		/// Default commission due to collators, is `CollatorCommission` storage value in genesis
		#[pallet::constant]
		type DefaultCollatorCommission: Get<Perbill>;
		/// Default percent of inflation set aside for parachain bond account
		#[pallet::constant]
		type DefaultParachainBondReservePercent: Get<Percent>;
		/// Minimum stake required for any candidate to be in `SelectedCandidates` for the round
		#[pallet::constant]
		type MinCollatorStk: Get<BalanceOf<Self>>;
		/// Minimum stake required for any account to be a collator candidate
		#[pallet::constant]
		type MinCandidateStk: Get<BalanceOf<Self>>;
		/// Minimum stake for any registered on-chain account to delegate
		#[pallet::constant]
		type MinDelegation: Get<BalanceOf<Self>>;
		/// Minimum stake for any registered on-chain account to be a delegator
		#[pallet::constant]
		type MinDelegatorStk: Get<BalanceOf<Self>>;
		/// Weight information for extrinsics in this pallet.
		type WeightInfo: WeightInfo;
	}

	#[pallet::error]
	pub enum Error<T> {
		DelegatorDNE,
		DelegatorDNEinTopNorBottom,
		DelegatorDNEInDelegatorSet,
		CandidateDNE,
		DelegationDNE,
		DelegatorExists,
		CandidateExists,
		CandidateBondBelowMin,
		InsufficientBalance,
		DelegatorBondBelowMin,
		DelegationBelowMin,
		AlreadyOffline,
		AlreadyActive,
		DelegatorAlreadyLeaving,
		DelegatorNotLeaving,
		DelegatorCannotLeaveYet,
		CannotDelegateIfLeaving,
		CandidateAlreadyLeaving,
		CandidateNotLeaving,
		CandidateCannotLeaveYet,
		CannotGoOnlineIfLeaving,
		ExceedMaxDelegationsPerDelegator,
		AlreadyDelegatedCandidate,
		InvalidSchedule,
		CannotSetBelowMin,
		RoundLengthMustBeAtLeastTotalSelectedCollators,
		NoWritingSameValue,
		TooLowCandidateCountWeightHintJoinCandidates,
		TooLowCandidateCountWeightHintCancelLeaveCandidates,
		TooLowCandidateCountToLeaveCandidates,
		TooLowDelegationCountToDelegate,
		TooLowCandidateDelegationCountToDelegate,
		TooLowDelegationCountToLeaveDelegators,
		PendingCandidateRequestsDNE,
		PendingCandidateRequestAlreadyExists,
		PendingCandidateRequestNotDueYet,
		PendingDelegationRequestDNE,
		PendingDelegationRequestAlreadyExists,
		PendingDelegationRequestNotDueYet,
		CannotDelegateLessThanLowestBottomWhenBottomIsFull,
	}

	#[pallet::event]
	#[pallet::generate_deposit(pub(crate) fn deposit_event)]
	pub enum Event<T: Config> {
		/// Starting Block, Round, Number of Collators Selected, Total Balance
		NewRound(T::BlockNumber, RoundIndex, u32, BalanceOf<T>),
		/// Account, Amount Locked, New Total Amt Locked
		JoinedCollatorCandidates(T::AccountId, BalanceOf<T>, BalanceOf<T>),
		/// Round, Collator Account, Total Exposed Amount (includes all delegations)
		CollatorChosen(RoundIndex, T::AccountId, BalanceOf<T>),
		/// Candidate, Amount To Decrease, Round at which request can be executed by caller
		CandidateBondLessRequested(T::AccountId, BalanceOf<T>, RoundIndex),
		/// Candidate, Amount, New Bond Total
		CandidateBondedMore(T::AccountId, BalanceOf<T>, BalanceOf<T>),
		/// Candidate, Amount, New Bond
		CandidateBondedLess(T::AccountId, BalanceOf<T>, BalanceOf<T>),
		/// Candidate
		CandidateWentOffline(T::AccountId),
		/// Candidate
		CandidateBackOnline(T::AccountId),
		/// Round At Which Exit Is Allowed, Candidate, Scheduled Exit
		CandidateScheduledExit(RoundIndex, T::AccountId, RoundIndex),
		/// Candidate
		CancelledCandidateExit(T::AccountId),
		/// Candidate, Amount, Round at which could be executed
		CancelledCandidateBondLess(T::AccountId, BalanceOf<T>, RoundIndex),
		/// Ex-Candidate, Amount Unlocked, New Total Amt Locked
		CandidateLeft(T::AccountId, BalanceOf<T>, BalanceOf<T>),
		/// Delegator, Candidate, Amount to be decreased, Round at which can be executed
		DelegationDecreaseScheduled(T::AccountId, T::AccountId, BalanceOf<T>, RoundIndex),
		// Delegator, Candidate, Amount, If in top delegations for candidate after increase
		DelegationIncreased(T::AccountId, T::AccountId, BalanceOf<T>, bool),
		// Delegator, Candidate, Amount, If in top delegations for candidate after decrease
		DelegationDecreased(T::AccountId, T::AccountId, BalanceOf<T>, bool),
		/// Round, Delegator, Scheduled Exit
		DelegatorExitScheduled(RoundIndex, T::AccountId, RoundIndex),
		/// Round, Delegator, Candidate, Scheduled Exit
		DelegationRevocationScheduled(RoundIndex, T::AccountId, T::AccountId, RoundIndex),
		/// Delegator, Amount Unstaked
		DelegatorLeft(T::AccountId, BalanceOf<T>),
		/// Delegator, Candidate, Amount Unstaked
		DelegationRevoked(T::AccountId, T::AccountId, BalanceOf<T>),
		/// Delegator, Candidate, Amount Unstaked
		DelegationKicked(T::AccountId, T::AccountId, BalanceOf<T>),
		/// Delegator
		DelegatorExitCancelled(T::AccountId),
		/// Delegator, Cancelled Request
		CancelledDelegationRequest(T::AccountId, DelegationRequest<T::AccountId, BalanceOf<T>>),
		/// Delegator, Amount Locked, Candidate, Delegator Position with New Total Counted if in Top
		Delegation(
			T::AccountId,
			BalanceOf<T>,
			T::AccountId,
			DelegatorAdded<BalanceOf<T>>,
		),
		/// Delegator, Candidate, Amount Unstaked, New Total Amt Staked for Candidate
		DelegatorLeftCandidate(T::AccountId, T::AccountId, BalanceOf<T>, BalanceOf<T>),
		/// Paid the account (delegator or collator) the balance as liquid rewards
		Rewarded(T::AccountId, BalanceOf<T>),
		/// Transferred to account which holds funds reserved for parachain bond
		ReservedForParachainBond(T::AccountId, BalanceOf<T>),
		/// Account (re)set for parachain bond treasury [old, new]
		ParachainBondAccountSet(T::AccountId, T::AccountId),
		/// Percent of inflation reserved for parachain bond (re)set [old, new]
		ParachainBondReservePercentSet(Percent, Percent),
		/// Annual inflation input (first 3) was used to derive new per-round inflation (last 3)
		InflationSet(Perbill, Perbill, Perbill, Perbill, Perbill, Perbill),
		/// Staking expectations set
		StakeExpectationsSet(BalanceOf<T>, BalanceOf<T>, BalanceOf<T>),
		/// Set total selected candidates to this value [old, new]
		TotalSelectedSet(u32, u32),
		/// Set collator commission to this value [old, new]
		CollatorCommissionSet(Perbill, Perbill),
		/// Set blocks per round [current_round, first_block, old, new, new_per_round_inflation]
		BlocksPerRoundSet(
			RoundIndex,
			T::BlockNumber,
			u32,
			u32,
			Perbill,
			Perbill,
			Perbill,
		),
	}

	#[pallet::hooks]
	impl<T: Config> Hooks<BlockNumberFor<T>> for Pallet<T> {
		fn on_initialize(n: T::BlockNumber) -> Weight {
			let mut weight = T::WeightInfo::base_on_initialize();

			let mut round = <Round<T>>::get();
			if round.should_update(n) {
				// mutate round
				round.update(n);
				// pay all stakers for T::RewardPaymentDelay rounds ago
				Self::prepare_staking_payouts(round.current);
				// select top collator candidates for next round
				let (collator_count, delegation_count, total_staked) =
					Self::select_top_candidates(round.current);
				// start next round
				<Round<T>>::put(round);
				// snapshot total stake
				<Staked<T>>::insert(round.current, <Total<T>>::get());
				Self::deposit_event(Event::NewRound(
					round.first,
					round.current,
					collator_count,
					total_staked,
				));
				weight +=
					T::WeightInfo::round_transition_on_initialize(collator_count, delegation_count);
			}

			weight += Self::handle_delayed_payouts(round.current);

			weight
		}
	}

	#[pallet::storage]
	#[pallet::getter(fn collator_commission)]
	/// Commission percent taken off of rewards for all collators
	type CollatorCommission<T: Config> = StorageValue<_, Perbill, ValueQuery>;

	#[pallet::storage]
	#[pallet::getter(fn total_selected)]
	/// The total candidates selected every round
	type TotalSelected<T: Config> = StorageValue<_, u32, ValueQuery>;

	#[pallet::storage]
	#[pallet::getter(fn parachain_bond_info)]
	/// Parachain bond config info { account, percent_of_inflation }
	type ParachainBondInfo<T: Config> =
		StorageValue<_, ParachainBondConfig<T::AccountId>, ValueQuery>;

	#[pallet::storage]
	#[pallet::getter(fn round)]
	/// Current round index and next round scheduled transition
	pub(crate) type Round<T: Config> = StorageValue<_, RoundInfo<T::BlockNumber>, ValueQuery>;

	#[pallet::storage]
	#[pallet::getter(fn nominator_state2)]
	/// DEPRECATED in favor of DelegatorState
	/// Get nominator state associated with an account if account is nominating else None
	pub(crate) type NominatorState2<T: Config> = StorageMap<
		_,
		Twox64Concat,
		T::AccountId,
		Nominator2<T::AccountId, BalanceOf<T>>,
		OptionQuery,
	>;

	#[pallet::storage]
	#[pallet::getter(fn delegator_state)]
	/// Get delegator state associated with an account if account is delegating else None
	pub(crate) type DelegatorState<T: Config> = StorageMap<
		_,
		Twox64Concat,
		T::AccountId,
		Delegator<T::AccountId, BalanceOf<T>>,
		OptionQuery,
	>;

	#[pallet::storage]
	#[pallet::getter(fn candidate_state)]
	/// DEPRECATED
	/// Get collator candidate state associated with an account if account is a candidate else None
	pub(crate) type CandidateState<T: Config> = StorageMap<
		_,
		Twox64Concat,
		T::AccountId,
		CollatorCandidate<T::AccountId, BalanceOf<T>>,
		OptionQuery,
	>;

	#[pallet::storage]
	#[pallet::getter(fn candidate_info)]
	/// Get collator candidate info associated with an account if account is candidate else None
	pub(crate) type CandidateInfo<T: Config> =
		StorageMap<_, Twox64Concat, T::AccountId, CandidateMetadata<BalanceOf<T>>, OptionQuery>;

	#[pallet::storage]
	#[pallet::getter(fn top_delegations)]
	/// Top delegations for collator candidate
	pub(crate) type TopDelegations<T: Config> = StorageMap<
		_,
		Twox64Concat,
		T::AccountId,
		Delegations<T::AccountId, BalanceOf<T>>,
		OptionQuery,
	>;

	#[pallet::storage]
	#[pallet::getter(fn bottom_delegations)]
	/// Bottom delegations for collator candidate
	pub(crate) type BottomDelegations<T: Config> = StorageMap<
		_,
		Twox64Concat,
		T::AccountId,
		Delegations<T::AccountId, BalanceOf<T>>,
		OptionQuery,
	>;

	#[pallet::storage]
	#[pallet::getter(fn collator_state2)]
	/// DEPRECATED in favor of CandidateState
	/// Get collator state associated with an account if account is collating else None
	pub(crate) type CollatorState2<T: Config> = StorageMap<
		_,
		Twox64Concat,
		T::AccountId,
		Collator2<T::AccountId, BalanceOf<T>>,
		OptionQuery,
	>;

	#[pallet::storage]
	#[pallet::getter(fn selected_candidates)]
	/// The collator candidates selected for the current round
	type SelectedCandidates<T: Config> = StorageValue<_, Vec<T::AccountId>, ValueQuery>;

	#[pallet::storage]
	#[pallet::getter(fn total)]
	/// Total capital locked by this staking pallet
	pub(crate) type Total<T: Config> = StorageValue<_, BalanceOf<T>, ValueQuery>;

	#[pallet::storage]
	#[pallet::getter(fn candidate_pool)]
	/// The pool of collator candidates, each with their total backing stake
	pub(crate) type CandidatePool<T: Config> =
		StorageValue<_, OrderedSet<Bond<T::AccountId, BalanceOf<T>>>, ValueQuery>;

	#[pallet::storage]
	#[pallet::getter(fn exit_queue2)]
	/// DEPRECATED, to be removed in future runtime upgrade but necessary for runtime migration
	/// A queue of collators and nominators awaiting exit
	pub type ExitQueue2<T: Config> = StorageValue<_, ExitQ<T::AccountId>, ValueQuery>;

	#[pallet::storage]
	#[pallet::getter(fn at_stake)]
	/// Snapshot of collator delegation stake at the start of the round
	pub type AtStake<T: Config> = StorageDoubleMap<
		_,
		Twox64Concat,
		RoundIndex,
		Twox64Concat,
		T::AccountId,
		CollatorSnapshot<T::AccountId, BalanceOf<T>>,
		ValueQuery,
	>;

	#[pallet::storage]
	#[pallet::getter(fn delayed_payouts)]
	/// Delayed payouts
	pub type DelayedPayouts<T: Config> =
		StorageMap<_, Twox64Concat, RoundIndex, DelayedPayout<BalanceOf<T>>, OptionQuery>;

	#[pallet::storage]
	#[pallet::getter(fn staked)]
	/// Total counted stake for selected candidates in the round
	pub type Staked<T: Config> = StorageMap<_, Twox64Concat, RoundIndex, BalanceOf<T>, ValueQuery>;

	#[pallet::storage]
	#[pallet::getter(fn inflation_config)]
	/// Inflation configuration
	pub type InflationConfig<T: Config> = StorageValue<_, InflationInfo<BalanceOf<T>>, ValueQuery>;

	#[pallet::storage]
	#[pallet::getter(fn points)]
	/// Total points awarded to collators for block production in the round
	pub type Points<T: Config> = StorageMap<_, Twox64Concat, RoundIndex, RewardPoint, ValueQuery>;

	#[pallet::storage]
	#[pallet::getter(fn awarded_pts)]
	/// Points for each collator per round
	pub type AwardedPts<T: Config> = StorageDoubleMap<
		_,
		Twox64Concat,
		RoundIndex,
		Twox64Concat,
		T::AccountId,
		RewardPoint,
		ValueQuery,
	>;

	#[pallet::genesis_config]
	pub struct GenesisConfig<T: Config> {
		pub candidates: Vec<(T::AccountId, BalanceOf<T>)>,
		/// Vec of tuples of the format (delegator AccountId, collator AccountId, delegation Amount)
		pub delegations: Vec<(T::AccountId, T::AccountId, BalanceOf<T>)>,
		pub inflation_config: InflationInfo<BalanceOf<T>>,
	}

	#[cfg(feature = "std")]
	impl<T: Config> Default for GenesisConfig<T> {
		fn default() -> Self {
			Self {
				candidates: vec![],
				delegations: vec![],
				..Default::default()
			}
		}
	}

	#[pallet::genesis_build]
	impl<T: Config> GenesisBuild<T> for GenesisConfig<T> {
		fn build(&self) {
			<InflationConfig<T>>::put(self.inflation_config.clone());
			let mut candidate_count = 0u32;
			// Initialize the candidates
			for &(ref candidate, balance) in &self.candidates {
				assert!(
					T::Currency::free_balance(candidate) >= balance,
					"Account does not have enough balance to bond as a candidate."
				);
				candidate_count += 1u32;
				if let Err(error) = <Pallet<T>>::join_candidates(
					T::Origin::from(Some(candidate.clone()).into()),
					balance,
					candidate_count,
				) {
					log::warn!("Join candidates failed in genesis with error {:?}", error);
				} else {
					candidate_count += 1u32;
				}
			}
			let mut col_delegator_count: BTreeMap<T::AccountId, u32> = BTreeMap::new();
			let mut del_delegation_count: BTreeMap<T::AccountId, u32> = BTreeMap::new();
			// Initialize the delegations
			for &(ref delegator, ref target, balance) in &self.delegations {
				assert!(
					T::Currency::free_balance(delegator) >= balance,
					"Account does not have enough balance to place delegation."
				);
				let cd_count = if let Some(x) = col_delegator_count.get(target) {
					*x
				} else {
					0u32
				};
				let dd_count = if let Some(x) = del_delegation_count.get(delegator) {
					*x
				} else {
					0u32
				};
				if let Err(error) = <Pallet<T>>::delegate(
					T::Origin::from(Some(delegator.clone()).into()),
					target.clone(),
					balance,
					cd_count,
					dd_count,
				) {
					log::warn!("Delegate failed in genesis with error {:?}", error);
				} else {
					if let Some(x) = col_delegator_count.get_mut(target) {
						*x += 1u32;
					} else {
						col_delegator_count.insert(target.clone(), 1u32);
					};
					if let Some(x) = del_delegation_count.get_mut(delegator) {
						*x += 1u32;
					} else {
						del_delegation_count.insert(delegator.clone(), 1u32);
					};
				}
			}
			// Set collator commission to default config
			<CollatorCommission<T>>::put(T::DefaultCollatorCommission::get());
			// Set parachain bond config to default config
			<ParachainBondInfo<T>>::put(ParachainBondConfig {
				// must be set soon; if not => due inflation will be sent to collators/delegators
				account: T::AccountId::default(),
				percent: T::DefaultParachainBondReservePercent::get(),
			});
			// Set total selected candidates to minimum config
			<TotalSelected<T>>::put(T::MinSelectedCandidates::get());
			// Choose top TotalSelected collator candidates
			let (v_count, _, total_staked) = <Pallet<T>>::select_top_candidates(1u32);
			// Start Round 1 at Block 0
			let round: RoundInfo<T::BlockNumber> =
				RoundInfo::new(1u32, 0u32.into(), T::DefaultBlocksPerRound::get());
			<Round<T>>::put(round);
			// Snapshot total stake
			<Staked<T>>::insert(1u32, <Total<T>>::get());
			<Pallet<T>>::deposit_event(Event::NewRound(
				T::BlockNumber::zero(),
				1u32,
				v_count,
				total_staked,
			));
		}
	}

	#[pallet::call]
	impl<T: Config> Pallet<T> {
		#[pallet::weight(
			<T as Config>::WeightInfo::hotfix_update_candidate_pool_value(candidates.len() as u32)
		)]
		/// Hotfix patch to correct and update CandidatePool value for candidates that have
		/// called candidate_bond_more when it did not update the CandidatePool value
		pub fn hotfix_update_candidate_pool_value(
			origin: OriginFor<T>,
			candidates: Vec<T::AccountId>,
		) -> DispatchResultWithPostInfo {
			frame_system::ensure_root(origin)?;
			for candidate in candidates {
				if let Some(state) = <CandidateState<T>>::get(&candidate) {
					Self::update_active(candidate, state.total_counted);
				} // else candidate is not a candidate so no update needed
			}
			Ok(().into())
		}
		#[pallet::weight(<T as Config>::WeightInfo::set_staking_expectations())]
		/// Set the expectations for total staked. These expectations determine the issuance for
		/// the round according to logic in `fn compute_issuance`
		pub fn set_staking_expectations(
			origin: OriginFor<T>,
			expectations: Range<BalanceOf<T>>,
		) -> DispatchResultWithPostInfo {
			T::MonetaryGovernanceOrigin::ensure_origin(origin)?;
			ensure!(expectations.is_valid(), Error::<T>::InvalidSchedule);
			let mut config = <InflationConfig<T>>::get();
			ensure!(
				config.expect != expectations,
				Error::<T>::NoWritingSameValue
			);
			config.set_expectations(expectations);
			Self::deposit_event(Event::StakeExpectationsSet(
				config.expect.min,
				config.expect.ideal,
				config.expect.max,
			));
			<InflationConfig<T>>::put(config);
			Ok(().into())
		}
		#[pallet::weight(<T as Config>::WeightInfo::set_inflation())]
		/// Set the annual inflation rate to derive per-round inflation
		pub fn set_inflation(
			origin: OriginFor<T>,
			schedule: Range<Perbill>,
		) -> DispatchResultWithPostInfo {
			T::MonetaryGovernanceOrigin::ensure_origin(origin)?;
			ensure!(schedule.is_valid(), Error::<T>::InvalidSchedule);
			let mut config = <InflationConfig<T>>::get();
			ensure!(config.annual != schedule, Error::<T>::NoWritingSameValue);
			config.annual = schedule;
			config.set_round_from_annual::<T>(schedule);
			Self::deposit_event(Event::InflationSet(
				config.annual.min,
				config.annual.ideal,
				config.annual.max,
				config.round.min,
				config.round.ideal,
				config.round.max,
			));
			<InflationConfig<T>>::put(config);
			Ok(().into())
		}
		#[pallet::weight(<T as Config>::WeightInfo::set_parachain_bond_account())]
		/// Set the account that will hold funds set aside for parachain bond
		pub fn set_parachain_bond_account(
			origin: OriginFor<T>,
			new: T::AccountId,
		) -> DispatchResultWithPostInfo {
			T::MonetaryGovernanceOrigin::ensure_origin(origin)?;
			let ParachainBondConfig {
				account: old,
				percent,
			} = <ParachainBondInfo<T>>::get();
			ensure!(old != new, Error::<T>::NoWritingSameValue);
			<ParachainBondInfo<T>>::put(ParachainBondConfig {
				account: new.clone(),
				percent,
			});
			Self::deposit_event(Event::ParachainBondAccountSet(old, new));
			Ok(().into())
		}
		#[pallet::weight(<T as Config>::WeightInfo::set_parachain_bond_reserve_percent())]
		/// Set the percent of inflation set aside for parachain bond
		pub fn set_parachain_bond_reserve_percent(
			origin: OriginFor<T>,
			new: Percent,
		) -> DispatchResultWithPostInfo {
			T::MonetaryGovernanceOrigin::ensure_origin(origin)?;
			let ParachainBondConfig {
				account,
				percent: old,
			} = <ParachainBondInfo<T>>::get();
			ensure!(old != new, Error::<T>::NoWritingSameValue);
			<ParachainBondInfo<T>>::put(ParachainBondConfig {
				account,
				percent: new,
			});
			Self::deposit_event(Event::ParachainBondReservePercentSet(old, new));
			Ok(().into())
		}
		#[pallet::weight(<T as Config>::WeightInfo::set_total_selected())]
		/// Set the total number of collator candidates selected per round
		/// - changes are not applied until the start of the next round
		pub fn set_total_selected(origin: OriginFor<T>, new: u32) -> DispatchResultWithPostInfo {
			frame_system::ensure_root(origin)?;
			ensure!(
				new >= T::MinSelectedCandidates::get(),
				Error::<T>::CannotSetBelowMin
			);
			let old = <TotalSelected<T>>::get();
			ensure!(old != new, Error::<T>::NoWritingSameValue);
			ensure!(
				new <= <Round<T>>::get().length,
				Error::<T>::RoundLengthMustBeAtLeastTotalSelectedCollators,
			);
			<TotalSelected<T>>::put(new);
			Self::deposit_event(Event::TotalSelectedSet(old, new));
			Ok(().into())
		}
		#[pallet::weight(<T as Config>::WeightInfo::set_collator_commission())]
		/// Set the commission for all collators
		pub fn set_collator_commission(
			origin: OriginFor<T>,
			new: Perbill,
		) -> DispatchResultWithPostInfo {
			frame_system::ensure_root(origin)?;
			let old = <CollatorCommission<T>>::get();
			ensure!(old != new, Error::<T>::NoWritingSameValue);
			<CollatorCommission<T>>::put(new);
			Self::deposit_event(Event::CollatorCommissionSet(old, new));
			Ok(().into())
		}
		#[pallet::weight(<T as Config>::WeightInfo::set_blocks_per_round())]
		/// Set blocks per round
		/// - if called with `new` less than length of current round, will transition immediately
		/// in the next block
		/// - also updates per-round inflation config
		pub fn set_blocks_per_round(origin: OriginFor<T>, new: u32) -> DispatchResultWithPostInfo {
			frame_system::ensure_root(origin)?;
			ensure!(
				new >= T::MinBlocksPerRound::get(),
				Error::<T>::CannotSetBelowMin
			);
			let mut round = <Round<T>>::get();
			let (now, first, old) = (round.current, round.first, round.length);
			ensure!(old != new, Error::<T>::NoWritingSameValue);
			ensure!(
				new >= <TotalSelected<T>>::get(),
				Error::<T>::RoundLengthMustBeAtLeastTotalSelectedCollators,
			);
			round.length = new;
			// update per-round inflation given new rounds per year
			let mut inflation_config = <InflationConfig<T>>::get();
			inflation_config.reset_round(new);
			<Round<T>>::put(round);
			Self::deposit_event(Event::BlocksPerRoundSet(
				now,
				first,
				old,
				new,
				inflation_config.round.min,
				inflation_config.round.ideal,
				inflation_config.round.max,
			));
			<InflationConfig<T>>::put(inflation_config);
			Ok(().into())
		}
		#[pallet::weight(<T as Config>::WeightInfo::join_candidates(*candidate_count))]
		/// Join the set of collator candidates
		pub fn join_candidates(
			origin: OriginFor<T>,
			bond: BalanceOf<T>,
			candidate_count: u32,
		) -> DispatchResultWithPostInfo {
			let acc = ensure_signed(origin)?;
			ensure!(!Self::is_candidate(&acc), Error::<T>::CandidateExists);
			ensure!(!Self::is_delegator(&acc), Error::<T>::DelegatorExists);
			ensure!(
				bond >= T::MinCandidateStk::get(),
				Error::<T>::CandidateBondBelowMin
			);
			let mut candidates = <CandidatePool<T>>::get();
			let old_count = candidates.0.len() as u32;
			ensure!(
				candidate_count >= old_count,
				Error::<T>::TooLowCandidateCountWeightHintJoinCandidates
			);
			ensure!(
				candidates.insert(Bond {
					owner: acc.clone(),
					amount: bond
				}),
				Error::<T>::CandidateExists
			);
			T::Currency::reserve(&acc, bond)?;
			let candidate = CandidateMetadata::new(bond);
			<CandidateInfo<T>>::insert(&acc, candidate);
			let empty_delegations: Delegations<T::AccountId, BalanceOf<T>> = Default::default();
			// insert empty top delegations
			<TopDelegations<T>>::insert(&acc, empty_delegations.clone());
			// insert empty bottom delegations
			<BottomDelegations<T>>::insert(&acc, empty_delegations);
			<CandidatePool<T>>::put(candidates);
			let new_total = <Total<T>>::get().saturating_add(bond);
			<Total<T>>::put(new_total);
			Self::deposit_event(Event::JoinedCollatorCandidates(acc, bond, new_total));
			Ok(().into())
		}
		#[pallet::weight(<T as Config>::WeightInfo::schedule_leave_candidates(*candidate_count))]
		/// Request to leave the set of candidates. If successful, the account is immediately
		/// removed from the candidate pool to prevent selection as a collator.
		pub fn schedule_leave_candidates(
			origin: OriginFor<T>,
			candidate_count: u32,
		) -> DispatchResultWithPostInfo {
			let collator = ensure_signed(origin)?;
			// update please
			let mut state = <CandidateInfo<T>>::get(&collator).ok_or(Error::<T>::CandidateDNE)?;
			let (now, when) = state.schedule_leave::<T>()?;
			let mut candidates = <CandidatePool<T>>::get();
			ensure!(
				candidate_count >= candidates.0.len() as u32,
				Error::<T>::TooLowCandidateCountToLeaveCandidates
			);
			if candidates.remove(&Bond::from_owner(collator.clone())) {
				<CandidatePool<T>>::put(candidates);
			}
			<CandidateInfo<T>>::insert(&collator, state);
			Self::deposit_event(Event::CandidateScheduledExit(now, collator, when));
			Ok(().into())
		}
		#[pallet::weight(<T as Config>::WeightInfo::execute_leave_candidates())]
		/// Execute leave candidates request
		pub fn execute_leave_candidates(
			origin: OriginFor<T>,
			candidate: T::AccountId,
		) -> DispatchResultWithPostInfo {
			ensure_signed(origin)?;
			let state = <CandidateInfo<T>>::get(&candidate).ok_or(Error::<T>::CandidateDNE)?;
			state.can_leave::<T>()?;
			let return_stake = |bond: Bond<T::AccountId, BalanceOf<T>>| {
				T::Currency::unreserve(&bond.owner, bond.amount);
				// remove delegation from delegator state
				let mut delegator = DelegatorState::<T>::get(&bond.owner).expect(
					"Collator state and delegator state are consistent. 
						Collator state has a record of this delegation. Therefore, 
						Delegator state also has a record. qed.",
				);
				if let Some(remaining) = delegator.rm_delegation(&candidate) {
					if remaining.is_zero() {
						<DelegatorState<T>>::remove(&bond.owner);
					} else {
						<DelegatorState<T>>::insert(&bond.owner, delegator);
					}
				}
			};
			// total backing stake is at least the candidate self bond
			let mut total_backing = state.bond;
			// return all top delegations
			let top_delegations =
				<TopDelegations<T>>::take(&candidate).expect("CandidateInfo existence checked");
			for bond in top_delegations.delegations {
				return_stake(bond);
			}
			total_backing += top_delegations.total;
			// return all bottom delegations
			let bottom_delegations =
				<BottomDelegations<T>>::take(&candidate).expect("CandidateInfo existence checked");
			for bond in bottom_delegations.delegations {
				return_stake(bond);
			}
			total_backing += bottom_delegations.total;
			// return stake to collator
			T::Currency::unreserve(&candidate, state.bond);
			<CandidateInfo<T>>::remove(&candidate);
			<TopDelegations<T>>::remove(&candidate);
			<BottomDelegations<T>>::remove(&candidate);
			let new_total_staked = <Total<T>>::get().saturating_sub(total_backing);
			<Total<T>>::put(new_total_staked);
			Self::deposit_event(Event::CandidateLeft(
				candidate,
				total_backing,
				new_total_staked,
			));
			Ok(().into())
		}
		#[pallet::weight(<T as Config>::WeightInfo::cancel_leave_candidates(*candidate_count))]
		/// Cancel open request to leave candidates
		/// - only callable by collator account
		/// - result upon successful call is the candidate is active in the candidate pool
		pub fn cancel_leave_candidates(
			origin: OriginFor<T>,
			candidate_count: u32,
		) -> DispatchResultWithPostInfo {
			let collator = ensure_signed(origin)?;
			let mut state = <CandidateInfo<T>>::get(&collator).ok_or(Error::<T>::CandidateDNE)?;
			ensure!(state.is_leaving(), Error::<T>::CandidateNotLeaving);
			state.go_online();
			let mut candidates = <CandidatePool<T>>::get();
			ensure!(
				candidates.0.len() as u32 <= candidate_count,
				Error::<T>::TooLowCandidateCountWeightHintCancelLeaveCandidates
			);
			ensure!(
				candidates.insert(Bond {
					owner: collator.clone(),
					amount: state.total_counted
				}),
				Error::<T>::AlreadyActive
			);
			<CandidatePool<T>>::put(candidates);
			<CandidateInfo<T>>::insert(&collator, state);
			Self::deposit_event(Event::CancelledCandidateExit(collator));
			Ok(().into())
		}
		#[pallet::weight(<T as Config>::WeightInfo::go_offline())]
		/// Temporarily leave the set of collator candidates without unbonding
		pub fn go_offline(origin: OriginFor<T>) -> DispatchResultWithPostInfo {
			let collator = ensure_signed(origin)?;
			let mut state = <CandidateInfo<T>>::get(&collator).ok_or(Error::<T>::CandidateDNE)?;
			ensure!(state.is_active(), Error::<T>::AlreadyOffline);
			state.go_offline();
			let mut candidates = <CandidatePool<T>>::get();
			if candidates.remove(&Bond::from_owner(collator.clone())) {
				<CandidatePool<T>>::put(candidates);
			}
			<CandidateInfo<T>>::insert(&collator, state);
			Self::deposit_event(Event::CandidateWentOffline(collator));
			Ok(().into())
		}
		#[pallet::weight(<T as Config>::WeightInfo::go_online())]
		/// Rejoin the set of collator candidates if previously had called `go_offline`
		pub fn go_online(origin: OriginFor<T>) -> DispatchResultWithPostInfo {
			let collator = ensure_signed(origin)?;
			let mut state = <CandidateInfo<T>>::get(&collator).ok_or(Error::<T>::CandidateDNE)?;
			ensure!(!state.is_active(), Error::<T>::AlreadyActive);
			ensure!(!state.is_leaving(), Error::<T>::CannotGoOnlineIfLeaving);
			state.go_online();
			let mut candidates = <CandidatePool<T>>::get();
			ensure!(
				candidates.insert(Bond {
					owner: collator.clone(),
					amount: state.total_counted
				}),
				Error::<T>::AlreadyActive
			);
			<CandidatePool<T>>::put(candidates);
			<CandidateInfo<T>>::insert(&collator, state);
			Self::deposit_event(Event::CandidateBackOnline(collator));
			Ok(().into())
		}
		#[pallet::weight(<T as Config>::WeightInfo::candidate_bond_more())]
		/// Increase collator candidate self bond by `more`
		pub fn candidate_bond_more(
			origin: OriginFor<T>,
			more: BalanceOf<T>,
		) -> DispatchResultWithPostInfo {
			let collator = ensure_signed(origin)?;
<<<<<<< HEAD
			let mut state = <CandidateInfo<T>>::get(&collator).ok_or(Error::<T>::CandidateDNE)?;
			state.bond_more::<T>(collator.clone(), more)?;
			<CandidateInfo<T>>::insert(&collator, state);
=======
			let mut state = <CandidateState<T>>::get(&collator).ok_or(Error::<T>::CandidateDNE)?;
			state.bond_more::<T>(more)?;
			if state.is_active() {
				Self::update_active(collator.clone(), state.total_counted);
			}
			<CandidateState<T>>::insert(&collator, state);
>>>>>>> d2384bc0
			Ok(().into())
		}
		#[pallet::weight(<T as Config>::WeightInfo::schedule_candidate_bond_less())]
		/// Request by collator candidate to decrease self bond by `less`
		pub fn schedule_candidate_bond_less(
			origin: OriginFor<T>,
			less: BalanceOf<T>,
		) -> DispatchResultWithPostInfo {
			let collator = ensure_signed(origin)?;
			let mut state = <CandidateInfo<T>>::get(&collator).ok_or(Error::<T>::CandidateDNE)?;
			let when = state.schedule_bond_less::<T>(less)?;
			<CandidateInfo<T>>::insert(&collator, state);
			Self::deposit_event(Event::CandidateBondLessRequested(collator, less, when));
			Ok(().into())
		}
		#[pallet::weight(<T as Config>::WeightInfo::execute_candidate_bond_less())]
		/// Execute pending request to adjust the collator candidate self bond
		pub fn execute_candidate_bond_less(
			origin: OriginFor<T>,
			candidate: T::AccountId,
		) -> DispatchResultWithPostInfo {
			ensure_signed(origin)?; // we may want to reward this if caller != candidate
			let mut state = <CandidateInfo<T>>::get(&candidate).ok_or(Error::<T>::CandidateDNE)?;
			state.execute_bond_less::<T>(candidate.clone())?;
			<CandidateInfo<T>>::insert(&candidate, state);
			Ok(().into())
		}
		#[pallet::weight(<T as Config>::WeightInfo::cancel_candidate_bond_less())]
		/// Cancel pending request to adjust the collator candidate self bond
		pub fn cancel_candidate_bond_less(origin: OriginFor<T>) -> DispatchResultWithPostInfo {
			let collator = ensure_signed(origin)?;
			let mut state = <CandidateInfo<T>>::get(&collator).ok_or(Error::<T>::CandidateDNE)?;
			state.cancel_bond_less::<T>(collator.clone())?;
			<CandidateInfo<T>>::insert(&collator, state);
			Ok(().into())
		}
		#[pallet::weight(
			<T as Config>::WeightInfo::delegate(
				*candidate_delegation_count,
				*delegation_count
			)
		)]
		/// If caller is not a delegator and not a collator, then join the set of delegators
		/// If caller is a delegator, then makes delegation to change their delegation state
		pub fn delegate(
			origin: OriginFor<T>,
			candidate: T::AccountId,
			amount: BalanceOf<T>,
			// will_be_in_top: bool // weight hint
			// look into returning weight in DispatchResult
			candidate_delegation_count: u32,
			delegation_count: u32,
		) -> DispatchResultWithPostInfo {
			let delegator = ensure_signed(origin)?;
			let delegator_state = if let Some(mut state) = <DelegatorState<T>>::get(&delegator) {
				ensure!(state.is_active(), Error::<T>::CannotDelegateIfLeaving);
				// delegation after first
				ensure!(
					amount >= T::MinDelegation::get(),
					Error::<T>::DelegationBelowMin
				);
				ensure!(
					delegation_count >= state.delegations.0.len() as u32,
					Error::<T>::TooLowDelegationCountToDelegate
				);
				ensure!(
					(state.delegations.0.len() as u32) < T::MaxDelegationsPerDelegator::get(),
					Error::<T>::ExceedMaxDelegationsPerDelegator
				);
				ensure!(
					state.add_delegation(Bond {
						owner: candidate.clone(),
						amount
					}),
					Error::<T>::AlreadyDelegatedCandidate
				);
				state
			} else {
				// first delegation
				ensure!(
					amount >= T::MinDelegatorStk::get(),
					Error::<T>::DelegatorBondBelowMin
				);
				ensure!(!Self::is_candidate(&delegator), Error::<T>::CandidateExists);
				Delegator::new(delegator.clone(), candidate.clone(), amount)
			};
			let mut state = <CandidateInfo<T>>::get(&candidate).ok_or(Error::<T>::CandidateDNE)?;
			ensure!(
				candidate_delegation_count >= state.delegation_count,
				Error::<T>::TooLowCandidateDelegationCountToDelegate
			);
			let (delegator_position, less_total_staked) = state.add_delegation::<T>(
				&candidate,
				Bond {
					owner: delegator.clone(),
					amount,
				},
			)?;
			T::Currency::reserve(&delegator, amount)?;
			if let DelegatorAdded::AddedToTop { new_total } = delegator_position {
				if state.is_active() {
					Self::update_active(candidate.clone(), new_total);
				}
			}
			// only is_some if kicked the lowest bottom as a consequence of this new delegation
			let net_total_increase = if let Some(less) = less_total_staked {
				amount - less
			} else {
				amount
			};
			let new_total_locked = <Total<T>>::get() + net_total_increase;
			<Total<T>>::put(new_total_locked);
			<CandidateInfo<T>>::insert(&candidate, state);
			<DelegatorState<T>>::insert(&delegator, delegator_state);
			Self::deposit_event(Event::Delegation(
				delegator,
				amount,
				candidate,
				delegator_position,
			));
			Ok(().into())
		}
		#[pallet::weight(<T as Config>::WeightInfo::schedule_leave_delegators())]
		/// Request to leave the set of delegators. If successful, the caller is scheduled
		/// to be allowed to exit. Success forbids future delegator actions until the request is
		/// invoked or cancelled.
		pub fn schedule_leave_delegators(origin: OriginFor<T>) -> DispatchResultWithPostInfo {
			let acc = ensure_signed(origin)?;
			let mut state = <DelegatorState<T>>::get(&acc).ok_or(Error::<T>::DelegatorDNE)?;
			ensure!(!state.is_leaving(), Error::<T>::DelegatorAlreadyLeaving);
			let (now, when) = state.schedule_leave::<T>();
			<DelegatorState<T>>::insert(&acc, state);
			Self::deposit_event(Event::DelegatorExitScheduled(now, acc, when));
			Ok(().into())
		}
		#[pallet::weight(<T as Config>::WeightInfo::execute_leave_delegators(*delegation_count))]
		/// Execute the right to exit the set of delegators and revoke all ongoing delegations.
		pub fn execute_leave_delegators(
			origin: OriginFor<T>,
			delegator: T::AccountId,
			delegation_count: u32,
		) -> DispatchResultWithPostInfo {
			ensure_signed(origin)?;
			let state = <DelegatorState<T>>::get(&delegator).ok_or(Error::<T>::DelegatorDNE)?;
			state.can_execute_leave::<T>(delegation_count)?;
			for bond in state.delegations.0 {
				if let Err(error) = Self::delegator_leaves_candidate(
					bond.owner.clone(),
					delegator.clone(),
					bond.amount,
				) {
					log::warn!(
						"STORAGE CORRUPTED \nDelegator leaving collator failed with error: {:?}",
						error
					);
				}
			}
			<DelegatorState<T>>::remove(&delegator);
			Self::deposit_event(Event::DelegatorLeft(delegator, state.total));
			Ok(().into())
		}
		#[pallet::weight(<T as Config>::WeightInfo::cancel_leave_delegators())]
		/// Cancel a pending request to exit the set of delegators. Success clears the pending exit
		/// request (thereby resetting the delay upon another `leave_delegators` call).
		pub fn cancel_leave_delegators(origin: OriginFor<T>) -> DispatchResultWithPostInfo {
			let delegator = ensure_signed(origin)?;
			// ensure delegator state exists
			let mut state = <DelegatorState<T>>::get(&delegator).ok_or(Error::<T>::DelegatorDNE)?;
			// ensure state is leaving
			ensure!(state.is_leaving(), Error::<T>::DelegatorDNE);
			// cancel exit request
			state.cancel_leave();
			<DelegatorState<T>>::insert(&delegator, state);
			Self::deposit_event(Event::DelegatorExitCancelled(delegator));
			Ok(().into())
		}
		#[pallet::weight(<T as Config>::WeightInfo::schedule_revoke_delegation())]
		/// Request to revoke an existing delegation. If successful, the delegation is scheduled
		/// to be allowed to be revoked via the `execute_delegation_request` extrinsic.
		pub fn schedule_revoke_delegation(
			origin: OriginFor<T>,
			collator: T::AccountId,
		) -> DispatchResultWithPostInfo {
			let delegator = ensure_signed(origin)?;
			let mut state = <DelegatorState<T>>::get(&delegator).ok_or(Error::<T>::DelegatorDNE)?;
			let (now, when) = state.schedule_revoke::<T>(collator.clone())?;
			<DelegatorState<T>>::insert(&delegator, state);
			Self::deposit_event(Event::DelegationRevocationScheduled(
				now, delegator, collator, when,
			));
			Ok(().into())
		}
		#[pallet::weight(<T as Config>::WeightInfo::delegator_bond_more())]
		/// Bond more for delegators wrt a specific collator candidate.
		pub fn delegator_bond_more(
			origin: OriginFor<T>,
			candidate: T::AccountId,
			more: BalanceOf<T>,
		) -> DispatchResultWithPostInfo {
			let delegator = ensure_signed(origin)?;
			let mut state = <DelegatorState<T>>::get(&delegator).ok_or(Error::<T>::DelegatorDNE)?;
			state.increase_delegation::<T>(candidate.clone(), more)?;
			Ok(().into())
		}
		#[pallet::weight(<T as Config>::WeightInfo::schedule_delegator_bond_less())]
		/// Request bond less for delegators wrt a specific collator candidate.
		pub fn schedule_delegator_bond_less(
			origin: OriginFor<T>,
			candidate: T::AccountId,
			less: BalanceOf<T>,
		) -> DispatchResultWithPostInfo {
			let caller = ensure_signed(origin)?;
			let mut state = <DelegatorState<T>>::get(&caller).ok_or(Error::<T>::DelegatorDNE)?;
			let when = state.schedule_decrease_delegation::<T>(candidate.clone(), less)?;
			<DelegatorState<T>>::insert(&caller, state);
			Self::deposit_event(Event::DelegationDecreaseScheduled(
				caller, candidate, less, when,
			));
			Ok(().into())
		}
		#[pallet::weight(<T as Config>::WeightInfo::execute_delegator_bond_less())]
		/// Execute pending request to change an existing delegation
		pub fn execute_delegation_request(
			origin: OriginFor<T>,
			delegator: T::AccountId,
			candidate: T::AccountId,
		) -> DispatchResultWithPostInfo {
			ensure_signed(origin)?; // we may want to reward caller if caller != delegator
			let mut state = <DelegatorState<T>>::get(&delegator).ok_or(Error::<T>::DelegatorDNE)?;
			state.execute_pending_request::<T>(candidate)?;
			Ok(().into())
		}
		#[pallet::weight(<T as Config>::WeightInfo::cancel_delegator_bond_less())]
		/// Cancel request to change an existing delegation.
		pub fn cancel_delegation_request(
			origin: OriginFor<T>,
			candidate: T::AccountId,
		) -> DispatchResultWithPostInfo {
			let delegator = ensure_signed(origin)?;
			let mut state = <DelegatorState<T>>::get(&delegator).ok_or(Error::<T>::DelegatorDNE)?;
			let request = state.cancel_pending_request::<T>(candidate)?;
			<DelegatorState<T>>::insert(&delegator, state);
			Self::deposit_event(Event::CancelledDelegationRequest(delegator, request));
			Ok(().into())
		}
	}

	impl<T: Config> Pallet<T> {
		pub fn is_delegator(acc: &T::AccountId) -> bool {
			<DelegatorState<T>>::get(acc).is_some()
		}
		pub fn is_candidate(acc: &T::AccountId) -> bool {
			<CandidateInfo<T>>::get(acc).is_some()
		}
		pub fn is_selected_candidate(acc: &T::AccountId) -> bool {
			<SelectedCandidates<T>>::get().binary_search(acc).is_ok()
		}
		/// Caller must ensure candidate is active before calling
		pub(crate) fn update_active(candidate: T::AccountId, total: BalanceOf<T>) {
			let mut candidates = <CandidatePool<T>>::get();
			candidates.remove(&Bond::from_owner(candidate.clone()));
			candidates.insert(Bond {
				owner: candidate,
				amount: total,
			});
			<CandidatePool<T>>::put(candidates);
		}
		/// Compute round issuance based on total staked for the given round
		fn compute_issuance(staked: BalanceOf<T>) -> BalanceOf<T> {
			let config = <InflationConfig<T>>::get();
			let round_issuance = crate::inflation::round_issuance_range::<T>(config.round);
			// TODO: consider interpolation instead of bounded range
			if staked < config.expect.min {
				round_issuance.min
			} else if staked > config.expect.max {
				round_issuance.max
			} else {
				round_issuance.ideal
			}
		}
		/// Remove delegation from candidate state
		/// Amount input should be retrieved from delegator and it informs the storage lookups
		fn delegator_leaves_candidate(
			candidate: T::AccountId,
			delegator: T::AccountId,
			amount: BalanceOf<T>,
		) -> DispatchResult {
			let mut state = <CandidateInfo<T>>::get(&candidate).ok_or(Error::<T>::CandidateDNE)?;
			let total_changed = state.rm_delegation::<T>(&candidate, delegator.clone(), amount)?;
			T::Currency::unreserve(&delegator, amount);
			if state.is_active() && total_changed {
				Self::update_active(candidate.clone(), state.total_counted);
			}
			let new_total_locked = <Total<T>>::get() - amount;
			<Total<T>>::put(new_total_locked);
			let new_total = state.total_counted;
			<CandidateInfo<T>>::insert(&candidate, state);
			Self::deposit_event(Event::DelegatorLeftCandidate(
				delegator, candidate, amount, new_total,
			));
			Ok(())
		}
		fn prepare_staking_payouts(now: RoundIndex) {
			// payout is now - delay rounds ago => now - delay > 0 else return early
			let delay = T::RewardPaymentDelay::get();
			if now <= delay {
				return;
			}
			let round_to_payout = now - delay;
			let total_points = <Points<T>>::get(round_to_payout);
			if total_points.is_zero() {
				return;
			}
			let total_staked = <Staked<T>>::take(round_to_payout);
			let total_issuance = Self::compute_issuance(total_staked);
			let mut left_issuance = total_issuance;
			// reserve portion of issuance for parachain bond account
			let bond_config = <ParachainBondInfo<T>>::get();
			let parachain_bond_reserve = bond_config.percent * total_issuance;
			if let Ok(imb) =
				T::Currency::deposit_into_existing(&bond_config.account, parachain_bond_reserve)
			{
				// update round issuance iff transfer succeeds
				left_issuance -= imb.peek();
				Self::deposit_event(Event::ReservedForParachainBond(
					bond_config.account,
					imb.peek(),
				));
			}

			let payout = DelayedPayout {
				round_issuance: total_issuance,
				total_staking_reward: left_issuance,
				collator_commission: <CollatorCommission<T>>::get(),
			};

			<DelayedPayouts<T>>::insert(round_to_payout, payout);
		}

		/// Wrapper around pay_one_collator_reward which handles the following logic:
		/// * whether or not a payout needs to be made
		/// * cleaning up when payouts are done
		/// * returns the weight consumed by pay_one_collator_reward if applicable
		fn handle_delayed_payouts(now: RoundIndex) -> Weight {
			let delay = T::RewardPaymentDelay::get();

			// don't underflow uint
			if now < delay {
				return 0u64.into();
			}

			let paid_for_round = now - delay;

			if let Some(payout_info) = <DelayedPayouts<T>>::get(paid_for_round) {
				let result = Self::pay_one_collator_reward(paid_for_round, payout_info);
				if result.0.is_none() {
					// result.0 indicates whether or not a payout was made
					// clean up storage items that we no longer need
					<DelayedPayouts<T>>::remove(paid_for_round);
					<Points<T>>::remove(paid_for_round);
				}
				result.1 // weight consumed by pay_one_collator_reward
			} else {
				0u64.into()
			}
		}

		/// Payout a single collator from the given round.
		///
		/// Returns an optional tuple of (Collator's AccountId, total paid)
		/// or None if there were no more payouts to be made for the round.
		pub(crate) fn pay_one_collator_reward(
			paid_for_round: RoundIndex,
			payout_info: DelayedPayout<BalanceOf<T>>,
		) -> (Option<(T::AccountId, BalanceOf<T>)>, Weight) {
			// TODO: it would probably be optimal to roll Points into the DelayedPayouts storage
			// item so that we do fewer reads each block
			let total_points = <Points<T>>::get(paid_for_round);
			if total_points.is_zero() {
				// TODO: this case is obnoxious... it's a value query, so it could mean one of two
				// different logic errors:
				// 1. we removed it before we should have
				// 2. we called pay_one_collator_reward when we were actually done with deferred
				//    payouts
				log::warn!("pay_one_collator_reward called with no <Points<T>> for the round!");
				return (None, 0u64.into());
			}

			let mint = |amt: BalanceOf<T>, to: T::AccountId| {
				if let Ok(amount_transferred) = T::Currency::deposit_into_existing(&to, amt) {
					Self::deposit_event(Event::Rewarded(to.clone(), amount_transferred.peek()));
				}
			};

			let collator_fee = payout_info.collator_commission;
			let collator_issuance = collator_fee * payout_info.round_issuance;

			if let Some((collator, pts)) =
				<AwardedPts<T>>::iter_prefix(paid_for_round).drain().next()
			{
				let pct_due = Perbill::from_rational(pts, total_points);
				let total_paid = pct_due * payout_info.total_staking_reward;
				let mut amt_due = total_paid;
				// Take the snapshot of block author and delegations
				let state = <AtStake<T>>::take(paid_for_round, &collator);
				let num_delegators = state.delegations.len();
				if state.delegations.is_empty() {
					// solo collator with no delegators
					mint(amt_due, collator.clone());
				} else {
					// pay collator first; commission + due_portion
					let collator_pct = Perbill::from_rational(state.bond, state.total);
					let commission = pct_due * collator_issuance;
					amt_due -= commission;
					let collator_reward = (collator_pct * amt_due) + commission;
					mint(collator_reward, collator.clone());
					// pay delegators due portion
					for Bond { owner, amount } in state.delegations {
						let percent = Perbill::from_rational(amount, state.total);
						let due = percent * amt_due;
						mint(due, owner.clone());
					}
				}

				(
					Some((collator, total_paid)),
					T::WeightInfo::pay_one_collator_reward(num_delegators as u32),
				)
			} else {
				// Note that we don't clean up storage here; it is cleaned up in
				// handle_delayed_payouts()
				(None, 0u64.into())
			}
		}

		/// Compute the top `TotalSelected` candidates in the CandidatePool and return
		/// a vec of their AccountIds (in the order of selection)
		pub fn compute_top_candidates() -> Vec<T::AccountId> {
			let mut candidates = <CandidatePool<T>>::get().0;
			// order candidates by stake (least to greatest so requires `rev()`)
			candidates.sort_unstable_by(|a, b| a.amount.partial_cmp(&b.amount).unwrap());
			let top_n = <TotalSelected<T>>::get() as usize;
			// choose the top TotalSelected qualified candidates, ordered by stake
			let mut collators = candidates
				.into_iter()
				.rev()
				.take(top_n)
				.filter(|x| x.amount >= T::MinCollatorStk::get())
				.map(|x| x.owner)
				.collect::<Vec<T::AccountId>>();
			collators.sort();
			collators
		}
		/// Best as in most cumulatively supported in terms of stake
		/// Returns [collator_count, delegation_count, total staked]
		fn select_top_candidates(now: RoundIndex) -> (u32, u32, BalanceOf<T>) {
			let (mut collator_count, mut delegation_count, mut total) =
				(0u32, 0u32, BalanceOf::<T>::zero());
			// choose the top TotalSelected qualified candidates, ordered by stake
			let collators = Self::compute_top_candidates();
			// snapshot exposure for round for weighting reward distribution
			for account in collators.iter() {
				let state = <CandidateInfo<T>>::get(account)
					.expect("all members of CandidateQ must be candidates");
				let top_delegations = <TopDelegations<T>>::get(account)
					.expect("all members of CandidateQ must be candidates");
				collator_count += 1u32;
				delegation_count += state.delegation_count;
				total += state.total_counted;
				let snapshot_total = state.total_counted;
				let snapshot = CollatorSnapshot {
					bond: state.bond,
					delegations: top_delegations.delegations,
					total: state.total_counted,
				};
				<AtStake<T>>::insert(now, account, snapshot);
				Self::deposit_event(Event::CollatorChosen(now, account.clone(), snapshot_total));
			}
			// insert canonical collator set
			<SelectedCandidates<T>>::put(collators);
			(collator_count, delegation_count, total)
		}
	}

	/// Add reward points to block authors:
	/// * 20 points to the block producer for producing a block in the chain
	impl<T: Config> nimbus_primitives::EventHandler<T::AccountId> for Pallet<T> {
		fn note_author(author: T::AccountId) {
			let now = <Round<T>>::get().current;
			let score_plus_20 = <AwardedPts<T>>::get(now, &author) + 20;
			<AwardedPts<T>>::insert(now, author, score_plus_20);
			<Points<T>>::mutate(now, |x| *x += 20);
		}
	}

	impl<T: Config> nimbus_primitives::CanAuthor<T::AccountId> for Pallet<T> {
		fn can_author(account: &T::AccountId, _slot: &u32) -> bool {
			Self::is_selected_candidate(account)
		}
	}

	impl<T: Config> Get<Vec<T::AccountId>> for Pallet<T> {
		fn get() -> Vec<T::AccountId> {
			Self::selected_candidates()
		}
	}
}<|MERGE_RESOLUTION|>--- conflicted
+++ resolved
@@ -2316,7 +2316,7 @@
 		) -> DispatchResultWithPostInfo {
 			frame_system::ensure_root(origin)?;
 			for candidate in candidates {
-				if let Some(state) = <CandidateState<T>>::get(&candidate) {
+				if let Some(state) = <CandidateInfo<T>>::get(&candidate) {
 					Self::update_active(candidate, state.total_counted);
 				} // else candidate is not a candidate so no update needed
 			}
@@ -2664,18 +2664,13 @@
 			more: BalanceOf<T>,
 		) -> DispatchResultWithPostInfo {
 			let collator = ensure_signed(origin)?;
-<<<<<<< HEAD
 			let mut state = <CandidateInfo<T>>::get(&collator).ok_or(Error::<T>::CandidateDNE)?;
 			state.bond_more::<T>(collator.clone(), more)?;
+			let (is_active, total_counted) = (state.is_active(), state.total_counted);
 			<CandidateInfo<T>>::insert(&collator, state);
-=======
-			let mut state = <CandidateState<T>>::get(&collator).ok_or(Error::<T>::CandidateDNE)?;
-			state.bond_more::<T>(more)?;
-			if state.is_active() {
-				Self::update_active(collator.clone(), state.total_counted);
-			}
-			<CandidateState<T>>::insert(&collator, state);
->>>>>>> d2384bc0
+			if is_active {
+				Self::update_active(collator, total_counted);
+			}
 			Ok(().into())
 		}
 		#[pallet::weight(<T as Config>::WeightInfo::schedule_candidate_bond_less())]
