--- conflicted
+++ resolved
@@ -1865,17 +1865,9 @@
 			exit_queue.nominator_schedule = remaining_exits;
 			<ExitQueue2<T>>::put(exit_queue);
 		}
-<<<<<<< HEAD
-		/// Best as in most cumulatively supported in terms of stake
-		/// Returns [collator_count, nomination_count, total staked]
-		pub fn select_top_candidates(next: RoundIndex) -> (u32, u32, BalanceOf<T>) {
-			let (mut collator_count, mut nomination_count, mut total) =
-				(0u32, 0u32, BalanceOf::<T>::zero());
-=======
 		/// Compute the top `TotalSelected` candidates in the CandidatePool and return
 		/// a vec of their AccountIds (in the order of selection)
 		pub fn compute_top_candidates() -> Vec<T::AccountId> {
->>>>>>> ac1f9b70
 			let mut candidates = <CandidatePool<T>>::get().0;
 			// order candidates by stake (least to greatest so requires `rev()`)
 			candidates.sort_unstable_by(|a, b| a.amount.partial_cmp(&b.amount).unwrap());
