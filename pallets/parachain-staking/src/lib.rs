--- conflicted
+++ resolved
@@ -48,12 +48,7 @@
 
 #![cfg_attr(not(feature = "std"), no_std)]
 
-<<<<<<< HEAD
-#[cfg(any(test, feature = "runtime-benchmarks"))]
-mod benchmarks;
 mod delegation_requests;
-=======
->>>>>>> f30a82f0
 pub mod inflation;
 pub mod migrations;
 pub mod traits;
@@ -80,14 +75,10 @@
 
 #[pallet]
 pub mod pallet {
-<<<<<<< HEAD
 	use crate::delegation_requests::{
 		CancelledScheduledRequest, DelegationAction, ScheduledRequest,
 	};
-	use crate::{set::OrderedSet, types::*, InflationInfo, Range, WeightInfo};
-=======
 	use crate::{set::OrderedSet, traits::*, types::*, InflationInfo, Range, WeightInfo};
->>>>>>> f30a82f0
 	use frame_support::pallet_prelude::*;
 	use frame_support::traits::{Currency, Get, Imbalance, ReservableCurrency};
 	use frame_system::pallet_prelude::*;
