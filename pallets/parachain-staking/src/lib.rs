// Copyright 2019-2021 PureStake Inc.
// This file is part of Moonbeam.

// Moonbeam is free software: you can redistribute it and/or modify
// it under the terms of the GNU General Public License as published by
// the Free Software Foundation, either version 3 of the License, or
// (at your option) any later version.

// Moonbeam is distributed in the hope that it will be useful,
// but WITHOUT ANY WARRANTY; without even the implied warranty of
// MERCHANTABILITY or FITNESS FOR A PARTICULAR PURPOSE.  See the
// GNU General Public License for more details.

// You should have received a copy of the GNU General Public License
// along with Moonbeam.  If not, see <http://www.gnu.org/licenses/>.

//! # Parachain Staking
//! Minimal staking pallet that implements collator selection by total backed stake.
//! The main difference between this pallet and `frame/pallet-staking` is that this pallet
//! uses direct delegation. Nominators choose exactly who they nominate and with what stake.
//! This is different from `frame/pallet-staking` where you approval vote and then run Phragmen.
//!
//! ### Rules
//! There is a new round every `<Round<T>>::get().length` blocks.
//!
//! At the start of every round,
//! * issuance is distributed to collators (and their nominators) for block authoring
//! `T::RewardPaymentDelay` rounds ago
//! * queued collator and nominator exits are executed
//! * a new set of collators is chosen from the candidates
//!
//! To join the set of candidates, call `join_candidates` with `bond >= MinCollatorCandidateStk`.
//!
//! To leave the set of candidates, call `leave_candidates`. If the call succeeds,
//! the collator is removed from the pool of candidates so they cannot be selected for future
//! collator sets, but they are not unstaked until `T::LeaveCandidatesDelay` rounds later.
//! The exit request is stored in the `ExitQueue` and processed `T::LeaveCandidatesDelay` rounds
//! later to unstake the collator and all of its nominations.
//!
//! To join the set of nominators, call `nominate` and pass in an account that is
//! already a collator candidate and `bond >= MinNominatorStk`. Each nominator can nominate up to
//! `T::MaxCollatorsPerNominator` collator candidates by calling `nominate`.
//!
//! To revoke a nomination, call `revoke_nomination` with the collator candidate's account.
//! To leave the set of nominators and revoke all nominations, call `leave_nominators`.

#![cfg_attr(not(feature = "std"), no_std)]

#[cfg(any(test, feature = "runtime-benchmarks"))]
mod benchmarks;
mod inflation;
#[cfg(test)]
mod mock;
mod set;
#[cfg(test)]
mod tests;

pub mod weights;
use weights::WeightInfo;

use frame_support::pallet;
pub use inflation::{InflationInfo, Range};

pub use pallet::*;

#[pallet]
pub mod pallet {
	use crate::{set::OrderedSet, InflationInfo, Range, WeightInfo};
	use frame_support::pallet_prelude::*;
	use frame_support::traits::{Currency, Get, Imbalance, ReservableCurrency};
	use frame_system::pallet_prelude::*;
	use parity_scale_codec::{Decode, Encode};
	use sp_runtime::{
		traits::{AtLeast32BitUnsigned, Saturating, Zero},
		Perbill, Percent, RuntimeDebug,
	};
	use sp_std::{cmp::Ordering, collections::btree_map::BTreeMap, prelude::*};

	/// Pallet for parachain staking
	#[pallet::pallet]
	pub struct Pallet<T>(PhantomData<T>);

	#[derive(Default, Clone, Encode, Decode, RuntimeDebug)]
	pub struct Bond<AccountId, Balance> {
		pub owner: AccountId,
		pub amount: Balance,
	}

	impl<A, B: Default> Bond<A, B> {
		fn from_owner(owner: A) -> Self {
			Bond {
				owner,
				amount: B::default(),
			}
		}
	}

	impl<AccountId: Ord, Balance> Eq for Bond<AccountId, Balance> {}

	impl<AccountId: Ord, Balance> Ord for Bond<AccountId, Balance> {
		fn cmp(&self, other: &Self) -> Ordering {
			self.owner.cmp(&other.owner)
		}
	}

	impl<AccountId: Ord, Balance> PartialOrd for Bond<AccountId, Balance> {
		fn partial_cmp(&self, other: &Self) -> Option<Ordering> {
			Some(self.cmp(other))
		}
	}

	impl<AccountId: Ord, Balance> PartialEq for Bond<AccountId, Balance> {
		fn eq(&self, other: &Self) -> bool {
			self.owner == other.owner
		}
	}

	#[derive(Copy, Clone, PartialEq, Eq, Encode, Decode, RuntimeDebug)]
	/// The activity status of the collator
	pub enum CollatorStatus {
		/// Committed to be online and producing valid blocks (not equivocating)
		Active,
		/// Temporarily inactive and excused for inactivity
		Idle,
		/// Bonded until the inner round
		Leaving(RoundIndex),
	}

	impl Default for CollatorStatus {
		fn default() -> CollatorStatus {
			CollatorStatus::Active
		}
	}

	#[derive(Default, Encode, Decode, RuntimeDebug)]
	/// Snapshot of collator state at the start of the round for which they are selected
	pub struct CollatorSnapshot<AccountId, Balance> {
		pub bond: Balance,
		pub nominators: Vec<Bond<AccountId, Balance>>,
		pub total: Balance,
	}

	#[derive(Encode, Decode, RuntimeDebug)]
	/// Collator state with commission fee, bonded stake, and nominations
	pub struct Collator2<AccountId, Balance> {
		/// The account of this collator
		pub id: AccountId,
		/// This collator's self stake.
		pub bond: Balance,
		/// Set of all nominator AccountIds (to prevent >1 nomination per AccountId)
		pub nominators: OrderedSet<AccountId>,
		/// Top T::MaxNominatorsPerCollator::get() nominators, ordered greatest to least
		pub top_nominators: Vec<Bond<AccountId, Balance>>,
		/// Bottom nominators (unbounded), ordered least to greatest
		pub bottom_nominators: Vec<Bond<AccountId, Balance>>,
		/// Sum of top nominations + self.bond
		pub total_counted: Balance,
		/// Sum of all nominations + self.bond = (total_counted + uncounted)
		pub total_backing: Balance,
		/// Current status of the collator
		pub state: CollatorStatus,
	}

	/// Convey relevant information describing if a nominator was added to the top or bottom
	/// Nominations added to the top yield a new total
	#[derive(Clone, Copy, PartialEq, Encode, Decode, RuntimeDebug)]
	pub enum NominatorAdded<B> {
		AddedToTop { new_total: B },
		AddedToBottom,
	}

	impl<
			A: Ord + Clone,
			B: AtLeast32BitUnsigned + Ord + Copy + sp_std::ops::AddAssign + sp_std::ops::SubAssign,
		> Collator2<A, B>
	{
		pub fn new(id: A, bond: B) -> Self {
			Collator2 {
				id,
				bond,
				nominators: OrderedSet::new(),
				top_nominators: Vec::new(),
				bottom_nominators: Vec::new(),
				total_counted: bond,
				total_backing: bond,
				state: CollatorStatus::default(), // default active
			}
		}
		pub fn is_active(&self) -> bool {
			self.state == CollatorStatus::Active
		}
		pub fn is_leaving(&self) -> bool {
			matches!(self.state, CollatorStatus::Leaving(_))
		}
		pub fn bond_more(&mut self, more: B) {
			self.bond += more;
			self.total_counted += more;
			self.total_backing += more;
		}
		// Return None if less >= self.bond => collator must leave instead of bond less
		pub fn bond_less(&mut self, less: B) -> Option<B> {
			if self.bond > less {
				self.bond -= less;
				self.total_counted -= less;
				self.total_backing -= less;
				Some(self.bond)
			} else {
				None
			}
		}
		/// Infallible sorted insertion
		/// caller must verify !self.nominators.contains(nominator.owner) before call
		pub fn add_top_nominator(&mut self, nominator: Bond<A, B>) {
			match self
				.top_nominators
				.binary_search_by(|x| nominator.amount.cmp(&x.amount))
			{
				Ok(i) => self.top_nominators.insert(i, nominator),
				Err(i) => self.top_nominators.insert(i, nominator),
			}
		}
		/// Infallible sorted insertion
		/// caller must verify !self.nominators.contains(nominator.owner) before call
		pub fn add_bottom_nominator(&mut self, nominator: Bond<A, B>) {
			match self
				.bottom_nominators
				.binary_search_by(|x| x.amount.cmp(&nominator.amount))
			{
				Ok(i) => self.bottom_nominators.insert(i, nominator),
				Err(i) => self.bottom_nominators.insert(i, nominator),
			}
		}
		/// Sort top nominators from greatest to least
		pub fn sort_top_nominators(&mut self) {
			self.top_nominators
				.sort_unstable_by(|a, b| b.amount.cmp(&a.amount));
		}
		/// Sort bottom nominators from least to greatest
		pub fn sort_bottom_nominators(&mut self) {
			self.bottom_nominators
				.sort_unstable_by(|a, b| a.amount.cmp(&b.amount));
		}
		/// Return Ok(Some(new_total)) if inserted into top
		/// Return Ok(None) if inserted into bottom
		/// Return Err if already exists in top or bottom
		pub fn add_nominator<T: Config>(
			&mut self,
			acc: A,
			amount: B,
		) -> Result<NominatorAdded<B>, DispatchError> {
			ensure!(
				self.nominators.insert(acc.clone()),
				Error::<T>::NominatorExists
			);
			self.total_backing += amount;
			if (self.top_nominators.len() as u32) < T::MaxNominatorsPerCollator::get() {
				self.add_top_nominator(Bond { owner: acc, amount });
				self.total_counted += amount;
				Ok(NominatorAdded::AddedToTop {
					new_total: self.total_counted,
				})
			} else {
				let last_nomination_in_top = self
					.top_nominators
					.pop()
					.expect("self.top_nominators.len() >= T::Max exists >= 1 element in top");
				if amount > last_nomination_in_top.amount {
					// update total_counted with positive difference
					self.total_counted += amount - last_nomination_in_top.amount;
					// last nomination already popped from top_nominators
					// insert new nominator into top_nominators
					self.add_top_nominator(Bond { owner: acc, amount });
					self.add_bottom_nominator(last_nomination_in_top);
					Ok(NominatorAdded::AddedToTop {
						new_total: self.total_counted,
					})
				} else {
					// push previously popped last nomination into top_nominators
					self.top_nominators.push(last_nomination_in_top);
					self.add_bottom_nominator(Bond { owner: acc, amount });
					Ok(NominatorAdded::AddedToBottom)
				}
			}
		}
		/// Return Ok((if_total_counted_changed, nominator's stake))
		pub fn rm_nominator<T: Config>(
			&mut self,
			nominator: A,
		) -> Result<(bool, B), DispatchError> {
			ensure!(self.nominators.remove(&nominator), Error::<T>::NominatorDNE);
			let mut nominator_stake: Option<B> = None;
			self.top_nominators = self
				.top_nominators
				.clone()
				.into_iter()
				.filter_map(|nom| {
					if nom.owner != nominator {
						Some(nom)
					} else {
						nominator_stake = Some(nom.amount);
						None
					}
				})
				.collect();
			if let Some(s) = nominator_stake {
				// last element has largest amount as per ordering
				if let Some(last) = self.bottom_nominators.pop() {
					self.total_counted -= s - last.amount;
					self.add_top_nominator(last);
				} else {
					self.total_counted -= s;
				}
				self.total_backing -= s;
				return Ok((true, s));
			}
			self.bottom_nominators = self
				.bottom_nominators
				.clone()
				.into_iter()
				.filter_map(|nom| {
					if nom.owner != nominator {
						Some(nom)
					} else {
						nominator_stake = Some(nom.amount);
						None
					}
				})
				.collect();
			let stake = nominator_stake.ok_or(Error::<T>::NominatorDNE)?;
			self.total_backing -= stake;
			Ok((false, stake))
		}
		/// Return true if in_top after call
		/// Caller must verify before call that account is a nominator
		pub fn inc_nominator(&mut self, nominator: A, more: B) -> bool {
			let mut in_top = false;
			for x in &mut self.top_nominators {
				if x.owner == nominator {
					x.amount += more;
					self.total_counted += more;
					self.total_backing += more;
					in_top = true;
					break;
				}
			}
			if in_top {
				self.sort_top_nominators();
				return true;
			}
			let lowest_top = self
				.top_nominators
				.pop()
				.expect("any bottom nominators => exists T::Max top nominators");
			let mut move_2_top = false;
			for x in &mut self.bottom_nominators {
				if x.owner == nominator {
					x.amount += more;
					self.total_backing += more;
					move_2_top = x.amount > lowest_top.amount;
					break;
				}
			}
			if move_2_top {
				self.sort_bottom_nominators();
				let highest_bottom = self.bottom_nominators.pop().expect("updated => exists");
				self.total_counted += highest_bottom.amount - lowest_top.amount;
				self.add_top_nominator(highest_bottom);
				self.add_bottom_nominator(lowest_top);
				true
			} else {
				// reset top_nominators from earlier pop
				self.top_nominators.push(lowest_top);
				self.sort_bottom_nominators();
				false
			}
		}
		/// Return true if in_top after call
		pub fn dec_nominator(&mut self, nominator: A, less: B) -> bool {
			let mut in_top = false;
			let mut new_top: Option<Bond<A, B>> = None;
			for x in &mut self.top_nominators {
				if x.owner == nominator {
					x.amount -= less;
					self.total_counted -= less;
					self.total_backing -= less;
					if let Some(top_bottom) = self.bottom_nominators.pop() {
						if top_bottom.amount > x.amount {
							new_top = Some(top_bottom);
						}
					}
					in_top = true;
					break;
				}
			}
			if in_top {
				self.sort_top_nominators();
				if let Some(new) = new_top {
					let lowest_top = self.top_nominators.pop().expect("just updated => exists");
					self.total_counted -= lowest_top.amount;
					self.total_counted += new.amount;
					self.add_top_nominator(new);
					self.add_bottom_nominator(lowest_top);
					return false;
				} else {
					return true;
				}
			}
			for x in &mut self.bottom_nominators {
				if x.owner == nominator {
					x.amount -= less;
					self.total_backing -= less;
					break;
				}
			}
			self.sort_bottom_nominators();
			false
		}
		pub fn go_offline(&mut self) {
			self.state = CollatorStatus::Idle;
		}
		pub fn go_online(&mut self) {
			self.state = CollatorStatus::Active;
		}
		pub fn leave(&mut self, when: RoundIndex) {
			self.state = CollatorStatus::Leaving(when);
		}
	}

	impl<A: Clone, B: Copy> From<Collator2<A, B>> for CollatorSnapshot<A, B> {
		fn from(other: Collator2<A, B>) -> CollatorSnapshot<A, B> {
			CollatorSnapshot {
				bond: other.bond,
				nominators: other.top_nominators,
				total: other.total_counted,
			}
		}
	}

	#[derive(Clone, PartialEq, Encode, Decode, RuntimeDebug)]
	pub enum NominatorStatus {
		/// Active with no scheduled exit
		Active,
		/// Schedule exit to revoke all ongoing nominations
		Leaving(RoundIndex),
	}

	#[derive(Encode, Decode, RuntimeDebug)]
	/// Nominator state
	pub struct Nominator2<AccountId, Balance> {
		/// All current nominations
		pub nominations: OrderedSet<Bond<AccountId, Balance>>,
		/// Nominations scheduled to be revoked
		pub revocations: OrderedSet<AccountId>,
		/// Total balance locked for this nominator
		pub total: Balance,
		/// Total number of revocations scheduled to be executed
		pub scheduled_revocations_count: u32,
		/// Total amount to be unbonded once revocations are executed
		pub scheduled_revocations_total: Balance,
		/// Status for this nominator
		pub status: NominatorStatus,
	}

	#[derive(Encode, Decode, RuntimeDebug)]
	/// DEPRECATED nominator state
	pub struct Nominator<AccountId, Balance> {
		pub nominations: OrderedSet<Bond<AccountId, Balance>>,
		pub total: Balance,
	}

	impl<AccountId: Ord, Balance: Zero> From<Nominator<AccountId, Balance>>
		for Nominator2<AccountId, Balance>
	{
		fn from(other: Nominator<AccountId, Balance>) -> Nominator2<AccountId, Balance> {
			Nominator2 {
				nominations: other.nominations,
				revocations: OrderedSet::new(),
				total: other.total,
				scheduled_revocations_count: 0u32,
				scheduled_revocations_total: Zero::zero(),
				status: NominatorStatus::Active,
			}
		}
	}

	impl<
			AccountId: Ord + Clone,
			Balance: Copy
				+ sp_std::ops::AddAssign
				+ sp_std::ops::Add<Output = Balance>
				+ sp_std::ops::SubAssign
				+ PartialOrd
				+ Zero,
		> Nominator2<AccountId, Balance>
	{
		pub fn new(collator: AccountId, amount: Balance) -> Self {
			Nominator2 {
				nominations: OrderedSet::from(vec![Bond {
					owner: collator,
					amount,
				}]),
				revocations: OrderedSet::new(),
				total: amount,
				scheduled_revocations_count: 0u32,
				scheduled_revocations_total: Zero::zero(),
				status: NominatorStatus::Active,
			}
		}
		pub fn is_active(&self) -> bool {
			matches!(self.status, NominatorStatus::Active)
		}
		pub fn is_leaving(&self) -> bool {
			matches!(self.status, NominatorStatus::Leaving(_))
		}
		/// Set nominator status to exit
		pub fn leave(&mut self, when: RoundIndex) {
			self.status = NominatorStatus::Leaving(when)
		}
		pub fn add_nomination(&mut self, bond: Bond<AccountId, Balance>) -> bool {
			let amt = bond.amount;
			if self.nominations.insert(bond) {
				self.total += amt;
				true
			} else {
				false
			}
		}
		// Return Some(remaining balance), must be more than MinNominatorStk
		// Return None if nomination not found
		pub fn rm_nomination(&mut self, collator: AccountId) -> Option<Balance> {
			let mut amt: Option<Balance> = None;
			let nominations = self
				.nominations
				.0
				.iter()
				.filter_map(|x| {
					if x.owner == collator {
						amt = Some(x.amount);
						None
					} else {
						Some(x.clone())
					}
				})
				.collect();
			if let Some(balance) = amt {
				self.nominations = OrderedSet::from(nominations);
				self.total -= balance;
				Some(self.total)
			} else {
				None
			}
		}
		// Return false if nomination not found
		pub fn inc_nomination(&mut self, collator: AccountId, more: Balance) -> bool {
			for x in &mut self.nominations.0 {
				if x.owner == collator {
					x.amount += more;
					self.total += more;
					return true;
				}
			}
			false
		}
		// Return Some(Some(balance)) if successful
		// Return None if nomination not found
		// Return Some(None) if less >= nomination_total
		pub fn dec_nomination(
			&mut self,
			collator: AccountId,
			less: Balance,
		) -> Option<Option<Balance>> {
			for x in &mut self.nominations.0 {
				if x.owner == collator {
					if x.amount > less {
						x.amount -= less;
						self.total -= less;
						return Some(Some(x.amount));
					} else {
						// must rm entire nomination if x.amount <= less
						return Some(None);
					}
				}
			}
			None
		}
	}

	#[derive(Copy, Clone, PartialEq, Eq, Encode, Decode, RuntimeDebug)]
	/// The current round index and transition information
	pub struct RoundInfo<BlockNumber> {
		/// Current round index
		pub current: RoundIndex,
		/// The first block of the current round
		pub first: BlockNumber,
		/// The length of the current round in number of blocks
		pub length: u32,
	}
	impl<
			B: Copy
				+ sp_std::ops::Add<Output = B>
				+ sp_std::ops::Sub<Output = B>
				+ From<u32>
				+ PartialOrd,
		> RoundInfo<B>
	{
		pub fn new(current: RoundIndex, first: B, length: u32) -> RoundInfo<B> {
			RoundInfo {
				current,
				first,
				length,
			}
		}
		/// Check if the round should be updated
		pub fn should_update(&self, now: B) -> bool {
			now - self.first >= self.length.into()
		}
		/// New round
		pub fn update(&mut self, now: B) {
			self.current += 1u32;
			self.first = now;
		}
	}
	impl<
			B: Copy
				+ sp_std::ops::Add<Output = B>
				+ sp_std::ops::Sub<Output = B>
				+ From<u32>
				+ PartialOrd,
		> Default for RoundInfo<B>
	{
		fn default() -> RoundInfo<B> {
			RoundInfo::new(1u32, 1u32.into(), 20u32)
		}
	}

	#[derive(Clone, PartialEq, Eq, Encode, Decode, RuntimeDebug)]
	/// Reserve information { account, percent_of_inflation }
	pub struct ParachainBondConfig<AccountId> {
		/// Account which receives funds intended for parachain bond
		pub account: AccountId,
		/// Percent of inflation set aside for parachain bond account
		pub percent: Percent,
	}
	impl<A: Default> Default for ParachainBondConfig<A> {
		fn default() -> ParachainBondConfig<A> {
			ParachainBondConfig {
				account: A::default(),
				percent: Percent::zero(),
			}
		}
	}

	#[derive(Encode, Decode, RuntimeDebug, Default)]
	/// Store and process all delayed exits by collators and nominators
	pub struct ExitQ<AccountId> {
		/// Candidate exit set
		pub candidates: OrderedSet<AccountId>,
		/// Nominator exit set (does not include nominators that made `revoke` requests)
		pub nominators_leaving: OrderedSet<AccountId>,
		/// [Candidate, Round to Exit]
		pub candidate_schedule: Vec<(AccountId, RoundIndex)>,
		/// [Nominator, Some(ValidatorId) || None => All Nominations, Round To Exit]
		pub nominator_schedule: Vec<(AccountId, Option<AccountId>, RoundIndex)>,
	}

	impl<A: Ord + Clone> ExitQ<A> {
		/// Schedule to leave the set of candidates and return all ongoing nominations
		pub fn schedule_candidate_exit<T: Config>(
			&mut self,
			candidate: A,
			exit_round: RoundIndex,
		) -> DispatchResult {
			ensure!(
				self.candidates.insert(candidate.clone()),
				Error::<T>::CandidateAlreadyLeaving
			);
			self.candidate_schedule.push((candidate, exit_round));
			Ok(())
		}
		/// Schedule to leave the set of nominators and revoke all ongoing nominations
		pub fn schedule_nominator_exit<T: Config>(
			&mut self,
			nominator: A,
			exit_round: RoundIndex,
		) -> DispatchResult {
			ensure!(
				self.nominators_leaving.insert(nominator.clone()),
				Error::<T>::NominatorAlreadyLeaving
			);
			self.nominator_schedule.push((nominator, None, exit_round));
			Ok(())
		}
		/// Schedule to revoke a single nomination
		pub fn schedule_nomination_revocation<T: Config>(
			&mut self,
			nominator: A,
			collator: A,
			exit_round: RoundIndex,
		) -> DispatchResult {
			self.nominator_schedule
				.push((nominator, Some(collator), exit_round));
			Ok(())
		}
	}

	type RoundIndex = u32;
	type RewardPoint = u32;
	pub type BalanceOf<T> =
		<<T as Config>::Currency as Currency<<T as frame_system::Config>::AccountId>>::Balance;

	/// Configuration trait of this pallet.
	#[pallet::config]
	pub trait Config: frame_system::Config {
		/// Overarching event type
		type Event: From<Event<Self>> + IsType<<Self as frame_system::Config>::Event>;
		/// The currency type
		type Currency: Currency<Self::AccountId> + ReservableCurrency<Self::AccountId>;
		/// The origin for monetary governance
		type MonetaryGovernanceOrigin: EnsureOrigin<Self::Origin>;
		/// Minimum number of blocks per round
		#[pallet::constant]
		type MinBlocksPerRound: Get<u32>;
		/// Default number of blocks per round at genesis
		#[pallet::constant]
		type DefaultBlocksPerRound: Get<u32>;
		/// Number of rounds that collators remain bonded before exit request is executed
<<<<<<< HEAD
		#[pallet::constant]
		type BondDuration: Get<RoundIndex>;
=======
		type LeaveCandidatesDelay: Get<RoundIndex>;
		/// Number of rounds that nominators remain bonded before exit request is executed
		type LeaveNominatorsDelay: Get<RoundIndex>;
		/// Number of rounds that nominations remain bonded before revocation request is executed
		type RevokeNominationDelay: Get<RoundIndex>;
		/// Number of rounds after which block authors are rewarded
		type RewardPaymentDelay: Get<RoundIndex>;
>>>>>>> 5086f00b
		/// Minimum number of selected candidates every round
		#[pallet::constant]
		type MinSelectedCandidates: Get<u32>;
		/// Maximum nominators counted per collator
		#[pallet::constant]
		type MaxNominatorsPerCollator: Get<u32>;
		/// Maximum collators per nominator
		#[pallet::constant]
		type MaxCollatorsPerNominator: Get<u32>;
		/// Default commission due to collators, set at genesis
		#[pallet::constant]
		type DefaultCollatorCommission: Get<Perbill>;
		/// Default percent of inflation set aside for parachain bond account
		#[pallet::constant]
		type DefaultParachainBondReservePercent: Get<Percent>;
		/// Minimum stake required for any account to be in `SelectedCandidates` for the round
		#[pallet::constant]
		type MinCollatorStk: Get<BalanceOf<Self>>;
		/// Minimum stake required for any account to be a collator candidate
		#[pallet::constant]
		type MinCollatorCandidateStk: Get<BalanceOf<Self>>;
		/// Minimum stake for any registered on-chain account to nominate
		#[pallet::constant]
		type MinNomination: Get<BalanceOf<Self>>;
		/// Minimum stake for any registered on-chain account to become a nominator
		#[pallet::constant]
		type MinNominatorStk: Get<BalanceOf<Self>>;
		/// Weight information for extrinsics in this pallet.
		type WeightInfo: WeightInfo;
	}

	#[pallet::error]
	pub enum Error<T> {
		// Nominator Does Not Exist
		NominatorDNE,
		CandidateDNE,
		NominationDNE,
		NominatorExists,
		CandidateExists,
		ValBondBelowMin,
		NomBondBelowMin,
		NominationBelowMin,
		AlreadyOffline,
		AlreadyActive,
		NominatorAlreadyLeaving,
		NominationAlreadyRevoked,
		CandidateAlreadyLeaving,
		CannotActBecauseLeaving,
		CannotActBecauseRevoking,
		ExceedMaxCollatorsPerNom,
		AlreadyNominatedCollator,
		InvalidSchedule,
		CannotSetBelowMin,
		NoWritingSameValue,
		TooLowCandidateCountWeightHintJoinCandidates,
		TooLowCollatorCandidateCountToLeaveCandidates,
		TooLowNominationCountToNominate,
		TooLowCollatorNominationCountToNominate,
		TooLowNominationCountToLeaveNominators,
	}

	#[pallet::event]
	#[pallet::generate_deposit(pub(crate) fn deposit_event)]
	pub enum Event<T: Config> {
		/// Starting Block, Round, Number of Collators Selected, Total Balance
		NewRound(T::BlockNumber, RoundIndex, u32, BalanceOf<T>),
		/// Account, Amount Locked, New Total Amt Locked
		JoinedCollatorCandidates(T::AccountId, BalanceOf<T>, BalanceOf<T>),
		/// Round, Collator Account, Total Exposed Amount (includes all nominations)
		CollatorChosen(RoundIndex, T::AccountId, BalanceOf<T>),
		/// Collator Account, Old Bond, New Bond
		CollatorBondedMore(T::AccountId, BalanceOf<T>, BalanceOf<T>),
		/// Collator Account, Old Bond, New Bond
		CollatorBondedLess(T::AccountId, BalanceOf<T>, BalanceOf<T>),
		CollatorWentOffline(RoundIndex, T::AccountId),
		CollatorBackOnline(RoundIndex, T::AccountId),
		/// Round, Collator Account, Scheduled Exit
		CollatorScheduledExit(RoundIndex, T::AccountId, RoundIndex),
		/// Account, Amount Unlocked, New Total Amt Locked
		CollatorLeft(T::AccountId, BalanceOf<T>, BalanceOf<T>),
		// Nominator, Collator, Old Nomination, Counted in Top, New Nomination
		NominationIncreased(T::AccountId, T::AccountId, BalanceOf<T>, bool, BalanceOf<T>),
		// Nominator, Collator, Old Nomination, Counted in Top, New Nomination
		NominationDecreased(T::AccountId, T::AccountId, BalanceOf<T>, bool, BalanceOf<T>),
		/// Round, Nominator, Scheduled Exit
		NominatorExitScheduled(RoundIndex, T::AccountId, RoundIndex),
		/// Round, Nominator, Collator, Scheduled Exit
		NominationRevocationScheduled(RoundIndex, T::AccountId, T::AccountId, RoundIndex),
		/// Nominator, Amount Unstaked
		NominatorLeft(T::AccountId, BalanceOf<T>),
		/// Nominator, Amount Locked, Collator, Nominator Position with New Total Backing if in Top
		Nomination(
			T::AccountId,
			BalanceOf<T>,
			T::AccountId,
			NominatorAdded<BalanceOf<T>>,
		),
		/// Nominator, Collator, Amount Unstaked, New Total Amt Staked for Collator
		NominatorLeftCollator(T::AccountId, T::AccountId, BalanceOf<T>, BalanceOf<T>),
		/// Paid the account (nominator or collator) the balance as liquid rewards
		Rewarded(T::AccountId, BalanceOf<T>),
		/// Transferred to account which holds funds reserved for parachain bond
		ReservedForParachainBond(T::AccountId, BalanceOf<T>),
		/// Account (re)set for parachain bond treasury [old, new]
		ParachainBondAccountSet(T::AccountId, T::AccountId),
		/// Percent of inflation reserved for parachain bond (re)set [old, new]
		ParachainBondReservePercentSet(Percent, Percent),
		/// Annual inflation input (first 3) was used to derive new per-round inflation (last 3)
		InflationSet(Perbill, Perbill, Perbill, Perbill, Perbill, Perbill),
		/// Staking expectations set
		StakeExpectationsSet(BalanceOf<T>, BalanceOf<T>, BalanceOf<T>),
		/// Set total selected candidates to this value [old, new]
		TotalSelectedSet(u32, u32),
		/// Set collator commission to this value [old, new]
		CollatorCommissionSet(Perbill, Perbill),
		/// Set blocks per round [current_round, first_block, old, new, new_per_round_inflation]
		BlocksPerRoundSet(
			RoundIndex,
			T::BlockNumber,
			u32,
			u32,
			Perbill,
			Perbill,
			Perbill,
		),
		/// Migrated NominatorState -> NominatorState2, ExitQueue -> ExitQueue2
		DelayNominationExitsMigrationExecuted,
	}

	/// Storage migration for delaying nomination exits and revocations
	fn delay_nomination_exits_migration_execution<T: Config>() -> (u64, u64) {
		if !<DelayNominationExitsMigration<T>>::get() {
			// migrate from Nominator -> Nominator2
			let (mut reads, mut writes) = (0u64, 0u64);
			for (acc, nominator_state) in NominatorState::<T>::drain() {
				let state: Nominator2<T::AccountId, BalanceOf<T>> = nominator_state.into();
				<NominatorState2<T>>::insert(acc, state);
				reads += 1u64;
				writes += 1u64;
			}
			// migrate from ExitQueue -> ExitQueue2
			let just_collators_exit_queue = <ExitQueue<T>>::take();
			let mut candidates: Vec<T::AccountId> = Vec::new();
			for (acc, _) in just_collators_exit_queue.clone().into_iter() {
				candidates.push(acc);
			}
			reads += 1u64;
			writes += 1u64;
			<ExitQueue2<T>>::put(ExitQ {
				candidates: candidates.into(),
				nominators_leaving: OrderedSet::new(),
				candidate_schedule: just_collators_exit_queue,
				nominator_schedule: Vec::new(),
			});
			<DelayNominationExitsMigration<T>>::put(true);
			Pallet::<T>::deposit_event(Event::DelayNominationExitsMigrationExecuted);
			(reads, writes)
		} else {
			(1u64, 0u64)
		}
	}

	#[pallet::hooks]
	impl<T: Config> Hooks<BlockNumberFor<T>> for Pallet<T> {
		fn on_runtime_upgrade() -> Weight {
			let (reads, writes) = delay_nomination_exits_migration_execution::<T>();
			<T as frame_system::Config>::DbWeight::get().reads(reads)
				+ <T as frame_system::Config>::DbWeight::get().writes(writes)
				+ 5_000_000_000 // 1% of the max block weight, to account for computation
		}
		fn on_initialize(n: T::BlockNumber) -> Weight {
			let mut round = <Round<T>>::get();
			if round.should_update(n) {
				// mutate round
				round.update(n);
				// pay all stakers for T::RewardPaymentDelay rounds ago
				Self::pay_stakers(round.current);
				// execute all delayed collator exits
				Self::execute_collator_exits(round.current);
				// execute all delayed nominator exits
				Self::execute_nominator_exits(round.current);
				// select top collator candidates for next round
				let (collator_count, nomination_count, total_staked) =
					Self::select_top_candidates(round.current);
				// start next round
				<Round<T>>::put(round);
				// snapshot total stake
				<Staked<T>>::insert(round.current, <Total<T>>::get());
				Self::deposit_event(Event::NewRound(
					round.first,
					round.current,
					collator_count,
					total_staked,
				));
				T::WeightInfo::active_on_initialize(collator_count, nomination_count)
			} else {
				T::WeightInfo::passive_on_initialize()
			}
		}
	}

	#[pallet::storage]
	#[pallet::getter(fn delay_nomination_exits_migration)]
	/// True if executed, false by default
	type DelayNominationExitsMigration<T: Config> = StorageValue<_, bool, ValueQuery>;

	#[pallet::storage]
	#[pallet::getter(fn collator_commission)]
	/// Commission percent taken off of rewards for all collators
	type CollatorCommission<T: Config> = StorageValue<_, Perbill, ValueQuery>;

	#[pallet::storage]
	#[pallet::getter(fn total_selected)]
	/// The total candidates selected every round
	type TotalSelected<T: Config> = StorageValue<_, u32, ValueQuery>;

	#[pallet::storage]
	#[pallet::getter(fn parachain_bond_info)]
	/// Parachain bond config info { account, percent_of_inflation }
	type ParachainBondInfo<T: Config> =
		StorageValue<_, ParachainBondConfig<T::AccountId>, ValueQuery>;

	#[pallet::storage]
	#[pallet::getter(fn round)]
	/// Current round index and next round scheduled transition
	type Round<T: Config> = StorageValue<_, RoundInfo<T::BlockNumber>, ValueQuery>;

	#[pallet::storage]
	#[pallet::getter(fn nominator_state)]
	/// DEPRECATED AFTER `DelayNominationExitsMigration` migration is executed
	/// Get nominator state associated with an account if account is nominating else None
	type NominatorState<T: Config> = StorageMap<
		_,
		Twox64Concat,
		T::AccountId,
		Nominator<T::AccountId, BalanceOf<T>>,
		OptionQuery,
	>;

	#[pallet::storage]
	#[pallet::getter(fn nominator_state2)]
	/// Get nominator state associated with an account if account is nominating else None
	type NominatorState2<T: Config> = StorageMap<
		_,
		Twox64Concat,
		T::AccountId,
		Nominator2<T::AccountId, BalanceOf<T>>,
		OptionQuery,
	>;

	#[pallet::storage]
	#[pallet::getter(fn collator_state2)]
	/// Get collator state associated with an account if account is collating else None
	type CollatorState2<T: Config> = StorageMap<
		_,
		Twox64Concat,
		T::AccountId,
		Collator2<T::AccountId, BalanceOf<T>>,
		OptionQuery,
	>;

	#[pallet::storage]
	#[pallet::getter(fn selected_candidates)]
	/// The collator candidates selected for the current round
	type SelectedCandidates<T: Config> = StorageValue<_, Vec<T::AccountId>, ValueQuery>;

	#[pallet::storage]
	#[pallet::getter(fn total)]
	/// Total capital locked by this staking pallet
	type Total<T: Config> = StorageValue<_, BalanceOf<T>, ValueQuery>;

	#[pallet::storage]
	#[pallet::getter(fn candidate_pool)]
	/// The pool of collator candidates, each with their total backing stake
	type CandidatePool<T: Config> =
		StorageValue<_, OrderedSet<Bond<T::AccountId, BalanceOf<T>>>, ValueQuery>;

	#[pallet::storage]
	#[pallet::getter(fn exit_queue)]
	/// DEPRECATED
	/// A queue of collators awaiting exit
	type ExitQueue<T: Config> = StorageValue<_, Vec<(T::AccountId, RoundIndex)>, ValueQuery>;

	#[pallet::storage]
	#[pallet::getter(fn exit_queue2)]
	/// A queue of collators and nominators awaiting exit
	type ExitQueue2<T: Config> = StorageValue<_, ExitQ<T::AccountId>, ValueQuery>;

	#[pallet::storage]
	#[pallet::getter(fn at_stake)]
	/// Snapshot of collator nomination stake at the start of the round
	pub type AtStake<T: Config> = StorageDoubleMap<
		_,
		Twox64Concat,
		RoundIndex,
		Twox64Concat,
		T::AccountId,
		CollatorSnapshot<T::AccountId, BalanceOf<T>>,
		ValueQuery,
	>;

	#[pallet::storage]
	#[pallet::getter(fn staked)]
	/// Total backing stake for selected candidates in the round
	pub type Staked<T: Config> = StorageMap<_, Twox64Concat, RoundIndex, BalanceOf<T>, ValueQuery>;

	#[pallet::storage]
	#[pallet::getter(fn inflation_config)]
	/// Inflation configuration
	pub type InflationConfig<T: Config> = StorageValue<_, InflationInfo<BalanceOf<T>>, ValueQuery>;

	#[pallet::storage]
	#[pallet::getter(fn points)]
	/// Total points awarded to collators for block production in the round
	pub type Points<T: Config> = StorageMap<_, Twox64Concat, RoundIndex, RewardPoint, ValueQuery>;

	#[pallet::storage]
	#[pallet::getter(fn awarded_pts)]
	/// Points for each collator per round
	pub type AwardedPts<T: Config> = StorageDoubleMap<
		_,
		Twox64Concat,
		RoundIndex,
		Twox64Concat,
		T::AccountId,
		RewardPoint,
		ValueQuery,
	>;

	#[pallet::genesis_config]
	pub struct GenesisConfig<T: Config> {
		pub candidates: Vec<(T::AccountId, BalanceOf<T>)>,
		pub nominations: Vec<(T::AccountId, T::AccountId, BalanceOf<T>)>,
		pub inflation_config: InflationInfo<BalanceOf<T>>,
	}

	#[cfg(feature = "std")]
	impl<T: Config> Default for GenesisConfig<T> {
		fn default() -> Self {
			Self {
				candidates: vec![],
				nominations: vec![],
				..Default::default()
			}
		}
	}

	#[pallet::genesis_build]
	impl<T: Config> GenesisBuild<T> for GenesisConfig<T> {
		fn build(&self) {
			<InflationConfig<T>>::put(self.inflation_config.clone());
			let mut candidate_count = 0u32;
			// Initialize the candidates
			for &(ref candidate, balance) in &self.candidates {
				assert!(
					T::Currency::free_balance(&candidate) >= balance,
					"Account does not have enough balance to bond as a candidate."
				);
				candidate_count += 1u32;
				if let Err(error) = <Pallet<T>>::join_candidates(
					T::Origin::from(Some(candidate.clone()).into()),
					balance,
					candidate_count,
				) {
					log::warn!("Join candidates failed in genesis with error {:?}", error);
				} else {
					candidate_count += 1u32;
				}
			}
			let mut col_nominator_count: BTreeMap<T::AccountId, u32> = BTreeMap::new();
			let mut nom_nominator_count: BTreeMap<T::AccountId, u32> = BTreeMap::new();
			// Initialize the nominations
			for &(ref nominator, ref target, balance) in &self.nominations {
				assert!(
					T::Currency::free_balance(&nominator) >= balance,
					"Account does not have enough balance to place nomination."
				);
				let cn_count = if let Some(x) = col_nominator_count.get(&target) {
					*x
				} else {
					0u32
				};
				let nn_count = if let Some(x) = nom_nominator_count.get(&nominator) {
					*x
				} else {
					0u32
				};
				if let Err(error) = <Pallet<T>>::nominate(
					T::Origin::from(Some(nominator.clone()).into()),
					target.clone(),
					balance,
					cn_count,
					nn_count,
				) {
					log::warn!("Join nominators failed in genesis with error {:?}", error);
				} else {
					if let Some(x) = col_nominator_count.get_mut(&target) {
						*x += 1u32;
					} else {
						col_nominator_count.insert(target.clone(), 1u32);
					};
					if let Some(x) = nom_nominator_count.get_mut(&nominator) {
						*x += 1u32;
					} else {
						nom_nominator_count.insert(nominator.clone(), 1u32);
					};
				}
			}
			// Set collator commission to default config
			<CollatorCommission<T>>::put(T::DefaultCollatorCommission::get());
			// Set parachain bond config to default config
			<ParachainBondInfo<T>>::put(ParachainBondConfig {
				// must be set soon; if not => due inflation will be sent to collators/nominators
				account: T::AccountId::default(),
				percent: T::DefaultParachainBondReservePercent::get(),
			});
			// Set total selected candidates to minimum config
			<TotalSelected<T>>::put(T::MinSelectedCandidates::get());
			// Choose top TotalSelected collator candidates
			let (v_count, _, total_staked) = <Pallet<T>>::select_top_candidates(1u32);
			// Start Round 1 at Block 0
			let round: RoundInfo<T::BlockNumber> =
				RoundInfo::new(1u32, 0u32.into(), T::DefaultBlocksPerRound::get());
			<Round<T>>::put(round);
			// Snapshot total stake
			<Staked<T>>::insert(1u32, <Total<T>>::get());
			<Pallet<T>>::deposit_event(Event::NewRound(
				T::BlockNumber::zero(),
				1u32,
				v_count,
				total_staked,
			));
		}
	}

	#[pallet::call]
	impl<T: Config> Pallet<T> {
		/// Set the expectations for total staked. These expectations determine the issuance for
		/// the round according to logic in `fn compute_issuance`
		#[pallet::weight(<T as Config>::WeightInfo::set_staking_expectations())]
		pub fn set_staking_expectations(
			origin: OriginFor<T>,
			expectations: Range<BalanceOf<T>>,
		) -> DispatchResultWithPostInfo {
			T::MonetaryGovernanceOrigin::ensure_origin(origin)?;
			ensure!(expectations.is_valid(), Error::<T>::InvalidSchedule);
			let mut config = <InflationConfig<T>>::get();
			ensure!(
				config.expect != expectations,
				Error::<T>::NoWritingSameValue
			);
			config.set_expectations(expectations);
			Self::deposit_event(Event::StakeExpectationsSet(
				config.expect.min,
				config.expect.ideal,
				config.expect.max,
			));
			<InflationConfig<T>>::put(config);
			Ok(().into())
		}
		/// Set the annual inflation rate to derive per-round inflation
		#[pallet::weight(<T as Config>::WeightInfo::set_inflation())]
		pub fn set_inflation(
			origin: OriginFor<T>,
			schedule: Range<Perbill>,
		) -> DispatchResultWithPostInfo {
			T::MonetaryGovernanceOrigin::ensure_origin(origin)?;
			ensure!(schedule.is_valid(), Error::<T>::InvalidSchedule);
			let mut config = <InflationConfig<T>>::get();
			ensure!(config.annual != schedule, Error::<T>::NoWritingSameValue);
			config.annual = schedule;
			config.set_round_from_annual::<T>(schedule);
			Self::deposit_event(Event::InflationSet(
				config.annual.min,
				config.annual.ideal,
				config.annual.max,
				config.round.min,
				config.round.ideal,
				config.round.max,
			));
			<InflationConfig<T>>::put(config);
			Ok(().into())
		}
		/// Set the account that will hold funds set aside for parachain bond
		#[pallet::weight(<T as Config>::WeightInfo::set_parachain_bond_account())]
		pub fn set_parachain_bond_account(
			origin: OriginFor<T>,
			new: T::AccountId,
		) -> DispatchResultWithPostInfo {
			T::MonetaryGovernanceOrigin::ensure_origin(origin)?;
			let ParachainBondConfig {
				account: old,
				percent,
			} = <ParachainBondInfo<T>>::get();
			ensure!(old != new, Error::<T>::NoWritingSameValue);
			<ParachainBondInfo<T>>::put(ParachainBondConfig {
				account: new.clone(),
				percent,
			});
			Self::deposit_event(Event::ParachainBondAccountSet(old, new));
			Ok(().into())
		}
		/// Set the percent of inflation set aside for parachain bond
		#[pallet::weight(<T as Config>::WeightInfo::set_parachain_bond_reserve_percent())]
		pub fn set_parachain_bond_reserve_percent(
			origin: OriginFor<T>,
			new: Percent,
		) -> DispatchResultWithPostInfo {
			T::MonetaryGovernanceOrigin::ensure_origin(origin)?;
			let ParachainBondConfig {
				account,
				percent: old,
			} = <ParachainBondInfo<T>>::get();
			ensure!(old != new, Error::<T>::NoWritingSameValue);
			<ParachainBondInfo<T>>::put(ParachainBondConfig {
				account,
				percent: new,
			});
			Self::deposit_event(Event::ParachainBondReservePercentSet(old, new));
			Ok(().into())
		}
		#[pallet::weight(<T as Config>::WeightInfo::set_total_selected())]
		/// Set the total number of collator candidates selected per round
		/// - changes are not applied until the start of the next round
		pub fn set_total_selected(origin: OriginFor<T>, new: u32) -> DispatchResultWithPostInfo {
			frame_system::ensure_root(origin)?;
			ensure!(
				new >= T::MinSelectedCandidates::get(),
				Error::<T>::CannotSetBelowMin
			);
			let old = <TotalSelected<T>>::get();
			ensure!(old != new, Error::<T>::NoWritingSameValue);
			<TotalSelected<T>>::put(new);
			Self::deposit_event(Event::TotalSelectedSet(old, new));
			Ok(().into())
		}
		#[pallet::weight(<T as Config>::WeightInfo::set_collator_commission())]
		/// Set the commission for all collators
		pub fn set_collator_commission(
			origin: OriginFor<T>,
			new: Perbill,
		) -> DispatchResultWithPostInfo {
			frame_system::ensure_root(origin)?;
			let old = <CollatorCommission<T>>::get();
			ensure!(old != new, Error::<T>::NoWritingSameValue);
			<CollatorCommission<T>>::put(new);
			Self::deposit_event(Event::CollatorCommissionSet(old, new));
			Ok(().into())
		}
		#[pallet::weight(<T as Config>::WeightInfo::set_blocks_per_round())]
		/// Set blocks per round
		/// - if called with `new` less than length of current round, will transition immediately
		/// in the next block
		/// - also updates per-round inflation config
		pub fn set_blocks_per_round(origin: OriginFor<T>, new: u32) -> DispatchResultWithPostInfo {
			frame_system::ensure_root(origin)?;
			ensure!(
				new >= T::MinBlocksPerRound::get(),
				Error::<T>::CannotSetBelowMin
			);
			let mut round = <Round<T>>::get();
			let (now, first, old) = (round.current, round.first, round.length);
			ensure!(old != new, Error::<T>::NoWritingSameValue);
			round.length = new;
			// update per-round inflation given new rounds per year
			let mut inflation_config = <InflationConfig<T>>::get();
			inflation_config.reset_round(new);
			<Round<T>>::put(round);
			Self::deposit_event(Event::BlocksPerRoundSet(
				now,
				first,
				old,
				new,
				inflation_config.round.min,
				inflation_config.round.ideal,
				inflation_config.round.max,
			));
			<InflationConfig<T>>::put(inflation_config);
			Ok(().into())
		}
		/// Join the set of collator candidates
		#[pallet::weight(<T as Config>::WeightInfo::join_candidates(*candidate_count))]
		pub fn join_candidates(
			origin: OriginFor<T>,
			bond: BalanceOf<T>,
			candidate_count: u32,
		) -> DispatchResultWithPostInfo {
			let acc = ensure_signed(origin)?;
			ensure!(!Self::is_candidate(&acc), Error::<T>::CandidateExists);
			ensure!(!Self::is_nominator(&acc), Error::<T>::NominatorExists);
			ensure!(
				bond >= T::MinCollatorCandidateStk::get(),
				Error::<T>::ValBondBelowMin
			);
			let mut candidates = <CandidatePool<T>>::get();
			let old_count = candidates.0.len() as u32;
			ensure!(
				candidate_count >= old_count,
				Error::<T>::TooLowCandidateCountWeightHintJoinCandidates
			);
			ensure!(
				candidates.insert(Bond {
					owner: acc.clone(),
					amount: bond
				}),
				Error::<T>::CandidateExists
			);
			T::Currency::reserve(&acc, bond)?;
			let candidate = Collator2::new(acc.clone(), bond);
			<CollatorState2<T>>::insert(&acc, candidate);
			<CandidatePool<T>>::put(candidates);
			let new_total = <Total<T>>::get().saturating_add(bond);
			<Total<T>>::put(new_total);
			Self::deposit_event(Event::JoinedCollatorCandidates(acc, bond, new_total));
			Ok(().into())
		}
		/// Request to leave the set of candidates. If successful, the account is immediately
		/// removed from the candidate pool to prevent selection as a collator, but unbonding is
		/// executed with a delay of `T::LeaveCandidates` rounds.
		#[pallet::weight(<T as Config>::WeightInfo::leave_candidates(*candidate_count))]
		pub fn leave_candidates(
			origin: OriginFor<T>,
			candidate_count: u32,
		) -> DispatchResultWithPostInfo {
			let collator = ensure_signed(origin)?;
			let mut state = <CollatorState2<T>>::get(&collator).ok_or(Error::<T>::CandidateDNE)?;
			ensure!(!state.is_leaving(), Error::<T>::CandidateAlreadyLeaving);
			let mut exits = <ExitQueue2<T>>::get();
			let now = <Round<T>>::get().current;
			let when = now + T::LeaveCandidatesDelay::get();
			exits.schedule_candidate_exit::<T>(collator.clone(), when)?;
			state.leave(when);
			let mut candidates = <CandidatePool<T>>::get();
			ensure!(
				candidate_count >= candidates.0.len() as u32,
				Error::<T>::TooLowCollatorCandidateCountToLeaveCandidates
			);
			if candidates.remove(&Bond::from_owner(collator.clone())) {
				<CandidatePool<T>>::put(candidates);
			}
			<ExitQueue2<T>>::put(exits);
			<CollatorState2<T>>::insert(&collator, state);
			Self::deposit_event(Event::CollatorScheduledExit(now, collator, when));
			Ok(().into())
		}
		/// Temporarily leave the set of collator candidates without unbonding
		#[pallet::weight(<T as Config>::WeightInfo::go_offline())]
		pub fn go_offline(origin: OriginFor<T>) -> DispatchResultWithPostInfo {
			let collator = ensure_signed(origin)?;
			let mut state = <CollatorState2<T>>::get(&collator).ok_or(Error::<T>::CandidateDNE)?;
			ensure!(state.is_active(), Error::<T>::AlreadyOffline);
			state.go_offline();
			let mut candidates = <CandidatePool<T>>::get();
			if candidates.remove(&Bond::from_owner(collator.clone())) {
				<CandidatePool<T>>::put(candidates);
			}
			<CollatorState2<T>>::insert(&collator, state);
			Self::deposit_event(Event::CollatorWentOffline(
				<Round<T>>::get().current,
				collator,
			));
			Ok(().into())
		}
		/// Rejoin the set of collator candidates if previously had called `go_offline`
		#[pallet::weight(<T as Config>::WeightInfo::go_online())]
		pub fn go_online(origin: OriginFor<T>) -> DispatchResultWithPostInfo {
			let collator = ensure_signed(origin)?;
			let mut state = <CollatorState2<T>>::get(&collator).ok_or(Error::<T>::CandidateDNE)?;
			ensure!(!state.is_active(), Error::<T>::AlreadyActive);
			ensure!(!state.is_leaving(), Error::<T>::CannotActBecauseLeaving);
			state.go_online();
			let mut candidates = <CandidatePool<T>>::get();
			ensure!(
				candidates.insert(Bond {
					owner: collator.clone(),
					amount: state.total_counted
				}),
				Error::<T>::AlreadyActive
			);
			<CandidatePool<T>>::put(candidates);
			<CollatorState2<T>>::insert(&collator, state);
			Self::deposit_event(Event::CollatorBackOnline(
				<Round<T>>::get().current,
				collator,
			));
			Ok(().into())
		}
		/// Bond more for collator candidates
		#[pallet::weight(<T as Config>::WeightInfo::candidate_bond_more())]
		pub fn candidate_bond_more(
			origin: OriginFor<T>,
			more: BalanceOf<T>,
		) -> DispatchResultWithPostInfo {
			let collator = ensure_signed(origin)?;
			let mut state = <CollatorState2<T>>::get(&collator).ok_or(Error::<T>::CandidateDNE)?;
			ensure!(!state.is_leaving(), Error::<T>::CannotActBecauseLeaving);
			T::Currency::reserve(&collator, more)?;
			let before = state.bond;
			state.bond_more(more);
			let after = state.bond;
			if state.is_active() {
				Self::update_active(collator.clone(), state.total_counted);
			}
			<CollatorState2<T>>::insert(&collator, state);
			let new_total = <Total<T>>::get().saturating_add(more);
			<Total<T>>::put(new_total);
			Self::deposit_event(Event::CollatorBondedMore(collator, before, after));
			Ok(().into())
		}
		/// Bond less for collator candidates
		#[pallet::weight(<T as Config>::WeightInfo::candidate_bond_less())]
		pub fn candidate_bond_less(
			origin: OriginFor<T>,
			less: BalanceOf<T>,
		) -> DispatchResultWithPostInfo {
			let collator = ensure_signed(origin)?;
			let mut state = <CollatorState2<T>>::get(&collator).ok_or(Error::<T>::CandidateDNE)?;
			ensure!(!state.is_leaving(), Error::<T>::CannotActBecauseLeaving);
			let before = state.bond;
			let after = state.bond_less(less).ok_or(Error::<T>::ValBondBelowMin)?;
			ensure!(
				after >= T::MinCollatorCandidateStk::get(),
				Error::<T>::ValBondBelowMin
			);
			T::Currency::unreserve(&collator, less);
			if state.is_active() {
				Self::update_active(collator.clone(), state.total_counted);
			}
			<CollatorState2<T>>::insert(&collator, state);
			let new_total_staked = <Total<T>>::get().saturating_sub(less);
			<Total<T>>::put(new_total_staked);
			Self::deposit_event(Event::CollatorBondedLess(collator, before, after));
			Ok(().into())
		}
		/// If caller is not a nominator, then join the set of nominators
		/// If caller is a nominator, then makes nomination to change their nomination state
		#[pallet::weight(
			<T as Config>::WeightInfo::nominate(
				*collator_nominator_count,
				*nomination_count
			)
		)]
		pub fn nominate(
			origin: OriginFor<T>,
			collator: T::AccountId,
			amount: BalanceOf<T>,
			collator_nominator_count: u32,
			nomination_count: u32,
		) -> DispatchResultWithPostInfo {
			let acc = ensure_signed(origin)?;
			let nominator = if let Some(mut state) = <NominatorState2<T>>::get(&acc) {
				ensure!(state.is_active(), Error::<T>::CannotActBecauseLeaving);
				// nomination after first
				ensure!(
					amount >= T::MinNomination::get(),
					Error::<T>::NominationBelowMin
				);
				ensure!(
					nomination_count >= state.nominations.0.len() as u32,
					Error::<T>::TooLowNominationCountToNominate
				);
				ensure!(
					(state.nominations.0.len() as u32) < T::MaxCollatorsPerNominator::get(),
					Error::<T>::ExceedMaxCollatorsPerNom
				);
				// ensure that nominator is not in the exit_queue
				ensure!(
					state.add_nomination(Bond {
						owner: collator.clone(),
						amount
					}),
					Error::<T>::AlreadyNominatedCollator
				);
				state
			} else {
				// first nomination
				ensure!(
					amount >= T::MinNominatorStk::get(),
					Error::<T>::NomBondBelowMin
				);
				ensure!(!Self::is_candidate(&acc), Error::<T>::CandidateExists);
				Nominator2::new(collator.clone(), amount)
			};
			let mut state = <CollatorState2<T>>::get(&collator).ok_or(Error::<T>::CandidateDNE)?;
			ensure!(
				collator_nominator_count >= state.nominators.0.len() as u32,
				Error::<T>::TooLowCollatorNominationCountToNominate
			);
			let nominator_position = state.add_nominator::<T>(acc.clone(), amount)?;
			T::Currency::reserve(&acc, amount)?;
			if let NominatorAdded::AddedToTop { new_total } = nominator_position {
				if state.is_active() {
					Self::update_active(collator.clone(), new_total);
				}
			}
			let new_total_locked = <Total<T>>::get() + amount;
			<Total<T>>::put(new_total_locked);
			<CollatorState2<T>>::insert(&collator, state);
			<NominatorState2<T>>::insert(&acc, nominator);
			Self::deposit_event(Event::Nomination(acc, amount, collator, nominator_position));
			Ok(().into())
		}
		/// Request to leave the set of nominators. If successful, the nominator is scheduled
		/// to exit
		#[pallet::weight(<T as Config>::WeightInfo::leave_nominators(*nomination_count))]
		pub fn leave_nominators(
			origin: OriginFor<T>,
			nomination_count: u32,
		) -> DispatchResultWithPostInfo {
			let acc = ensure_signed(origin)?;
			let mut state = <NominatorState2<T>>::get(&acc).ok_or(Error::<T>::NominatorDNE)?;
			ensure!(!state.is_leaving(), Error::<T>::NominatorAlreadyLeaving);
			ensure!(
				nomination_count >= (state.nominations.0.len() as u32),
				Error::<T>::TooLowNominationCountToLeaveNominators
			);
			let mut exits = <ExitQueue2<T>>::get();
			let now = <Round<T>>::get().current;
			let when = now + T::LeaveNominatorsDelay::get();
			exits.schedule_nominator_exit::<T>(acc.clone(), when)?;
			state.leave(when);
			state.scheduled_revocations_total = state.total;
			state.scheduled_revocations_count = state.nominations.0.len() as u32;
			<ExitQueue2<T>>::put(exits);
			<NominatorState2<T>>::insert(&acc, state);
			Self::deposit_event(Event::NominatorExitScheduled(now, acc, when));
			Ok(().into())
		}
		/// Request to revoke an existing nomination. If successful, the nomination is scheduled
		/// to exit
		#[pallet::weight(<T as Config>::WeightInfo::revoke_nomination())]
		pub fn revoke_nomination(
			origin: OriginFor<T>,
			collator: T::AccountId,
		) -> DispatchResultWithPostInfo {
			let nominator = ensure_signed(origin)?;
			let mut state =
				<NominatorState2<T>>::get(&nominator).ok_or(Error::<T>::NominatorDNE)?;
			ensure!(state.is_active(), Error::<T>::CannotActBecauseLeaving);
			ensure!(
				state.revocations.insert(collator.clone()),
				Error::<T>::NominationAlreadyRevoked
			);
			let mut nomination_amount: Option<BalanceOf<T>> = None;
			for Bond { owner, amount } in state.nominations.0.iter() {
				if owner == &collator {
					nomination_amount = Some(*amount);
					break;
				}
			}
			// Ensure that the collator exists in the nominations
			let amount = nomination_amount.ok_or(Error::<T>::NominationDNE)?;
			let remaining = state.total - state.scheduled_revocations_total - amount;
			let leaving =
				if state.nominations.0.len() as u32 - state.scheduled_revocations_count < 2 {
					true
				} else {
					ensure!(
						remaining >= T::MinNominatorStk::get(),
						Error::<T>::NomBondBelowMin
					);
					false
				};
			let mut exits = <ExitQueue2<T>>::get();
			let now = <Round<T>>::get().current;
			let when = now + T::RevokeNominationDelay::get();
			if leaving {
				// schedule to leave the set of nominators if this is the only nomination
				exits.schedule_nominator_exit::<T>(nominator.clone(), when)?;
				state.leave(when);
				state.scheduled_revocations_total = state.total;
				state.scheduled_revocations_count = state.nominations.0.len() as u32;
				<ExitQueue2<T>>::put(exits);
				<NominatorState2<T>>::insert(&nominator, state);
				Self::deposit_event(Event::NominatorExitScheduled(now, nominator, when));
			} else {
				// schedule to revoke this nomination
				exits.schedule_nomination_revocation::<T>(
					nominator.clone(),
					collator.clone(),
					when,
				)?;
				state.scheduled_revocations_total += amount;
				state.scheduled_revocations_count += 1u32;
				<ExitQueue2<T>>::put(exits);
				<NominatorState2<T>>::insert(&nominator, state);
				Self::deposit_event(Event::NominationRevocationScheduled(
					now, nominator, collator, when,
				));
			}
			Ok(().into())
		}
		/// Bond more for nominators with respect to a specific collator candidate
		#[pallet::weight(<T as Config>::WeightInfo::nominator_bond_more())]
		pub fn nominator_bond_more(
			origin: OriginFor<T>,
			candidate: T::AccountId,
			more: BalanceOf<T>,
		) -> DispatchResultWithPostInfo {
			let nominator = ensure_signed(origin)?;
			let mut state =
				<NominatorState2<T>>::get(&nominator).ok_or(Error::<T>::NominatorDNE)?;
			ensure!(state.is_active(), Error::<T>::CannotActBecauseLeaving);
			ensure!(
				!state.revocations.contains(&candidate),
				Error::<T>::CannotActBecauseRevoking
			);
			let mut collator =
				<CollatorState2<T>>::get(&candidate).ok_or(Error::<T>::CandidateDNE)?;
			ensure!(
				state.inc_nomination(candidate.clone(), more),
				Error::<T>::NominationDNE
			);
			T::Currency::reserve(&nominator, more)?;
			let before = collator.total_counted;
			let in_top = collator.inc_nominator(nominator.clone(), more);
			let after = collator.total_counted;
			if collator.is_active() && (before != after) {
				Self::update_active(candidate.clone(), after);
			}
			<CollatorState2<T>>::insert(&candidate, collator);
			<NominatorState2<T>>::insert(&nominator, state);
			let new_total_staked = <Total<T>>::get().saturating_add(more);
			<Total<T>>::put(new_total_staked);
			Self::deposit_event(Event::NominationIncreased(
				nominator, candidate, before, in_top, after,
			));
			Ok(().into())
		}
		/// Bond less for nominators with respect to a specific nominator candidate
		#[pallet::weight(<T as Config>::WeightInfo::nominator_bond_less())]
		pub fn nominator_bond_less(
			origin: OriginFor<T>,
			candidate: T::AccountId,
			less: BalanceOf<T>,
		) -> DispatchResultWithPostInfo {
			let nominator = ensure_signed(origin)?;
			let mut state =
				<NominatorState2<T>>::get(&nominator).ok_or(Error::<T>::NominatorDNE)?;
			ensure!(state.is_active(), Error::<T>::CannotActBecauseLeaving);
			ensure!(
				!state.revocations.contains(&candidate),
				Error::<T>::CannotActBecauseRevoking
			);
			let mut collator =
				<CollatorState2<T>>::get(&candidate).ok_or(Error::<T>::CandidateDNE)?;
			let remaining = state
				.dec_nomination(candidate.clone(), less)
				.ok_or(Error::<T>::NominationDNE)?
				.ok_or(Error::<T>::NomBondBelowMin)?;
			ensure!(
				remaining >= T::MinNomination::get(),
				Error::<T>::NominationBelowMin
			);
			ensure!(
				state.total >= T::MinNominatorStk::get(),
				Error::<T>::NomBondBelowMin
			);
			T::Currency::unreserve(&nominator, less);
			let before = collator.total_counted;
			let in_top = collator.dec_nominator(nominator.clone(), less);
			let after = collator.total_counted;
			if collator.is_active() && (before != after) {
				Self::update_active(candidate.clone(), after);
			}
			<CollatorState2<T>>::insert(&candidate, collator);
			<NominatorState2<T>>::insert(&nominator, state);
			let new_total_staked = <Total<T>>::get().saturating_sub(less);
			<Total<T>>::put(new_total_staked);
			Self::deposit_event(Event::NominationDecreased(
				nominator, candidate, before, in_top, after,
			));
			Ok(().into())
		}
	}

	impl<T: Config> Pallet<T> {
		pub fn is_nominator(acc: &T::AccountId) -> bool {
			<NominatorState2<T>>::get(acc).is_some()
		}
		pub fn is_candidate(acc: &T::AccountId) -> bool {
			<CollatorState2<T>>::get(acc).is_some()
		}
		pub fn is_selected_candidate(acc: &T::AccountId) -> bool {
			<SelectedCandidates<T>>::get().binary_search(acc).is_ok()
		}
		// ensure candidate is active before calling
		fn update_active(candidate: T::AccountId, total: BalanceOf<T>) {
			let mut candidates = <CandidatePool<T>>::get();
			candidates.remove(&Bond::from_owner(candidate.clone()));
			candidates.insert(Bond {
				owner: candidate,
				amount: total,
			});
			<CandidatePool<T>>::put(candidates);
		}
		// Calculate round issuance based on total staked for the given round
		fn compute_issuance(staked: BalanceOf<T>) -> BalanceOf<T> {
			let config = <InflationConfig<T>>::get();
			let round_issuance = crate::inflation::round_issuance_range::<T>(config.round);
			// TODO: consider interpolation instead of bounded range
			if staked < config.expect.min {
				round_issuance.min
			} else if staked > config.expect.max {
				round_issuance.max
			} else {
				round_issuance.ideal
			}
		}
		fn nominator_leaves_collator(
			nominator: T::AccountId,
			collator: T::AccountId,
		) -> DispatchResultWithPostInfo {
			let mut state = <CollatorState2<T>>::get(&collator).ok_or(Error::<T>::CandidateDNE)?;
			let (total_changed, nominator_stake) = state.rm_nominator::<T>(nominator.clone())?;
			T::Currency::unreserve(&nominator, nominator_stake);
			if state.is_active() && total_changed {
				Self::update_active(collator.clone(), state.total_counted);
			}
			let new_total_locked = <Total<T>>::get() - nominator_stake;
			<Total<T>>::put(new_total_locked);
			let new_total = state.total_counted;
			<CollatorState2<T>>::insert(&collator, state);
			Self::deposit_event(Event::NominatorLeftCollator(
				nominator,
				collator,
				nominator_stake,
				new_total,
			));
			Ok(().into())
		}
		fn pay_stakers(next: RoundIndex) {
			// payout is next - duration rounds ago => next - duration > 0 else return early
			let duration = T::RewardPaymentDelay::get();
			if next <= duration {
				return;
			}
			let round_to_payout = next - duration;
			let total = <Points<T>>::get(round_to_payout);
			if total.is_zero() {
				return;
			}
			let total_staked = <Staked<T>>::get(round_to_payout);
			let mut issuance = Self::compute_issuance(total_staked);
			// reserve portion of issuance for parachain bond account
			let bond_config = <ParachainBondInfo<T>>::get();
			let parachain_bond_reserve = bond_config.percent * issuance;
			if let Ok(imb) =
				T::Currency::deposit_into_existing(&bond_config.account, parachain_bond_reserve)
			{
				// update round issuance iff transfer succeeds
				issuance -= imb.peek();
				Self::deposit_event(Event::ReservedForParachainBond(
					bond_config.account,
					imb.peek(),
				));
			}
			let mint = |amt: BalanceOf<T>, to: T::AccountId| {
				if let Ok(imb) = T::Currency::deposit_into_existing(&to, amt) {
					Self::deposit_event(Event::Rewarded(to.clone(), imb.peek()));
				}
			};
			let collator_fee = <CollatorCommission<T>>::get();
			for (val, pts) in <AwardedPts<T>>::drain_prefix(round_to_payout) {
				let pct_due = Perbill::from_rational(pts, total);
				let mut amt_due = pct_due * issuance;
				// Take the snapshot of block author and nominations
				let state = <AtStake<T>>::take(round_to_payout, &val);
				if state.nominators.is_empty() {
					// solo collator with no nominators
					mint(amt_due, val.clone());
				} else {
					// pay collator first; commission + due_portion
					let val_pct = Perbill::from_rational(state.bond, state.total);
					let commission = collator_fee * amt_due;
					amt_due -= commission;
					let val_due = (val_pct * amt_due) + commission;
					mint(val_due, val.clone());
					// pay nominators due portion
					for Bond { owner, amount } in state.nominators {
						let percent = Perbill::from_rational(amount, state.total);
						let due = percent * amt_due;
						mint(due, owner);
					}
				}
			}
		}
		/// Executes all collator exits scheduled for when <= now
		fn execute_collator_exits(now: RoundIndex) {
			let mut exit_queue = <ExitQueue2<T>>::get();
			let remaining_exits = exit_queue
				.candidate_schedule
				.clone()
				.into_iter()
				.filter_map(|(who, when)| {
					if when > now {
						Some((who, when))
					} else {
						if !exit_queue.candidates.remove(&who) {
							log::warn!(
								"Candidates set removal failed, CollatorState had inconsistency!",
							);
						}
						if let Some(state) = <CollatorState2<T>>::get(&who) {
							// return stake to nominator
							let return_stake = |bond: Bond<T::AccountId, BalanceOf<T>>| {
								T::Currency::unreserve(&bond.owner, bond.amount);
								// remove nomination from nominator state
								let mut nominator = NominatorState2::<T>::get(&bond.owner).expect(
									"Collator state and nominator state are consistent. 
										Collator state has a record of this nomination. Therefore, 
										Nominator state also has a record. qed.",
								);
								if let Some(remaining) = nominator.rm_nomination(who.clone()) {
									if remaining.is_zero() {
										<NominatorState2<T>>::remove(&bond.owner);
									} else {
										<NominatorState2<T>>::insert(&bond.owner, nominator);
									}
								}
							};
							// return all top nominations
							for bond in state.top_nominators {
								return_stake(bond);
							}
							// return all bottom nominations
							for bond in state.bottom_nominators {
								return_stake(bond);
							}
							// return stake to collator
							T::Currency::unreserve(&state.id, state.bond);
							<CollatorState2<T>>::remove(&who);
							let new_total_staked =
								<Total<T>>::get().saturating_sub(state.total_backing);
							<Total<T>>::put(new_total_staked);
							Self::deposit_event(Event::CollatorLeft(
								who,
								state.total_backing,
								new_total_staked,
							));
						}
						None
					}
				})
				.collect::<Vec<(T::AccountId, RoundIndex)>>();
			exit_queue.candidate_schedule = remaining_exits;
			<ExitQueue2<T>>::put(exit_queue);
		}
		/// Executes all nominator exits for when <= now
		fn execute_nominator_exits(now: RoundIndex) {
			let mut exit_queue = <ExitQueue2<T>>::get();
			let remaining_exits = exit_queue
				.nominator_schedule
				.clone()
				.into_iter()
				.filter_map(|(nominator, maybe_collator, when)| {
					if when > now {
						Some((nominator, maybe_collator, when))
					} else {
						if let Some(collator) = maybe_collator {
							// single revocation needs to be executed
							if let Some(mut state) = <NominatorState2<T>>::get(&nominator) {
								let pre_total = state.total;
								if let Some(remaining) = state.rm_nomination(collator.clone()) {
									let amount = pre_total - remaining;
									state.scheduled_revocations_total -= amount;
									state.scheduled_revocations_count -= 1u32;
									state.revocations.remove(&collator);
									let _ = Self::nominator_leaves_collator(
										nominator.clone(),
										collator,
									);
									<NominatorState2<T>>::insert(&nominator, state);
								}
							} else {
								log::warn!(
									"Nominator State for Nominator {:?} Not Found During Revocation 
									of Support for Collator {:?}",
									nominator,
									collator,
								);
							}
						} else {
							if !exit_queue.nominators_leaving.remove(&nominator) {
								log::warn!(
									"Nominators set removal failed,
									NominatorState had inconsistency!",
								);
							}
							if let Some(state) = <NominatorState2<T>>::get(&nominator) {
								for bond in state.nominations.0 {
									if let Err(error) = Self::nominator_leaves_collator(
										nominator.clone(),
										bond.owner.clone(),
									) {
										log::warn!(
											"Nominator leaves collator failed with error: {:?}",
											error
										);
									}
								}
								<NominatorState2<T>>::remove(&nominator);
								Self::deposit_event(Event::NominatorLeft(nominator, state.total));
							} else {
								log::warn!(
									"Nominator State Not Found During Exit for Nominator {:?}",
									nominator
								);
							}
						}
						None
					}
				})
				.collect::<Vec<(T::AccountId, Option<T::AccountId>, RoundIndex)>>();
			exit_queue.nominator_schedule = remaining_exits;
			<ExitQueue2<T>>::put(exit_queue);
		}
		/// Best as in most cumulatively supported in terms of stake
		/// Returns [collator_count, nomination_count, total staked]
		fn select_top_candidates(next: RoundIndex) -> (u32, u32, BalanceOf<T>) {
			let (mut collator_count, mut nomination_count, mut total) =
				(0u32, 0u32, BalanceOf::<T>::zero());
			let mut candidates = <CandidatePool<T>>::get().0;
			// order candidates by stake (least to greatest so requires `rev()`)
			candidates.sort_unstable_by(|a, b| a.amount.partial_cmp(&b.amount).unwrap());
			let top_n = <TotalSelected<T>>::get() as usize;
			// choose the top TotalSelected qualified candidates, ordered by stake
			let mut collators = candidates
				.into_iter()
				.rev()
				.take(top_n)
				.filter(|x| x.amount >= T::MinCollatorStk::get())
				.map(|x| x.owner)
				.collect::<Vec<T::AccountId>>();
			// snapshot exposure for round for weighting reward distribution
			for account in collators.iter() {
				let state = <CollatorState2<T>>::get(&account)
					.expect("all members of CandidateQ must be candidates");
				collator_count += 1u32;
				nomination_count += state.nominators.0.len() as u32;
				let amount = state.total_counted;
				total += amount;
				let exposure: CollatorSnapshot<T::AccountId, BalanceOf<T>> = state.into();
				<AtStake<T>>::insert(next, account, exposure);
				Self::deposit_event(Event::CollatorChosen(next, account.clone(), amount));
			}
			collators.sort();
			// insert canonical collator set
			<SelectedCandidates<T>>::put(collators);
			(collator_count, nomination_count, total)
		}
	}

	/// Add reward points to block authors:
	/// * 20 points to the block producer for producing a block in the chain
	impl<T: Config> nimbus_primitives::EventHandler<T::AccountId> for Pallet<T> {
		fn note_author(author: T::AccountId) {
			let now = <Round<T>>::get().current;
			let score_plus_20 = <AwardedPts<T>>::get(now, &author) + 20;
			<AwardedPts<T>>::insert(now, author, score_plus_20);
			<Points<T>>::mutate(now, |x| *x += 20);
		}
	}

	impl<T: Config> nimbus_primitives::CanAuthor<T::AccountId> for Pallet<T> {
		fn can_author(account: &T::AccountId, _slot: &u32) -> bool {
			Self::is_selected_candidate(account)
		}
	}

	impl<T: Config> Get<Vec<T::AccountId>> for Pallet<T> {
		fn get() -> Vec<T::AccountId> {
			Self::selected_candidates()
		}
	}
}<|MERGE_RESOLUTION|>--- conflicted
+++ resolved
@@ -724,18 +724,17 @@
 		#[pallet::constant]
 		type DefaultBlocksPerRound: Get<u32>;
 		/// Number of rounds that collators remain bonded before exit request is executed
-<<<<<<< HEAD
 		#[pallet::constant]
-		type BondDuration: Get<RoundIndex>;
-=======
 		type LeaveCandidatesDelay: Get<RoundIndex>;
 		/// Number of rounds that nominators remain bonded before exit request is executed
+		#[pallet::constant]
 		type LeaveNominatorsDelay: Get<RoundIndex>;
 		/// Number of rounds that nominations remain bonded before revocation request is executed
+		#[pallet::constant]
 		type RevokeNominationDelay: Get<RoundIndex>;
 		/// Number of rounds after which block authors are rewarded
+		#[pallet::constant]
 		type RewardPaymentDelay: Get<RoundIndex>;
->>>>>>> 5086f00b
 		/// Minimum number of selected candidates every round
 		#[pallet::constant]
 		type MinSelectedCandidates: Get<u32>;
