// Copyright 2019-2022 PureStake Inc.
// This file is part of Moonbeam.

// Moonbeam is free software: you can redistribute it and/or modify
// it under the terms of the GNU General Public License as published by
// the Free Software Foundation, either version 3 of the License, or
// (at your option) any later version.

// Moonbeam is distributed in the hope that it will be useful,
// but WITHOUT ANY WARRANTY; without even the implied warranty of
// MERCHANTABILITY or FITNESS FOR A PARTICULAR PURPOSE.  See the
// GNU General Public License for more details.

// You should have received a copy of the GNU General Public License
// along with Moonbeam.  If not, see <http://www.gnu.org/licenses/>.

//! # Migrations
use crate::{
	pallet::Total, BalanceOf, Bond, BottomDelegations, CandidateInfo, CandidateMetadata,
	CandidateState, CapacityStatus, CollatorCandidate, Config, Delegations, DelegatorState, Event,
	Pallet, Points, Round, Staked, TopDelegations,
};
#[cfg(feature = "try-runtime")]
use crate::{Collator2, Delegator, Nominator2};
#[cfg(feature = "try-runtime")]
use frame_support::traits::OnRuntimeUpgradeHelpersExt;
use frame_support::Twox64Concat;
extern crate alloc;
#[cfg(feature = "try-runtime")]
use alloc::format;
use frame_support::{
	migration::{remove_storage_prefix, storage_key_iter},
	pallet_prelude::PhantomData,
	traits::{Get, OnRuntimeUpgrade, ReservableCurrency},
	weights::Weight,
};
<<<<<<< HEAD
use sp_runtime::traits::{Saturating, Zero};
use sp_std::{collections::btree_map::BTreeMap, convert::TryInto, vec::Vec};
=======
use sp_runtime::traits::Zero;
use sp_std::{convert::TryInto, vec::Vec};

/// Migration to patch the incorrect delegations sums for all candidates
pub struct PatchIncorrectDelegationSums<T>(PhantomData<T>);
impl<T: Config> OnRuntimeUpgrade for PatchIncorrectDelegationSums<T> {
	fn on_runtime_upgrade() -> Weight {
		log::info!(
			target: "PatchIncorrectDelegationSums",
			"running migration to patch incorrect delegation sums"
		);
		let pallet_prefix: &[u8] = b"ParachainStaking";
		let top_delegations_prefix: &[u8] = b"TopDelegations";
		let bottom_delegations_prefix: &[u8] = b"BottomDelegations";
		// Read all the data into memory.
		// https://crates.parity.io/frame_support/storage/migration/fn.storage_key_iter.html
		let stored_top_delegations: Vec<_> = storage_key_iter::<
			T::AccountId,
			Delegations<T::AccountId, BalanceOf<T>>,
			Twox64Concat,
		>(pallet_prefix, top_delegations_prefix)
		.collect();
		let migrated_candidates_top_count: Weight = stored_top_delegations
			.len()
			.try_into()
			.expect("There are between 0 and 2**64 mappings stored.");
		let stored_bottom_delegations: Vec<_> = storage_key_iter::<
			T::AccountId,
			Delegations<T::AccountId, BalanceOf<T>>,
			Twox64Concat,
		>(pallet_prefix, bottom_delegations_prefix)
		.collect();
		let migrated_candidates_bottom_count: Weight = stored_bottom_delegations
			.len()
			.try_into()
			.expect("There are between 0 and 2**64 mappings stored.");
		fn fix_delegations<T: Config>(
			delegations: Delegations<T::AccountId, BalanceOf<T>>,
		) -> Delegations<T::AccountId, BalanceOf<T>> {
			let correct_total = delegations
				.delegations
				.iter()
				.fold(BalanceOf::<T>::zero(), |acc, b| acc + b.amount);
			log::info!(
				target: "PatchIncorrectDelegationSums",
				"Correcting total from {:?} to {:?}",
				delegations.total, correct_total
			);
			Delegations {
				delegations: delegations.delegations,
				total: correct_total,
			}
		}
		for (account, old_top_delegations) in stored_top_delegations {
			let new_top_delegations = fix_delegations::<T>(old_top_delegations);
			let mut candidate_info = <CandidateInfo<T>>::get(&account)
				.expect("TopDelegations exists => CandidateInfo exists");
			candidate_info.total_counted = candidate_info.bond + new_top_delegations.total;
			if candidate_info.is_active() {
				Pallet::<T>::update_active(account.clone(), candidate_info.total_counted);
			}
			<CandidateInfo<T>>::insert(&account, candidate_info);
			<TopDelegations<T>>::insert(&account, new_top_delegations);
		}
		for (account, old_bottom_delegations) in stored_bottom_delegations {
			let new_bottom_delegations = fix_delegations::<T>(old_bottom_delegations);
			<BottomDelegations<T>>::insert(&account, new_bottom_delegations);
		}
		let weight = T::DbWeight::get();
		let top = migrated_candidates_top_count.saturating_mul(3 * weight.write + 3 * weight.read);
		let bottom = migrated_candidates_bottom_count.saturating_mul(weight.write + weight.read);
		// 20% max block weight as margin for error
		top + bottom + 100_000_000_000
	}
	#[cfg(feature = "try-runtime")]
	fn pre_upgrade() -> Result<(), &'static str> {
		// get total counted for all candidates
		for (account, state) in <CandidateInfo<T>>::iter() {
			Self::set_temp_storage(
				state.total_counted,
				&format!("Candidate{:?}TotalCounted", account)[..],
			);
		}
		Ok(())
	}

	#[cfg(feature = "try-runtime")]
	fn post_upgrade() -> Result<(), &'static str> {
		// ensure new total counted = top_delegations.sum() + collator self bond
		for (account, state) in <CandidateInfo<T>>::iter() {
			let old_count =
				Self::get_temp_storage(&format!("Candidate{:?}TotalCounted", account)[..])
					.expect("qed");
			let new_count = state.total_counted;
			let top_delegations_sum = <TopDelegations<T>>::get(account)
				.expect("CandidateInfo exists => TopDelegations exists")
				.delegations
				.iter()
				.fold(BalanceOf::<T>::zero(), |acc, b| acc + b.amount);
			let correct_total_counted = top_delegations_sum + state.bond;
			assert_eq!(new_count, correct_total_counted);
			if new_count != old_count {
				log::info!(
					target: "PatchIncorrectDelegationSums",
					"Corrected total from {:?} to {:?}",
					old_count, new_count
				);
			}
		}
		Ok(())
	}
}
>>>>>>> 1b4f83f4

/// Migration to split CandidateState and minimize unnecessary storage reads
/// for PoV optimization
/// This assumes Config::MaxTopDelegationsPerCandidate == OldConfig::MaxDelegatorsPerCandidate
pub struct SplitCandidateStateToDecreasePoV<T>(PhantomData<T>);
impl<T: Config> OnRuntimeUpgrade for SplitCandidateStateToDecreasePoV<T> {
	fn on_runtime_upgrade() -> Weight {
		let pallet_prefix: &[u8] = b"ParachainStaking";
		let storage_item_prefix: &[u8] = b"CandidateState";
		// Read all the data into memory.
		// https://crates.parity.io/frame_support/storage/migration/fn.storage_key_iter.html
		let stored_data: Vec<_> = storage_key_iter::<
			T::AccountId,
			CollatorCandidate<T::AccountId, BalanceOf<T>>,
			Twox64Concat,
		>(pallet_prefix, storage_item_prefix)
		.collect();
		let migrated_count: Weight = stored_data
			.len()
			.try_into()
			.expect("There are between 0 and 2**64 mappings stored.");
		// Now remove the old storage
		// https://crates.parity.io/frame_support/storage/migration/fn.remove_storage_prefix.html
		remove_storage_prefix(pallet_prefix, storage_item_prefix, &[]);
		// Assert that old storage is empty
		assert!(storage_key_iter::<
			T::AccountId,
			CollatorCandidate<T::AccountId, BalanceOf<T>>,
			Twox64Concat,
		>(pallet_prefix, storage_item_prefix)
		.next()
		.is_none());
		for (account, state) in stored_data {
			// all delegations are stored greatest to least post migration
			// but bottom delegations were least to greatest pre migration
			let new_bottom_delegations: Vec<Bond<T::AccountId, BalanceOf<T>>> =
				if state.bottom_delegations.len()
					> T::MaxBottomDelegationsPerCandidate::get() as usize
				{
					// if actual length > max bottom delegations, revoke the bottom actual - max
					let rest = state.bottom_delegations.len()
						- T::MaxBottomDelegationsPerCandidate::get() as usize;
					let mut total_less = BalanceOf::<T>::zero();
					state.bottom_delegations.iter().take(rest).for_each(
						|Bond { owner, amount }| {
							total_less = total_less.saturating_add(*amount);
							// update delegator state
							// unreserve kicked bottom
							T::Currency::unreserve(&owner, *amount);
							let mut delegator_state = <DelegatorState<T>>::get(&owner)
								.expect("Delegation existence => DelegatorState existence");
							let leaving = delegator_state.delegations.0.len() == 1usize;
							delegator_state.rm_delegation(&account);
							Pallet::<T>::deposit_event(Event::DelegationKicked {
								delegator: owner.clone(),
								candidate: account.clone(),
								unstaked_amount: *amount,
							});
							if leaving {
								<DelegatorState<T>>::remove(&owner);
								Pallet::<T>::deposit_event(Event::DelegatorLeft {
									delegator: owner.clone(),
									unstaked_amount: *amount,
								});
							} else {
								<DelegatorState<T>>::insert(&owner, delegator_state);
							}
						},
					);
					let new_total = <Total<T>>::get() - total_less;
					<Total<T>>::put(new_total);
					state
						.bottom_delegations
						.into_iter()
						.rev()
						.take(T::MaxBottomDelegationsPerCandidate::get() as usize)
						.collect()
				} else {
					state.bottom_delegations.into_iter().rev().collect()
				};
			let lowest_top_delegation_amount = if state.top_delegations.is_empty() {
				BalanceOf::<T>::zero()
			} else {
				state.top_delegations[state.top_delegations.len() - 1].amount
			};
			let highest_bottom_delegation_amount = if new_bottom_delegations.is_empty() {
				BalanceOf::<T>::zero()
			} else {
				new_bottom_delegations[0].amount
			};
			// start here,
			let lowest_bottom_delegation_amount = if new_bottom_delegations.is_empty() {
				BalanceOf::<T>::zero()
			} else {
				new_bottom_delegations[new_bottom_delegations.len() - 1].amount
			};
			let top_capacity = match &state.top_delegations {
				x if x.len() as u32 >= T::MaxTopDelegationsPerCandidate::get() => {
					CapacityStatus::Full
				}
				x if x.is_empty() => CapacityStatus::Empty,
				_ => CapacityStatus::Partial,
			};
			let bottom_capacity = match &new_bottom_delegations {
				x if x.len() as u32 >= T::MaxBottomDelegationsPerCandidate::get() => {
					CapacityStatus::Full
				}
				x if x.is_empty() => CapacityStatus::Empty,
				_ => CapacityStatus::Partial,
			};
			let metadata = CandidateMetadata {
				bond: state.bond,
				delegation_count: state.top_delegations.len() as u32
					+ new_bottom_delegations.len() as u32,
				total_counted: state.total_counted,
				lowest_top_delegation_amount,
				highest_bottom_delegation_amount,
				lowest_bottom_delegation_amount,
				top_capacity,
				bottom_capacity,
				request: state.request,
				status: state.state,
			};
			<CandidateInfo<T>>::insert(&account, metadata);
			let top_delegations = Delegations {
				total: state.total_counted - state.bond,
				delegations: state.top_delegations,
			};
			<TopDelegations<T>>::insert(&account, top_delegations);
			let bottom_delegations = Delegations {
				total: new_bottom_delegations
					.iter()
					.fold(BalanceOf::<T>::zero(), |acc, b| acc + b.amount),
				delegations: new_bottom_delegations,
			};
			<BottomDelegations<T>>::insert(&account, bottom_delegations);
		}
		let weight = T::DbWeight::get();
		migrated_count.saturating_mul(3 * weight.write + weight.read)
	}
	#[cfg(feature = "try-runtime")]
	fn pre_upgrade() -> Result<(), &'static str> {
		// get delegation count for all candidates to check consistency
		for (account, state) in <CandidateState<T>>::iter() {
			// insert top + bottom into some temp map?
			let total_delegation_count =
				state.top_delegations.len() as u32 + state.bottom_delegations.len() as u32;
			Self::set_temp_storage(
				total_delegation_count,
				&format!("Candidate{:?}DelegationCount", account)[..],
			);
		}
		Ok(())
	}

	#[cfg(feature = "try-runtime")]
	fn post_upgrade() -> Result<(), &'static str> {
		// check that top + bottom are the same as the expected (stored in temp)
		for (account, state) in <CandidateInfo<T>>::iter() {
			let expected_count: u32 =
				Self::get_temp_storage(&format!("Candidate{:?}DelegationCount", account)[..])
					.expect("qed");
			let actual_count = state.delegation_count;
			assert_eq!(expected_count, actual_count);
		}
		Ok(())
	}
}

/// Migration to properly increase maximum delegations per collator
/// The logic may be used to recompute the top and bottom delegations whenever
/// MaxTopDelegationsPerCandidate changes (works for if decreases as well)
pub struct IncreaseMaxDelegationsPerCandidate<T>(PhantomData<T>);
impl<T: Config> OnRuntimeUpgrade for IncreaseMaxDelegationsPerCandidate<T> {
	fn on_runtime_upgrade() -> Weight {
		let (mut reads, mut writes) = (0u64, 0u64);
		for (account, state) in <CandidateState<T>>::iter() {
			reads = reads.saturating_add(1u64);
			// 1. collect all delegations into single vec and order them
			let mut all_delegations = state.top_delegations.clone();
			let mut starting_bottom_delegations = state.bottom_delegations.clone();
			all_delegations.append(&mut starting_bottom_delegations);
			// sort all delegations from greatest to least
			all_delegations.sort_unstable_by(|a, b| b.amount.cmp(&a.amount));
			let top_n = T::MaxTopDelegationsPerCandidate::get() as usize;
			// 2. split them into top and bottom using the T::MaxNominatorsPerCollator
			let top_delegations: Vec<Bond<T::AccountId, BalanceOf<T>>> =
				all_delegations.iter().take(top_n).cloned().collect();
			let bottom_delegations = if all_delegations.len() > top_n {
				let rest = all_delegations.len() - top_n;
				let bottom: Vec<Bond<T::AccountId, BalanceOf<T>>> =
					all_delegations.iter().rev().take(rest).cloned().collect();
				bottom
			} else {
				// empty, all nominations are in top
				Vec::new()
			};
			let (mut total_counted, mut total_backing): (BalanceOf<T>, BalanceOf<T>) =
				(state.bond.into(), state.bond.into());
			for Bond { amount, .. } in &top_delegations {
				total_counted = total_counted.saturating_add(*amount);
				total_backing = total_backing.saturating_add(*amount);
			}
			for Bond { amount, .. } in &bottom_delegations {
				total_backing = total_backing.saturating_add(*amount);
			}
			// update candidate pool with new total counted if it changed
			if state.total_counted != total_counted && state.is_active() {
				reads = reads.saturating_add(1u64);
				writes = writes.saturating_add(1u64);
				<Pallet<T>>::update_active(account.clone(), total_counted);
			}
			<CandidateState<T>>::insert(
				account,
				CollatorCandidate {
					top_delegations,
					bottom_delegations,
					total_counted,
					total_backing,
					..state
				},
			);
			writes = writes.saturating_add(1u64);
		}
		let weight = T::DbWeight::get();
		// 20% of the max block weight as safety margin for computation
		weight.reads(reads) + weight.writes(writes) + 100_000_000_000
	}
	#[cfg(feature = "try-runtime")]
	fn pre_upgrade() -> Result<(), &'static str> {
		// get delegation count for all candidates to check consistency
		for (account, state) in <CandidateState<T>>::iter() {
			// insert top + bottom into some temp map?
			let total_delegation_count =
				state.top_delegations.len() as u32 + state.bottom_delegations.len() as u32;
			Self::set_temp_storage(
				total_delegation_count,
				&format!("Candidate{:?}DelegationCount", account)[..],
			);
		}
		Ok(())
	}

	#[cfg(feature = "try-runtime")]
	fn post_upgrade() -> Result<(), &'static str> {
		// check that top + bottom are the same as the expected (stored in temp)
		for (account, state) in <CandidateState<T>>::iter() {
			let expected_count: u32 =
				Self::get_temp_storage(&format!("Candidate{:?}DelegationCount", account)[..])
					.expect("qed");
			let actual_count =
				state.top_delegations.len() as u32 + state.bottom_delegations.len() as u32;
			assert_eq!(expected_count, actual_count);
		}
		Ok(())
	}
}

/// Migration to replace the automatic ExitQueue with a manual exits API.
/// This migration is idempotent so it can be run more than once without any risk.
<<<<<<< HEAD
pub struct RemoveExitQueue<T>(PhantomData<T>);
impl<T: Config> OnRuntimeUpgrade for RemoveExitQueue<T> {
	fn on_runtime_upgrade() -> Weight {
		log::info!(target: "RemoveExitQueue", "running migration to remove staking exit queue");
		let exit_queue = <ExitQueue2<T>>::take();
		let (mut reads, mut writes) = (1u64, 0u64);
		let mut delegator_exits: BTreeMap<T::AccountId, RoundIndex> = BTreeMap::new();
		let mut delegation_revocations: BTreeMap<T::AccountId, (T::AccountId, RoundIndex)> =
			BTreeMap::new();
		// Track scheduled delegator exits and revocations before migrating state
		// Candidates already track exit info locally so no tracking is necessary
		for (delegator, is_revocation, when) in exit_queue.nominator_schedule {
			if let Some(revoking_candidate) = is_revocation {
				delegation_revocations.insert(delegator, (revoking_candidate, when));
			} else {
				delegator_exits.insert(delegator, when);
			}
		}
		// execute candidate migration
		for (candidate_id, collator_state) in <CollatorState2<T>>::drain() {
			let candidate_state: CollatorCandidate<T::AccountId, BalanceOf<T>> =
				collator_state.into();
			<CandidateState<T>>::insert(candidate_id, candidate_state);
			reads = reads.saturating_add(1u64);
			writes = writes.saturating_add(1u64);
		}
		// execute delegator migration
		for (delegator_id, nominator_state) in <NominatorState2<T>>::drain() {
			let mut delegator_state =
				migrate_nominator_to_delegator_state::<T>(delegator_id.clone(), nominator_state);
			// add exit if it exists
			if let Some(when) = delegator_exits.get(&delegator_id) {
				delegator_state.set_leaving(*when);
			}
			// add revocation if exists
			if let Some((candidate, when)) = delegation_revocations.get(&delegator_id) {
				delegator_state.hotfix_set_revoke::<T>(candidate.clone(), *when);
			}
			<DelegatorState<T>>::insert(delegator_id, delegator_state);
			reads = reads.saturating_add(1u64);
			writes = writes.saturating_add(1u64);
		}
		let db_weight = T::DbWeight::get();
		if reads > 1u64 {
			// 50% of the max block weight as safety margin for computation
			db_weight.reads(reads) + db_weight.writes(writes) + 250_000_000_000
		} else {
			// migration was already executed before
			db_weight.reads(reads)
		}
	}
=======
// pub struct RemoveExitQueue<T>(PhantomData<T>);
// impl<T: Config> OnRuntimeUpgrade for RemoveExitQueue<T> {
// 	fn on_runtime_upgrade() -> Weight {
// 		log::info!(target: "RemoveExitQueue", "running migration to remove staking exit queue");
// 		let exit_queue = <ExitQueue2<T>>::take();
// 		let (mut reads, mut writes) = (1u64, 0u64);
// 		let mut delegator_exits: BTreeMap<T::AccountId, RoundIndex> = BTreeMap::new();
// 		let mut delegation_revocations: BTreeMap<T::AccountId, (T::AccountId, RoundIndex)> =
// 			BTreeMap::new();
// 		// Track scheduled delegator exits and revocations before migrating state
// 		// Candidates already track exit info locally so no tracking is necessary
// 		for (delegator, is_revocation, when) in exit_queue.nominator_schedule {
// 			if let Some(revoking_candidate) = is_revocation {
// 				delegation_revocations.insert(delegator, (revoking_candidate, when));
// 			} else {
// 				delegator_exits.insert(delegator, when);
// 			}
// 		}
// 		// execute candidate migration
// 		for (candidate_id, collator_state) in <CollatorState2<T>>::drain() {
// 			let candidate_state: CollatorCandidate<T::AccountId, BalanceOf<T>> =
// 				collator_state.into();
// 			<CandidateState<T>>::insert(candidate_id, candidate_state);
// 			reads += 1u64;
// 			writes += 1u64;
// 		}
// 		// execute delegator migration
// 		for (delegator_id, nominator_state) in <NominatorState2<T>>::drain() {
// 			let mut delegator_state =
// 				migrate_nominator_to_delegator_state::<T>(delegator_id.clone(), nominator_state);
// 			// add exit if it exists
// 			if let Some(when) = delegator_exits.get(&delegator_id) {
// 				delegator_state.set_leaving(*when);
// 			}
// 			// add revocation if exists
// 			if let Some((candidate, when)) = delegation_revocations.get(&delegator_id) {
// 				delegator_state.hotfix_set_revoke::<T>(candidate.clone(), *when);
// 			}
// 			<DelegatorState<T>>::insert(delegator_id, delegator_state);
// 			reads += 1u64;
// 			writes += 1u64;
// 		}
// 		let db_weight = T::DbWeight::get();
// 		if reads > 1u64 {
// 			// 50% of the max block weight as safety margin for computation
// 			db_weight.reads(reads) + db_weight.writes(writes) + 250_000_000_000
// 		} else {
// 			// migration was already executed before
// 			db_weight.reads(reads)
// 		}
// 	}
>>>>>>> 1b4f83f4

// 	#[cfg(feature = "try-runtime")]
// 	fn pre_upgrade() -> Result<(), &'static str> {
// 		use frame_support::storage::migration::storage_iter;

// 		let pallet_prefix: &[u8] = b"ParachainStaking";
// 		let collator_state_prefix: &[u8] = b"CollatorState2";
// 		let nominator_state_prefix: &[u8] = b"NominatorState2";

// 		// Assert new storage is empty
// 		assert!(CandidateState::<T>::iter().next().is_none());
// 		assert!(DelegatorState::<T>::iter().next().is_none());

// 		// Check number of old collator candidates, and set it aside in temp storage
// 		let old_collator_count = storage_iter::<Collator2<T::AccountId, BalanceOf<T>>>(
// 			pallet_prefix,
// 			collator_state_prefix,
// 		)
// 		.count() as u64;
// 		Self::set_temp_storage(old_collator_count, "old_collator_count");

// 		// Read first old candidate from old storage and set it aside in temp storage
// 		if old_collator_count > 0 {
// 			let example_collator = storage_key_iter::<
// 				T::AccountId,
// 				Collator2<T::AccountId, BalanceOf<T>>,
// 				Twox64Concat,
// 			>(pallet_prefix, collator_state_prefix)
// 			.next()
// 			.expect("We already confirmed that there was at least one item stored");

// 			Self::set_temp_storage(example_collator, "example_collator");
// 		}

// 		// Check number of new delegators, and set it aside in temp storage
// 		let old_nominator_count = storage_iter::<Nominator2<T::AccountId, BalanceOf<T>>>(
// 			pallet_prefix,
// 			nominator_state_prefix,
// 		)
// 		.count() as u64;
// 		Self::set_temp_storage(old_nominator_count, "old_nominator_count");

// 		// Read first new delegator from old storage and set it aside in temp storage
// 		if old_nominator_count > 0 {
// 			let example_nominator = storage_key_iter::<
// 				T::AccountId,
// 				Nominator2<T::AccountId, BalanceOf<T>>,
// 				Twox64Concat,
// 			>(pallet_prefix, nominator_state_prefix)
// 			.next()
// 			.expect("We already confirmed that there was at least one item stored");

// 			Self::set_temp_storage(example_nominator, "example_nominator");
// 		}
// 		Ok(())
// 	}

// 	#[cfg(feature = "try-runtime")]
// 	fn post_upgrade() -> Result<(), &'static str> {
// 		// Check number of candidates matches what was set aside in pre_upgrade
// 		let old_candidate_count: u64 = Self::get_temp_storage("old_collator_count")
// 			.expect("We stored the old collator candidate count so it should be there");
// 		let new_candidate_count = CandidateState::<T>::iter().count() as u64;
// 		assert_eq!(old_candidate_count, new_candidate_count);

// 		// Check that our example candidate is converted correctly
// 		if new_candidate_count > 0 {
// 			let (account, original_collator_state): (
// 				T::AccountId,
// 				Collator2<T::AccountId, BalanceOf<T>>,
// 			) = Self::get_temp_storage("example_collator").expect("qed");
// 			let new_candidate_state = CandidateState::<T>::get(account).expect("qed");
// 			let old_candidate_converted: CollatorCandidate<T::AccountId, BalanceOf<T>> =
// 				original_collator_state.into();
// 			assert_eq!(new_candidate_state, old_candidate_converted);
// 		}

// 		// Check number of delegators matches what was set aside in pre_upgrade
// 		let old_nominator_count: u64 = Self::get_temp_storage("old_nominator_count")
// 			.expect("We stored the old nominator count so it should be there");
// 		let new_delegator_count = DelegatorState::<T>::iter().count() as u64;
// 		assert_eq!(old_nominator_count, new_delegator_count);

// 		// Check that our example delegator is converted correctly
// 		if new_delegator_count > 0 {
// 			let (account, original_delegator_state): (
// 				T::AccountId,
// 				Nominator2<T::AccountId, BalanceOf<T>>,
// 			) = Self::get_temp_storage("example_nominator").expect("qed");
// 			let new_delegator_state = DelegatorState::<T>::get(&account).expect("qed");
// 			let old_delegator_converted: Delegator<T::AccountId, BalanceOf<T>> =
// 				migrate_nominator_to_delegator_state::<T>(account, original_delegator_state);
// 			assert_eq!(old_delegator_converted, new_delegator_state);
// 		}
// 		Ok(())
// 	}
// }

/// Migration to purge staking storage bloat for `Points` and `AtStake` storage items
pub struct PurgeStaleStorage<T>(PhantomData<T>);
impl<T: Config> OnRuntimeUpgrade for PurgeStaleStorage<T> {
	fn on_runtime_upgrade() -> Weight {
		log::info!(target: "PurgeStaleStorage", "running migration to remove storage bloat");
		let current_round = <Round<T>>::get().current;
		let payment_delay = T::RewardPaymentDelay::get();
		let db_weight = T::DbWeight::get();
		let (reads, mut writes) = (3u64, 0u64);
		if current_round <= payment_delay {
			// early enough so no storage bloat exists yet
			// (only relevant for chains <= payment_delay rounds old)
			return db_weight.reads(reads);
		}
		// already paid out at the beginning of current round
		let most_recent_round_to_kill = current_round - payment_delay;
		for i in 1..=most_recent_round_to_kill {
			writes = writes.saturating_add(2u64);
			<Staked<T>>::remove(i);
			<Points<T>>::remove(i);
		}
		// 5% of the max block weight as safety margin for computation
		db_weight.reads(reads) + db_weight.writes(writes) + 25_000_000_000
	}

	#[cfg(feature = "try-runtime")]
	fn pre_upgrade() -> Result<(), &'static str> {
		// trivial migration
		Ok(())
	}

	#[cfg(feature = "try-runtime")]
	fn post_upgrade() -> Result<(), &'static str> {
		// expect only the storage items for the last 2 rounds to be stored
		let staked_count = Staked::<T>::iter().count() as u32;
		let points_count = Points::<T>::iter().count() as u32;
		let delay = T::RewardPaymentDelay::get();
		assert_eq!(
			staked_count, delay,
			"Expected {} for `Staked` count, Found: {}",
			delay, staked_count
		);
		assert_eq!(
			points_count, delay,
			"Expected {} for `Points` count, Found: {}",
			delay, staked_count
		);
		Ok(())
	}
}<|MERGE_RESOLUTION|>--- conflicted
+++ resolved
@@ -34,11 +34,7 @@
 	traits::{Get, OnRuntimeUpgrade, ReservableCurrency},
 	weights::Weight,
 };
-<<<<<<< HEAD
 use sp_runtime::traits::{Saturating, Zero};
-use sp_std::{collections::btree_map::BTreeMap, convert::TryInto, vec::Vec};
-=======
-use sp_runtime::traits::Zero;
 use sp_std::{convert::TryInto, vec::Vec};
 
 /// Migration to patch the incorrect delegations sums for all candidates
@@ -150,7 +146,6 @@
 		Ok(())
 	}
 }
->>>>>>> 1b4f83f4
 
 /// Migration to split CandidateState and minimize unnecessary storage reads
 /// for PoV optimization
@@ -411,59 +406,6 @@
 
 /// Migration to replace the automatic ExitQueue with a manual exits API.
 /// This migration is idempotent so it can be run more than once without any risk.
-<<<<<<< HEAD
-pub struct RemoveExitQueue<T>(PhantomData<T>);
-impl<T: Config> OnRuntimeUpgrade for RemoveExitQueue<T> {
-	fn on_runtime_upgrade() -> Weight {
-		log::info!(target: "RemoveExitQueue", "running migration to remove staking exit queue");
-		let exit_queue = <ExitQueue2<T>>::take();
-		let (mut reads, mut writes) = (1u64, 0u64);
-		let mut delegator_exits: BTreeMap<T::AccountId, RoundIndex> = BTreeMap::new();
-		let mut delegation_revocations: BTreeMap<T::AccountId, (T::AccountId, RoundIndex)> =
-			BTreeMap::new();
-		// Track scheduled delegator exits and revocations before migrating state
-		// Candidates already track exit info locally so no tracking is necessary
-		for (delegator, is_revocation, when) in exit_queue.nominator_schedule {
-			if let Some(revoking_candidate) = is_revocation {
-				delegation_revocations.insert(delegator, (revoking_candidate, when));
-			} else {
-				delegator_exits.insert(delegator, when);
-			}
-		}
-		// execute candidate migration
-		for (candidate_id, collator_state) in <CollatorState2<T>>::drain() {
-			let candidate_state: CollatorCandidate<T::AccountId, BalanceOf<T>> =
-				collator_state.into();
-			<CandidateState<T>>::insert(candidate_id, candidate_state);
-			reads = reads.saturating_add(1u64);
-			writes = writes.saturating_add(1u64);
-		}
-		// execute delegator migration
-		for (delegator_id, nominator_state) in <NominatorState2<T>>::drain() {
-			let mut delegator_state =
-				migrate_nominator_to_delegator_state::<T>(delegator_id.clone(), nominator_state);
-			// add exit if it exists
-			if let Some(when) = delegator_exits.get(&delegator_id) {
-				delegator_state.set_leaving(*when);
-			}
-			// add revocation if exists
-			if let Some((candidate, when)) = delegation_revocations.get(&delegator_id) {
-				delegator_state.hotfix_set_revoke::<T>(candidate.clone(), *when);
-			}
-			<DelegatorState<T>>::insert(delegator_id, delegator_state);
-			reads = reads.saturating_add(1u64);
-			writes = writes.saturating_add(1u64);
-		}
-		let db_weight = T::DbWeight::get();
-		if reads > 1u64 {
-			// 50% of the max block weight as safety margin for computation
-			db_weight.reads(reads) + db_weight.writes(writes) + 250_000_000_000
-		} else {
-			// migration was already executed before
-			db_weight.reads(reads)
-		}
-	}
-=======
 // pub struct RemoveExitQueue<T>(PhantomData<T>);
 // impl<T: Config> OnRuntimeUpgrade for RemoveExitQueue<T> {
 // 	fn on_runtime_upgrade() -> Weight {
@@ -515,7 +457,6 @@
 // 			db_weight.reads(reads)
 // 		}
 // 	}
->>>>>>> 1b4f83f4
 
 // 	#[cfg(feature = "try-runtime")]
 // 	fn pre_upgrade() -> Result<(), &'static str> {
