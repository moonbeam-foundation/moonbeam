// Copyright 2019-2022 PureStake Inc.
// This file is part of Moonbeam.

// Moonbeam is free software: you can redistribute it and/or modify
// it under the terms of the GNU General Public License as published by
// the Free Software Foundation, either version 3 of the License, or
// (at your option) any later version.

// Moonbeam is distributed in the hope that it will be useful,
// but WITHOUT ANY WARRANTY; without even the implied warranty of
// MERCHANTABILITY or FITNESS FOR A PARTICULAR PURPOSE.  See the
// GNU General Public License for more details.

// You should have received a copy of the GNU General Public License
// along with Moonbeam.  If not, see <http://www.gnu.org/licenses/>.

//! Test utilities
use crate as pallet_parachain_staking;
use crate::{
	pallet, AwardedPts, Config, Event as ParachainStakingEvent, InflationInfo, Points, Range,
	COLLATOR_LOCK_ID, DELEGATOR_LOCK_ID,
};
use frame_support::{
	construct_runtime, parameter_types,
	traits::{Everything, GenesisBuild, LockIdentifier, OnFinalize, OnInitialize},
	weights::{constants::RocksDbWeight, Weight},
};
use sp_core::H256;
use sp_io;
use sp_runtime::{
	traits::{BlakeTwo256, IdentityLookup},
	Perbill, Percent,
};

pub type AccountId = u64;
pub type Balance = u128;
pub type BlockNumber = u32;

type UncheckedExtrinsic = frame_system::mocking::MockUncheckedExtrinsic<Test>;
type Block = frame_system::mocking::MockBlock<Test>;

// Configure a mock runtime to test the pallet.
construct_runtime!(
	pub enum Test where
		Block = Block,
		NodeBlock = Block,
		UncheckedExtrinsic = UncheckedExtrinsic,
	{
		System: frame_system::{Pallet, Call, Config, Storage, Event<T>},
		Balances: pallet_balances::{Pallet, Call, Storage, Config<T>, Event<T>},
		ParachainStaking: pallet_parachain_staking::{Pallet, Call, Storage, Config<T>, Event<T>},
		BlockAuthor: block_author::{Pallet, Storage},
	}
);

parameter_types! {
	pub const BlockHashCount: u32 = 250;
	pub const MaximumBlockWeight: Weight = Weight::from_ref_time(1024);
	pub const MaximumBlockLength: u32 = 2 * 1024;
	pub const AvailableBlockRatio: Perbill = Perbill::one();
	pub const SS58Prefix: u8 = 42;
}
impl frame_system::Config for Test {
	type BaseCallFilter = Everything;
<<<<<<< HEAD
	type DbWeight = ();
	type RuntimeOrigin = RuntimeOrigin;
=======
	type DbWeight = RocksDbWeight;
	type Origin = Origin;
>>>>>>> 797d11be
	type Index = u64;
	type BlockNumber = BlockNumber;
	type RuntimeCall = RuntimeCall;
	type Hash = H256;
	type Hashing = BlakeTwo256;
	type AccountId = AccountId;
	type Lookup = IdentityLookup<Self::AccountId>;
	type Header = sp_runtime::generic::Header<BlockNumber, BlakeTwo256>;
	type RuntimeEvent = RuntimeEvent;
	type BlockHashCount = BlockHashCount;
	type Version = ();
	type PalletInfo = PalletInfo;
	type AccountData = pallet_balances::AccountData<Balance>;
	type OnNewAccount = ();
	type OnKilledAccount = ();
	type SystemWeightInfo = ();
	type BlockWeights = ();
	type BlockLength = ();
	type SS58Prefix = SS58Prefix;
	type OnSetCode = ();
	type MaxConsumers = frame_support::traits::ConstU32<16>;
}
parameter_types! {
	pub const ExistentialDeposit: u128 = 1;
}
impl pallet_balances::Config for Test {
	type MaxReserves = ();
	type ReserveIdentifier = [u8; 4];
	type MaxLocks = ();
	type Balance = Balance;
	type RuntimeEvent = RuntimeEvent;
	type DustRemoval = ();
	type ExistentialDeposit = ExistentialDeposit;
	type AccountStore = System;
	type WeightInfo = ();
}
impl block_author::Config for Test {}
parameter_types! {
	pub const MinBlocksPerRound: u32 = 3;
	pub const DefaultBlocksPerRound: u32 = 5;
	pub const LeaveCandidatesDelay: u32 = 2;
	pub const CandidateBondLessDelay: u32 = 2;
	pub const LeaveDelegatorsDelay: u32 = 2;
	pub const RevokeDelegationDelay: u32 = 2;
	pub const DelegationBondLessDelay: u32 = 2;
	pub const RewardPaymentDelay: u32 = 2;
	pub const MinSelectedCandidates: u32 = 5;
	pub const MaxTopDelegationsPerCandidate: u32 = 4;
	pub const MaxBottomDelegationsPerCandidate: u32 = 4;
	pub const MaxDelegationsPerDelegator: u32 = 4;
	pub const DefaultCollatorCommission: Perbill = Perbill::from_percent(20);
	pub const DefaultParachainBondReservePercent: Percent = Percent::from_percent(30);
	pub const MinCollatorStk: u128 = 10;
	pub const MinDelegatorStk: u128 = 5;
	pub const MinDelegation: u128 = 3;
}
impl Config for Test {
	type RuntimeEvent = RuntimeEvent;
	type Currency = Balances;
	type MonetaryGovernanceOrigin = frame_system::EnsureRoot<AccountId>;
	type MinBlocksPerRound = MinBlocksPerRound;
	type LeaveCandidatesDelay = LeaveCandidatesDelay;
	type CandidateBondLessDelay = CandidateBondLessDelay;
	type LeaveDelegatorsDelay = LeaveDelegatorsDelay;
	type RevokeDelegationDelay = RevokeDelegationDelay;
	type DelegationBondLessDelay = DelegationBondLessDelay;
	type RewardPaymentDelay = RewardPaymentDelay;
	type MinSelectedCandidates = MinSelectedCandidates;
	type MaxTopDelegationsPerCandidate = MaxTopDelegationsPerCandidate;
	type MaxBottomDelegationsPerCandidate = MaxBottomDelegationsPerCandidate;
	type MaxDelegationsPerDelegator = MaxDelegationsPerDelegator;
	type MinCollatorStk = MinCollatorStk;
	type MinCandidateStk = MinCollatorStk;
	type MinDelegatorStk = MinDelegatorStk;
	type MinDelegation = MinDelegation;
	type BlockAuthor = BlockAuthor;
	type OnCollatorPayout = ();
	type OnNewRound = ();
	type WeightInfo = ();
}

pub(crate) struct ExtBuilder {
	// endowed accounts with balances
	balances: Vec<(AccountId, Balance)>,
	// [collator, amount]
	collators: Vec<(AccountId, Balance)>,
	// [delegator, collator, delegation_amount, auto_compound_percent]
	delegations: Vec<(AccountId, AccountId, Balance, Percent)>,
	// inflation config
	inflation: InflationInfo<Balance>,
}

impl Default for ExtBuilder {
	fn default() -> ExtBuilder {
		ExtBuilder {
			balances: vec![],
			delegations: vec![],
			collators: vec![],
			inflation: InflationInfo {
				expect: Range {
					min: 700,
					ideal: 700,
					max: 700,
				},
				// not used
				annual: Range {
					min: Perbill::from_percent(50),
					ideal: Perbill::from_percent(50),
					max: Perbill::from_percent(50),
				},
				// unrealistically high parameterization, only for testing
				round: Range {
					min: Perbill::from_percent(5),
					ideal: Perbill::from_percent(5),
					max: Perbill::from_percent(5),
				},
			},
		}
	}
}

impl ExtBuilder {
	pub(crate) fn with_balances(mut self, balances: Vec<(AccountId, Balance)>) -> Self {
		self.balances = balances;
		self
	}

	pub(crate) fn with_candidates(mut self, collators: Vec<(AccountId, Balance)>) -> Self {
		self.collators = collators;
		self
	}

	pub(crate) fn with_delegations(
		mut self,
		delegations: Vec<(AccountId, AccountId, Balance)>,
	) -> Self {
		self.delegations = delegations
			.into_iter()
			.map(|d| (d.0, d.1, d.2, Percent::zero()))
			.collect();
		self
	}

	pub(crate) fn with_auto_compounding_delegations(
		mut self,
		delegations: Vec<(AccountId, AccountId, Balance, Percent)>,
	) -> Self {
		self.delegations = delegations;
		self
	}

	#[allow(dead_code)]
	pub(crate) fn with_inflation(mut self, inflation: InflationInfo<Balance>) -> Self {
		self.inflation = inflation;
		self
	}

	pub(crate) fn build(self) -> sp_io::TestExternalities {
		let mut t = frame_system::GenesisConfig::default()
			.build_storage::<Test>()
			.expect("Frame system builds valid default genesis config");

		pallet_balances::GenesisConfig::<Test> {
			balances: self.balances,
		}
		.assimilate_storage(&mut t)
		.expect("Pallet balances storage can be assimilated");
		pallet_parachain_staking::GenesisConfig::<Test> {
			candidates: self.collators,
			delegations: self.delegations,
			inflation_config: self.inflation,
			collator_commission: DefaultCollatorCommission::get(),
			parachain_bond_reserve_percent: DefaultParachainBondReservePercent::get(),
			blocks_per_round: DefaultBlocksPerRound::get(),
		}
		.assimilate_storage(&mut t)
		.expect("Parachain Staking's storage can be assimilated");

		let mut ext = sp_io::TestExternalities::new(t);
		ext.execute_with(|| System::set_block_number(1));
		ext
	}
}

/// Rolls forward one block. Returns the new block number.
fn roll_one_block() -> BlockNumber {
	Balances::on_finalize(System::block_number());
	System::on_finalize(System::block_number());
	System::set_block_number(System::block_number() + 1);
	System::reset_events();
	System::on_initialize(System::block_number());
	Balances::on_initialize(System::block_number());
	ParachainStaking::on_initialize(System::block_number());
	System::block_number()
}

/// Rolls to the desired block. Returns the number of blocks played.
pub(crate) fn roll_to(n: BlockNumber) -> u32 {
	let mut num_blocks = 0;
	let mut block = System::block_number();
	while block < n {
		block = roll_one_block();
		num_blocks += 1;
	}
	num_blocks
}

/// Rolls desired number of blocks. Returns the final block.
pub(crate) fn roll_blocks(num_blocks: u32) -> BlockNumber {
	let mut block = System::block_number();
	for _ in 0..num_blocks {
		block = roll_one_block();
	}
	block
}

/// Rolls block-by-block to the beginning of the specified round.
/// This will complete the block in which the round change occurs.
/// Returns the number of blocks played.
pub(crate) fn roll_to_round_begin(round: BlockNumber) -> BlockNumber {
	let block = (round - 1) * DefaultBlocksPerRound::get();
	roll_to(block)
}

/// Rolls block-by-block to the end of the specified round.
/// The block following will be the one in which the specified round change occurs.
pub(crate) fn roll_to_round_end(round: BlockNumber) -> BlockNumber {
	let block = round * DefaultBlocksPerRound::get() - 1;
	roll_to(block)
}

pub(crate) fn events() -> Vec<pallet::Event<Test>> {
	System::events()
		.into_iter()
		.map(|r| r.event)
		.filter_map(|e| {
			if let RuntimeEvent::ParachainStaking(inner) = e {
				Some(inner)
			} else {
				None
			}
		})
		.collect::<Vec<_>>()
}

/// Asserts that some events were never emitted.
///
/// # Example
///
/// ```
/// assert_no_events!();
/// ```
#[macro_export]
macro_rules! assert_no_events {
	() => {
		similar_asserts::assert_eq!(Vec::<Event<Test>>::new(), crate::mock::events())
	};
}

/// Asserts that emitted events match exactly the given input.
///
/// # Example
///
/// ```
/// assert_events_eq!(
///		Foo { x: 1, y: 2 },
///		Bar { value: "test" },
///		Baz { a: 10, b: 20 },
/// );
/// ```
#[macro_export]
macro_rules! assert_events_eq {
	($event:expr) => {
		similar_asserts::assert_eq!(vec![$event], crate::mock::events());
	};
	($($events:expr,)+) => {
		similar_asserts::assert_eq!(vec![$($events,)+], crate::mock::events());
	};
}

/// Asserts that some emitted events match the given input.
///
/// # Example
///
/// ```
/// assert_events_emitted!(
///		Foo { x: 1, y: 2 },
///		Baz { a: 10, b: 20 },
/// );
/// ```
#[macro_export]
macro_rules! assert_events_emitted {
	($event:expr) => {
		[$event].into_iter().for_each(|e| assert!(
			crate::mock::events().into_iter().find(|x| x == &e).is_some(),
			"Event {:?} was not found in events: \n{:#?}",
			e,
			crate::mock::events()
		));
	};
	($($events:expr,)+) => {
		[$($events,)+].into_iter().for_each(|e| assert!(
			crate::mock::events().into_iter().find(|x| x == &e).is_some(),
			"Event {:?} was not found in events: \n{:#?}",
			e,
			crate::mock::events()
		));
	};
}

/// Asserts that some events were never emitted.
///
/// # Example
///
/// ```
/// assert_events_not_emitted!(
///		Foo { x: 1, y: 2 },
///		Bar { value: "test" },
/// );
/// ```
#[macro_export]
macro_rules! assert_events_not_emitted {
	($event:expr) => {
		[$event].into_iter().for_each(|e| assert!(
			crate::mock::events().into_iter().find(|x| x != &e).is_some(),
			"Event {:?} was unexpectedly found in events: \n{:#?}",
			e,
			crate::mock::events()
		));
	};
	($($events:expr,)+) => {
		[$($events,)+].into_iter().for_each(|e| assert!(
			crate::mock::events().into_iter().find(|x| x != &e).is_some(),
			"Event {:?} was unexpectedly found in events: \n{:#?}",
			e,
			crate::mock::events()
		));
	};
}

/// Asserts that the emitted events are exactly equal to the input patterns.
///
/// # Example
///
/// ```
/// assert_events_eq_match!(
///		Foo { x: 1, .. },
///		Bar { .. },
///		Baz { a: 10, b: 20 },
/// );
/// ```
#[macro_export]
macro_rules! assert_events_eq_match {
	($index:expr;) => {
		assert_eq!(
			$index,
			crate::mock::events().len(),
			"Found {} extra event(s): \n{:#?}",
			crate::mock::events().len()-$index,
			crate::mock::events()
		);
	};
	($index:expr; $event:pat_param, $($events:pat_param,)*) => {
		assert!(
			matches!(
				crate::mock::events().get($index),
				Some($event),
			),
			"Event {:#?} was not found at index {}: \n{:#?}",
			stringify!($event),
			$index,
			crate::mock::events()
		);
		assert_events_eq_match!($index+1; $($events,)*);
	};
	($event:pat_param) => {
		assert_events_eq_match!(0; $event,);
	};
	($($events:pat_param,)+) => {
		assert_events_eq_match!(0; $($events,)+);
	};
}

/// Asserts that some emitted events match the input patterns.
///
/// # Example
///
/// ```
/// assert_events_emitted_match!(
///		Foo { x: 1, .. },
///		Baz { a: 10, b: 20 },
/// );
/// ```
#[macro_export]
macro_rules! assert_events_emitted_match {
	($event:pat_param) => {
		assert!(
			crate::mock::events().into_iter().any(|x| matches!(x, $event)),
			"Event {:?} was not found in events: \n{:#?}",
			stringify!($event),
			crate::mock::events()
		);
	};
	($event:pat_param, $($events:pat_param,)+) => {
		assert_events_emitted_match!($event);
		$(
			assert_events_emitted_match!($events);
		)+
	};
}

/// Asserts that the input patterns match none of the emitted events.
///
/// # Example
///
/// ```
/// assert_events_not_emitted_match!(
///		Foo { x: 1, .. },
///		Baz { a: 10, b: 20 },
/// );
/// ```
#[macro_export]
macro_rules! assert_events_not_emitted_match {
	($event:pat_param) => {
		assert!(
			crate::mock::events().into_iter().any(|x| !matches!(x, $event)),
			"Event {:?} was unexpectedly found in events: \n{:#?}",
			stringify!($event),
			crate::mock::events()
		);
	};
	($event:pat_param, $($events:pat_param,)+) => {
		assert_events_not_emitted_match!($event);
		$(
			assert_events_not_emitted_match!($events);
		)+
	};
}

// Same storage changes as ParachainStaking::on_finalize
pub(crate) fn set_author(round: BlockNumber, acc: u64, pts: u32) {
	<Points<Test>>::mutate(round, |p| *p += pts);
	<AwardedPts<Test>>::mutate(round, acc, |p| *p += pts);
}

/// fn to query the lock amount
pub(crate) fn query_lock_amount(account_id: u64, id: LockIdentifier) -> Option<Balance> {
	for lock in Balances::locks(&account_id) {
		if lock.id == id {
			return Some(lock.amount);
		}
	}
	None
}

#[test]
fn geneses() {
	ExtBuilder::default()
		.with_balances(vec![
			(1, 1000),
			(2, 300),
			(3, 100),
			(4, 100),
			(5, 100),
			(6, 100),
			(7, 100),
			(8, 9),
			(9, 4),
		])
		.with_candidates(vec![(1, 500), (2, 200)])
		.with_delegations(vec![(3, 1, 100), (4, 1, 100), (5, 2, 100), (6, 2, 100)])
		.build()
		.execute_with(|| {
			assert!(System::events().is_empty());
			// collators
			assert_eq!(
				ParachainStaking::get_collator_stakable_free_balance(&1),
				500
			);
			assert_eq!(query_lock_amount(1, COLLATOR_LOCK_ID), Some(500));
			assert!(ParachainStaking::is_candidate(&1));
			assert_eq!(query_lock_amount(2, COLLATOR_LOCK_ID), Some(200));
			assert_eq!(
				ParachainStaking::get_collator_stakable_free_balance(&2),
				100
			);
			assert!(ParachainStaking::is_candidate(&2));
			// delegators
			for x in 3..7 {
				assert!(ParachainStaking::is_delegator(&x));
				assert_eq!(ParachainStaking::get_delegator_stakable_free_balance(&x), 0);
				assert_eq!(query_lock_amount(x, DELEGATOR_LOCK_ID), Some(100));
			}
			// uninvolved
			for x in 7..10 {
				assert!(!ParachainStaking::is_delegator(&x));
			}
			// no delegator staking locks
			assert_eq!(query_lock_amount(7, DELEGATOR_LOCK_ID), None);
			assert_eq!(
				ParachainStaking::get_delegator_stakable_free_balance(&7),
				100
			);
			assert_eq!(query_lock_amount(8, DELEGATOR_LOCK_ID), None);
			assert_eq!(ParachainStaking::get_delegator_stakable_free_balance(&8), 9);
			assert_eq!(query_lock_amount(9, DELEGATOR_LOCK_ID), None);
			assert_eq!(ParachainStaking::get_delegator_stakable_free_balance(&9), 4);
			// no collator staking locks
			assert_eq!(
				ParachainStaking::get_collator_stakable_free_balance(&7),
				100
			);
			assert_eq!(ParachainStaking::get_collator_stakable_free_balance(&8), 9);
			assert_eq!(ParachainStaking::get_collator_stakable_free_balance(&9), 4);
		});
	ExtBuilder::default()
		.with_balances(vec![
			(1, 100),
			(2, 100),
			(3, 100),
			(4, 100),
			(5, 100),
			(6, 100),
			(7, 100),
			(8, 100),
			(9, 100),
			(10, 100),
		])
		.with_candidates(vec![(1, 20), (2, 20), (3, 20), (4, 20), (5, 10)])
		.with_delegations(vec![
			(6, 1, 10),
			(7, 1, 10),
			(8, 2, 10),
			(9, 2, 10),
			(10, 1, 10),
		])
		.build()
		.execute_with(|| {
			assert!(System::events().is_empty());
			// collators
			for x in 1..5 {
				assert!(ParachainStaking::is_candidate(&x));
				assert_eq!(query_lock_amount(x, COLLATOR_LOCK_ID), Some(20));
				assert_eq!(ParachainStaking::get_collator_stakable_free_balance(&x), 80);
			}
			assert!(ParachainStaking::is_candidate(&5));
			assert_eq!(query_lock_amount(5, COLLATOR_LOCK_ID), Some(10));
			assert_eq!(ParachainStaking::get_collator_stakable_free_balance(&5), 90);
			// delegators
			for x in 6..11 {
				assert!(ParachainStaking::is_delegator(&x));
				assert_eq!(query_lock_amount(x, DELEGATOR_LOCK_ID), Some(10));
				assert_eq!(
					ParachainStaking::get_delegator_stakable_free_balance(&x),
					90
				);
			}
		});
}

#[frame_support::pallet]
pub mod block_author {
	use super::*;
	use frame_support::pallet_prelude::*;
	use frame_support::traits::Get;

	#[pallet::config]
	pub trait Config: frame_system::Config {}

	#[pallet::pallet]
	#[pallet::generate_store(pub(super) trait Store)]
	pub struct Pallet<T>(_);

	#[pallet::storage]
	#[pallet::getter(fn block_author)]
	pub(super) type BlockAuthor<T> = StorageValue<_, AccountId, ValueQuery>;

	impl<T: Config> Get<AccountId> for Pallet<T> {
		fn get() -> AccountId {
			<BlockAuthor<T>>::get()
		}
	}
}

#[test]
fn roll_to_round_begin_works() {
	ExtBuilder::default().build().execute_with(|| {
		// these tests assume blocks-per-round of 5, as established by DefaultBlocksPerRound
		assert_eq!(System::block_number(), 1); // we start on block 1

		let num_blocks = roll_to_round_begin(1);
		assert_eq!(System::block_number(), 1); // no-op, we're already on this round
		assert_eq!(num_blocks, 0);

		let num_blocks = roll_to_round_begin(2);
		assert_eq!(System::block_number(), 5);
		assert_eq!(num_blocks, 4);

		let num_blocks = roll_to_round_begin(3);
		assert_eq!(System::block_number(), 10);
		assert_eq!(num_blocks, 5);
	});
}

#[test]
fn roll_to_round_end_works() {
	ExtBuilder::default().build().execute_with(|| {
		// these tests assume blocks-per-round of 5, as established by DefaultBlocksPerRound
		assert_eq!(System::block_number(), 1); // we start on block 1

		let num_blocks = roll_to_round_end(1);
		assert_eq!(System::block_number(), 4);
		assert_eq!(num_blocks, 3);

		let num_blocks = roll_to_round_end(2);
		assert_eq!(System::block_number(), 9);
		assert_eq!(num_blocks, 5);

		let num_blocks = roll_to_round_end(3);
		assert_eq!(System::block_number(), 14);
		assert_eq!(num_blocks, 5);
	});
}

#[test]
#[should_panic]
fn test_assert_events_eq_fails_if_event_missing() {
	ExtBuilder::default().build().execute_with(|| {
		inject_test_events();

		assert_events_eq!(
			ParachainStakingEvent::CollatorChosen {
				round: 2,
				collator_account: 1,
				total_exposed_amount: 10,
			},
			ParachainStakingEvent::NewRound {
				starting_block: 10,
				round: 2,
				selected_collators_number: 1,
				total_balance: 10,
			},
		);
	});
}

#[test]
#[should_panic]
fn test_assert_events_eq_fails_if_event_extra() {
	ExtBuilder::default().build().execute_with(|| {
		inject_test_events();

		assert_events_eq!(
			ParachainStakingEvent::CollatorChosen {
				round: 2,
				collator_account: 1,
				total_exposed_amount: 10,
			},
			ParachainStakingEvent::NewRound {
				starting_block: 10,
				round: 2,
				selected_collators_number: 1,
				total_balance: 10,
			},
			ParachainStakingEvent::Rewarded {
				account: 1,
				rewards: 100,
			},
			ParachainStakingEvent::Rewarded {
				account: 1,
				rewards: 200,
			},
		);
	});
}

#[test]
#[should_panic]
fn test_assert_events_eq_fails_if_event_wrong_order() {
	ExtBuilder::default().build().execute_with(|| {
		inject_test_events();

		assert_events_eq!(
			ParachainStakingEvent::Rewarded {
				account: 1,
				rewards: 100,
			},
			ParachainStakingEvent::CollatorChosen {
				round: 2,
				collator_account: 1,
				total_exposed_amount: 10,
			},
			ParachainStakingEvent::NewRound {
				starting_block: 10,
				round: 2,
				selected_collators_number: 1,
				total_balance: 10,
			},
		);
	});
}

#[test]
#[should_panic]
fn test_assert_events_eq_fails_if_event_wrong_value() {
	ExtBuilder::default().build().execute_with(|| {
		inject_test_events();

		assert_events_eq!(
			ParachainStakingEvent::CollatorChosen {
				round: 2,
				collator_account: 1,
				total_exposed_amount: 10,
			},
			ParachainStakingEvent::NewRound {
				starting_block: 10,
				round: 2,
				selected_collators_number: 1,
				total_balance: 10,
			},
			ParachainStakingEvent::Rewarded {
				account: 1,
				rewards: 50,
			},
		);
	});
}

#[test]
fn test_assert_events_eq_passes_if_all_events_present_single() {
	ExtBuilder::default().build().execute_with(|| {
		System::deposit_event(ParachainStakingEvent::Rewarded {
			account: 1,
			rewards: 100,
		});

		assert_events_eq!(ParachainStakingEvent::Rewarded {
			account: 1,
			rewards: 100,
		});
	});
}

#[test]
fn test_assert_events_eq_passes_if_all_events_present_multiple() {
	ExtBuilder::default().build().execute_with(|| {
		inject_test_events();

		assert_events_eq!(
			ParachainStakingEvent::CollatorChosen {
				round: 2,
				collator_account: 1,
				total_exposed_amount: 10,
			},
			ParachainStakingEvent::NewRound {
				starting_block: 10,
				round: 2,
				selected_collators_number: 1,
				total_balance: 10,
			},
			ParachainStakingEvent::Rewarded {
				account: 1,
				rewards: 100,
			},
		);
	});
}

#[test]
#[should_panic]
fn test_assert_events_emitted_fails_if_event_missing() {
	ExtBuilder::default().build().execute_with(|| {
		inject_test_events();

		assert_events_emitted!(ParachainStakingEvent::DelegatorExitScheduled {
			round: 2,
			delegator: 3,
			scheduled_exit: 4,
		});
	});
}

#[test]
#[should_panic]
fn test_assert_events_emitted_fails_if_event_wrong_value() {
	ExtBuilder::default().build().execute_with(|| {
		inject_test_events();

		assert_events_emitted!(ParachainStakingEvent::Rewarded {
			account: 1,
			rewards: 50,
		});
	});
}

#[test]
fn test_assert_events_emitted_passes_if_all_events_present_single() {
	ExtBuilder::default().build().execute_with(|| {
		System::deposit_event(ParachainStakingEvent::Rewarded {
			account: 1,
			rewards: 100,
		});

		assert_events_emitted!(ParachainStakingEvent::Rewarded {
			account: 1,
			rewards: 100,
		});
	});
}

#[test]
fn test_assert_events_emitted_passes_if_all_events_present_multiple() {
	ExtBuilder::default().build().execute_with(|| {
		inject_test_events();

		assert_events_emitted!(
			ParachainStakingEvent::CollatorChosen {
				round: 2,
				collator_account: 1,
				total_exposed_amount: 10,
			},
			ParachainStakingEvent::Rewarded {
				account: 1,
				rewards: 100,
			},
		);
	});
}

#[test]
#[should_panic]
fn test_assert_events_eq_match_fails_if_event_missing() {
	ExtBuilder::default().build().execute_with(|| {
		inject_test_events();

		assert_events_eq_match!(
			ParachainStakingEvent::CollatorChosen { .. },
			ParachainStakingEvent::NewRound { .. },
		);
	});
}

#[test]
#[should_panic]
fn test_assert_events_eq_match_fails_if_event_extra() {
	ExtBuilder::default().build().execute_with(|| {
		inject_test_events();

		assert_events_eq_match!(
			ParachainStakingEvent::CollatorChosen { .. },
			ParachainStakingEvent::NewRound { .. },
			ParachainStakingEvent::Rewarded { .. },
			ParachainStakingEvent::Rewarded { .. },
		);
	});
}

#[test]
#[should_panic]
fn test_assert_events_eq_match_fails_if_event_wrong_order() {
	ExtBuilder::default().build().execute_with(|| {
		inject_test_events();

		assert_events_eq_match!(
			ParachainStakingEvent::Rewarded { .. },
			ParachainStakingEvent::CollatorChosen { .. },
			ParachainStakingEvent::NewRound { .. },
		);
	});
}

#[test]
#[should_panic]
fn test_assert_events_eq_match_fails_if_event_wrong_value() {
	ExtBuilder::default().build().execute_with(|| {
		inject_test_events();

		assert_events_eq_match!(
			ParachainStakingEvent::CollatorChosen { .. },
			ParachainStakingEvent::NewRound { .. },
			ParachainStakingEvent::Rewarded { rewards: 50, .. },
		);
	});
}

#[test]
fn test_assert_events_eq_match_passes_if_all_events_present_single() {
	ExtBuilder::default().build().execute_with(|| {
		System::deposit_event(ParachainStakingEvent::Rewarded {
			account: 1,
			rewards: 100,
		});

		assert_events_eq_match!(ParachainStakingEvent::Rewarded { account: 1, .. });
	});
}

#[test]
fn test_assert_events_eq_match_passes_if_all_events_present_multiple() {
	ExtBuilder::default().build().execute_with(|| {
		inject_test_events();

		assert_events_eq_match!(
			ParachainStakingEvent::CollatorChosen {
				round: 2,
				collator_account: 1,
				..
			},
			ParachainStakingEvent::NewRound {
				starting_block: 10,
				..
			},
			ParachainStakingEvent::Rewarded {
				account: 1,
				rewards: 100,
			},
		);
	});
}

#[test]
#[should_panic]
fn test_assert_events_emitted_match_fails_if_event_missing() {
	ExtBuilder::default().build().execute_with(|| {
		inject_test_events();

		assert_events_emitted_match!(ParachainStakingEvent::DelegatorExitScheduled {
			round: 2,
			..
		});
	});
}

#[test]
#[should_panic]
fn test_assert_events_emitted_match_fails_if_event_wrong_value() {
	ExtBuilder::default().build().execute_with(|| {
		inject_test_events();

		assert_events_emitted_match!(ParachainStakingEvent::Rewarded { rewards: 50, .. });
	});
}

#[test]
fn test_assert_events_emitted_match_passes_if_all_events_present_single() {
	ExtBuilder::default().build().execute_with(|| {
		System::deposit_event(ParachainStakingEvent::Rewarded {
			account: 1,
			rewards: 100,
		});

		assert_events_emitted_match!(ParachainStakingEvent::Rewarded { rewards: 100, .. });
	});
}

#[test]
fn test_assert_events_emitted_match_passes_if_all_events_present_multiple() {
	ExtBuilder::default().build().execute_with(|| {
		inject_test_events();

		assert_events_emitted_match!(
			ParachainStakingEvent::CollatorChosen {
				total_exposed_amount: 10,
				..
			},
			ParachainStakingEvent::Rewarded {
				account: 1,
				rewards: 100,
			},
		);
	});
}

fn inject_test_events() {
	[
		ParachainStakingEvent::CollatorChosen {
			round: 2,
			collator_account: 1,
			total_exposed_amount: 10,
		},
		ParachainStakingEvent::NewRound {
			starting_block: 10,
			round: 2,
			selected_collators_number: 1,
			total_balance: 10,
		},
		ParachainStakingEvent::Rewarded {
			account: 1,
			rewards: 100,
		},
	]
	.into_iter()
	.for_each(System::deposit_event);
}<|MERGE_RESOLUTION|>--- conflicted
+++ resolved
@@ -62,13 +62,8 @@
 }
 impl frame_system::Config for Test {
 	type BaseCallFilter = Everything;
-<<<<<<< HEAD
-	type DbWeight = ();
+	type DbWeight = RocksDbWeight;
 	type RuntimeOrigin = RuntimeOrigin;
-=======
-	type DbWeight = RocksDbWeight;
-	type Origin = Origin;
->>>>>>> 797d11be
 	type Index = u64;
 	type BlockNumber = BlockNumber;
 	type RuntimeCall = RuntimeCall;
