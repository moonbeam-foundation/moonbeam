// Copyright 2019-2022 PureStake Inc.
// This file is part of Moonbeam.

// Moonbeam is free software: you can redistribute it and/or modify
// it under the terms of the GNU General Public License as published by
// the Free Software Foundation, either version 3 of the License, or
// (at your option) any later version.

// Moonbeam is distributed in the hope that it will be useful,
// but WITHOUT ANY WARRANTY; without even the implied warranty of
// MERCHANTABILITY or FITNESS FOR A PARTICULAR PURPOSE.  See the
// GNU General Public License for more details.

// You should have received a copy of the GNU General Public License
// along with Moonbeam.  If not, see <http://www.gnu.org/licenses/>.

//! Test utilities
use crate as pallet_parachain_staking;
use crate::{
	pallet, AwardedPts, Config, Event as ParachainStakingEvent, InflationInfo, Points, Range,
	COLLATOR_LOCK_ID, DELEGATOR_LOCK_ID,
};
use block_author::BlockAuthor as BlockAuthorMap;
use frame_support::{
	construct_runtime, parameter_types,
	traits::{Everything, Get, LockIdentifier, OnFinalize, OnInitialize},
	weights::{constants::RocksDbWeight, Weight},
};
use frame_system::pallet_prelude::BlockNumberFor;
use sp_consensus_slots::Slot;
use sp_core::H256;
use sp_io;
use sp_runtime::BuildStorage;
use sp_runtime::{
	traits::{BlakeTwo256, IdentityLookup},
	Perbill, Percent,
};

pub type AccountId = u64;
pub type Balance = u128;
pub type BlockNumber = BlockNumberFor<Test>;

type Block = frame_system::mocking::MockBlockU32<Test>;

// Configure a mock runtime to test the pallet.
construct_runtime!(
	pub enum Test
	{
		System: frame_system,
		Balances: pallet_balances,
		ParachainStaking: pallet_parachain_staking,
		BlockAuthor: block_author,
	}
);

parameter_types! {
	pub const BlockHashCount: u32 = 250;
	pub const MaximumBlockWeight: Weight = Weight::from_parts(1024, 1);
	pub const MaximumBlockLength: u32 = 2 * 1024;
	pub const AvailableBlockRatio: Perbill = Perbill::one();
	pub const SS58Prefix: u8 = 42;
}
impl frame_system::Config for Test {
	type BaseCallFilter = Everything;
	type DbWeight = RocksDbWeight;
	type RuntimeOrigin = RuntimeOrigin;
	type Nonce = u64;
	type Block = Block;
	type RuntimeCall = RuntimeCall;
	type Hash = H256;
	type Hashing = BlakeTwo256;
	type AccountId = AccountId;
	type Lookup = IdentityLookup<Self::AccountId>;
	type RuntimeEvent = RuntimeEvent;
	type BlockHashCount = BlockHashCount;
	type Version = ();
	type PalletInfo = PalletInfo;
	type AccountData = pallet_balances::AccountData<Balance>;
	type OnNewAccount = ();
	type OnKilledAccount = ();
	type SystemWeightInfo = ();
	type BlockWeights = ();
	type BlockLength = ();
	type SS58Prefix = SS58Prefix;
	type OnSetCode = ();
	type MaxConsumers = frame_support::traits::ConstU32<16>;
}
parameter_types! {
	pub const ExistentialDeposit: u128 = 0;
}
impl pallet_balances::Config for Test {
	type MaxReserves = ();
	type ReserveIdentifier = [u8; 4];
	type MaxLocks = ();
	type Balance = Balance;
	type RuntimeEvent = RuntimeEvent;
	type DustRemoval = ();
	type ExistentialDeposit = ExistentialDeposit;
	type AccountStore = System;
	type WeightInfo = ();
	type RuntimeHoldReason = ();
	type FreezeIdentifier = ();
	type MaxHolds = ();
	type MaxFreezes = ();
	type RuntimeFreezeReason = ();
}
impl block_author::Config for Test {}
const GENESIS_BLOCKS_PER_ROUND: BlockNumber = 5;
const GENESIS_COLLATOR_COMMISSION: Perbill = Perbill::from_percent(20);
const GENESIS_PARACHAIN_BOND_RESERVE_PERCENT: Percent = Percent::from_percent(30);
const GENESIS_NUM_SELECTED_CANDIDATES: u32 = 5;
parameter_types! {
	pub const MinBlocksPerRound: u32 = 3;
	pub const MaxOfflineRounds: u32 = 1;
	pub const LeaveCandidatesDelay: u32 = 2;
	pub const CandidateBondLessDelay: u32 = 2;
	pub const LeaveDelegatorsDelay: u32 = 2;
	pub const RevokeDelegationDelay: u32 = 2;
	pub const DelegationBondLessDelay: u32 = 2;
	pub const RewardPaymentDelay: u32 = 2;
	pub const MinSelectedCandidates: u32 = GENESIS_NUM_SELECTED_CANDIDATES;
	pub const MaxTopDelegationsPerCandidate: u32 = 4;
	pub const MaxBottomDelegationsPerCandidate: u32 = 4;
	pub const MaxDelegationsPerDelegator: u32 = 4;
	pub const MinCandidateStk: u128 = 10;
	pub const MinDelegation: u128 = 3;
	pub const MaxCandidates: u32 = 200;
}

<<<<<<< HEAD
pub struct ParaBlockNumberProvider;
impl Get<u64> for ParaBlockNumberProvider {
	fn get() -> u64 {
		System::block_number().into()
=======
pub struct StakingRoundSlotProvider;
impl Get<Slot> for StakingRoundSlotProvider {
	fn get() -> Slot {
		let block_number: u64 = System::block_number().into();
		Slot::from(block_number)
>>>>>>> d4fdae0c
	}
}

impl Config for Test {
	type RuntimeEvent = RuntimeEvent;
	type Currency = Balances;
	type MonetaryGovernanceOrigin = frame_system::EnsureRoot<AccountId>;
	type MinBlocksPerRound = MinBlocksPerRound;
	type MaxOfflineRounds = MaxOfflineRounds;
	type LeaveCandidatesDelay = LeaveCandidatesDelay;
	type CandidateBondLessDelay = CandidateBondLessDelay;
	type LeaveDelegatorsDelay = LeaveDelegatorsDelay;
	type RevokeDelegationDelay = RevokeDelegationDelay;
	type DelegationBondLessDelay = DelegationBondLessDelay;
	type RewardPaymentDelay = RewardPaymentDelay;
	type MinSelectedCandidates = MinSelectedCandidates;
	type MaxTopDelegationsPerCandidate = MaxTopDelegationsPerCandidate;
	type MaxBottomDelegationsPerCandidate = MaxBottomDelegationsPerCandidate;
	type MaxDelegationsPerDelegator = MaxDelegationsPerDelegator;
	type MinCandidateStk = MinCandidateStk;
	type MinDelegation = MinDelegation;
	type BlockAuthor = BlockAuthor;
	type OnCollatorPayout = ();
	type PayoutCollatorReward = ();
	type OnInactiveCollator = ();
	type OnNewRound = ();
<<<<<<< HEAD
	type SlotProvider = ParaBlockNumberProvider;
=======
	type SlotProvider = StakingRoundSlotProvider;
>>>>>>> d4fdae0c
	type WeightInfo = ();
	type MaxCandidates = MaxCandidates;
}

pub(crate) struct ExtBuilder {
	// endowed accounts with balances
	balances: Vec<(AccountId, Balance)>,
	// [collator, amount]
	collators: Vec<(AccountId, Balance)>,
	// [delegator, collator, delegation_amount, auto_compound_percent]
	delegations: Vec<(AccountId, AccountId, Balance, Percent)>,
	// inflation config
	inflation: InflationInfo<Balance>,
}

impl Default for ExtBuilder {
	fn default() -> ExtBuilder {
		ExtBuilder {
			balances: vec![],
			delegations: vec![],
			collators: vec![],
			inflation: InflationInfo {
				expect: Range {
					min: 700,
					ideal: 700,
					max: 700,
				},
				// not used
				annual: Range {
					min: Perbill::from_percent(50),
					ideal: Perbill::from_percent(50),
					max: Perbill::from_percent(50),
				},
				// unrealistically high parameterization, only for testing
				round: Range {
					min: Perbill::from_percent(5),
					ideal: Perbill::from_percent(5),
					max: Perbill::from_percent(5),
				},
			},
		}
	}
}

impl ExtBuilder {
	pub(crate) fn with_balances(mut self, balances: Vec<(AccountId, Balance)>) -> Self {
		self.balances = balances;
		self
	}

	pub(crate) fn with_candidates(mut self, collators: Vec<(AccountId, Balance)>) -> Self {
		self.collators = collators;
		self
	}

	pub(crate) fn with_delegations(
		mut self,
		delegations: Vec<(AccountId, AccountId, Balance)>,
	) -> Self {
		self.delegations = delegations
			.into_iter()
			.map(|d| (d.0, d.1, d.2, Percent::zero()))
			.collect();
		self
	}

	pub(crate) fn with_auto_compounding_delegations(
		mut self,
		delegations: Vec<(AccountId, AccountId, Balance, Percent)>,
	) -> Self {
		self.delegations = delegations;
		self
	}

	#[allow(dead_code)]
	pub(crate) fn with_inflation(mut self, inflation: InflationInfo<Balance>) -> Self {
		self.inflation = inflation;
		self
	}

	pub(crate) fn build(self) -> sp_io::TestExternalities {
		let mut t = frame_system::GenesisConfig::<Test>::default()
			.build_storage()
			.expect("Frame system builds valid default genesis config");

		pallet_balances::GenesisConfig::<Test> {
			balances: self.balances,
		}
		.assimilate_storage(&mut t)
		.expect("Pallet balances storage can be assimilated");
		pallet_parachain_staking::GenesisConfig::<Test> {
			candidates: self.collators,
			delegations: self.delegations,
			inflation_config: self.inflation,
			collator_commission: GENESIS_COLLATOR_COMMISSION,
			parachain_bond_reserve_percent: GENESIS_PARACHAIN_BOND_RESERVE_PERCENT,
			blocks_per_round: GENESIS_BLOCKS_PER_ROUND,
			num_selected_candidates: GENESIS_NUM_SELECTED_CANDIDATES,
		}
		.assimilate_storage(&mut t)
		.expect("Parachain Staking's storage can be assimilated");

		let mut ext = sp_io::TestExternalities::new(t);
		ext.execute_with(|| System::set_block_number(1));
		ext
	}
}

/// Rolls forward one block. Returns the new block number.
fn roll_one_block() -> BlockNumber {
	Balances::on_finalize(System::block_number());
	System::on_finalize(System::block_number());
	System::set_block_number(System::block_number() + 1);
	System::reset_events();
	System::on_initialize(System::block_number());
	Balances::on_initialize(System::block_number());
	ParachainStaking::on_initialize(System::block_number());
	System::block_number()
}

/// Rolls to the desired block. Returns the number of blocks played.
pub(crate) fn roll_to(n: BlockNumber) -> BlockNumber {
	let mut num_blocks = 0;
	let mut block = System::block_number();
	while block < n {
		block = roll_one_block();
		num_blocks += 1;
	}
	num_blocks
}

/// Rolls desired number of blocks. Returns the final block.
pub(crate) fn roll_blocks(num_blocks: u32) -> BlockNumber {
	let mut block = System::block_number();
	for _ in 0..num_blocks {
		block = roll_one_block();
	}
	block
}

/// Rolls block-by-block to the beginning of the specified round.
/// This will complete the block in which the round change occurs.
/// Returns the number of blocks played.
pub(crate) fn roll_to_round_begin(round: BlockNumber) -> BlockNumber {
	let block = (round - 1) * GENESIS_BLOCKS_PER_ROUND;
	roll_to(block)
}

/// Rolls block-by-block to the end of the specified round.
/// The block following will be the one in which the specified round change occurs.
pub(crate) fn roll_to_round_end(round: BlockNumber) -> BlockNumber {
	let block = round * GENESIS_BLOCKS_PER_ROUND - 1;
	roll_to(block)
}

pub(crate) fn events() -> Vec<pallet::Event<Test>> {
	System::events()
		.into_iter()
		.map(|r| r.event)
		.filter_map(|e| {
			if let RuntimeEvent::ParachainStaking(inner) = e {
				Some(inner)
			} else {
				None
			}
		})
		.collect::<Vec<_>>()
}

/// Asserts that some events were never emitted.
///
/// # Example
///
/// ```
/// assert_no_events!();
/// ```
#[macro_export]
macro_rules! assert_no_events {
	() => {
		similar_asserts::assert_eq!(Vec::<Event<Test>>::new(), crate::mock::events())
	};
}

/// Asserts that emitted events match exactly the given input.
///
/// # Example
///
/// ```
/// assert_events_eq!(
///		Foo { x: 1, y: 2 },
///		Bar { value: "test" },
///		Baz { a: 10, b: 20 },
/// );
/// ```
#[macro_export]
macro_rules! assert_events_eq {
	($event:expr) => {
		similar_asserts::assert_eq!(vec![$event], crate::mock::events());
	};
	($($events:expr,)+) => {
		similar_asserts::assert_eq!(vec![$($events,)+], crate::mock::events());
	};
}

/// Asserts that some emitted events match the given input.
///
/// # Example
///
/// ```
/// assert_events_emitted!(
///		Foo { x: 1, y: 2 },
///		Baz { a: 10, b: 20 },
/// );
/// ```
#[macro_export]
macro_rules! assert_events_emitted {
	($event:expr) => {
		[$event].into_iter().for_each(|e| assert!(
			crate::mock::events().into_iter().find(|x| x == &e).is_some(),
			"Event {:?} was not found in events: \n{:#?}",
			e,
			crate::mock::events()
		));
	};
	($($events:expr,)+) => {
		[$($events,)+].into_iter().for_each(|e| assert!(
			crate::mock::events().into_iter().find(|x| x == &e).is_some(),
			"Event {:?} was not found in events: \n{:#?}",
			e,
			crate::mock::events()
		));
	};
}

/// Asserts that some events were never emitted.
///
/// # Example
///
/// ```
/// assert_events_not_emitted!(
///		Foo { x: 1, y: 2 },
///		Bar { value: "test" },
/// );
/// ```
#[macro_export]
macro_rules! assert_events_not_emitted {
	($event:expr) => {
		[$event].into_iter().for_each(|e| assert!(
			crate::mock::events().into_iter().find(|x| x != &e).is_some(),
			"Event {:?} was unexpectedly found in events: \n{:#?}",
			e,
			crate::mock::events()
		));
	};
	($($events:expr,)+) => {
		[$($events,)+].into_iter().for_each(|e| assert!(
			crate::mock::events().into_iter().find(|x| x != &e).is_some(),
			"Event {:?} was unexpectedly found in events: \n{:#?}",
			e,
			crate::mock::events()
		));
	};
}

/// Asserts that the emitted events are exactly equal to the input patterns.
///
/// # Example
///
/// ```
/// assert_events_eq_match!(
///		Foo { x: 1, .. },
///		Bar { .. },
///		Baz { a: 10, b: 20 },
/// );
/// ```
#[macro_export]
macro_rules! assert_events_eq_match {
	($index:expr;) => {
		assert_eq!(
			$index,
			crate::mock::events().len(),
			"Found {} extra event(s): \n{:#?}",
			crate::mock::events().len()-$index,
			crate::mock::events()
		);
	};
	($index:expr; $event:pat_param, $($events:pat_param,)*) => {
		assert!(
			matches!(
				crate::mock::events().get($index),
				Some($event),
			),
			"Event {:#?} was not found at index {}: \n{:#?}",
			stringify!($event),
			$index,
			crate::mock::events()
		);
		assert_events_eq_match!($index+1; $($events,)*);
	};
	($event:pat_param) => {
		assert_events_eq_match!(0; $event,);
	};
	($($events:pat_param,)+) => {
		assert_events_eq_match!(0; $($events,)+);
	};
}

/// Asserts that some emitted events match the input patterns.
///
/// # Example
///
/// ```
/// assert_events_emitted_match!(
///		Foo { x: 1, .. },
///		Baz { a: 10, b: 20 },
/// );
/// ```
#[macro_export]
macro_rules! assert_events_emitted_match {
	($event:pat_param) => {
		assert!(
			crate::mock::events().into_iter().any(|x| matches!(x, $event)),
			"Event {:?} was not found in events: \n{:#?}",
			stringify!($event),
			crate::mock::events()
		);
	};
	($event:pat_param, $($events:pat_param,)+) => {
		assert_events_emitted_match!($event);
		$(
			assert_events_emitted_match!($events);
		)+
	};
}

/// Asserts that the input patterns match none of the emitted events.
///
/// # Example
///
/// ```
/// assert_events_not_emitted_match!(
///		Foo { x: 1, .. },
///		Baz { a: 10, b: 20 },
/// );
/// ```
#[macro_export]
macro_rules! assert_events_not_emitted_match {
	($event:pat_param) => {
		assert!(
			crate::mock::events().into_iter().any(|x| !matches!(x, $event)),
			"Event {:?} was unexpectedly found in events: \n{:#?}",
			stringify!($event),
			crate::mock::events()
		);
	};
	($event:pat_param, $($events:pat_param,)+) => {
		assert_events_not_emitted_match!($event);
		$(
			assert_events_not_emitted_match!($events);
		)+
	};
}

// Same storage changes as ParachainStaking::on_finalize
pub(crate) fn set_author(round: BlockNumber, acc: u64, pts: u32) {
	<Points<Test>>::mutate(round, |p| *p += pts);
	<AwardedPts<Test>>::mutate(round, acc, |p| *p += pts);
}

// Allows to change the block author (default is always 0)
pub(crate) fn set_block_author(acc: u64) {
	<BlockAuthorMap<Test>>::set(acc);
}

/// fn to query the lock amount
pub(crate) fn query_lock_amount(account_id: u64, id: LockIdentifier) -> Option<Balance> {
	for lock in Balances::locks(&account_id) {
		if lock.id == id {
			return Some(lock.amount);
		}
	}
	None
}

#[test]
fn geneses() {
	ExtBuilder::default()
		.with_balances(vec![
			(1, 1000),
			(2, 300),
			(3, 100),
			(4, 100),
			(5, 100),
			(6, 100),
			(7, 100),
			(8, 9),
			(9, 4),
		])
		.with_candidates(vec![(1, 500), (2, 200)])
		.with_delegations(vec![(3, 1, 100), (4, 1, 100), (5, 2, 100), (6, 2, 100)])
		.build()
		.execute_with(|| {
			assert!(System::events().is_empty());
			// collators
			assert_eq!(
				ParachainStaking::get_collator_stakable_free_balance(&1),
				500
			);
			assert_eq!(query_lock_amount(1, COLLATOR_LOCK_ID), Some(500));
			assert!(ParachainStaking::is_candidate(&1));
			assert_eq!(query_lock_amount(2, COLLATOR_LOCK_ID), Some(200));
			assert_eq!(
				ParachainStaking::get_collator_stakable_free_balance(&2),
				100
			);
			assert!(ParachainStaking::is_candidate(&2));
			// delegators
			for x in 3..7 {
				assert!(ParachainStaking::is_delegator(&x));
				assert_eq!(ParachainStaking::get_delegator_stakable_free_balance(&x), 0);
				assert_eq!(query_lock_amount(x, DELEGATOR_LOCK_ID), Some(100));
			}
			// uninvolved
			for x in 7..10 {
				assert!(!ParachainStaking::is_delegator(&x));
			}
			// no delegator staking locks
			assert_eq!(query_lock_amount(7, DELEGATOR_LOCK_ID), None);
			assert_eq!(
				ParachainStaking::get_delegator_stakable_free_balance(&7),
				100
			);
			assert_eq!(query_lock_amount(8, DELEGATOR_LOCK_ID), None);
			assert_eq!(ParachainStaking::get_delegator_stakable_free_balance(&8), 9);
			assert_eq!(query_lock_amount(9, DELEGATOR_LOCK_ID), None);
			assert_eq!(ParachainStaking::get_delegator_stakable_free_balance(&9), 4);
			// no collator staking locks
			assert_eq!(
				ParachainStaking::get_collator_stakable_free_balance(&7),
				100
			);
			assert_eq!(ParachainStaking::get_collator_stakable_free_balance(&8), 9);
			assert_eq!(ParachainStaking::get_collator_stakable_free_balance(&9), 4);
		});
	ExtBuilder::default()
		.with_balances(vec![
			(1, 100),
			(2, 100),
			(3, 100),
			(4, 100),
			(5, 100),
			(6, 100),
			(7, 100),
			(8, 100),
			(9, 100),
			(10, 100),
		])
		.with_candidates(vec![(1, 20), (2, 20), (3, 20), (4, 20), (5, 10)])
		.with_delegations(vec![
			(6, 1, 10),
			(7, 1, 10),
			(8, 2, 10),
			(9, 2, 10),
			(10, 1, 10),
		])
		.build()
		.execute_with(|| {
			assert!(System::events().is_empty());
			// collators
			for x in 1..5 {
				assert!(ParachainStaking::is_candidate(&x));
				assert_eq!(query_lock_amount(x, COLLATOR_LOCK_ID), Some(20));
				assert_eq!(ParachainStaking::get_collator_stakable_free_balance(&x), 80);
			}
			assert!(ParachainStaking::is_candidate(&5));
			assert_eq!(query_lock_amount(5, COLLATOR_LOCK_ID), Some(10));
			assert_eq!(ParachainStaking::get_collator_stakable_free_balance(&5), 90);
			// delegators
			for x in 6..11 {
				assert!(ParachainStaking::is_delegator(&x));
				assert_eq!(query_lock_amount(x, DELEGATOR_LOCK_ID), Some(10));
				assert_eq!(
					ParachainStaking::get_delegator_stakable_free_balance(&x),
					90
				);
			}
		});
}

#[frame_support::pallet]
pub mod block_author {
	use super::*;
	use frame_support::pallet_prelude::*;
	use frame_support::traits::Get;

	#[pallet::config]
	pub trait Config: frame_system::Config {}

	#[pallet::pallet]
	pub struct Pallet<T>(_);

	#[pallet::storage]
	#[pallet::getter(fn block_author)]
	pub(super) type BlockAuthor<T> = StorageValue<_, AccountId, ValueQuery>;

	impl<T: Config> Get<AccountId> for Pallet<T> {
		fn get() -> AccountId {
			<BlockAuthor<T>>::get()
		}
	}
}

#[test]
fn roll_to_round_begin_works() {
	ExtBuilder::default().build().execute_with(|| {
		// these tests assume blocks-per-round of 5, as established by GENESIS_BLOCKS_PER_ROUND
		assert_eq!(System::block_number(), 1); // we start on block 1

		let num_blocks = roll_to_round_begin(1);
		assert_eq!(System::block_number(), 1); // no-op, we're already on this round
		assert_eq!(num_blocks, 0);

		let num_blocks = roll_to_round_begin(2);
		assert_eq!(System::block_number(), 5);
		assert_eq!(num_blocks, 4);

		let num_blocks = roll_to_round_begin(3);
		assert_eq!(System::block_number(), 10);
		assert_eq!(num_blocks, 5);
	});
}

#[test]
fn roll_to_round_end_works() {
	ExtBuilder::default().build().execute_with(|| {
		// these tests assume blocks-per-round of 5, as established by GENESIS_BLOCKS_PER_ROUND
		assert_eq!(System::block_number(), 1); // we start on block 1

		let num_blocks = roll_to_round_end(1);
		assert_eq!(System::block_number(), 4);
		assert_eq!(num_blocks, 3);

		let num_blocks = roll_to_round_end(2);
		assert_eq!(System::block_number(), 9);
		assert_eq!(num_blocks, 5);

		let num_blocks = roll_to_round_end(3);
		assert_eq!(System::block_number(), 14);
		assert_eq!(num_blocks, 5);
	});
}

#[test]
#[should_panic]
fn test_assert_events_eq_fails_if_event_missing() {
	ExtBuilder::default().build().execute_with(|| {
		inject_test_events();

		assert_events_eq!(
			ParachainStakingEvent::CollatorChosen {
				round: 2,
				collator_account: 1,
				total_exposed_amount: 10,
			},
			ParachainStakingEvent::NewRound {
				starting_block: 10,
				round: 2,
				selected_collators_number: 1,
				total_balance: 10,
			},
		);
	});
}

#[test]
#[should_panic]
fn test_assert_events_eq_fails_if_event_extra() {
	ExtBuilder::default().build().execute_with(|| {
		inject_test_events();

		assert_events_eq!(
			ParachainStakingEvent::CollatorChosen {
				round: 2,
				collator_account: 1,
				total_exposed_amount: 10,
			},
			ParachainStakingEvent::NewRound {
				starting_block: 10,
				round: 2,
				selected_collators_number: 1,
				total_balance: 10,
			},
			ParachainStakingEvent::Rewarded {
				account: 1,
				rewards: 100,
			},
			ParachainStakingEvent::Rewarded {
				account: 1,
				rewards: 200,
			},
		);
	});
}

#[test]
#[should_panic]
fn test_assert_events_eq_fails_if_event_wrong_order() {
	ExtBuilder::default().build().execute_with(|| {
		inject_test_events();

		assert_events_eq!(
			ParachainStakingEvent::Rewarded {
				account: 1,
				rewards: 100,
			},
			ParachainStakingEvent::CollatorChosen {
				round: 2,
				collator_account: 1,
				total_exposed_amount: 10,
			},
			ParachainStakingEvent::NewRound {
				starting_block: 10,
				round: 2,
				selected_collators_number: 1,
				total_balance: 10,
			},
		);
	});
}

#[test]
#[should_panic]
fn test_assert_events_eq_fails_if_event_wrong_value() {
	ExtBuilder::default().build().execute_with(|| {
		inject_test_events();

		assert_events_eq!(
			ParachainStakingEvent::CollatorChosen {
				round: 2,
				collator_account: 1,
				total_exposed_amount: 10,
			},
			ParachainStakingEvent::NewRound {
				starting_block: 10,
				round: 2,
				selected_collators_number: 1,
				total_balance: 10,
			},
			ParachainStakingEvent::Rewarded {
				account: 1,
				rewards: 50,
			},
		);
	});
}

#[test]
fn test_assert_events_eq_passes_if_all_events_present_single() {
	ExtBuilder::default().build().execute_with(|| {
		System::deposit_event(ParachainStakingEvent::Rewarded {
			account: 1,
			rewards: 100,
		});

		assert_events_eq!(ParachainStakingEvent::Rewarded {
			account: 1,
			rewards: 100,
		});
	});
}

#[test]
fn test_assert_events_eq_passes_if_all_events_present_multiple() {
	ExtBuilder::default().build().execute_with(|| {
		inject_test_events();

		assert_events_eq!(
			ParachainStakingEvent::CollatorChosen {
				round: 2,
				collator_account: 1,
				total_exposed_amount: 10,
			},
			ParachainStakingEvent::NewRound {
				starting_block: 10,
				round: 2,
				selected_collators_number: 1,
				total_balance: 10,
			},
			ParachainStakingEvent::Rewarded {
				account: 1,
				rewards: 100,
			},
		);
	});
}

#[test]
#[should_panic]
fn test_assert_events_emitted_fails_if_event_missing() {
	ExtBuilder::default().build().execute_with(|| {
		inject_test_events();

		assert_events_emitted!(ParachainStakingEvent::DelegatorExitScheduled {
			round: 2,
			delegator: 3,
			scheduled_exit: 4,
		});
	});
}

#[test]
#[should_panic]
fn test_assert_events_emitted_fails_if_event_wrong_value() {
	ExtBuilder::default().build().execute_with(|| {
		inject_test_events();

		assert_events_emitted!(ParachainStakingEvent::Rewarded {
			account: 1,
			rewards: 50,
		});
	});
}

#[test]
fn test_assert_events_emitted_passes_if_all_events_present_single() {
	ExtBuilder::default().build().execute_with(|| {
		System::deposit_event(ParachainStakingEvent::Rewarded {
			account: 1,
			rewards: 100,
		});

		assert_events_emitted!(ParachainStakingEvent::Rewarded {
			account: 1,
			rewards: 100,
		});
	});
}

#[test]
fn test_assert_events_emitted_passes_if_all_events_present_multiple() {
	ExtBuilder::default().build().execute_with(|| {
		inject_test_events();

		assert_events_emitted!(
			ParachainStakingEvent::CollatorChosen {
				round: 2,
				collator_account: 1,
				total_exposed_amount: 10,
			},
			ParachainStakingEvent::Rewarded {
				account: 1,
				rewards: 100,
			},
		);
	});
}

#[test]
#[should_panic]
fn test_assert_events_eq_match_fails_if_event_missing() {
	ExtBuilder::default().build().execute_with(|| {
		inject_test_events();

		assert_events_eq_match!(
			ParachainStakingEvent::CollatorChosen { .. },
			ParachainStakingEvent::NewRound { .. },
		);
	});
}

#[test]
#[should_panic]
fn test_assert_events_eq_match_fails_if_event_extra() {
	ExtBuilder::default().build().execute_with(|| {
		inject_test_events();

		assert_events_eq_match!(
			ParachainStakingEvent::CollatorChosen { .. },
			ParachainStakingEvent::NewRound { .. },
			ParachainStakingEvent::Rewarded { .. },
			ParachainStakingEvent::Rewarded { .. },
		);
	});
}

#[test]
#[should_panic]
fn test_assert_events_eq_match_fails_if_event_wrong_order() {
	ExtBuilder::default().build().execute_with(|| {
		inject_test_events();

		assert_events_eq_match!(
			ParachainStakingEvent::Rewarded { .. },
			ParachainStakingEvent::CollatorChosen { .. },
			ParachainStakingEvent::NewRound { .. },
		);
	});
}

#[test]
#[should_panic]
fn test_assert_events_eq_match_fails_if_event_wrong_value() {
	ExtBuilder::default().build().execute_with(|| {
		inject_test_events();

		assert_events_eq_match!(
			ParachainStakingEvent::CollatorChosen { .. },
			ParachainStakingEvent::NewRound { .. },
			ParachainStakingEvent::Rewarded { rewards: 50, .. },
		);
	});
}

#[test]
fn test_assert_events_eq_match_passes_if_all_events_present_single() {
	ExtBuilder::default().build().execute_with(|| {
		System::deposit_event(ParachainStakingEvent::Rewarded {
			account: 1,
			rewards: 100,
		});

		assert_events_eq_match!(ParachainStakingEvent::Rewarded { account: 1, .. });
	});
}

#[test]
fn test_assert_events_eq_match_passes_if_all_events_present_multiple() {
	ExtBuilder::default().build().execute_with(|| {
		inject_test_events();

		assert_events_eq_match!(
			ParachainStakingEvent::CollatorChosen {
				round: 2,
				collator_account: 1,
				..
			},
			ParachainStakingEvent::NewRound {
				starting_block: 10,
				..
			},
			ParachainStakingEvent::Rewarded {
				account: 1,
				rewards: 100,
			},
		);
	});
}

#[test]
#[should_panic]
fn test_assert_events_emitted_match_fails_if_event_missing() {
	ExtBuilder::default().build().execute_with(|| {
		inject_test_events();

		assert_events_emitted_match!(ParachainStakingEvent::DelegatorExitScheduled {
			round: 2,
			..
		});
	});
}

#[test]
#[should_panic]
fn test_assert_events_emitted_match_fails_if_event_wrong_value() {
	ExtBuilder::default().build().execute_with(|| {
		inject_test_events();

		assert_events_emitted_match!(ParachainStakingEvent::Rewarded { rewards: 50, .. });
	});
}

#[test]
fn test_assert_events_emitted_match_passes_if_all_events_present_single() {
	ExtBuilder::default().build().execute_with(|| {
		System::deposit_event(ParachainStakingEvent::Rewarded {
			account: 1,
			rewards: 100,
		});

		assert_events_emitted_match!(ParachainStakingEvent::Rewarded { rewards: 100, .. });
	});
}

#[test]
fn test_assert_events_emitted_match_passes_if_all_events_present_multiple() {
	ExtBuilder::default().build().execute_with(|| {
		inject_test_events();

		assert_events_emitted_match!(
			ParachainStakingEvent::CollatorChosen {
				total_exposed_amount: 10,
				..
			},
			ParachainStakingEvent::Rewarded {
				account: 1,
				rewards: 100,
			},
		);
	});
}

fn inject_test_events() {
	[
		ParachainStakingEvent::CollatorChosen {
			round: 2,
			collator_account: 1,
			total_exposed_amount: 10,
		},
		ParachainStakingEvent::NewRound {
			starting_block: 10,
			round: 2,
			selected_collators_number: 1,
			total_balance: 10,
		},
		ParachainStakingEvent::Rewarded {
			account: 1,
			rewards: 100,
		},
	]
	.into_iter()
	.for_each(System::deposit_event);
}<|MERGE_RESOLUTION|>--- conflicted
+++ resolved
@@ -127,18 +127,11 @@
 	pub const MaxCandidates: u32 = 200;
 }
 
-<<<<<<< HEAD
-pub struct ParaBlockNumberProvider;
-impl Get<u64> for ParaBlockNumberProvider {
-	fn get() -> u64 {
-		System::block_number().into()
-=======
 pub struct StakingRoundSlotProvider;
 impl Get<Slot> for StakingRoundSlotProvider {
 	fn get() -> Slot {
 		let block_number: u64 = System::block_number().into();
 		Slot::from(block_number)
->>>>>>> d4fdae0c
 	}
 }
 
@@ -165,11 +158,7 @@
 	type PayoutCollatorReward = ();
 	type OnInactiveCollator = ();
 	type OnNewRound = ();
-<<<<<<< HEAD
-	type SlotProvider = ParaBlockNumberProvider;
-=======
 	type SlotProvider = StakingRoundSlotProvider;
->>>>>>> d4fdae0c
 	type WeightInfo = ();
 	type MaxCandidates = MaxCandidates;
 }
