--- conflicted
+++ resolved
@@ -8713,43 +8713,6 @@
 		});
 }
 
-<<<<<<< HEAD
-// EventHandler
-
-#[test]
-fn note_author_updates_points() {
-	use crate::{AwardedPts, Points};
-	use pallet_authorship::EventHandler;
-
-	ExtBuilder::default()
-		.with_balances(vec![(1, 30), (2, 30)])
-		.with_candidates(vec![(1, 30), (2, 30)])
-		.build()
-		.execute_with(|| {
-			roll_to_round_begin(1);
-			ParachainStaking::note_author(1);
-			ParachainStaking::note_author(1);
-			ParachainStaking::note_author(2);
-			let col1_points = <AwardedPts<Test>>::get(1, 1);
-			let col2_points = <AwardedPts<Test>>::get(1, 2);
-			let total_points = <Points<Test>>::get(1);
-			assert_eq!(40, col1_points);
-			assert_eq!(20, col2_points);
-			assert_eq!(60, total_points);
-		});
-}
-
-// SessionManager
-
-#[test]
-fn new_session_returns_selected_collators() {
-	ExtBuilder::default()
-		.with_balances(vec![(1, 30), (2, 30), (3, 30)])
-		.with_candidates(vec![(1, 30), (2, 30), (3, 30)])
-		.build()
-		.execute_with(|| {
-			assert_eq!(Some(vec![1, 2, 3]), ParachainStaking::new_session(1));
-=======
 #[test]
 fn test_delegator_scheduled_for_leave_is_rewarded_for_previous_rounds_but_not_for_future() {
 	ExtBuilder::default()
@@ -8934,51 +8897,9 @@
 				}],
 			);
 			assert!(ParachainStaking::delegation_request_exists(&1, &2));
->>>>>>> 08b13e1c
-		});
-}
-
-#[test]
-<<<<<<< HEAD
-fn new_session_returns_none_if_no_selected_collators() {
-	ExtBuilder::default()
-		.with_balances(vec![])
-		.with_candidates(vec![])
-		.build()
-		.execute_with(|| {
-			roll_to_round_begin(2);
-			assert_eq!(None, ParachainStaking::new_session(1));
-		});
-}
-
-// ShouldEndSession
-
-#[test]
-fn should_end_session_ties_sessions_to_rounds() {
-	ExtBuilder::default()
-		.with_balances(vec![])
-		.with_candidates(vec![])
-		.build()
-		.execute_with(|| {
-			let mut block = 1;
-			assert!(!ParachainStaking::should_end_session(block));
-			block = DefaultBlocksPerRound::get() as u64;
-			assert!(ParachainStaking::should_end_session(block));
-		});
-}
-
-// EstimateNextSessionRotation
-
-#[test]
-fn average_session_length_is_round_length() {
-	ExtBuilder::default()
-		.with_balances(vec![])
-		.with_candidates(vec![])
-		.build()
-		.execute_with(|| {
-			let round_length = DefaultBlocksPerRound::get() as u64;
-			assert_eq!(round_length, ParachainStaking::average_session_length());
-=======
+		});
+}
+
 fn test_delegation_request_revoke_exists_returns_false_when_nothing_exists() {
 	ExtBuilder::default()
 		.with_balances(vec![(1, 30), (2, 25)])
@@ -9083,12 +9004,141 @@
 
 			assert!(!<DelegationScheduledRequests<Test>>::contains_key(2));
 			assert!(<DelegationScheduledRequests<Test>>::contains_key(3));
->>>>>>> 08b13e1c
-		});
-}
-
-#[test]
-<<<<<<< HEAD
+		});
+}
+
+fn test_hotfix_remove_delegation_requests_exited_candidates_errors_when_requests_not_empty() {
+	ExtBuilder::default()
+		.with_balances(vec![(1, 20)])
+		.with_candidates(vec![(1, 20)])
+		.build()
+		.execute_with(|| {
+			// invalid state
+			<DelegationScheduledRequests<Test>>::insert(
+				2,
+				Vec::<ScheduledRequest<u64, u128>>::new(),
+			);
+			<DelegationScheduledRequests<Test>>::insert(
+				3,
+				vec![ScheduledRequest {
+					delegator: 10,
+					when_executable: 1,
+					action: DelegationAction::Revoke(10),
+				}],
+			);
+
+			assert_noop!(
+				ParachainStaking::hotfix_remove_delegation_requests_exited_candidates(
+					Origin::signed(1),
+					vec![2, 3]
+				),
+				<Error<Test>>::CandidateNotLeaving,
+			);
+		});
+}
+
+fn test_hotfix_remove_delegation_requests_exited_candidates_errors_when_candidate_not_exited() {
+	ExtBuilder::default()
+		.with_balances(vec![(1, 20)])
+		.with_candidates(vec![(1, 20)])
+		.build()
+		.execute_with(|| {
+			// invalid state
+			<DelegationScheduledRequests<Test>>::insert(
+				1,
+				Vec::<ScheduledRequest<u64, u128>>::new(),
+			);
+			assert_noop!(
+				ParachainStaking::hotfix_remove_delegation_requests_exited_candidates(
+					Origin::signed(1),
+					vec![1]
+				),
+				<Error<Test>>::CandidateNotLeaving,
+			);
+		});
+}
+
+// EventHandler
+
+#[test]
+fn note_author_updates_points() {
+	use crate::{AwardedPts, Points};
+	use pallet_authorship::EventHandler;
+
+	ExtBuilder::default()
+		.with_balances(vec![(1, 30), (2, 30)])
+		.with_candidates(vec![(1, 30), (2, 30)])
+		.build()
+		.execute_with(|| {
+			roll_to_round_begin(1);
+			ParachainStaking::note_author(1);
+			ParachainStaking::note_author(1);
+			ParachainStaking::note_author(2);
+			let col1_points = <AwardedPts<Test>>::get(1, 1);
+			let col2_points = <AwardedPts<Test>>::get(1, 2);
+			let total_points = <Points<Test>>::get(1);
+			assert_eq!(40, col1_points);
+			assert_eq!(20, col2_points);
+			assert_eq!(60, total_points);
+		});
+}
+
+// SessionManager
+
+#[test]
+fn new_session_returns_selected_collators() {
+	ExtBuilder::default()
+		.with_balances(vec![(1, 30), (2, 30), (3, 30)])
+		.with_candidates(vec![(1, 30), (2, 30), (3, 30)])
+		.build()
+		.execute_with(|| {
+			assert_eq!(Some(vec![1, 2, 3]), ParachainStaking::new_session(1));
+		});
+}
+
+#[test]
+fn new_session_returns_none_if_no_selected_collators() {
+	ExtBuilder::default()
+		.with_balances(vec![])
+		.with_candidates(vec![])
+		.build()
+		.execute_with(|| {
+			roll_to_round_begin(2);
+			assert_eq!(None, ParachainStaking::new_session(1));
+		});
+}
+
+// ShouldEndSession
+
+#[test]
+fn should_end_session_ties_sessions_to_rounds() {
+	ExtBuilder::default()
+		.with_balances(vec![])
+		.with_candidates(vec![])
+		.build()
+		.execute_with(|| {
+			let mut block = 1;
+			assert!(!ParachainStaking::should_end_session(block));
+			block = DefaultBlocksPerRound::get() as u64;
+			assert!(ParachainStaking::should_end_session(block));
+		});
+}
+
+// EstimateNextSessionRotation
+
+#[test]
+fn average_session_length_is_round_length() {
+	ExtBuilder::default()
+		.with_balances(vec![])
+		.with_candidates(vec![])
+		.build()
+		.execute_with(|| {
+			let round_length = DefaultBlocksPerRound::get() as u64;
+			assert_eq!(round_length, ParachainStaking::average_session_length());
+		});
+}
+
+#[test]
 fn estimates_current_session_progress() {
 	ExtBuilder::default()
 		.with_balances(vec![])
@@ -9103,40 +9153,11 @@
 				ParachainStaking::estimate_current_session_progress(block)
 					.0
 					.unwrap()
-=======
-fn test_hotfix_remove_delegation_requests_exited_candidates_errors_when_requests_not_empty() {
-	ExtBuilder::default()
-		.with_balances(vec![(1, 20)])
-		.with_candidates(vec![(1, 20)])
-		.build()
-		.execute_with(|| {
-			// invalid state
-			<DelegationScheduledRequests<Test>>::insert(
-				2,
-				Vec::<ScheduledRequest<u64, u128>>::new(),
-			);
-			<DelegationScheduledRequests<Test>>::insert(
-				3,
-				vec![ScheduledRequest {
-					delegator: 10,
-					when_executable: 1,
-					action: DelegationAction::Revoke(10),
-				}],
-			);
-
-			assert_noop!(
-				ParachainStaking::hotfix_remove_delegation_requests_exited_candidates(
-					Origin::signed(1),
-					vec![2, 3]
-				),
-				<Error<Test>>::CandidateNotLeaving,
->>>>>>> 08b13e1c
-			);
-		});
-}
-
-#[test]
-<<<<<<< HEAD
+			);
+		});
+}
+
+#[test]
 fn estimates_next_session_rotation() {
 	ExtBuilder::default()
 		.with_balances(vec![])
@@ -9150,25 +9171,6 @@
 				ParachainStaking::estimate_next_session_rotation(1)
 					.0
 					.unwrap()
-=======
-fn test_hotfix_remove_delegation_requests_exited_candidates_errors_when_candidate_not_exited() {
-	ExtBuilder::default()
-		.with_balances(vec![(1, 20)])
-		.with_candidates(vec![(1, 20)])
-		.build()
-		.execute_with(|| {
-			// invalid state
-			<DelegationScheduledRequests<Test>>::insert(
-				1,
-				Vec::<ScheduledRequest<u64, u128>>::new(),
-			);
-			assert_noop!(
-				ParachainStaking::hotfix_remove_delegation_requests_exited_candidates(
-					Origin::signed(1),
-					vec![1]
-				),
-				<Error<Test>>::CandidateNotLeaving,
->>>>>>> 08b13e1c
 			);
 		});
 }