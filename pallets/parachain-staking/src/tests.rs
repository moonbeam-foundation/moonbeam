// Copyright 2019-2021 PureStake Inc.
// This file is part of Moonbeam.

// Moonbeam is free software: you can redistribute it and/or modify
// it under the terms of the GNU General Public License as published by
// the Free Software Foundation, either version 3 of the License, or
// (at your option) any later version.

// Moonbeam is distributed in the hope that it will be useful,
// but WITHOUT ANY WARRANTY; without even the implied warranty of
// MERCHANTABILITY or FITNESS FOR A PARTICULAR PURPOSE.  See the
// GNU General Public License for more details.

// You should have received a copy of the GNU General Public License
// along with Moonbeam.  If not, see <http://www.gnu.org/licenses/>.

//! # Staking Pallet Unit Tests
//! The unit tests are organized by the call they test. The order matches the order
//! of the calls in the `lib.rs`.
//! 1. Root
//! 2. Monetary Governance
//! 3. Public (Collator, Nominator)
//! 4. Miscellaneous Property-Based Tests
use crate::mock::{
	events, last_event, roll_to, set_author, Balances, Event as MetaEvent, ExtBuilder, Origin,
	Stake, Test,
};
use crate::{Bond, CollatorStatus, Error, Event, NominatorAdded, Range};
use frame_support::{assert_noop, assert_ok};
use sp_runtime::{traits::Zero, DispatchError, Perbill, Percent};

/// Prints the diff iff assert_eq fails, should only be used for debugging purposes
#[macro_export]
macro_rules! asserts_eq {
	($left:expr, $right:expr) => {
		match (&$left, &$right) {
			(left_val, right_val) => {
				similar_asserts::assert_eq!(*left_val, *right_val);
			}
		}
	};
}

// ~~ ROOT ~~

#[test]
fn invalid_root_origin_fails() {
	ExtBuilder::default().build().execute_with(|| {
		assert_noop!(
			Stake::set_total_selected(Origin::signed(45), 6u32),
			sp_runtime::DispatchError::BadOrigin
		);
		assert_noop!(
			Stake::set_collator_commission(Origin::signed(45), Perbill::from_percent(5)),
			sp_runtime::DispatchError::BadOrigin
		);
		assert_noop!(
			Stake::set_blocks_per_round(Origin::signed(45), 3u32),
			sp_runtime::DispatchError::BadOrigin
		);
	});
}

// SET TOTAL SELECTED

#[test]
fn set_total_selected_event_emits_correctly() {
	ExtBuilder::default().build().execute_with(|| {
		assert_ok!(Stake::set_total_selected(Origin::root(), 6u32));
		assert_eq!(
			last_event(),
			MetaEvent::Stake(Event::TotalSelectedSet(5u32, 6u32,))
		);
	});
}

#[test]
fn set_total_selected_storage_updates_correctly() {
	ExtBuilder::default().build().execute_with(|| {
		assert_eq!(Stake::total_selected(), 5u32);
		assert_ok!(Stake::set_total_selected(Origin::root(), 6u32));
		assert_eq!(Stake::total_selected(), 6u32);
	});
}

#[test]
fn cannot_set_total_selected_to_current_total_selected() {
	ExtBuilder::default().build().execute_with(|| {
		assert_noop!(
			Stake::set_total_selected(Origin::root(), 5u32),
			Error::<Test>::NoWritingSameValue
		);
	});
}

#[test]
fn cannot_set_total_selected_below_module_min() {
	ExtBuilder::default().build().execute_with(|| {
		assert_noop!(
			Stake::set_total_selected(Origin::root(), 4u32),
			Error::<Test>::CannotSetBelowMin
		);
	});
}

// SET COLLATOR COMMISSION

#[test]
fn set_collator_commission_event_emits_correctly() {
	ExtBuilder::default().build().execute_with(|| {
		assert_ok!(Stake::set_collator_commission(
			Origin::root(),
			Perbill::from_percent(5)
		));
		assert_eq!(
			last_event(),
			MetaEvent::Stake(Event::CollatorCommissionSet(
				Perbill::from_percent(20),
				Perbill::from_percent(5),
			))
		);
	});
}

#[test]
fn set_collator_commission_storage_updates_correctly() {
	ExtBuilder::default().build().execute_with(|| {
		assert_eq!(Stake::collator_commission(), Perbill::from_percent(20));
		assert_ok!(Stake::set_collator_commission(
			Origin::root(),
			Perbill::from_percent(5)
		));
		assert_eq!(Stake::collator_commission(), Perbill::from_percent(5));
	});
}

#[test]
fn cannot_set_collator_commission_to_current_collator_commission() {
	ExtBuilder::default().build().execute_with(|| {
		assert_noop!(
			Stake::set_collator_commission(Origin::root(), Perbill::from_percent(20)),
			Error::<Test>::NoWritingSameValue
		);
	});
}

// SET BLOCKS PER ROUND

#[test]
fn set_blocks_per_round_event_emits_correctly() {
	ExtBuilder::default().build().execute_with(|| {
		assert_ok!(Stake::set_blocks_per_round(Origin::root(), 3u32));
		assert_eq!(
			last_event(),
			MetaEvent::Stake(Event::BlocksPerRoundSet(
				1,
				0,
				5,
				3,
				Perbill::from_parts(463),
				Perbill::from_parts(463),
				Perbill::from_parts(463)
			))
		);
	});
}

#[test]
fn set_blocks_per_round_storage_updates_correctly() {
	ExtBuilder::default().build().execute_with(|| {
		assert_eq!(Stake::round().length, 5);
		assert_ok!(Stake::set_blocks_per_round(Origin::root(), 3u32));
		assert_eq!(Stake::round().length, 3);
	});
}

#[test]
fn cannot_set_blocks_per_round_below_module_min() {
	ExtBuilder::default().build().execute_with(|| {
		assert_noop!(
			Stake::set_blocks_per_round(Origin::root(), 2u32),
			Error::<Test>::CannotSetBelowMin
		);
	});
}

#[test]
fn cannot_set_blocks_per_round_to_current_blocks_per_round() {
	ExtBuilder::default().build().execute_with(|| {
		assert_noop!(
			Stake::set_blocks_per_round(Origin::root(), 5u32),
			Error::<Test>::NoWritingSameValue
		);
	});
}

#[test]
fn round_immediately_jumps_if_current_duration_exceeds_new_blocks_per_round() {
	ExtBuilder::default()
		.with_balances(vec![(1, 20)])
		.with_candidates(vec![(1, 20)])
		.build()
		.execute_with(|| {
			// default round every 5 blocks
			roll_to(8);
			assert_eq!(last_event(), MetaEvent::Stake(Event::NewRound(5, 2, 1, 20)));
			assert_ok!(Stake::set_blocks_per_round(Origin::root(), 3u32));
			roll_to(9);
			assert_eq!(last_event(), MetaEvent::Stake(Event::NewRound(9, 3, 1, 20)));
		});
}

// ~~ MONETARY GOVERNANCE ~~

#[test]
fn invalid_monetary_origin_fails() {
	ExtBuilder::default().build().execute_with(|| {
		assert_noop!(
			Stake::set_staking_expectations(
				Origin::signed(45),
				Range {
					min: 3u32.into(),
					ideal: 4u32.into(),
					max: 5u32.into()
				}
			),
			sp_runtime::DispatchError::BadOrigin
		);
		assert_noop!(
			Stake::set_inflation(
				Origin::signed(45),
				Range {
					min: Perbill::from_percent(3),
					ideal: Perbill::from_percent(4),
					max: Perbill::from_percent(5)
				}
			),
			sp_runtime::DispatchError::BadOrigin
		);
		assert_noop!(
			Stake::set_inflation(
				Origin::signed(45),
				Range {
					min: Perbill::from_percent(3),
					ideal: Perbill::from_percent(4),
					max: Perbill::from_percent(5)
				}
			),
			sp_runtime::DispatchError::BadOrigin
		);
		assert_noop!(
			Stake::set_parachain_bond_account(Origin::signed(45), 11),
			sp_runtime::DispatchError::BadOrigin
		);
		assert_noop!(
			Stake::set_parachain_bond_reserve_percent(Origin::signed(45), Percent::from_percent(2)),
			sp_runtime::DispatchError::BadOrigin
		);
	});
}

// SET STAKING EXPECTATIONS

#[test]
fn set_staking_event_emits_event_correctly() {
	ExtBuilder::default().build().execute_with(|| {
		// valid call succeeds
		assert_ok!(Stake::set_staking_expectations(
			Origin::root(),
			Range {
				min: 3u128,
				ideal: 4u128,
				max: 5u128,
			}
		));
		assert_eq!(
			last_event(),
			MetaEvent::Stake(Event::StakeExpectationsSet(3u128, 4u128, 5u128))
		);
	});
}

#[test]
fn set_staking_updates_storage_correctly() {
	ExtBuilder::default().build().execute_with(|| {
		assert_eq!(
			Stake::inflation_config().expect,
			Range {
				min: 700,
				ideal: 700,
				max: 700
			}
		);
		assert_ok!(Stake::set_staking_expectations(
			Origin::root(),
			Range {
				min: 3u128,
				ideal: 4u128,
				max: 5u128,
			}
		));
		assert_eq!(
			Stake::inflation_config().expect,
			Range {
				min: 3u128,
				ideal: 4u128,
				max: 5u128
			}
		);
	});
}

#[test]
fn cannot_set_invalid_staking_expectations() {
	ExtBuilder::default().build().execute_with(|| {
		// invalid call fails
		assert_noop!(
			Stake::set_staking_expectations(
				Origin::root(),
				Range {
					min: 5u128,
					ideal: 4u128,
					max: 3u128
				}
			),
			Error::<Test>::InvalidSchedule
		);
	});
}

#[test]
fn cannot_set_same_staking_expectations() {
	ExtBuilder::default().build().execute_with(|| {
		assert_ok!(Stake::set_staking_expectations(
			Origin::root(),
			Range {
				min: 3u128,
				ideal: 4u128,
				max: 5u128
			}
		));
		assert_noop!(
			Stake::set_staking_expectations(
				Origin::root(),
				Range {
					min: 3u128,
					ideal: 4u128,
					max: 5u128
				}
			),
			Error::<Test>::NoWritingSameValue
		);
	});
}

// SET INFLATION

#[test]
fn set_inflation_event_emits_correctly() {
	ExtBuilder::default().build().execute_with(|| {
		let (min, ideal, max): (Perbill, Perbill, Perbill) = (
			Perbill::from_percent(3),
			Perbill::from_percent(4),
			Perbill::from_percent(5),
		);
		assert_ok!(Stake::set_inflation(
			Origin::root(),
			Range { min, ideal, max }
		));
		assert_eq!(
			last_event(),
			MetaEvent::Stake(Event::InflationSet(
				min,
				ideal,
				max,
				Perbill::from_parts(57),
				Perbill::from_parts(75),
				Perbill::from_parts(93)
			))
		);
	});
}

#[test]
fn set_inflation_storage_updates_correctly() {
	ExtBuilder::default().build().execute_with(|| {
		let (min, ideal, max): (Perbill, Perbill, Perbill) = (
			Perbill::from_percent(3),
			Perbill::from_percent(4),
			Perbill::from_percent(5),
		);
		assert_eq!(
			Stake::inflation_config().annual,
			Range {
				min: Perbill::from_percent(50),
				ideal: Perbill::from_percent(50),
				max: Perbill::from_percent(50)
			}
		);
		assert_eq!(
			Stake::inflation_config().round,
			Range {
				min: Perbill::from_percent(5),
				ideal: Perbill::from_percent(5),
				max: Perbill::from_percent(5)
			}
		);
		assert_ok!(Stake::set_inflation(
			Origin::root(),
			Range { min, ideal, max }
		),);
		assert_eq!(Stake::inflation_config().annual, Range { min, ideal, max });
		assert_eq!(
			Stake::inflation_config().round,
			Range {
				min: Perbill::from_parts(57),
				ideal: Perbill::from_parts(75),
				max: Perbill::from_parts(93)
			}
		);
	});
}

#[test]
fn cannot_set_invalid_inflation() {
	ExtBuilder::default().build().execute_with(|| {
		assert_noop!(
			Stake::set_inflation(
				Origin::root(),
				Range {
					min: Perbill::from_percent(5),
					ideal: Perbill::from_percent(4),
					max: Perbill::from_percent(3)
				}
			),
			Error::<Test>::InvalidSchedule
		);
	});
}

#[test]
fn cannot_set_same_inflation() {
	ExtBuilder::default().build().execute_with(|| {
		let (min, ideal, max): (Perbill, Perbill, Perbill) = (
			Perbill::from_percent(3),
			Perbill::from_percent(4),
			Perbill::from_percent(5),
		);
		assert_ok!(Stake::set_inflation(
			Origin::root(),
			Range { min, ideal, max }
		),);
		assert_noop!(
			Stake::set_inflation(Origin::root(), Range { min, ideal, max }),
			Error::<Test>::NoWritingSameValue
		);
	});
}

// SET PARACHAIN BOND ACCOUNT

#[test]
fn set_parachain_bond_account_event_emits_correctly() {
	ExtBuilder::default().build().execute_with(|| {
		assert_ok!(Stake::set_parachain_bond_account(Origin::root(), 11));
		assert_eq!(
			last_event(),
			MetaEvent::Stake(Event::ParachainBondAccountSet(0, 11))
		);
	});
}

#[test]
fn set_parachain_bond_account_storage_updates_correctly() {
	ExtBuilder::default().build().execute_with(|| {
		assert_eq!(Stake::parachain_bond_info().account, 0);
		assert_ok!(Stake::set_parachain_bond_account(Origin::root(), 11));
		assert_eq!(Stake::parachain_bond_info().account, 11);
	});
}

// SET PARACHAIN BOND RESERVE PERCENT

#[test]
fn set_parachain_bond_reserve_percent_event_emits_correctly() {
	ExtBuilder::default().build().execute_with(|| {
		assert_ok!(Stake::set_parachain_bond_reserve_percent(
			Origin::root(),
			Percent::from_percent(50)
		));
		assert_eq!(
			last_event(),
			MetaEvent::Stake(Event::ParachainBondReservePercentSet(
				Percent::from_percent(30),
				Percent::from_percent(50)
			))
		);
	});
}

#[test]
fn set_parachain_bond_reserve_percent_storage_updates_correctly() {
	ExtBuilder::default().build().execute_with(|| {
		assert_eq!(
			Stake::parachain_bond_info().percent,
			Percent::from_percent(30)
		);
		assert_ok!(Stake::set_parachain_bond_reserve_percent(
			Origin::root(),
			Percent::from_percent(50)
		));
		assert_eq!(
			Stake::parachain_bond_info().percent,
			Percent::from_percent(50)
		);
	});
}

#[test]
fn cannot_set_same_parachain_bond_reserve_percent() {
	ExtBuilder::default().build().execute_with(|| {
		assert_noop!(
			Stake::set_parachain_bond_reserve_percent(Origin::root(), Percent::from_percent(30)),
			Error::<Test>::NoWritingSameValue
		);
	});
}

// ~~ PUBLIC ~~

// JOIN CANDIDATES

#[test]
fn join_candidates_event_emits_correctly() {
	ExtBuilder::default()
		.with_balances(vec![(1, 10)])
		.build()
		.execute_with(|| {
			assert_ok!(Stake::join_candidates(Origin::signed(1), 10u128, 0u32));
			assert_eq!(
				last_event(),
				MetaEvent::Stake(Event::JoinedCollatorCandidates(1, 10u128, 10u128))
			);
		});
}

#[test]
fn join_candidates_reserves_balance() {
	ExtBuilder::default()
		.with_balances(vec![(1, 10)])
		.build()
		.execute_with(|| {
			assert_eq!(Balances::reserved_balance(&1), 0);
			assert_eq!(Balances::free_balance(&1), 10);
			assert_ok!(Stake::join_candidates(Origin::signed(1), 10u128, 0u32));
			assert_eq!(Balances::reserved_balance(&1), 10);
			assert_eq!(Balances::free_balance(&1), 0);
		});
}

#[test]
fn join_candidates_increases_total_staked() {
	ExtBuilder::default()
		.with_balances(vec![(1, 10)])
		.build()
		.execute_with(|| {
			assert_eq!(Stake::total(), 0);
			assert_ok!(Stake::join_candidates(Origin::signed(1), 10u128, 0u32));
			assert_eq!(Stake::total(), 10);
		});
}

#[test]
fn join_candidates_creates_candidate_state() {
	ExtBuilder::default()
		.with_balances(vec![(1, 10)])
		.build()
		.execute_with(|| {
			assert!(Stake::collator_state2(1).is_none());
			assert_ok!(Stake::join_candidates(Origin::signed(1), 10u128, 0u32));
			let candidate_state = Stake::collator_state2(1).expect("just joined => exists");
			assert_eq!(candidate_state.bond, 10u128);
		});
}

#[test]
fn join_candidates_adds_to_candidate_pool() {
	ExtBuilder::default()
		.with_balances(vec![(1, 10)])
		.build()
		.execute_with(|| {
			assert!(Stake::candidate_pool().0.is_empty());
			assert_ok!(Stake::join_candidates(Origin::signed(1), 10u128, 0u32));
			let candidate_pool = Stake::candidate_pool();
			assert_eq!(
				candidate_pool.0[0],
				Bond {
					owner: 1,
					amount: 10u128
				}
			);
		});
}

#[test]
fn cannot_join_candidates_if_candidate() {
	ExtBuilder::default()
		.with_balances(vec![(1, 1000)])
		.with_candidates(vec![(1, 500)])
		.build()
		.execute_with(|| {
			assert_noop!(
				Stake::join_candidates(Origin::signed(1), 11u128, 100u32),
				Error::<Test>::CandidateExists
			);
		});
}

#[test]
fn cannot_join_candidates_if_nominator() {
	ExtBuilder::default()
		.with_balances(vec![(1, 50), (2, 20)])
		.with_candidates(vec![(1, 50)])
		.with_nominations(vec![(2, 1, 10)])
		.build()
		.execute_with(|| {
			assert_noop!(
				Stake::join_candidates(Origin::signed(2), 10u128, 1u32),
				Error::<Test>::NominatorExists
			);
		});
}

#[test]
fn cannot_join_candidates_without_min_bond() {
	ExtBuilder::default()
		.with_balances(vec![(1, 1000)])
		.build()
		.execute_with(|| {
			assert_noop!(
				Stake::join_candidates(Origin::signed(1), 9u128, 100u32),
				Error::<Test>::ValBondBelowMin
			);
		});
}

#[test]
fn cannot_join_candidates_with_more_than_available_balance() {
	ExtBuilder::default()
		.with_balances(vec![(1, 500)])
		.build()
		.execute_with(|| {
			assert_noop!(
				Stake::join_candidates(Origin::signed(1), 501u128, 100u32),
				DispatchError::Module {
					index: 1,
					error: 2,
					message: Some("InsufficientBalance")
				}
			);
		});
}

#[test]
fn insufficient_join_candidates_weight_hint_fails() {
	ExtBuilder::default()
		.with_balances(vec![(1, 20), (2, 20), (3, 20), (4, 20), (5, 20), (6, 20)])
		.with_candidates(vec![(1, 20), (2, 20), (3, 20), (4, 20), (5, 20)])
		.build()
		.execute_with(|| {
			for i in 0..5 {
				assert_noop!(
					Stake::join_candidates(Origin::signed(6), 20, i),
					Error::<Test>::TooLowCandidateCountWeightHintJoinCandidates
				);
			}
		});
}

#[test]
fn sufficient_join_candidates_weight_hint_succeeds() {
	ExtBuilder::default()
		.with_balances(vec![
			(1, 20),
			(2, 20),
			(3, 20),
			(4, 20),
			(5, 20),
			(6, 20),
			(7, 20),
			(8, 20),
			(9, 20),
		])
		.with_candidates(vec![(1, 20), (2, 20), (3, 20), (4, 20), (5, 20)])
		.build()
		.execute_with(|| {
			let mut count = 5u32;
			for i in 6..10 {
				assert_ok!(Stake::join_candidates(Origin::signed(i), 20, count));
				count += 1u32;
			}
		});
}

// LEAVE CANDIDATES

#[test]
fn leave_candidates_event_emits_correctly() {
	ExtBuilder::default()
		.with_balances(vec![(1, 10)])
		.with_candidates(vec![(1, 10)])
		.build()
		.execute_with(|| {
			assert_ok!(Stake::leave_candidates(Origin::signed(1), 1u32));
			assert_eq!(
				last_event(),
				MetaEvent::Stake(Event::CollatorScheduledExit(1, 1, 3))
			);
		});
}

#[test]
fn leave_candidates_unreserves_balance() {
	ExtBuilder::default()
		.with_balances(vec![(1, 10)])
		.with_candidates(vec![(1, 10)])
		.build()
		.execute_with(|| {
			roll_to(1);
			assert_eq!(Balances::reserved_balance(&1), 10);
			assert_eq!(Balances::free_balance(&1), 0);
			assert_ok!(Stake::leave_candidates(Origin::signed(1), 1u32));
			roll_to(30);
			assert_eq!(Balances::reserved_balance(&1), 0);
			assert_eq!(Balances::free_balance(&1), 10);
		});
}

#[test]
fn leave_candidates_decreases_total_staked() {
	ExtBuilder::default()
		.with_balances(vec![(1, 10)])
		.with_candidates(vec![(1, 10)])
		.build()
		.execute_with(|| {
			roll_to(1);
			assert_eq!(Stake::total(), 10);
			assert_ok!(Stake::leave_candidates(Origin::signed(1), 1u32));
			roll_to(30);
			assert_eq!(Stake::total(), 0);
		});
}

#[test]
fn leave_candidates_removes_candidate_from_candidate_pool() {
	ExtBuilder::default()
		.with_balances(vec![(1, 10)])
		.with_candidates(vec![(1, 10)])
		.build()
		.execute_with(|| {
			assert_eq!(Stake::candidate_pool().0.len(), 1);
			assert_ok!(Stake::leave_candidates(Origin::signed(1), 1u32));
			assert!(Stake::candidate_pool().0.is_empty());
		});
}

#[test]
fn leave_candidates_removes_candidate_state_after_exit() {
	ExtBuilder::default()
		.with_balances(vec![(1, 10)])
		.with_candidates(vec![(1, 10)])
		.build()
		.execute_with(|| {
			roll_to(1);
			assert_ok!(Stake::leave_candidates(Origin::signed(1), 1u32));
			// candidate state is not immediately removed
			let candidate_state = Stake::collator_state2(1).expect("just left => still exists");
			assert_eq!(candidate_state.bond, 10u128);
			roll_to(30);
			assert!(Stake::collator_state2(1).is_none());
		});
}

#[test]
fn cannot_leave_candidates_if_not_candidate() {
	ExtBuilder::default().build().execute_with(|| {
		assert_noop!(
			Stake::leave_candidates(Origin::signed(1), 1u32),
			Error::<Test>::CandidateDNE
		);
	});
}

#[test]
fn cannot_leave_candidates_if_already_leaving_candidates() {
	ExtBuilder::default()
		.with_balances(vec![(1, 10)])
		.with_candidates(vec![(1, 10)])
		.build()
		.execute_with(|| {
			assert_ok!(Stake::leave_candidates(Origin::signed(1), 1u32));
			assert_noop!(
				Stake::leave_candidates(Origin::signed(1), 1u32),
				Error::<Test>::CandidateAlreadyLeaving
			);
		});
}

#[test]
fn insufficient_leave_candidates_weight_hint_fails() {
	ExtBuilder::default()
		.with_balances(vec![(1, 20), (2, 20), (3, 20), (4, 20), (5, 20)])
		.with_candidates(vec![(1, 20), (2, 20), (3, 20), (4, 20), (5, 20)])
		.build()
		.execute_with(|| {
			for i in 1..6 {
				assert_noop!(
					Stake::leave_candidates(Origin::signed(i), 4u32),
					Error::<Test>::TooLowCollatorCandidateCountToLeaveCandidates
				);
			}
		});
}

#[test]
fn sufficient_leave_candidates_weight_hint_succeeds() {
	ExtBuilder::default()
		.with_balances(vec![(1, 20), (2, 20), (3, 20), (4, 20), (5, 20)])
		.with_candidates(vec![(1, 20), (2, 20), (3, 20), (4, 20), (5, 20)])
		.build()
		.execute_with(|| {
			let mut count = 5u32;
			for i in 1..6 {
				assert_ok!(Stake::leave_candidates(Origin::signed(i), count));
				count -= 1u32;
			}
		});
}

// GO OFFLINE

#[test]
fn go_offline_event_emits_correctly() {
	ExtBuilder::default()
		.with_balances(vec![(1, 20)])
		.with_candidates(vec![(1, 20)])
		.build()
		.execute_with(|| {
			assert_ok!(Stake::go_offline(Origin::signed(1)));
			assert_eq!(
				last_event(),
				MetaEvent::Stake(Event::CollatorWentOffline(1, 1))
			);
		});
}

#[test]
fn go_offline_removes_candidate_from_candidate_pool() {
	ExtBuilder::default()
		.with_balances(vec![(1, 20)])
		.with_candidates(vec![(1, 20)])
		.build()
		.execute_with(|| {
			assert_eq!(Stake::candidate_pool().0.len(), 1);
			assert_ok!(Stake::go_offline(Origin::signed(1)));
			assert!(Stake::candidate_pool().0.is_empty());
		});
}

#[test]
fn go_offline_updates_candidate_state_to_idle() {
	ExtBuilder::default()
		.with_balances(vec![(1, 20)])
		.with_candidates(vec![(1, 20)])
		.build()
		.execute_with(|| {
			let candidate_state = Stake::collator_state2(1).expect("is active candidate");
			assert_eq!(candidate_state.state, CollatorStatus::Active);
			assert_ok!(Stake::go_offline(Origin::signed(1)));
			let candidate_state = Stake::collator_state2(1).expect("is candidate, just offline");
			assert_eq!(candidate_state.state, CollatorStatus::Idle);
		});
}

#[test]
fn cannot_go_offline_if_not_candidate() {
	ExtBuilder::default().build().execute_with(|| {
		assert_noop!(
			Stake::go_offline(Origin::signed(3)),
			Error::<Test>::CandidateDNE
		);
	});
}

#[test]
fn cannot_go_offline_if_already_offline() {
	ExtBuilder::default()
		.with_balances(vec![(1, 20)])
		.with_candidates(vec![(1, 20)])
		.build()
		.execute_with(|| {
			assert_ok!(Stake::go_offline(Origin::signed(1)));
			assert_noop!(
				Stake::go_offline(Origin::signed(1)),
				Error::<Test>::AlreadyOffline
			);
		});
}

// GO ONLINE

#[test]
fn go_online_event_emits_correctly() {
	ExtBuilder::default()
		.with_balances(vec![(1, 20)])
		.with_candidates(vec![(1, 20)])
		.build()
		.execute_with(|| {
			assert_ok!(Stake::go_offline(Origin::signed(1)));
			assert_ok!(Stake::go_online(Origin::signed(1)));
			assert_eq!(
				last_event(),
				MetaEvent::Stake(Event::CollatorBackOnline(1, 1))
			);
		});
}

#[test]
fn go_online_adds_to_candidate_pool() {
	ExtBuilder::default()
		.with_balances(vec![(1, 20)])
		.with_candidates(vec![(1, 20)])
		.build()
		.execute_with(|| {
			assert_ok!(Stake::go_offline(Origin::signed(1)));
			assert!(Stake::candidate_pool().0.is_empty());
			assert_ok!(Stake::go_online(Origin::signed(1)));
			assert_eq!(
				Stake::candidate_pool().0[0],
				Bond {
					owner: 1,
					amount: 20
				}
			);
		});
}

#[test]
fn go_online_storage_updates_candidate_state() {
	ExtBuilder::default()
		.with_balances(vec![(1, 20)])
		.with_candidates(vec![(1, 20)])
		.build()
		.execute_with(|| {
			assert_ok!(Stake::go_offline(Origin::signed(1)));
			let candidate_state = Stake::collator_state2(1).expect("offline still exists");
			assert_eq!(candidate_state.state, CollatorStatus::Idle);
			assert_ok!(Stake::go_online(Origin::signed(1)));
			let candidate_state = Stake::collator_state2(1).expect("online so exists");
			assert_eq!(candidate_state.state, CollatorStatus::Active);
		});
}

#[test]
fn cannot_go_online_if_not_candidate() {
	ExtBuilder::default().build().execute_with(|| {
		assert_noop!(
			Stake::go_online(Origin::signed(3)),
			Error::<Test>::CandidateDNE
		);
	});
}

#[test]
fn cannot_go_online_if_already_online() {
	ExtBuilder::default()
		.with_balances(vec![(1, 20)])
		.with_candidates(vec![(1, 20)])
		.build()
		.execute_with(|| {
			assert_noop!(
				Stake::go_online(Origin::signed(1)),
				Error::<Test>::AlreadyActive
			);
		});
}

// CANDIDATE BOND MORE

#[test]
fn candidate_bond_more_event_emits_correctly() {
	ExtBuilder::default()
		.with_balances(vec![(1, 50)])
		.with_candidates(vec![(1, 20)])
		.build()
		.execute_with(|| {
			assert_ok!(Stake::candidate_bond_more(Origin::signed(1), 30));
			assert_eq!(
				last_event(),
				MetaEvent::Stake(Event::CollatorBondedMore(1, 20, 50))
			);
		});
}

#[test]
fn candidate_bond_more_reserves_balance() {
	ExtBuilder::default()
		.with_balances(vec![(1, 50)])
		.with_candidates(vec![(1, 20)])
		.build()
		.execute_with(|| {
			assert_eq!(Balances::reserved_balance(&1), 20);
			assert_eq!(Balances::free_balance(&1), 30);
			assert_ok!(Stake::candidate_bond_more(Origin::signed(1), 30));
			assert_eq!(Balances::reserved_balance(&1), 50);
			assert_eq!(Balances::free_balance(&1), 0);
		});
}

#[test]
fn candidate_bond_more_increases_total() {
	ExtBuilder::default()
		.with_balances(vec![(1, 50)])
		.with_candidates(vec![(1, 20)])
		.build()
		.execute_with(|| {
			let mut total = Stake::total();
			assert_ok!(Stake::candidate_bond_more(Origin::signed(1), 30));
			total += 30;
			assert_eq!(Stake::total(), total);
		});
}

#[test]
fn candidate_bond_more_updates_candidate_state() {
	ExtBuilder::default()
		.with_balances(vec![(1, 50)])
		.with_candidates(vec![(1, 20)])
		.build()
		.execute_with(|| {
			let candidate_state = Stake::collator_state2(1).expect("updated => exists");
			assert_eq!(candidate_state.bond, 20);
			assert_ok!(Stake::candidate_bond_more(Origin::signed(1), 30));
			let candidate_state = Stake::collator_state2(1).expect("updated => exists");
			assert_eq!(candidate_state.bond, 50);
		});
}

#[test]
fn candidate_bond_more_updates_candidate_pool() {
	ExtBuilder::default()
		.with_balances(vec![(1, 50)])
		.with_candidates(vec![(1, 20)])
		.build()
		.execute_with(|| {
			assert_eq!(
				Stake::candidate_pool().0[0],
				Bond {
					owner: 1,
					amount: 20
				}
			);
			assert_ok!(Stake::candidate_bond_more(Origin::signed(1), 30));
			assert_eq!(
				Stake::candidate_pool().0[0],
				Bond {
					owner: 1,
					amount: 50
				}
			);
		});
}

#[test]
fn cannot_candidate_bond_more_if_not_candidate() {
	ExtBuilder::default().build().execute_with(|| {
		assert_noop!(
			Stake::candidate_bond_more(Origin::signed(6), 50),
			Error::<Test>::CandidateDNE
		);
	});
}

#[test]
fn cannot_candidate_bond_more_if_insufficient_balance() {
	ExtBuilder::default()
		.with_balances(vec![(1, 30)])
		.with_candidates(vec![(1, 30)])
		.build()
		.execute_with(|| {
			assert_noop!(
				Stake::candidate_bond_more(Origin::signed(1), 1),
				DispatchError::Module {
					index: 1,
					error: 2,
					message: Some("InsufficientBalance")
				}
			);
		});
}

#[test]
fn cannot_candidate_bond_more_if_leaving_candidates() {
	ExtBuilder::default()
		.with_balances(vec![(1, 50)])
		.with_candidates(vec![(1, 20)])
		.build()
		.execute_with(|| {
			assert_ok!(Stake::leave_candidates(Origin::signed(1), 1));
			assert_noop!(
				Stake::candidate_bond_more(Origin::signed(1), 30),
				Error::<Test>::CannotActBecauseLeaving
			);
		});
}

#[test]
fn cannot_candidate_bond_more_if_exited_candidates() {
	ExtBuilder::default()
		.with_balances(vec![(1, 50)])
		.with_candidates(vec![(1, 20)])
		.build()
		.execute_with(|| {
			roll_to(4);
			assert_ok!(Stake::leave_candidates(Origin::signed(1), 1));
			roll_to(30);
			assert_noop!(
				Stake::candidate_bond_more(Origin::signed(1), 30),
				Error::<Test>::CandidateDNE
			);
		});
}

// CANDIDATE BOND LESS

#[test]
fn candidate_bond_less_event_emits_correctly() {
	ExtBuilder::default()
		.with_balances(vec![(1, 30)])
		.with_candidates(vec![(1, 30)])
		.build()
		.execute_with(|| {
			assert_ok!(Stake::candidate_bond_less(Origin::signed(1), 10));
			assert_eq!(
				last_event(),
				MetaEvent::Stake(Event::CollatorBondedLess(1, 30, 20))
			);
		});
}

#[test]
fn candidate_bond_less_unreserves_balance() {
	ExtBuilder::default()
		.with_balances(vec![(1, 30)])
		.with_candidates(vec![(1, 30)])
		.build()
		.execute_with(|| {
			assert_eq!(Balances::reserved_balance(&1), 30);
			assert_eq!(Balances::free_balance(&1), 0);
			assert_ok!(Stake::candidate_bond_less(Origin::signed(1), 10));
			assert_eq!(Balances::reserved_balance(&1), 20);
			assert_eq!(Balances::free_balance(&1), 10);
		});
}

#[test]
fn candidate_bond_less_decreases_total() {
	ExtBuilder::default()
		.with_balances(vec![(1, 30)])
		.with_candidates(vec![(1, 30)])
		.build()
		.execute_with(|| {
			let mut total = Stake::total();
			assert_ok!(Stake::candidate_bond_less(Origin::signed(1), 10));
			total -= 10;
			assert_eq!(Stake::total(), total);
		});
}

#[test]
fn candidate_bond_less_updates_candidate_state() {
	ExtBuilder::default()
		.with_balances(vec![(1, 30)])
		.with_candidates(vec![(1, 30)])
		.build()
		.execute_with(|| {
			let candidate_state = Stake::collator_state2(1).expect("updated => exists");
			assert_eq!(candidate_state.bond, 30);
			assert_ok!(Stake::candidate_bond_less(Origin::signed(1), 10));
			let candidate_state = Stake::collator_state2(1).expect("updated => exists");
			assert_eq!(candidate_state.bond, 20);
		});
}

#[test]
fn candidate_bond_less_updates_candidate_pool() {
	ExtBuilder::default()
		.with_balances(vec![(1, 30)])
		.with_candidates(vec![(1, 30)])
		.build()
		.execute_with(|| {
			assert_eq!(
				Stake::candidate_pool().0[0],
				Bond {
					owner: 1,
					amount: 30
				}
			);
			assert_ok!(Stake::candidate_bond_less(Origin::signed(1), 10));
			assert_eq!(
				Stake::candidate_pool().0[0],
				Bond {
					owner: 1,
					amount: 20
				}
			);
		});
}

#[test]
fn cannot_candidate_bond_less_if_not_candidate() {
	ExtBuilder::default().build().execute_with(|| {
		assert_noop!(
			Stake::candidate_bond_less(Origin::signed(6), 50),
			Error::<Test>::CandidateDNE
		);
	});
}

#[test]
fn cannot_candidate_bond_less_if_new_total_below_min_candidate_stk() {
	ExtBuilder::default()
		.with_balances(vec![(1, 30)])
		.with_candidates(vec![(1, 30)])
		.build()
		.execute_with(|| {
			assert_noop!(
				Stake::candidate_bond_less(Origin::signed(1), 21),
				Error::<Test>::ValBondBelowMin
			);
		});
}

#[test]
fn cannot_candidate_bond_less_if_leaving_candidates() {
	ExtBuilder::default()
		.with_balances(vec![(1, 30)])
		.with_candidates(vec![(1, 30)])
		.build()
		.execute_with(|| {
			assert_ok!(Stake::leave_candidates(Origin::signed(1), 1));
			assert_noop!(
				Stake::candidate_bond_less(Origin::signed(1), 10),
				Error::<Test>::CannotActBecauseLeaving
			);
		});
}

#[test]
fn cannot_candidate_bond_less_if_exited_candidates() {
	ExtBuilder::default()
		.with_balances(vec![(1, 30)])
		.with_candidates(vec![(1, 30)])
		.build()
		.execute_with(|| {
			roll_to(4);
			assert_ok!(Stake::leave_candidates(Origin::signed(1), 1));
			roll_to(30);
			assert_noop!(
				Stake::candidate_bond_less(Origin::signed(1), 10),
				Error::<Test>::CandidateDNE
			);
		});
}

// NOMINATE

#[test]
fn nominate_event_emits_correctly() {
	ExtBuilder::default()
		.with_balances(vec![(1, 30), (2, 10)])
		.with_candidates(vec![(1, 30)])
		.build()
		.execute_with(|| {
			assert_ok!(Stake::nominate(Origin::signed(2), 1, 10, 0, 0));
			assert_eq!(
				last_event(),
				MetaEvent::Stake(Event::Nomination(
					2,
					10,
					1,
					NominatorAdded::AddedToTop { new_total: 40 }
				)),
			);
		});
}

#[test]
fn nominate_reserves_balance() {
	ExtBuilder::default()
		.with_balances(vec![(1, 30), (2, 10)])
		.with_candidates(vec![(1, 30)])
		.build()
		.execute_with(|| {
			assert_eq!(Balances::reserved_balance(&2), 0);
			assert_eq!(Balances::free_balance(&2), 10);
			assert_ok!(Stake::nominate(Origin::signed(2), 1, 10, 0, 0));
			assert_eq!(Balances::reserved_balance(&2), 10);
			assert_eq!(Balances::free_balance(&2), 0);
		});
}

#[test]
fn nominate_updates_nominator_state() {
	ExtBuilder::default()
		.with_balances(vec![(1, 30), (2, 10)])
		.with_candidates(vec![(1, 30)])
		.build()
		.execute_with(|| {
			assert!(Stake::nominator_state2(2).is_none());
			assert_ok!(Stake::nominate(Origin::signed(2), 1, 10, 0, 0));
			let nominator_state = Stake::nominator_state2(2).expect("just nominated => exists");
			assert_eq!(nominator_state.total, 10);
			assert_eq!(
				nominator_state.nominations.0[0],
				Bond {
					owner: 1,
					amount: 10
				}
			);
		});
}

#[test]
fn nominate_updates_collator_state() {
	ExtBuilder::default()
		.with_balances(vec![(1, 30), (2, 10)])
		.with_candidates(vec![(1, 30)])
		.build()
		.execute_with(|| {
			let candidate_state = Stake::collator_state2(1).expect("registered in genesis");
			assert_eq!(candidate_state.total_backing, 30);
			assert_eq!(candidate_state.total_counted, 30);
			assert!(candidate_state.top_nominators.is_empty());
			assert_ok!(Stake::nominate(Origin::signed(2), 1, 10, 0, 0));
			let candidate_state = Stake::collator_state2(1).expect("just nominated => exists");
			assert_eq!(candidate_state.total_backing, 40);
			assert_eq!(candidate_state.total_counted, 40);
			assert_eq!(
				candidate_state.top_nominators[0],
				Bond {
					owner: 2,
					amount: 10
				}
			);
		});
}

#[test]
fn can_nominate_immediately_after_other_join_candidates() {
	ExtBuilder::default()
		.with_balances(vec![(1, 20), (2, 20)])
		.build()
		.execute_with(|| {
			assert_ok!(Stake::join_candidates(Origin::signed(1), 20, 0));
			assert_ok!(Stake::nominate(Origin::signed(2), 1, 20, 0, 0));
		});
}

#[test]
fn can_nominate_if_revoking() {
	ExtBuilder::default()
		.with_balances(vec![(1, 20), (2, 30), (3, 20), (4, 20)])
		.with_candidates(vec![(1, 20), (3, 20), (4, 20)])
		.with_nominations(vec![(2, 1, 10), (2, 3, 10)])
		.build()
		.execute_with(|| {
			assert_ok!(Stake::revoke_nomination(Origin::signed(2), 1));
			assert_ok!(Stake::nominate(Origin::signed(2), 4, 10, 0, 2));
		});
}

#[test]
fn cannot_nominate_if_leaving() {
	ExtBuilder::default()
		.with_balances(vec![(1, 20), (2, 20)])
		.with_candidates(vec![(1, 20)])
		.with_nominations(vec![(2, 1, 10)])
		.build()
		.execute_with(|| {
			assert_ok!(Stake::leave_nominators(Origin::signed(2), 1));
			assert_noop!(
				Stake::nominate(Origin::signed(2), 1, 10, 0, 0),
				Error::<Test>::CannotActBecauseLeaving
			);
		});
}

#[test]
fn cannot_nominate_if_candidate() {
	ExtBuilder::default()
		.with_balances(vec![(1, 20), (2, 20)])
		.with_candidates(vec![(1, 20), (2, 20)])
		.build()
		.execute_with(|| {
			assert_noop!(
				Stake::nominate(Origin::signed(2), 1, 10, 0, 0),
				Error::<Test>::CandidateExists
			);
		});
}

#[test]
fn cannot_nominate_if_already_nominated() {
	ExtBuilder::default()
		.with_balances(vec![(1, 20), (2, 30)])
		.with_candidates(vec![(1, 20)])
		.with_nominations(vec![(2, 1, 20)])
		.build()
		.execute_with(|| {
			assert_noop!(
				Stake::nominate(Origin::signed(2), 1, 10, 1, 1),
				Error::<Test>::AlreadyNominatedCollator
			);
		});
}

#[test]
fn cannot_nominate_more_than_max_nominations() {
	ExtBuilder::default()
		.with_balances(vec![(1, 20), (2, 50), (3, 20), (4, 20), (5, 20), (6, 20)])
		.with_candidates(vec![(1, 20), (3, 20), (4, 20), (5, 20), (6, 20)])
		.with_nominations(vec![(2, 1, 10), (2, 3, 10), (2, 4, 10), (2, 5, 10)])
		.build()
		.execute_with(|| {
			assert_noop!(
				Stake::nominate(Origin::signed(2), 6, 10, 0, 4),
				Error::<Test>::ExceedMaxCollatorsPerNom,
			);
		});
}

#[test]
fn sufficient_nominate_weight_hint_succeeds() {
	ExtBuilder::default()
		.with_balances(vec![
			(1, 20),
			(2, 20),
			(3, 20),
			(4, 20),
			(5, 20),
			(6, 20),
			(7, 20),
			(8, 20),
			(9, 20),
			(10, 20),
		])
		.with_candidates(vec![(1, 20), (2, 20)])
		.with_nominations(vec![(3, 1, 10), (4, 1, 10), (5, 1, 10), (6, 1, 10)])
		.build()
		.execute_with(|| {
			let mut count = 4u32;
			for i in 7..11 {
				assert_ok!(Stake::nominate(Origin::signed(i), 1, 10, count, 0u32));
				count += 1u32;
			}
			let mut count = 0u32;
			for i in 3..11 {
				assert_ok!(Stake::nominate(Origin::signed(i), 2, 10, count, 1u32));
				count += 1u32;
			}
		});
}

#[test]
fn insufficient_nominate_weight_hint_fails() {
	ExtBuilder::default()
		.with_balances(vec![
			(1, 20),
			(2, 20),
			(3, 20),
			(4, 20),
			(5, 20),
			(6, 20),
			(7, 20),
			(8, 20),
			(9, 20),
			(10, 20),
		])
		.with_candidates(vec![(1, 20), (2, 20)])
		.with_nominations(vec![(3, 1, 10), (4, 1, 10), (5, 1, 10), (6, 1, 10)])
		.build()
		.execute_with(|| {
			let mut count = 3u32;
			for i in 7..11 {
				assert_noop!(
					Stake::nominate(Origin::signed(i), 1, 10, count, 0u32),
					Error::<Test>::TooLowCollatorNominationCountToNominate
				);
			}
			// to set up for next error test
			count = 4u32;
			for i in 7..11 {
				assert_ok!(Stake::nominate(Origin::signed(i), 1, 10, count, 0u32));
				count += 1u32;
			}
			count = 0u32;
			for i in 3..11 {
				assert_noop!(
					Stake::nominate(Origin::signed(i), 2, 10, count, 0u32),
					Error::<Test>::TooLowNominationCountToNominate
				);
				count += 1u32;
			}
		});
}

// LEAVE_NOMINATORS

#[test]
fn leave_nominators_event_emits_correctly() {
	ExtBuilder::default()
		.with_balances(vec![(1, 30), (2, 10)])
		.with_candidates(vec![(1, 30)])
		.with_nominations(vec![(2, 1, 10)])
		.build()
		.execute_with(|| {
			roll_to(1);
			assert_ok!(Stake::leave_nominators(Origin::signed(2), 1));
			assert_eq!(
				last_event(),
				MetaEvent::Stake(Event::NominatorExitScheduled(1, 2, 3))
			);
			roll_to(10);
			assert!(events().contains(&Event::NominatorLeft(2, 10)));
		});
}

#[test]
fn leave_nominators_unreserves_balance() {
	ExtBuilder::default()
		.with_balances(vec![(1, 30), (2, 10)])
		.with_candidates(vec![(1, 30)])
		.with_nominations(vec![(2, 1, 10)])
		.build()
		.execute_with(|| {
			roll_to(1);
			assert_eq!(Balances::reserved_balance(&2), 10);
			assert_eq!(Balances::free_balance(&2), 0);
			assert_ok!(Stake::leave_nominators(Origin::signed(2), 1));
			roll_to(10);
			assert_eq!(Balances::reserved_balance(&2), 0);
			assert_eq!(Balances::free_balance(&2), 10);
		});
}

#[test]
fn leave_nominators_decreases_total_staked() {
	ExtBuilder::default()
		.with_balances(vec![(1, 30), (2, 10)])
		.with_candidates(vec![(1, 30)])
		.with_nominations(vec![(2, 1, 10)])
		.build()
		.execute_with(|| {
			roll_to(1);
			assert_eq!(Stake::total(), 40);
			assert_ok!(Stake::leave_nominators(Origin::signed(2), 1));
			roll_to(10);
			assert_eq!(Stake::total(), 30);
		});
}

#[test]
fn leave_nominators_removes_nominator_state() {
	ExtBuilder::default()
		.with_balances(vec![(1, 30), (2, 10)])
		.with_candidates(vec![(1, 30)])
		.with_nominations(vec![(2, 1, 10)])
		.build()
		.execute_with(|| {
			roll_to(1);
			assert!(Stake::nominator_state2(2).is_some());
			assert_ok!(Stake::leave_nominators(Origin::signed(2), 1));
			roll_to(10);
			assert!(Stake::nominator_state2(2).is_none());
		});
}

#[test]
fn leave_nominators_removes_nominations_from_collator_state() {
	ExtBuilder::default()
		.with_balances(vec![(1, 100), (2, 20), (3, 20), (4, 20), (5, 20)])
		.with_candidates(vec![(2, 20), (3, 20), (4, 20), (5, 20)])
		.with_nominations(vec![(1, 2, 10), (1, 3, 10), (1, 4, 10), (1, 5, 10)])
		.build()
		.execute_with(|| {
			roll_to(1);
			for i in 2..6 {
				let candidate_state =
					Stake::collator_state2(i).expect("initialized in ext builder");
				assert_eq!(
					candidate_state.top_nominators[0],
					Bond {
						owner: 1,
						amount: 10
					}
				);
				assert_eq!(candidate_state.nominators.0[0], 1);
				assert_eq!(candidate_state.total_backing, 30);
			}
			assert_eq!(
				Stake::nominator_state2(1).unwrap().nominations.0.len(),
				4usize
			);
			assert_ok!(Stake::leave_nominators(Origin::signed(1), 10));
			roll_to(10);
			for i in 2..6 {
				let candidate_state =
					Stake::collator_state2(i).expect("initialized in ext builder");
				assert!(candidate_state.top_nominators.is_empty());
				assert!(candidate_state.nominators.0.is_empty());
				assert_eq!(candidate_state.total_backing, 20);
			}
		});
}

#[test]
fn cannot_leave_nominators_if_leaving_through_revoking_last_nomination() {
	ExtBuilder::default()
		.with_balances(vec![(1, 30), (2, 20), (3, 20)])
		.with_candidates(vec![(1, 30), (3, 20)])
		.with_nominations(vec![(2, 1, 10), (2, 3, 10)])
		.build()
		.execute_with(|| {
			assert_ok!(Stake::revoke_nomination(Origin::signed(2), 1));
			assert_ok!(Stake::revoke_nomination(Origin::signed(2), 3));
			assert_noop!(
				Stake::leave_nominators(Origin::signed(2), 2),
				Error::<Test>::NominatorAlreadyLeaving
			);
		});
}

#[test]
fn cannot_leave_nominators_if_already_leaving() {
	ExtBuilder::default()
		.with_balances(vec![(1, 30), (2, 10)])
		.with_candidates(vec![(1, 30)])
		.with_nominations(vec![(2, 1, 10)])
		.build()
		.execute_with(|| {
			assert_ok!(Stake::leave_nominators(Origin::signed(2), 1));
			assert_noop!(
				Stake::leave_nominators(Origin::signed(2), 1),
				Error::<Test>::NominatorAlreadyLeaving
			);
		});
}

#[test]
fn cannot_leave_nominators_if_not_nominator() {
	ExtBuilder::default()
		.with_balances(vec![(1, 30), (2, 10)])
		.with_candidates(vec![(1, 30)])
		.build()
		.execute_with(|| {
			assert_noop!(
				Stake::leave_nominators(Origin::signed(2), 1),
				Error::<Test>::NominatorDNE
			);
		});
}

#[test]
fn insufficient_leave_nominators_weight_hint_fails() {
	ExtBuilder::default()
		.with_balances(vec![(1, 20), (2, 20), (3, 20), (4, 20), (5, 20), (6, 20)])
		.with_candidates(vec![(1, 20)])
		.with_nominations(vec![(3, 1, 10), (4, 1, 10), (5, 1, 10), (6, 1, 10)])
		.build()
		.execute_with(|| {
			for i in 3..7 {
				assert_noop!(
					Stake::leave_nominators(Origin::signed(i), 0u32),
					Error::<Test>::TooLowNominationCountToLeaveNominators
				);
			}
		});
}

#[test]
fn sufficient_leave_nominators_weight_hint_succeeds() {
	ExtBuilder::default()
		.with_balances(vec![(1, 20), (2, 20), (3, 20), (4, 20), (5, 20), (6, 20)])
		.with_candidates(vec![(1, 20)])
		.with_nominations(vec![(3, 1, 10), (4, 1, 10), (5, 1, 10), (6, 1, 10)])
		.build()
		.execute_with(|| {
			for i in 3..7 {
				assert_ok!(Stake::leave_nominators(Origin::signed(i), 1u32),);
			}
		});
}

// REVOKE_NOMINATION

#[test]
fn revoke_nomination_event_emits_exit_scheduled_if_no_nominations_left() {
	// last nomination is revocation
	ExtBuilder::default()
		.with_balances(vec![(1, 30), (2, 10)])
		.with_candidates(vec![(1, 30)])
		.with_nominations(vec![(2, 1, 10)])
		.build()
		.execute_with(|| {
			roll_to(1);
			assert_ok!(Stake::revoke_nomination(Origin::signed(2), 1));
			assert_eq!(
				last_event(),
				MetaEvent::Stake(Event::NominatorExitScheduled(1, 2, 3))
			);
			roll_to(10);
			assert!(events().contains(&Event::NominatorLeftCollator(2, 1, 10, 30)));
			assert!(events().contains(&Event::NominatorLeft(2, 10)));
		});
}

#[test]
fn revoke_nomination_event_emits_correctly() {
	ExtBuilder::default()
		.with_balances(vec![(1, 30), (2, 20), (3, 30)])
		.with_candidates(vec![(1, 30), (3, 30)])
		.with_nominations(vec![(2, 1, 10), (2, 3, 10)])
		.build()
		.execute_with(|| {
			roll_to(1);
			assert_ok!(Stake::revoke_nomination(Origin::signed(2), 1));
			assert_eq!(
				last_event(),
				MetaEvent::Stake(Event::NominationRevocationScheduled(1, 2, 1, 3))
			);
			roll_to(10);
			assert!(events().contains(&Event::NominatorLeftCollator(2, 1, 10, 30)));
		});
}

#[test]
fn revoke_nomination_unreserves_balance() {
	ExtBuilder::default()
		.with_balances(vec![(1, 30), (2, 10)])
		.with_candidates(vec![(1, 30)])
		.with_nominations(vec![(2, 1, 10)])
		.build()
		.execute_with(|| {
			roll_to(1);
			assert_eq!(Balances::reserved_balance(&2), 10);
			assert_eq!(Balances::free_balance(&2), 0);
			assert_ok!(Stake::revoke_nomination(Origin::signed(2), 1));
			roll_to(10);
			assert_eq!(Balances::reserved_balance(&2), 0);
			assert_eq!(Balances::free_balance(&2), 10);
		});
}

#[test]
fn revoke_nomination_adds_revocation_to_nominator_state() {
	ExtBuilder::default()
		.with_balances(vec![(1, 30), (2, 20), (3, 20)])
		.with_candidates(vec![(1, 30), (3, 20)])
		.with_nominations(vec![(2, 1, 10), (2, 3, 10)])
		.build()
		.execute_with(|| {
			assert!(Stake::nominator_state2(2)
				.expect("exists")
				.revocations
				.0
				.is_empty());
			assert_ok!(Stake::revoke_nomination(Origin::signed(2), 1));
			assert_eq!(
				Stake::nominator_state2(2).expect("exists").revocations.0[0],
				1
			);
		});
}

#[test]
fn revoke_nomination_removes_revocation_from_nominator_state_upon_execution() {
	ExtBuilder::default()
		.with_balances(vec![(1, 30), (2, 20), (3, 20)])
		.with_candidates(vec![(1, 30), (3, 20)])
		.with_nominations(vec![(2, 1, 10), (2, 3, 10)])
		.build()
		.execute_with(|| {
			roll_to(1);
			assert_ok!(Stake::revoke_nomination(Origin::signed(2), 1));
			roll_to(10);
			assert!(Stake::nominator_state2(2)
				.expect("exists")
				.revocations
				.0
				.is_empty());
		});
}

#[test]
fn revoke_nomination_decreases_total_staked() {
	ExtBuilder::default()
		.with_balances(vec![(1, 30), (2, 10)])
		.with_candidates(vec![(1, 30)])
		.with_nominations(vec![(2, 1, 10)])
		.build()
		.execute_with(|| {
			roll_to(1);
			assert_eq!(Stake::total(), 40);
			assert_ok!(Stake::revoke_nomination(Origin::signed(2), 1));
			roll_to(10);
			assert_eq!(Stake::total(), 30);
		});
}

#[test]
fn revoke_nomination_for_last_nomination_removes_nominator_state() {
	ExtBuilder::default()
		.with_balances(vec![(1, 30), (2, 10)])
		.with_candidates(vec![(1, 30)])
		.with_nominations(vec![(2, 1, 10)])
		.build()
		.execute_with(|| {
			roll_to(1);
			assert!(Stake::nominator_state2(2).is_some());
			assert_ok!(Stake::revoke_nomination(Origin::signed(2), 1));
			roll_to(10);
			assert!(Stake::nominator_state2(2).is_none());
		});
}

#[test]
fn revoke_nomination_removes_nomination_from_candidate_state() {
	ExtBuilder::default()
		.with_balances(vec![(1, 30), (2, 10)])
		.with_candidates(vec![(1, 30)])
		.with_nominations(vec![(2, 1, 10)])
		.build()
		.execute_with(|| {
			roll_to(1);
			assert_eq!(
				Stake::collator_state2(1)
					.expect("exists")
					.nominators
					.0
					.len(),
				1usize
			);
			assert_ok!(Stake::revoke_nomination(Origin::signed(2), 1));
			roll_to(10);
			assert!(Stake::collator_state2(1)
				.expect("exists")
				.nominators
				.0
				.is_empty());
		});
}

#[test]
fn can_revoke_nomination_if_revoking_another_nomination() {
	ExtBuilder::default()
		.with_balances(vec![(1, 30), (2, 20), (3, 20)])
		.with_candidates(vec![(1, 30), (3, 20)])
		.with_nominations(vec![(2, 1, 10), (2, 3, 10)])
		.build()
		.execute_with(|| {
			assert_ok!(Stake::revoke_nomination(Origin::signed(2), 1));
			assert_ok!(Stake::revoke_nomination(Origin::signed(2), 3));
		});
}

#[test]
fn cannot_revoke_if_leaving() {
	ExtBuilder::default()
		.with_balances(vec![(1, 30), (2, 20), (3, 20)])
		.with_candidates(vec![(1, 30)])
		.with_nominations(vec![(2, 1, 10), (2, 3, 10)])
		.build()
		.execute_with(|| {
			assert_ok!(Stake::leave_nominators(Origin::signed(2), 2));
			assert_noop!(
				Stake::revoke_nomination(Origin::signed(2), 3),
				Error::<Test>::CannotActBecauseLeaving
			);
		});
}

#[test]
fn cannot_revoke_nomination_if_not_nominator() {
	ExtBuilder::default().build().execute_with(|| {
		assert_noop!(
			Stake::revoke_nomination(Origin::signed(2), 1),
			Error::<Test>::NominatorDNE
		);
	});
}

#[test]
fn cannot_revoke_nomination_that_dne() {
	ExtBuilder::default()
		.with_balances(vec![(1, 30), (2, 10)])
		.with_candidates(vec![(1, 30)])
		.with_nominations(vec![(2, 1, 10)])
		.build()
		.execute_with(|| {
			assert_noop!(
				Stake::revoke_nomination(Origin::signed(2), 3),
				Error::<Test>::NominationDNE
			);
		});
}

#[test]
fn cannot_revoke_nomination_leaving_nominator_below_min_nominator_stake() {
	ExtBuilder::default()
		.with_balances(vec![(1, 20), (2, 8), (3, 20)])
		.with_candidates(vec![(1, 20), (3, 20)])
		.with_nominations(vec![(2, 1, 5), (2, 3, 3)])
		.build()
		.execute_with(|| {
			assert_noop!(
				Stake::revoke_nomination(Origin::signed(2), 1),
				Error::<Test>::NomBondBelowMin
			);
		});
}

#[test]
fn revoke_nomination_after_leave_candidates_executes_during_leave_candidates() {
	ExtBuilder::default()
		.with_balances(vec![(1, 30), (2, 10)])
		.with_candidates(vec![(1, 30)])
		.with_nominations(vec![(2, 1, 10)])
		.build()
		.execute_with(|| {
			roll_to(1);
			assert_ok!(Stake::leave_candidates(Origin::signed(1), 1));
			assert_ok!(Stake::revoke_nomination(Origin::signed(2), 1));
			assert_eq!(
				last_event(),
				MetaEvent::Stake(Event::NominatorExitScheduled(1, 2, 3))
			);
			roll_to(10);
			assert!(!Stake::is_nominator(&2));
			assert_eq!(Balances::reserved_balance(&2), 0);
			assert_eq!(Balances::free_balance(&2), 10);
		});
}

#[test]
fn revoke_nomination_before_leave_candidates_executes_during_leave_candidates() {
	ExtBuilder::default()
		.with_balances(vec![(1, 30), (2, 10)])
		.with_candidates(vec![(1, 30)])
		.with_nominations(vec![(2, 1, 10)])
		.build()
		.execute_with(|| {
			roll_to(1);
			assert_ok!(Stake::revoke_nomination(Origin::signed(2), 1));
			assert_eq!(
				last_event(),
				MetaEvent::Stake(Event::NominatorExitScheduled(1, 2, 3))
			);
			assert_ok!(Stake::leave_candidates(Origin::signed(1), 1));
			roll_to(10);
			assert!(!Stake::is_nominator(&2));
			assert_eq!(Balances::reserved_balance(&2), 0);
			assert_eq!(Balances::free_balance(&2), 10);
		});
}

#[test]
fn nominator_bond_more_after_revoke_nomination_does_not_effect_exit() {
	ExtBuilder::default()
		.with_balances(vec![(1, 30), (2, 30), (3, 30)])
		.with_candidates(vec![(1, 30), (3, 30)])
		.with_nominations(vec![(2, 1, 10), (2, 3, 10)])
		.build()
		.execute_with(|| {
			roll_to(1);
			assert_ok!(Stake::revoke_nomination(Origin::signed(2), 1));
			assert_eq!(
				last_event(),
				MetaEvent::Stake(Event::NominationRevocationScheduled(1, 2, 1, 3))
			);
			assert_noop!(
				Stake::nominator_bond_more(Origin::signed(2), 1, 10),
				Error::<Test>::CannotActBecauseRevoking
			);
			assert_ok!(Stake::nominator_bond_more(Origin::signed(2), 3, 10));
			roll_to(10);
			assert!(Stake::is_nominator(&2));
			assert_eq!(Balances::reserved_balance(&2), 20);
			assert_eq!(Balances::free_balance(&2), 10);
		});
}

#[test]
fn nominator_bond_less_after_revoke_nomination_does_not_effect_exit() {
	ExtBuilder::default()
		.with_balances(vec![(1, 30), (2, 30), (3, 30)])
		.with_candidates(vec![(1, 30), (3, 30)])
		.with_nominations(vec![(2, 1, 10), (2, 3, 10)])
		.build()
		.execute_with(|| {
			roll_to(1);
			assert_ok!(Stake::revoke_nomination(Origin::signed(2), 1));
			assert_eq!(
				last_event(),
				MetaEvent::Stake(Event::NominationRevocationScheduled(1, 2, 1, 3))
			);
			assert_noop!(
				Stake::nominator_bond_less(Origin::signed(2), 1, 2),
				Error::<Test>::CannotActBecauseRevoking
			);
			assert_ok!(Stake::nominator_bond_less(Origin::signed(2), 3, 2));
			roll_to(10);
			assert!(Stake::is_nominator(&2));
			assert_eq!(Balances::reserved_balance(&2), 8);
			assert_eq!(Balances::free_balance(&2), 22);
		});
}

// NOMINATOR BOND MORE

#[test]
fn nominator_bond_more_event_emits_correctly() {
	ExtBuilder::default()
		.with_balances(vec![(1, 30), (2, 15)])
		.with_candidates(vec![(1, 30)])
		.with_nominations(vec![(2, 1, 10)])
		.build()
		.execute_with(|| {
			assert_ok!(Stake::nominator_bond_more(Origin::signed(2), 1, 5));
			assert_eq!(
				last_event(),
				MetaEvent::Stake(Event::NominationIncreased(2, 1, 5, true))
			);
		});
}

#[test]
fn nominator_bond_more_reserves_balance() {
	ExtBuilder::default()
		.with_balances(vec![(1, 30), (2, 15)])
		.with_candidates(vec![(1, 30)])
		.with_nominations(vec![(2, 1, 10)])
		.build()
		.execute_with(|| {
			assert_eq!(Balances::reserved_balance(&2), 10);
			assert_eq!(Balances::free_balance(&2), 5);
			assert_ok!(Stake::nominator_bond_more(Origin::signed(2), 1, 5));
			assert_eq!(Balances::reserved_balance(&2), 15);
			assert_eq!(Balances::free_balance(&2), 0);
		});
}

#[test]
fn nominator_bond_more_increases_total_staked() {
	ExtBuilder::default()
		.with_balances(vec![(1, 30), (2, 15)])
		.with_candidates(vec![(1, 30)])
		.with_nominations(vec![(2, 1, 10)])
		.build()
		.execute_with(|| {
			assert_eq!(Stake::total(), 40);
			assert_ok!(Stake::nominator_bond_more(Origin::signed(2), 1, 5));
			assert_eq!(Stake::total(), 45);
		});
}

#[test]
fn nominator_bond_more_updates_nominator_state() {
	ExtBuilder::default()
		.with_balances(vec![(1, 30), (2, 15)])
		.with_candidates(vec![(1, 30)])
		.with_nominations(vec![(2, 1, 10)])
		.build()
		.execute_with(|| {
			assert_eq!(Stake::nominator_state2(2).expect("exists").total, 10);
			assert_eq!(
				Stake::nominator_state2(2).expect("exists").nominations.0[0],
				Bond {
					owner: 1,
					amount: 10
				}
			);
			assert_ok!(Stake::nominator_bond_more(Origin::signed(2), 1, 5));
			assert_eq!(Stake::nominator_state2(2).expect("exists").total, 15);
			assert_eq!(
				Stake::nominator_state2(2).expect("exists").nominations.0[0],
				Bond {
					owner: 1,
					amount: 15
				}
			);
		});
}

#[test]
fn nominator_bond_more_updates_candidate_state_top_nominators() {
	ExtBuilder::default()
		.with_balances(vec![(1, 30), (2, 15)])
		.with_candidates(vec![(1, 30)])
		.with_nominations(vec![(2, 1, 10)])
		.build()
		.execute_with(|| {
			assert_eq!(
				Stake::collator_state2(1).expect("exists").top_nominators[0],
				Bond {
					owner: 2,
					amount: 10
				}
			);
			assert_ok!(Stake::nominator_bond_more(Origin::signed(2), 1, 5));
			assert_eq!(
				Stake::collator_state2(1).expect("exists").top_nominators[0],
				Bond {
					owner: 2,
					amount: 15
				}
			);
		});
}

#[test]
fn nominator_bond_more_updates_candidate_state_bottom_nominators() {
	ExtBuilder::default()
		.with_balances(vec![(1, 30), (2, 20), (3, 20), (4, 20), (5, 20), (6, 20)])
		.with_candidates(vec![(1, 30)])
		.with_nominations(vec![
			(2, 1, 10),
			(3, 1, 20),
			(4, 1, 20),
			(5, 1, 20),
			(6, 1, 20),
		])
		.build()
		.execute_with(|| {
			assert_eq!(
				Stake::collator_state2(1).expect("exists").bottom_nominators[0],
				Bond {
					owner: 2,
					amount: 10
				}
			);
			assert_ok!(Stake::nominator_bond_more(Origin::signed(2), 1, 5));
			assert_eq!(
				last_event(),
				MetaEvent::Stake(Event::NominationIncreased(2, 1, 5, false))
			);
			assert_eq!(
				Stake::collator_state2(1).expect("exists").bottom_nominators[0],
				Bond {
					owner: 2,
					amount: 15
				}
			);
		});
}

#[test]
fn nominator_bond_more_increases_total() {
	ExtBuilder::default()
		.with_balances(vec![(1, 30), (2, 15)])
		.with_candidates(vec![(1, 30)])
		.with_nominations(vec![(2, 1, 10)])
		.build()
		.execute_with(|| {
			assert_eq!(Stake::total(), 40);
			assert_ok!(Stake::nominator_bond_more(Origin::signed(2), 1, 5));
			assert_eq!(Stake::total(), 45);
		});
}

#[test]
fn cannot_nominator_bond_more_if_leaving() {
	ExtBuilder::default()
		.with_balances(vec![(1, 30), (2, 15)])
		.with_candidates(vec![(1, 30)])
		.with_nominations(vec![(2, 1, 10)])
		.build()
		.execute_with(|| {
			assert_ok!(Stake::leave_nominators(Origin::signed(2), 1));
			assert_noop!(
				Stake::nominator_bond_more(Origin::signed(2), 1, 5),
				Error::<Test>::CannotActBecauseLeaving
			);
		});
}

#[test]
fn cannot_nominator_bond_more_if_revoking() {
	ExtBuilder::default()
		.with_balances(vec![(1, 30), (2, 25), (3, 20)])
		.with_candidates(vec![(1, 30), (3, 20)])
		.with_nominations(vec![(2, 1, 10), (2, 3, 10)])
		.build()
		.execute_with(|| {
			assert_ok!(Stake::revoke_nomination(Origin::signed(2), 1));
			assert_noop!(
				Stake::nominator_bond_more(Origin::signed(2), 1, 5),
				Error::<Test>::CannotActBecauseRevoking
			);
		});
}

#[test]
fn cannot_nominator_bond_more_if_not_nominator() {
	ExtBuilder::default().build().execute_with(|| {
		assert_noop!(
			Stake::nominator_bond_more(Origin::signed(2), 1, 5),
			Error::<Test>::NominatorDNE
		);
	});
}

#[test]
fn cannot_nominator_bond_more_if_candidate_dne() {
	ExtBuilder::default()
		.with_balances(vec![(1, 30), (2, 10)])
		.with_candidates(vec![(1, 30)])
		.with_nominations(vec![(2, 1, 10)])
		.build()
		.execute_with(|| {
			assert_noop!(
				Stake::nominator_bond_more(Origin::signed(2), 3, 5),
				Error::<Test>::CandidateDNE
			);
		});
}

#[test]
fn cannot_nominator_bond_more_if_nomination_dne() {
	ExtBuilder::default()
		.with_balances(vec![(1, 30), (2, 10), (3, 30)])
		.with_candidates(vec![(1, 30), (3, 30)])
		.with_nominations(vec![(2, 1, 10)])
		.build()
		.execute_with(|| {
			assert_noop!(
				Stake::nominator_bond_more(Origin::signed(2), 3, 5),
				Error::<Test>::NominationDNE
			);
		});
}

#[test]
fn cannot_nominator_bond_more_if_insufficient_balance() {
	ExtBuilder::default()
		.with_balances(vec![(1, 30), (2, 10)])
		.with_candidates(vec![(1, 30)])
		.with_nominations(vec![(2, 1, 10)])
		.build()
		.execute_with(|| {
			assert_noop!(
				Stake::nominator_bond_more(Origin::signed(2), 1, 5),
				DispatchError::Module {
					index: 1,
					error: 2,
					message: Some("InsufficientBalance")
				}
			);
		});
}

// NOMINATOR BOND LESS

#[test]
fn nominator_bond_less_event_emits_correctly() {
	ExtBuilder::default()
		.with_balances(vec![(1, 30), (2, 10)])
		.with_candidates(vec![(1, 30)])
		.with_nominations(vec![(2, 1, 10)])
		.build()
		.execute_with(|| {
			assert_ok!(Stake::nominator_bond_less(Origin::signed(2), 1, 5));
			assert_eq!(
				last_event(),
				MetaEvent::Stake(Event::NominationDecreased(2, 1, 5, true))
			);
		});
}

#[test]
fn nominator_bond_less_unreserves_balance() {
	ExtBuilder::default()
		.with_balances(vec![(1, 30), (2, 10)])
		.with_candidates(vec![(1, 30)])
		.with_nominations(vec![(2, 1, 10)])
		.build()
		.execute_with(|| {
			assert_eq!(Balances::reserved_balance(&2), 10);
			assert_eq!(Balances::free_balance(&2), 0);
			assert_ok!(Stake::nominator_bond_less(Origin::signed(2), 1, 5));
			assert_eq!(Balances::reserved_balance(&2), 5);
			assert_eq!(Balances::free_balance(&2), 5);
		});
}

#[test]
fn nominator_bond_less_decreases_total_staked() {
	ExtBuilder::default()
		.with_balances(vec![(1, 30), (2, 10)])
		.with_candidates(vec![(1, 30)])
		.with_nominations(vec![(2, 1, 10)])
		.build()
		.execute_with(|| {
			assert_eq!(Stake::total(), 40);
			assert_ok!(Stake::nominator_bond_less(Origin::signed(2), 1, 5));
			assert_eq!(Stake::total(), 35);
		});
}

#[test]
fn nominator_bond_less_updates_nominator_state() {
	ExtBuilder::default()
		.with_balances(vec![(1, 30), (2, 15)])
		.with_candidates(vec![(1, 30)])
		.with_nominations(vec![(2, 1, 10)])
		.build()
		.execute_with(|| {
			assert_eq!(Stake::nominator_state2(2).expect("exists").total, 10);
			assert_eq!(
				Stake::nominator_state2(2).expect("exists").nominations.0[0],
				Bond {
					owner: 1,
					amount: 10
				}
			);
			assert_ok!(Stake::nominator_bond_less(Origin::signed(2), 1, 5));
			assert_eq!(Stake::nominator_state2(2).expect("exists").total, 5);
			assert_eq!(
				Stake::nominator_state2(2).expect("exists").nominations.0[0],
				Bond {
					owner: 1,
					amount: 5
				}
			);
		});
}

#[test]
fn nominator_bond_less_updates_candidate_state() {
	ExtBuilder::default()
		.with_balances(vec![(1, 30), (2, 15)])
		.with_candidates(vec![(1, 30)])
		.with_nominations(vec![(2, 1, 10)])
		.build()
		.execute_with(|| {
			assert_eq!(
				Stake::collator_state2(1).expect("exists").top_nominators[0],
				Bond {
					owner: 2,
					amount: 10
				}
			);
			assert_ok!(Stake::nominator_bond_less(Origin::signed(2), 1, 5));
			assert_eq!(
				Stake::collator_state2(1).expect("exists").top_nominators[0],
				Bond {
					owner: 2,
					amount: 5
				}
			);
		});
}

#[test]
fn nominator_bond_less_decreases_total() {
	ExtBuilder::default()
		.with_balances(vec![(1, 30), (2, 15)])
		.with_candidates(vec![(1, 30)])
		.with_nominations(vec![(2, 1, 10)])
		.build()
		.execute_with(|| {
			assert_eq!(Stake::total(), 40);
			assert_ok!(Stake::nominator_bond_less(Origin::signed(2), 1, 5));
			assert_eq!(Stake::total(), 35);
		});
}

#[test]
fn cannot_nominator_bond_less_if_leaving() {
	ExtBuilder::default()
		.with_balances(vec![(1, 30), (2, 15)])
		.with_candidates(vec![(1, 30)])
		.with_nominations(vec![(2, 1, 10)])
		.build()
		.execute_with(|| {
			assert_ok!(Stake::leave_nominators(Origin::signed(2), 1));
			assert_noop!(
				Stake::nominator_bond_less(Origin::signed(2), 1, 1),
				Error::<Test>::CannotActBecauseLeaving
			);
		});
}

#[test]
fn cannot_nominator_bond_less_if_revoking() {
	ExtBuilder::default()
		.with_balances(vec![(1, 30), (2, 25), (3, 20)])
		.with_candidates(vec![(1, 30), (3, 20)])
		.with_nominations(vec![(2, 1, 10), (2, 3, 10)])
		.build()
		.execute_with(|| {
			assert_ok!(Stake::revoke_nomination(Origin::signed(2), 1));
			assert_noop!(
				Stake::nominator_bond_less(Origin::signed(2), 1, 1),
				Error::<Test>::CannotActBecauseRevoking
			);
		});
}

#[test]
fn cannot_nominator_bond_less_if_not_nominator() {
	ExtBuilder::default().build().execute_with(|| {
		assert_noop!(
			Stake::nominator_bond_less(Origin::signed(2), 1, 5),
			Error::<Test>::NominatorDNE
		);
	});
}

#[test]
fn cannot_nominator_bond_less_if_candidate_dne() {
	ExtBuilder::default()
		.with_balances(vec![(1, 30), (2, 10)])
		.with_candidates(vec![(1, 30)])
		.with_nominations(vec![(2, 1, 10)])
		.build()
		.execute_with(|| {
			assert_noop!(
				Stake::nominator_bond_less(Origin::signed(2), 3, 5),
				Error::<Test>::CandidateDNE
			);
		});
}

#[test]
fn cannot_nominator_bond_less_if_nomination_dne() {
	ExtBuilder::default()
		.with_balances(vec![(1, 30), (2, 10), (3, 30)])
		.with_candidates(vec![(1, 30), (3, 30)])
		.with_nominations(vec![(2, 1, 10)])
		.build()
		.execute_with(|| {
			assert_noop!(
				Stake::nominator_bond_less(Origin::signed(2), 3, 5),
				Error::<Test>::NominationDNE
			);
		});
}

#[test]
fn cannot_nominator_bond_less_below_min_collator_stk() {
	ExtBuilder::default()
		.with_balances(vec![(1, 30), (2, 10)])
		.with_candidates(vec![(1, 30)])
		.with_nominations(vec![(2, 1, 10)])
		.build()
		.execute_with(|| {
			assert_noop!(
				Stake::nominator_bond_less(Origin::signed(2), 1, 6),
				Error::<Test>::NomBondBelowMin
			);
		});
}

#[test]
fn cannot_nominator_bond_less_more_than_total_nomination() {
	ExtBuilder::default()
		.with_balances(vec![(1, 30), (2, 10)])
		.with_candidates(vec![(1, 30)])
		.with_nominations(vec![(2, 1, 10)])
		.build()
		.execute_with(|| {
			assert_noop!(
				Stake::nominator_bond_less(Origin::signed(2), 1, 11),
				Error::<Test>::NomBondBelowMin
			);
		});
}

#[test]
fn cannot_nominator_bond_less_below_min_nomination() {
	ExtBuilder::default()
		.with_balances(vec![(1, 30), (2, 20), (3, 30)])
		.with_candidates(vec![(1, 30), (3, 30)])
		.with_nominations(vec![(2, 1, 10), (2, 3, 10)])
		.build()
		.execute_with(|| {
			assert_noop!(
				Stake::nominator_bond_less(Origin::signed(2), 1, 8),
				Error::<Test>::NominationBelowMin
			);
		});
}

#[test]
fn nominator_bond_less_updates_just_bottom_nominations() {
	ExtBuilder::default()
		.with_balances(vec![(1, 20), (2, 10), (3, 11), (4, 12), (5, 14), (6, 15)])
		.with_candidates(vec![(1, 20)])
		.with_nominations(vec![
			(2, 1, 10),
			(3, 1, 11),
			(4, 1, 12),
			(5, 1, 14),
			(6, 1, 15),
		])
		.build()
		.execute_with(|| {
			let pre_call_collator_state =
				Stake::collator_state2(&1).expect("nominated by all so exists");
			assert_ok!(Stake::nominator_bond_less(Origin::signed(2), 1, 2));
			let post_call_collator_state =
				Stake::collator_state2(&1).expect("nominated by all so exists");
			let mut not_equal = false;
			for Bond { owner, amount } in pre_call_collator_state.bottom_nominators {
				for Bond {
					owner: post_owner,
					amount: post_amount,
				} in &post_call_collator_state.bottom_nominators
				{
					if &owner == post_owner {
						if &amount != post_amount {
							not_equal = true;
							break;
						}
					}
				}
			}
			assert!(not_equal);
			let mut equal = true;
			for Bond { owner, amount } in pre_call_collator_state.top_nominators {
				for Bond {
					owner: post_owner,
					amount: post_amount,
				} in &post_call_collator_state.top_nominators
				{
					if &owner == post_owner {
						if &amount != post_amount {
							equal = false;
							break;
						}
					}
				}
			}
			assert!(equal);
			assert_eq!(
				pre_call_collator_state.total_backing - 2,
				post_call_collator_state.total_backing
			);
			assert_eq!(
				pre_call_collator_state.total_counted,
				post_call_collator_state.total_counted
			);
		});
}

#[test]
fn nominator_bond_less_does_not_delete_bottom_nominations() {
	ExtBuilder::default()
		.with_balances(vec![(1, 20), (2, 10), (3, 11), (4, 12), (5, 14), (6, 15)])
		.with_candidates(vec![(1, 20)])
		.with_nominations(vec![
			(2, 1, 10),
			(3, 1, 11),
			(4, 1, 12),
			(5, 1, 14),
			(6, 1, 15),
		])
		.build()
		.execute_with(|| {
			let pre_call_collator_state =
				Stake::collator_state2(&1).expect("nominated by all so exists");
			assert_ok!(Stake::nominator_bond_less(Origin::signed(6), 1, 4));
			let post_call_collator_state =
				Stake::collator_state2(&1).expect("nominated by all so exists");
			let mut equal = true;
			for Bond { owner, amount } in pre_call_collator_state.bottom_nominators {
				for Bond {
					owner: post_owner,
					amount: post_amount,
				} in &post_call_collator_state.bottom_nominators
				{
					if &owner == post_owner {
						if &amount != post_amount {
							equal = false;
							break;
						}
					}
				}
			}
			assert!(equal);
			let mut not_equal = false;
			for Bond { owner, amount } in pre_call_collator_state.top_nominators {
				for Bond {
					owner: post_owner,
					amount: post_amount,
				} in &post_call_collator_state.top_nominators
				{
					if &owner == post_owner {
						if &amount != post_amount {
							not_equal = true;
							break;
						}
					}
				}
			}
			assert!(not_equal);
			assert_eq!(
				pre_call_collator_state.total_backing - 4,
				post_call_collator_state.total_backing
			);
			assert_eq!(
				pre_call_collator_state.total_counted - 4,
				post_call_collator_state.total_counted
			);
		});
}

// ~~ PROPERTY-BASED TESTS ~~

#[test]
fn nominator_schedule_revocation_total() {
	ExtBuilder::default()
		.with_balances(vec![(1, 20), (2, 40), (3, 20), (4, 20), (5, 20)])
		.with_candidates(vec![(1, 20), (3, 20), (4, 20), (5, 20)])
		.with_nominations(vec![(2, 1, 10), (2, 3, 10), (2, 4, 10)])
		.build()
		.execute_with(|| {
			roll_to(1);
			assert_ok!(Stake::revoke_nomination(Origin::signed(2), 1));
			assert_eq!(
				Stake::nominator_state2(2)
					.expect("exists")
					.scheduled_revocations_total,
				10
			);
			roll_to(10);
			assert_eq!(
				Stake::nominator_state2(2)
					.expect("exists")
					.scheduled_revocations_total,
				0
			);
			assert_ok!(Stake::nominate(Origin::signed(2), 5, 10, 0, 2));
			assert_ok!(Stake::revoke_nomination(Origin::signed(2), 3));
			assert_ok!(Stake::revoke_nomination(Origin::signed(2), 4));
			assert_eq!(
				Stake::nominator_state2(2)
					.expect("exists")
					.scheduled_revocations_total,
				20
			);
			roll_to(20);
			assert_eq!(
				Stake::nominator_state2(2)
					.expect("exists")
					.scheduled_revocations_total,
				0
			);
		});
}

#[test]
fn parachain_bond_inflation_reserve_matches_config() {
	ExtBuilder::default()
		.with_balances(vec![
			(1, 100),
			(2, 100),
			(3, 100),
			(4, 100),
			(5, 100),
			(6, 100),
			(7, 100),
			(8, 100),
			(9, 100),
			(10, 100),
			(11, 1),
		])
		.with_candidates(vec![(1, 20), (2, 20), (3, 20), (4, 20), (5, 10)])
		.with_nominations(vec![
			(6, 1, 10),
			(7, 1, 10),
			(8, 2, 10),
			(9, 2, 10),
			(10, 1, 10),
		])
		.build()
		.execute_with(|| {
			assert_eq!(Balances::free_balance(&11), 1);
			// set parachain bond account so DefaultParachainBondReservePercent = 30% of inflation
			// is allocated to this account hereafter
			assert_ok!(Stake::set_parachain_bond_account(Origin::root(), 11));
			roll_to(8);
			// chooses top TotalSelectedCandidates (5), in order
			let mut expected = vec![
				Event::ParachainBondAccountSet(0, 11),
				Event::CollatorChosen(2, 1, 50),
				Event::CollatorChosen(2, 2, 40),
				Event::CollatorChosen(2, 3, 20),
				Event::CollatorChosen(2, 4, 20),
				Event::CollatorChosen(2, 5, 10),
				Event::NewRound(5, 2, 5, 140),
			];
			assert_eq!(events(), expected);
			assert_eq!(Balances::free_balance(&11), 1);
			// ~ set block author as 1 for all blocks this round
			set_author(2, 1, 100);
			roll_to(16);
			// distribute total issuance to collator 1 and its nominators 6, 7, 19
			let mut new = vec![
				Event::CollatorChosen(3, 1, 50),
				Event::CollatorChosen(3, 2, 40),
				Event::CollatorChosen(3, 3, 20),
				Event::CollatorChosen(3, 4, 20),
				Event::CollatorChosen(3, 5, 10),
				Event::NewRound(10, 3, 5, 140),
				Event::ReservedForParachainBond(11, 15),
				Event::Rewarded(1, 20),
				Event::Rewarded(6, 5),
				Event::Rewarded(7, 5),
				Event::Rewarded(10, 5),
				Event::CollatorChosen(4, 1, 50),
				Event::CollatorChosen(4, 2, 40),
				Event::CollatorChosen(4, 3, 20),
				Event::CollatorChosen(4, 4, 20),
				Event::CollatorChosen(4, 5, 10),
				Event::NewRound(15, 4, 5, 140),
			];
			expected.append(&mut new);
			assert_eq!(events(), expected);
			assert_eq!(Balances::free_balance(&11), 16);
			// ~ set block author as 1 for all blocks this round
			set_author(3, 1, 100);
			set_author(4, 1, 100);
			set_author(5, 1, 100);
			// 1. ensure nominators are paid for 2 rounds after they leave
			assert_noop!(
				Stake::leave_nominators(Origin::signed(66), 10),
				Error::<Test>::NominatorDNE
			);
			assert_ok!(Stake::leave_nominators(Origin::signed(6), 10));
			// fast forward to block in which nominator 6 exit executes
			roll_to(25);
			let mut new2 = vec![
				Event::NominatorExitScheduled(4, 6, 6),
				Event::ReservedForParachainBond(11, 16),
				Event::Rewarded(1, 21),
				Event::Rewarded(6, 5),
				Event::Rewarded(7, 5),
				Event::Rewarded(10, 5),
				Event::CollatorChosen(5, 1, 50),
				Event::CollatorChosen(5, 2, 40),
				Event::CollatorChosen(5, 3, 20),
				Event::CollatorChosen(5, 4, 20),
				Event::CollatorChosen(5, 5, 10),
				Event::NewRound(20, 5, 5, 140),
				Event::ReservedForParachainBond(11, 16),
				Event::Rewarded(1, 22),
				Event::Rewarded(6, 6),
				Event::Rewarded(7, 6),
				Event::Rewarded(10, 6),
				Event::NominatorLeftCollator(6, 1, 10, 40),
				Event::NominatorLeft(6, 10),
				Event::CollatorChosen(6, 1, 40),
				Event::CollatorChosen(6, 2, 40),
				Event::CollatorChosen(6, 3, 20),
				Event::CollatorChosen(6, 4, 20),
				Event::CollatorChosen(6, 5, 10),
				Event::NewRound(25, 6, 5, 130),
			];
			expected.append(&mut new2);
			assert_eq!(events(), expected);
			assert_eq!(Balances::free_balance(&11), 48);
			assert_ok!(Stake::set_parachain_bond_reserve_percent(
				Origin::root(),
				Percent::from_percent(50)
			));
			// 6 won't be paid for this round because they left already
			set_author(6, 1, 100);
			roll_to(30);
			// keep paying 6
			let mut new3 = vec![
				Event::ParachainBondReservePercentSet(
					Percent::from_percent(30),
					Percent::from_percent(50),
				),
				Event::ReservedForParachainBond(11, 29),
<<<<<<< HEAD
				Event::Rewarded(1, 15),
				Event::Rewarded(6, 5),
				Event::Rewarded(7, 5),
				Event::Rewarded(10, 5),
=======
				Event::Rewarded(1, 19),
				Event::Rewarded(6, 3),
				Event::Rewarded(7, 3),
				Event::Rewarded(10, 3),
				Event::CollatorChosen(7, 2, 40),
>>>>>>> ef56a041
				Event::CollatorChosen(7, 1, 40),
				Event::CollatorChosen(7, 2, 40),
				Event::CollatorChosen(7, 3, 20),
				Event::CollatorChosen(7, 4, 20),
				Event::CollatorChosen(7, 5, 10),
				Event::NewRound(30, 7, 5, 130),
			];
			expected.append(&mut new3);
			assert_eq!(events(), expected);
			assert_eq!(Balances::free_balance(&11), 77);
			set_author(7, 1, 100);
			roll_to(35);
			// no more paying 6
			let mut new4 = vec![
				Event::ReservedForParachainBond(11, 30),
<<<<<<< HEAD
				Event::Rewarded(1, 18),
				Event::Rewarded(7, 6),
				Event::Rewarded(10, 6),
=======
				Event::Rewarded(1, 21),
				Event::Rewarded(7, 5),
				Event::Rewarded(10, 5),
				Event::CollatorChosen(8, 2, 40),
>>>>>>> ef56a041
				Event::CollatorChosen(8, 1, 40),
				Event::CollatorChosen(8, 2, 40),
				Event::CollatorChosen(8, 3, 20),
				Event::CollatorChosen(8, 4, 20),
				Event::CollatorChosen(8, 5, 10),
				Event::NewRound(35, 8, 5, 130),
			];
			expected.append(&mut new4);
			assert_eq!(events(), expected);
			assert_eq!(Balances::free_balance(&11), 107);
			set_author(8, 1, 100);
			assert_ok!(Stake::nominate(Origin::signed(8), 1, 10, 10, 10));
			roll_to(40);
			// new nomination is not rewarded yet
			let mut new5 = vec![
				Event::Nomination(8, 10, 1, NominatorAdded::AddedToTop { new_total: 50 }),
				Event::ReservedForParachainBond(11, 32),
				Event::Rewarded(1, 22),
				Event::Rewarded(7, 5),
				Event::Rewarded(10, 5),
				Event::CollatorChosen(9, 1, 50),
				Event::CollatorChosen(9, 2, 40),
				Event::CollatorChosen(9, 3, 20),
				Event::CollatorChosen(9, 4, 20),
				Event::CollatorChosen(9, 5, 10),
				Event::NewRound(40, 9, 5, 140),
			];
			expected.append(&mut new5);
			assert_eq!(events(), expected);
			assert_eq!(Balances::free_balance(&11), 139);
			set_author(9, 1, 100);
			roll_to(45);
			// new nomination is still not rewarded yet
			let mut new6 = vec![
				Event::ReservedForParachainBond(11, 33),
				Event::Rewarded(1, 23),
				Event::Rewarded(7, 5),
				Event::Rewarded(10, 5),
				Event::CollatorChosen(10, 1, 50),
				Event::CollatorChosen(10, 2, 40),
				Event::CollatorChosen(10, 3, 20),
				Event::CollatorChosen(10, 4, 20),
				Event::CollatorChosen(10, 5, 10),
				Event::NewRound(45, 10, 5, 140),
			];
			expected.append(&mut new6);
			assert_eq!(events(), expected);
			assert_eq!(Balances::free_balance(&11), 172);
			roll_to(50);
			// new nomination is rewarded, 2 rounds after joining (`RewardPaymentDelay` is 2)
			let mut new7 = vec![
				Event::ReservedForParachainBond(11, 35),
				Event::Rewarded(1, 22),
				Event::Rewarded(7, 4),
				Event::Rewarded(8, 4),
				Event::Rewarded(10, 4),
				Event::CollatorChosen(11, 1, 50),
				Event::CollatorChosen(11, 2, 40),
				Event::CollatorChosen(11, 3, 20),
				Event::CollatorChosen(11, 4, 20),
				Event::CollatorChosen(11, 5, 10),
				Event::NewRound(50, 11, 5, 140),
			];
			expected.append(&mut new7);
			assert_eq!(events(), expected);
			assert_eq!(Balances::free_balance(&11), 207);
		});
}

#[test]
fn paid_collator_commission_matches_config() {
	ExtBuilder::default()
		.with_balances(vec![
			(1, 100),
			(2, 100),
			(3, 100),
			(4, 100),
			(5, 100),
			(6, 100),
		])
		.with_candidates(vec![(1, 20)])
		.with_nominations(vec![(2, 1, 10), (3, 1, 10)])
		.build()
		.execute_with(|| {
			roll_to(8);
			// chooses top TotalSelectedCandidates (5), in order
			let mut expected = vec![
				Event::CollatorChosen(2, 1, 40),
				Event::NewRound(5, 2, 1, 40),
			];
			assert_eq!(events(), expected);
			assert_ok!(Stake::join_candidates(Origin::signed(4), 20u128, 100u32));
			assert_eq!(
				last_event(),
				MetaEvent::Stake(Event::JoinedCollatorCandidates(4, 20u128, 60u128))
			);
			roll_to(9);
			assert_ok!(Stake::nominate(Origin::signed(5), 4, 10, 10, 10));
			assert_ok!(Stake::nominate(Origin::signed(6), 4, 10, 10, 10));
			roll_to(11);
			let mut new = vec![
				Event::JoinedCollatorCandidates(4, 20, 60),
				Event::Nomination(5, 10, 4, NominatorAdded::AddedToTop { new_total: 30 }),
				Event::Nomination(6, 10, 4, NominatorAdded::AddedToTop { new_total: 40 }),
				Event::CollatorChosen(3, 1, 40),
				Event::CollatorChosen(3, 4, 40),
				Event::NewRound(10, 3, 2, 80),
			];
			expected.append(&mut new);
			assert_eq!(events(), expected);
			// only reward author with id 4
			set_author(3, 4, 100);
			roll_to(21);
			// 20% of 10 is commission + due_portion (4) = 2 + 4 = 6
			// all nominator payouts are 10-2 = 8 * stake_pct
			let mut new2 = vec![
				Event::CollatorChosen(4, 1, 40),
				Event::CollatorChosen(4, 4, 40),
				Event::NewRound(15, 4, 2, 80),
				Event::Rewarded(4, 18),
				Event::Rewarded(5, 6),
				Event::Rewarded(6, 6),
				Event::CollatorChosen(5, 1, 40),
				Event::CollatorChosen(5, 4, 40),
				Event::NewRound(20, 5, 2, 80),
			];
			expected.append(&mut new2);
			assert_eq!(events(), expected);
		});
}

#[test]
fn collator_exit_executes_after_delay() {
	ExtBuilder::default()
		.with_balances(vec![
			(1, 1000),
			(2, 300),
			(3, 100),
			(4, 100),
			(5, 100),
			(6, 100),
			(7, 100),
			(8, 9),
			(9, 4),
		])
		.with_candidates(vec![(1, 500), (2, 200)])
		.with_nominations(vec![(3, 1, 100), (4, 1, 100), (5, 2, 100), (6, 2, 100)])
		.build()
		.execute_with(|| {
			roll_to(11);
			assert_ok!(Stake::leave_candidates(Origin::signed(2), 2));
			let info = Stake::collator_state2(&2).unwrap();
			assert_eq!(info.state, CollatorStatus::Leaving(5));
			roll_to(21);
			// we must exclude leaving collators from rewards while
			// holding them retroactively accountable for previous faults
			// (within the last T::SlashingWindow blocks)
			let expected = vec![
				Event::CollatorChosen(2, 1, 700),
				Event::CollatorChosen(2, 2, 400),
				Event::NewRound(5, 2, 2, 1100),
				Event::CollatorChosen(3, 1, 700),
				Event::CollatorChosen(3, 2, 400),
				Event::NewRound(10, 3, 2, 1100),
				Event::CollatorScheduledExit(3, 2, 5),
				Event::CollatorChosen(4, 1, 700),
				Event::NewRound(15, 4, 1, 700),
				Event::CollatorLeft(2, 400, 700),
				Event::CollatorChosen(5, 1, 700),
				Event::NewRound(20, 5, 1, 700),
			];
			assert_eq!(events(), expected);
		});
}

#[test]
fn collator_selection_chooses_top_candidates() {
	ExtBuilder::default()
		.with_balances(vec![
			(1, 1000),
			(2, 1000),
			(3, 1000),
			(4, 1000),
			(5, 1000),
			(6, 1000),
			(7, 33),
			(8, 33),
			(9, 33),
		])
		.with_candidates(vec![(1, 100), (2, 90), (3, 80), (4, 70), (5, 60), (6, 50)])
		.build()
		.execute_with(|| {
			roll_to(8);
			// should choose top TotalSelectedCandidates (5), in order
			let expected = vec![
				Event::CollatorChosen(2, 1, 100),
				Event::CollatorChosen(2, 2, 90),
				Event::CollatorChosen(2, 3, 80),
				Event::CollatorChosen(2, 4, 70),
				Event::CollatorChosen(2, 5, 60),
				Event::NewRound(5, 2, 5, 400),
			];
			assert_eq!(events(), expected);
			assert_ok!(Stake::leave_candidates(Origin::signed(6), 6));
			assert_eq!(
				last_event(),
				MetaEvent::Stake(Event::CollatorScheduledExit(2, 6, 4))
			);
			roll_to(21);
			assert_ok!(Stake::join_candidates(Origin::signed(6), 69u128, 100u32));
			assert_eq!(
				last_event(),
				MetaEvent::Stake(Event::JoinedCollatorCandidates(6, 69u128, 469u128))
			);
			roll_to(27);
			// should choose top TotalSelectedCandidates (5), in order
			let expected = vec![
				Event::CollatorChosen(2, 1, 100),
				Event::CollatorChosen(2, 2, 90),
				Event::CollatorChosen(2, 3, 80),
				Event::CollatorChosen(2, 4, 70),
				Event::CollatorChosen(2, 5, 60),
				Event::NewRound(5, 2, 5, 400),
				Event::CollatorScheduledExit(2, 6, 4),
				Event::CollatorChosen(3, 1, 100),
				Event::CollatorChosen(3, 2, 90),
				Event::CollatorChosen(3, 3, 80),
				Event::CollatorChosen(3, 4, 70),
				Event::CollatorChosen(3, 5, 60),
				Event::NewRound(10, 3, 5, 400),
				Event::CollatorLeft(6, 50, 400),
				Event::CollatorChosen(4, 1, 100),
				Event::CollatorChosen(4, 2, 90),
				Event::CollatorChosen(4, 3, 80),
				Event::CollatorChosen(4, 4, 70),
				Event::CollatorChosen(4, 5, 60),
				Event::NewRound(15, 4, 5, 400),
				Event::CollatorChosen(5, 1, 100),
				Event::CollatorChosen(5, 2, 90),
				Event::CollatorChosen(5, 3, 80),
				Event::CollatorChosen(5, 4, 70),
				Event::CollatorChosen(5, 5, 60),
				Event::NewRound(20, 5, 5, 400),
				Event::JoinedCollatorCandidates(6, 69, 469),
				Event::CollatorChosen(6, 1, 100),
				Event::CollatorChosen(6, 2, 90),
				Event::CollatorChosen(6, 3, 80),
				Event::CollatorChosen(6, 4, 70),
				Event::CollatorChosen(6, 6, 69),
				Event::NewRound(25, 6, 5, 409),
			];
			assert_eq!(events(), expected);
		});
}

#[test]
fn exit_queue_executes_in_order() {
	ExtBuilder::default()
		.with_balances(vec![
			(1, 1000),
			(2, 1000),
			(3, 1000),
			(4, 1000),
			(5, 1000),
			(6, 1000),
			(7, 33),
			(8, 33),
			(9, 33),
		])
		.with_candidates(vec![(1, 100), (2, 90), (3, 80), (4, 70), (5, 60), (6, 50)])
		.build()
		.execute_with(|| {
			roll_to(8);
			// should choose top TotalSelectedCandidates (5), in order
			let mut expected = vec![
				Event::CollatorChosen(2, 1, 100),
				Event::CollatorChosen(2, 2, 90),
				Event::CollatorChosen(2, 3, 80),
				Event::CollatorChosen(2, 4, 70),
				Event::CollatorChosen(2, 5, 60),
				Event::NewRound(5, 2, 5, 400),
			];
			assert_eq!(events(), expected);
			assert_ok!(Stake::leave_candidates(Origin::signed(6), 6));
			assert_eq!(
				last_event(),
				MetaEvent::Stake(Event::CollatorScheduledExit(2, 6, 4))
			);
			roll_to(11);
			assert_ok!(Stake::leave_candidates(Origin::signed(5), 5));
			assert_eq!(
				last_event(),
				MetaEvent::Stake(Event::CollatorScheduledExit(3, 5, 5))
			);
			roll_to(16);
			assert_ok!(Stake::leave_candidates(Origin::signed(4), 4));
			assert_eq!(
				last_event(),
				MetaEvent::Stake(Event::CollatorScheduledExit(4, 4, 6))
			);
			roll_to(21);
			let mut new_events = vec![
				Event::CollatorScheduledExit(2, 6, 4),
				Event::CollatorChosen(3, 1, 100),
				Event::CollatorChosen(3, 2, 90),
				Event::CollatorChosen(3, 3, 80),
				Event::CollatorChosen(3, 4, 70),
				Event::CollatorChosen(3, 5, 60),
				Event::NewRound(10, 3, 5, 400),
				Event::CollatorScheduledExit(3, 5, 5),
				Event::CollatorLeft(6, 50, 400),
				Event::CollatorChosen(4, 1, 100),
				Event::CollatorChosen(4, 2, 90),
				Event::CollatorChosen(4, 3, 80),
				Event::CollatorChosen(4, 4, 70),
				Event::NewRound(15, 4, 4, 340),
				Event::CollatorScheduledExit(4, 4, 6),
				Event::CollatorLeft(5, 60, 340),
				Event::CollatorChosen(5, 1, 100),
				Event::CollatorChosen(5, 2, 90),
				Event::CollatorChosen(5, 3, 80),
				Event::NewRound(20, 5, 3, 270),
			];
			expected.append(&mut new_events);
			assert_eq!(events(), expected);
		});
}

#[test]
fn payout_distribution_to_solo_collators() {
	ExtBuilder::default()
		.with_balances(vec![
			(1, 1000),
			(2, 1000),
			(3, 1000),
			(4, 1000),
			(5, 1000),
			(6, 1000),
			(7, 33),
			(8, 33),
			(9, 33),
		])
		.with_candidates(vec![(1, 100), (2, 90), (3, 80), (4, 70), (5, 60), (6, 50)])
		.build()
		.execute_with(|| {
			roll_to(8);
			// should choose top TotalCandidatesSelected (5), in order
			let mut expected = vec![
				Event::CollatorChosen(2, 1, 100),
				Event::CollatorChosen(2, 2, 90),
				Event::CollatorChosen(2, 3, 80),
				Event::CollatorChosen(2, 4, 70),
				Event::CollatorChosen(2, 5, 60),
				Event::NewRound(5, 2, 5, 400),
			];
			assert_eq!(events(), expected);
			// ~ set block author as 1 for all blocks this round
			set_author(2, 1, 100);
			roll_to(16);
			// pay total issuance to 1
			let mut new = vec![
				Event::CollatorChosen(3, 1, 100),
				Event::CollatorChosen(3, 2, 90),
				Event::CollatorChosen(3, 3, 80),
				Event::CollatorChosen(3, 4, 70),
				Event::CollatorChosen(3, 5, 60),
				Event::NewRound(10, 3, 5, 400),
				Event::Rewarded(1, 305),
				Event::CollatorChosen(4, 1, 100),
				Event::CollatorChosen(4, 2, 90),
				Event::CollatorChosen(4, 3, 80),
				Event::CollatorChosen(4, 4, 70),
				Event::CollatorChosen(4, 5, 60),
				Event::NewRound(15, 4, 5, 400),
			];
			expected.append(&mut new);
			assert_eq!(events(), expected);
			// ~ set block author as 1 for 3 blocks this round
			set_author(4, 1, 60);
			// ~ set block author as 2 for 2 blocks this round
			set_author(4, 2, 40);
			roll_to(26);
			// pay 60% total issuance to 1 and 40% total issuance to 2
			let mut new1 = vec![
				Event::CollatorChosen(5, 1, 100),
				Event::CollatorChosen(5, 2, 90),
				Event::CollatorChosen(5, 3, 80),
				Event::CollatorChosen(5, 4, 70),
				Event::CollatorChosen(5, 5, 60),
				Event::NewRound(20, 5, 5, 400),
				Event::Rewarded(1, 192),
				Event::Rewarded(2, 128),
				Event::CollatorChosen(6, 1, 100),
				Event::CollatorChosen(6, 2, 90),
				Event::CollatorChosen(6, 3, 80),
				Event::CollatorChosen(6, 4, 70),
				Event::CollatorChosen(6, 5, 60),
				Event::NewRound(25, 6, 5, 400),
			];
			expected.append(&mut new1);
			assert_eq!(events(), expected);
			// ~ each collator produces 1 block this round
			set_author(6, 1, 20);
			set_author(6, 2, 20);
			set_author(6, 3, 20);
			set_author(6, 4, 20);
			set_author(6, 5, 20);
			roll_to(36);
			// pay 20% issuance for all collators
			let mut new2 = vec![
				Event::CollatorChosen(7, 1, 100),
				Event::CollatorChosen(7, 2, 90),
				Event::CollatorChosen(7, 3, 80),
				Event::CollatorChosen(7, 4, 70),
				Event::CollatorChosen(7, 5, 60),
				Event::NewRound(30, 7, 5, 400),
				Event::Rewarded(5, 67),
				Event::Rewarded(3, 67),
				Event::Rewarded(4, 67),
				Event::Rewarded(1, 67),
				Event::Rewarded(2, 67),
				Event::CollatorChosen(8, 1, 100),
				Event::CollatorChosen(8, 2, 90),
				Event::CollatorChosen(8, 3, 80),
				Event::CollatorChosen(8, 4, 70),
				Event::CollatorChosen(8, 5, 60),
				Event::NewRound(35, 8, 5, 400),
			];
			expected.append(&mut new2);
			assert_eq!(events(), expected);
			// check that distributing rewards clears awarded pts
			assert!(Stake::awarded_pts(1, 1).is_zero());
			assert!(Stake::awarded_pts(4, 1).is_zero());
			assert!(Stake::awarded_pts(4, 2).is_zero());
			assert!(Stake::awarded_pts(6, 1).is_zero());
			assert!(Stake::awarded_pts(6, 2).is_zero());
			assert!(Stake::awarded_pts(6, 3).is_zero());
			assert!(Stake::awarded_pts(6, 4).is_zero());
			assert!(Stake::awarded_pts(6, 5).is_zero());
		});
}

#[test]
fn multiple_nominations() {
	ExtBuilder::default()
		.with_balances(vec![
			(1, 100),
			(2, 100),
			(3, 100),
			(4, 100),
			(5, 100),
			(6, 100),
			(7, 100),
			(8, 100),
			(9, 100),
			(10, 100),
		])
		.with_candidates(vec![(1, 20), (2, 20), (3, 20), (4, 20), (5, 10)])
		.with_nominations(vec![
			(6, 1, 10),
			(7, 1, 10),
			(8, 2, 10),
			(9, 2, 10),
			(10, 1, 10),
		])
		.build()
		.execute_with(|| {
			roll_to(8);
			// chooses top TotalSelectedCandidates (5), in order
			let mut expected = vec![
				Event::CollatorChosen(2, 1, 50),
				Event::CollatorChosen(2, 2, 40),
				Event::CollatorChosen(2, 3, 20),
				Event::CollatorChosen(2, 4, 20),
				Event::CollatorChosen(2, 5, 10),
				Event::NewRound(5, 2, 5, 140),
			];
			assert_eq!(events(), expected);
			assert_ok!(Stake::nominate(Origin::signed(6), 2, 10, 10, 10));
			assert_ok!(Stake::nominate(Origin::signed(6), 3, 10, 10, 10));
			assert_ok!(Stake::nominate(Origin::signed(6), 4, 10, 10, 10));
			roll_to(16);
			let mut new = vec![
				Event::Nomination(6, 10, 2, NominatorAdded::AddedToTop { new_total: 50 }),
				Event::Nomination(6, 10, 3, NominatorAdded::AddedToTop { new_total: 30 }),
				Event::Nomination(6, 10, 4, NominatorAdded::AddedToTop { new_total: 30 }),
				Event::CollatorChosen(3, 1, 50),
				Event::CollatorChosen(3, 2, 50),
				Event::CollatorChosen(3, 3, 30),
				Event::CollatorChosen(3, 4, 30),
				Event::CollatorChosen(3, 5, 10),
				Event::NewRound(10, 3, 5, 170),
				Event::CollatorChosen(4, 1, 50),
				Event::CollatorChosen(4, 2, 50),
				Event::CollatorChosen(4, 3, 30),
				Event::CollatorChosen(4, 4, 30),
				Event::CollatorChosen(4, 5, 10),
				Event::NewRound(15, 4, 5, 170),
			];
			expected.append(&mut new);
			assert_eq!(events(), expected);
			roll_to(21);
			assert_ok!(Stake::nominate(Origin::signed(7), 2, 80, 10, 10));
			assert_ok!(Stake::nominate(Origin::signed(10), 2, 10, 10, 10),);
			roll_to(26);
			let mut new2 = vec![
				Event::CollatorChosen(5, 1, 50),
				Event::CollatorChosen(5, 2, 50),
				Event::CollatorChosen(5, 3, 30),
				Event::CollatorChosen(5, 4, 30),
				Event::CollatorChosen(5, 5, 10),
				Event::NewRound(20, 5, 5, 170),
				Event::Nomination(7, 80, 2, NominatorAdded::AddedToTop { new_total: 130 }),
				Event::Nomination(10, 10, 2, NominatorAdded::AddedToBottom),
				Event::CollatorChosen(6, 1, 50),
				Event::CollatorChosen(6, 2, 130),
				Event::CollatorChosen(6, 3, 30),
				Event::CollatorChosen(6, 4, 30),
				Event::CollatorChosen(6, 5, 10),
				Event::NewRound(25, 6, 5, 250),
			];
			expected.append(&mut new2);
			assert_eq!(events(), expected);
			assert_ok!(Stake::leave_candidates(Origin::signed(2), 5));
			assert_eq!(
				last_event(),
				MetaEvent::Stake(Event::CollatorScheduledExit(6, 2, 8))
			);
			roll_to(31);
			let mut new3 = vec![
				Event::CollatorScheduledExit(6, 2, 8),
				Event::CollatorChosen(7, 1, 50),
				Event::CollatorChosen(7, 3, 30),
				Event::CollatorChosen(7, 4, 30),
				Event::CollatorChosen(7, 5, 10),
				Event::NewRound(30, 7, 4, 120),
			];
			expected.append(&mut new3);
			assert_eq!(events(), expected);
			// verify that nominations are removed after collator leaves, not before
			assert_eq!(Stake::nominator_state2(7).unwrap().total, 90);
			assert_eq!(
				Stake::nominator_state2(7).unwrap().nominations.0.len(),
				2usize
			);
			assert_eq!(Stake::nominator_state2(6).unwrap().total, 40);
			assert_eq!(
				Stake::nominator_state2(6).unwrap().nominations.0.len(),
				4usize
			);
			assert_eq!(Balances::reserved_balance(&6), 40);
			assert_eq!(Balances::reserved_balance(&7), 90);
			assert_eq!(Balances::free_balance(&6), 60);
			assert_eq!(Balances::free_balance(&7), 10);
			roll_to(40);
			assert_eq!(Stake::nominator_state2(7).unwrap().total, 10);
			assert_eq!(Stake::nominator_state2(6).unwrap().total, 30);
			assert_eq!(
				Stake::nominator_state2(7).unwrap().nominations.0.len(),
				1usize
			);
			assert_eq!(
				Stake::nominator_state2(6).unwrap().nominations.0.len(),
				3usize
			);
			assert_eq!(Balances::reserved_balance(&6), 30);
			assert_eq!(Balances::reserved_balance(&7), 10);
			assert_eq!(Balances::free_balance(&6), 70);
			assert_eq!(Balances::free_balance(&7), 90);
		});
}

#[test]
fn payouts_follow_nomination_changes() {
	ExtBuilder::default()
		.with_balances(vec![
			(1, 100),
			(2, 100),
			(3, 100),
			(4, 100),
			(5, 100),
			(6, 100),
			(7, 100),
			(8, 100),
			(9, 100),
			(10, 100),
		])
		.with_candidates(vec![(1, 20), (2, 20), (3, 20), (4, 20), (5, 10)])
		.with_nominations(vec![
			(6, 1, 10),
			(7, 1, 10),
			(8, 2, 10),
			(9, 2, 10),
			(10, 1, 10),
		])
		.build()
		.execute_with(|| {
			roll_to(8);
			// chooses top TotalSelectedCandidates (5), in order
			let mut expected = vec![
				Event::CollatorChosen(2, 1, 50),
				Event::CollatorChosen(2, 2, 40),
				Event::CollatorChosen(2, 3, 20),
				Event::CollatorChosen(2, 4, 20),
				Event::CollatorChosen(2, 5, 10),
				Event::NewRound(5, 2, 5, 140),
			];
			assert_eq!(events(), expected);
			// ~ set block author as 1 for all blocks this round
			set_author(2, 1, 100);
			roll_to(16);
			// distribute total issuance to collator 1 and its nominators 6, 7, 19
			let mut new = vec![
				Event::CollatorChosen(3, 1, 50),
				Event::CollatorChosen(3, 2, 40),
				Event::CollatorChosen(3, 3, 20),
				Event::CollatorChosen(3, 4, 20),
				Event::CollatorChosen(3, 5, 10),
				Event::NewRound(10, 3, 5, 140),
				Event::Rewarded(1, 26),
				Event::Rewarded(6, 8),
				Event::Rewarded(7, 8),
				Event::Rewarded(10, 8),
				Event::CollatorChosen(4, 1, 50),
				Event::CollatorChosen(4, 2, 40),
				Event::CollatorChosen(4, 3, 20),
				Event::CollatorChosen(4, 4, 20),
				Event::CollatorChosen(4, 5, 10),
				Event::NewRound(15, 4, 5, 140),
			];
			expected.append(&mut new);
			assert_eq!(events(), expected);
			// ~ set block author as 1 for all blocks this round
			set_author(3, 1, 100);
			set_author(4, 1, 100);
			set_author(5, 1, 100);
			// 1. ensure nominators are paid for 2 rounds after they leave
			assert_noop!(
				Stake::leave_nominators(Origin::signed(66), 10),
				Error::<Test>::NominatorDNE
			);
			assert_ok!(Stake::leave_nominators(Origin::signed(6), 10));
			// fast forward to block in which nominator 6 exit executes
			roll_to(25);
			// keep paying 6 (note: inflation is in terms of total issuance so that's why 1 is 21)
			let mut new2 = vec![
				Event::NominatorExitScheduled(4, 6, 6),
				Event::Rewarded(1, 27),
				Event::Rewarded(6, 8),
				Event::Rewarded(7, 8),
				Event::Rewarded(10, 8),
				Event::CollatorChosen(5, 1, 50),
				Event::CollatorChosen(5, 2, 40),
				Event::CollatorChosen(5, 3, 20),
				Event::CollatorChosen(5, 4, 20),
				Event::CollatorChosen(5, 5, 10),
				Event::NewRound(20, 5, 5, 140),
				Event::Rewarded(1, 29),
				Event::Rewarded(6, 9),
				Event::Rewarded(7, 9),
				Event::Rewarded(10, 9),
				Event::NominatorLeftCollator(6, 1, 10, 40),
				Event::NominatorLeft(6, 10),
				Event::CollatorChosen(6, 1, 40),
				Event::CollatorChosen(6, 2, 40),
				Event::CollatorChosen(6, 3, 20),
				Event::CollatorChosen(6, 4, 20),
				Event::CollatorChosen(6, 5, 10),
				Event::NewRound(25, 6, 5, 130),
			];
			expected.append(&mut new2);
			assert_eq!(events(), expected);
			// 6 won't be paid for this round because they left already
			set_author(6, 1, 100);
			roll_to(30);
			// keep paying 6
			let mut new3 = vec![
				Event::Rewarded(1, 30),
				Event::Rewarded(6, 9),
				Event::Rewarded(7, 9),
				Event::Rewarded(10, 9),
				Event::CollatorChosen(7, 1, 40),
				Event::CollatorChosen(7, 2, 40),
				Event::CollatorChosen(7, 3, 20),
				Event::CollatorChosen(7, 4, 20),
				Event::CollatorChosen(7, 5, 10),
				Event::NewRound(30, 7, 5, 130),
			];
			expected.append(&mut new3);
			assert_eq!(events(), expected);
			set_author(7, 1, 100);
			roll_to(35);
			// no more paying 6
			let mut new4 = vec![
				Event::Rewarded(1, 36),
				Event::Rewarded(7, 12),
				Event::Rewarded(10, 12),
				Event::CollatorChosen(8, 1, 40),
				Event::CollatorChosen(8, 2, 40),
				Event::CollatorChosen(8, 3, 20),
				Event::CollatorChosen(8, 4, 20),
				Event::CollatorChosen(8, 5, 10),
				Event::NewRound(35, 8, 5, 130),
			];
			expected.append(&mut new4);
			assert_eq!(events(), expected);
			set_author(8, 1, 100);
			assert_ok!(Stake::nominate(Origin::signed(8), 1, 10, 10, 10));
			roll_to(40);
			// new nomination is not rewarded yet
			let mut new5 = vec![
				Event::Nomination(8, 10, 1, NominatorAdded::AddedToTop { new_total: 50 }),
				Event::Rewarded(1, 38),
				Event::Rewarded(7, 13),
				Event::Rewarded(10, 13),
				Event::CollatorChosen(9, 1, 50),
				Event::CollatorChosen(9, 2, 40),
				Event::CollatorChosen(9, 3, 20),
				Event::CollatorChosen(9, 4, 20),
				Event::CollatorChosen(9, 5, 10),
				Event::NewRound(40, 9, 5, 140),
			];
			expected.append(&mut new5);
			assert_eq!(events(), expected);
			set_author(9, 1, 100);
			roll_to(45);
			// new nomination is still not rewarded yet
			let mut new6 = vec![
				Event::Rewarded(1, 40),
				Event::Rewarded(7, 13),
				Event::Rewarded(10, 13),
				Event::CollatorChosen(10, 1, 50),
				Event::CollatorChosen(10, 2, 40),
				Event::CollatorChosen(10, 3, 20),
				Event::CollatorChosen(10, 4, 20),
				Event::CollatorChosen(10, 5, 10),
				Event::NewRound(45, 10, 5, 140),
			];
			expected.append(&mut new6);
			assert_eq!(events(), expected);
			roll_to(50);
			// new nomination is rewarded for first time, 2 rounds after joining (`RewardPaymentDelay` = 2)
			let mut new7 = vec![
				Event::Rewarded(1, 36),
				Event::Rewarded(7, 11),
				Event::Rewarded(8, 11),
				Event::Rewarded(10, 11),
				Event::CollatorChosen(11, 1, 50),
				Event::CollatorChosen(11, 2, 40),
				Event::CollatorChosen(11, 3, 20),
				Event::CollatorChosen(11, 4, 20),
				Event::CollatorChosen(11, 5, 10),
				Event::NewRound(50, 11, 5, 140),
			];
			expected.append(&mut new7);
			assert_eq!(events(), expected);
		});
}

#[test]
fn nominations_merged_before_reward_payout() {
	ExtBuilder::default()
		.with_balances(vec![(1, 20), (2, 20), (3, 20), (4, 20), (5, 120)])
		.with_candidates(vec![(1, 20), (2, 20), (3, 20), (4, 20)])
		.with_nominations(vec![(5, 1, 30), (5, 2, 30), (5, 3, 30), (5, 4, 30)])
		.build()
		.execute_with(|| {
			roll_to(8);
			set_author(1, 1, 1);
			set_author(1, 2, 1);
			set_author(1, 3, 1);
			set_author(1, 4, 1);
			roll_to(16);
			let expected_events = vec![
				Event::CollatorChosen(2, 1, 50),
				Event::CollatorChosen(2, 2, 50),
				Event::CollatorChosen(2, 3, 50),
				Event::CollatorChosen(2, 4, 50),
				Event::NewRound(5, 2, 4, 200),
				Event::Rewarded(3, 1),
				Event::Rewarded(4, 1),
				Event::Rewarded(1, 1),
				Event::Rewarded(2, 1),
				// ALL REWARDS FOR 5 are merged into one payment + event
				Event::Rewarded(5, 4),
				Event::CollatorChosen(3, 1, 50),
				Event::CollatorChosen(3, 2, 50),
				Event::CollatorChosen(3, 3, 50),
				Event::CollatorChosen(3, 4, 50),
				Event::NewRound(10, 3, 4, 200),
				Event::CollatorChosen(4, 1, 50),
				Event::CollatorChosen(4, 2, 50),
				Event::CollatorChosen(4, 3, 50),
				Event::CollatorChosen(4, 4, 50),
				Event::NewRound(15, 4, 4, 200),
			];
			assert_eq!(events(), expected_events);
		});
}

#[test]
// MaxNominatorsPerCollator = 4
fn bottom_nominations_are_empty_when_top_nominations_not_full() {
	ExtBuilder::default()
		.with_balances(vec![(1, 20), (2, 10), (3, 10), (4, 10), (5, 10)])
		.with_candidates(vec![(1, 20)])
		.build()
		.execute_with(|| {
			// no top nominators => no bottom nominators
			let collator_state = Stake::collator_state2(1).unwrap();
			assert!(collator_state.top_nominators.is_empty());
			assert!(collator_state.bottom_nominators.is_empty());
			// 1 nominator => 1 top nominator, 0 bottom nominators
			assert_ok!(Stake::nominate(Origin::signed(2), 1, 10, 10, 10));
			let collator_state = Stake::collator_state2(1).unwrap();
			assert_eq!(collator_state.top_nominators.len(), 1usize);
			assert!(collator_state.bottom_nominators.is_empty());
			// 2 nominators => 2 top nominators, 0 bottom nominators
			assert_ok!(Stake::nominate(Origin::signed(3), 1, 10, 10, 10));
			let collator_state = Stake::collator_state2(1).unwrap();
			assert_eq!(collator_state.top_nominators.len(), 2usize);
			assert!(collator_state.bottom_nominators.is_empty());
			// 3 nominators => 3 top nominators, 0 bottom nominators
			assert_ok!(Stake::nominate(Origin::signed(4), 1, 10, 10, 10));
			let collator_state = Stake::collator_state2(1).unwrap();
			assert_eq!(collator_state.top_nominators.len(), 3usize);
			assert!(collator_state.bottom_nominators.is_empty());
			// 4 nominators => 4 top nominators, 0 bottom nominators
			assert_ok!(Stake::nominate(Origin::signed(5), 1, 10, 10, 10));
			let collator_state = Stake::collator_state2(1).unwrap();
			assert_eq!(collator_state.top_nominators.len(), 4usize);
			assert!(collator_state.bottom_nominators.is_empty());
		});
}

#[test]
// MaxNominatorsPerCollator = 4
fn candidate_pool_updates_when_total_counted_changes() {
	ExtBuilder::default()
		.with_balances(vec![
			(1, 20),
			(3, 19),
			(4, 20),
			(5, 21),
			(6, 22),
			(7, 15),
			(8, 16),
			(9, 17),
			(10, 18),
		])
		.with_candidates(vec![(1, 20)])
		.with_nominations(vec![
			(3, 1, 11),
			(4, 1, 12),
			(5, 1, 13),
			(6, 1, 14),
			(7, 1, 15),
			(8, 1, 16),
			(9, 1, 17),
			(10, 1, 18),
		])
		.build()
		.execute_with(|| {
			fn is_candidate_pool_bond(account: u64, bond: u128) {
				let pool = Stake::candidate_pool();
				for candidate in pool.0 {
					if candidate.owner == account {
						assert_eq!(candidate.amount, bond);
					}
				}
			}
			// 15 + 16 + 17 + 18 + 20 = 86 (top 4 + self bond)
			is_candidate_pool_bond(1, 86);
			assert_ok!(Stake::nominator_bond_more(Origin::signed(3), 1, 8));
			// 16 + 17 + 18 + 19 + 20 = 90 (top 4 + self bond)
			is_candidate_pool_bond(1, 90);
			assert_ok!(Stake::nominator_bond_more(Origin::signed(4), 1, 8));
			// 17 + 18 + 19 + 20 + 20 = 94 (top 4 + self bond)
			is_candidate_pool_bond(1, 94);
			assert_ok!(Stake::nominator_bond_less(Origin::signed(10), 1, 3));
			// 16 + 17 + 19 + 20 + 20 = 92 (top 4 + self bond)
			is_candidate_pool_bond(1, 92);
			assert_ok!(Stake::nominator_bond_less(Origin::signed(9), 1, 4));
			// 15 + 16 + 19 + 20 + 20 = 90 (top 4 + self bond)
			is_candidate_pool_bond(1, 90);
		});
}

#[test]
// MaxNominatorsPerCollator = 4
fn only_top_collators_are_counted() {
	ExtBuilder::default()
		.with_balances(vec![
			(1, 20),
			(3, 19),
			(4, 20),
			(5, 21),
			(6, 22),
			(7, 15),
			(8, 16),
			(9, 17),
			(10, 18),
		])
		.with_candidates(vec![(1, 20)])
		.with_nominations(vec![
			(3, 1, 11),
			(4, 1, 12),
			(5, 1, 13),
			(6, 1, 14),
			(7, 1, 15),
			(8, 1, 16),
			(9, 1, 17),
			(10, 1, 18),
		])
		.build()
		.execute_with(|| {
			// sanity check that 3-10 are nominators immediately
			for i in 3..11 {
				assert!(Stake::is_nominator(&i));
			}
			let mut expected_events = Vec::new();
			let collator_state = Stake::collator_state2(1).unwrap();
			// 15 + 16 + 17 + 18 + 20 = 86 (top 4 + self bond)
			assert_eq!(collator_state.total_counted, 86);
			// 11 + 12 + 13 + 14 = 50
			assert_eq!(
				collator_state.total_counted + 50,
				collator_state.total_backing
			);
			// bump bottom to the top
			assert_ok!(Stake::nominator_bond_more(Origin::signed(3), 1, 8));
			expected_events.push(Event::NominationIncreased(3, 1, 8, true));
			assert_eq!(events(), expected_events);
			let collator_state = Stake::collator_state2(1).unwrap();
			// 16 + 17 + 18 + 19 + 20 = 90 (top 4 + self bond)
			assert_eq!(collator_state.total_counted, 90);
			// 12 + 13 + 14 + 15 = 54
			assert_eq!(
				collator_state.total_counted + 54,
				collator_state.total_backing
			);
			// bump bottom to the top
			assert_ok!(Stake::nominator_bond_more(Origin::signed(4), 1, 8));
			expected_events.push(Event::NominationIncreased(4, 1, 8, true));
			assert_eq!(events(), expected_events);
			let collator_state = Stake::collator_state2(1).unwrap();
			// 17 + 18 + 19 + 20 + 20 = 94 (top 4 + self bond)
			assert_eq!(collator_state.total_counted, 94);
			// 13 + 14 + 15 + 16 = 58
			assert_eq!(
				collator_state.total_counted + 58,
				collator_state.total_backing
			);
			// bump bottom to the top
			assert_ok!(Stake::nominator_bond_more(Origin::signed(5), 1, 8));
			expected_events.push(Event::NominationIncreased(5, 1, 8, true));
			assert_eq!(events(), expected_events);
			let collator_state = Stake::collator_state2(1).unwrap();
			// 18 + 19 + 20 + 21 + 20 = 98 (top 4 + self bond)
			assert_eq!(collator_state.total_counted, 98);
			// 14 + 15 + 16 + 17 = 62
			assert_eq!(
				collator_state.total_counted + 62,
				collator_state.total_backing
			);
			// bump bottom to the top
			assert_ok!(Stake::nominator_bond_more(Origin::signed(6), 1, 8));
			expected_events.push(Event::NominationIncreased(6, 1, 8, true));
			assert_eq!(events(), expected_events);
			let collator_state = Stake::collator_state2(1).unwrap();
			// 19 + 20 + 21 + 22 + 20 = 102 (top 4 + self bond)
			assert_eq!(collator_state.total_counted, 102);
			// 15 + 16 + 17 + 18 = 66
			assert_eq!(
				collator_state.total_counted + 66,
				collator_state.total_backing
			);
		});
}

#[test]
fn nomination_events_convey_correct_position() {
	ExtBuilder::default()
		.with_balances(vec![
			(1, 100),
			(2, 100),
			(3, 100),
			(4, 100),
			(5, 100),
			(6, 100),
			(7, 100),
			(8, 100),
			(9, 100),
			(10, 100),
		])
		.with_candidates(vec![(1, 20), (2, 20)])
		.with_nominations(vec![(3, 1, 11), (4, 1, 12), (5, 1, 13), (6, 1, 14)])
		.build()
		.execute_with(|| {
			let collator1_state = Stake::collator_state2(1).unwrap();
			// 11 + 12 + 13 + 14 + 20 = 70 (top 4 + self bond)
			assert_eq!(collator1_state.total_counted, 70);
			assert_eq!(collator1_state.total_counted, collator1_state.total_backing);
			// Top nominations are full, new highest nomination is made
			assert_ok!(Stake::nominate(Origin::signed(7), 1, 15, 10, 10));
			let mut expected_events = Vec::new();
			expected_events.push(Event::Nomination(
				7,
				15,
				1,
				NominatorAdded::AddedToTop { new_total: 74 },
			));
			assert_eq!(events(), expected_events);
			let collator1_state = Stake::collator_state2(1).unwrap();
			// 12 + 13 + 14 + 15 + 20 = 70 (top 4 + self bond)
			assert_eq!(collator1_state.total_counted, 74);
			// 11 = 11
			assert_eq!(
				collator1_state.total_counted + 11,
				collator1_state.total_backing
			);
			// New nomination is added to the bottom
			assert_ok!(Stake::nominate(Origin::signed(8), 1, 10, 10, 10));
			expected_events.push(Event::Nomination(8, 10, 1, NominatorAdded::AddedToBottom));
			assert_eq!(events(), expected_events);
			let collator1_state = Stake::collator_state2(1).unwrap();
			// 12 + 13 + 14 + 15 + 20 = 70 (top 4 + self bond)
			assert_eq!(collator1_state.total_counted, 74);
			// 10 + 11 = 21
			assert_eq!(
				collator1_state.total_counted + 21,
				collator1_state.total_backing
			);
			// 8 increases nomination to the top
			assert_ok!(Stake::nominator_bond_more(Origin::signed(8), 1, 3));
			expected_events.push(Event::NominationIncreased(8, 1, 3, true));
			assert_eq!(events(), expected_events);
			let collator1_state = Stake::collator_state2(1).unwrap();
			// 13 + 13 + 14 + 15 + 20 = 75 (top 4 + self bond)
			assert_eq!(collator1_state.total_counted, 75);
			// 11 + 12 = 23
			assert_eq!(
				collator1_state.total_counted + 23,
				collator1_state.total_backing
			);
			// 3 increases nomination but stays in bottom
			assert_ok!(Stake::nominator_bond_more(Origin::signed(3), 1, 1));
			expected_events.push(Event::NominationIncreased(3, 1, 1, false));
			assert_eq!(events(), expected_events);
			let collator1_state = Stake::collator_state2(1).unwrap();
			// 13 + 13 + 14 + 15 + 20 = 75 (top 4 + self bond)
			assert_eq!(collator1_state.total_counted, 75);
			// 12 + 12 = 24
			assert_eq!(
				collator1_state.total_counted + 24,
				collator1_state.total_backing
			);
			// 6 decreases nomination but stays in top
			assert_ok!(Stake::nominator_bond_less(Origin::signed(6), 1, 2));
			expected_events.push(Event::NominationDecreased(6, 1, 2, true));
			assert_eq!(events(), expected_events);
			let collator1_state = Stake::collator_state2(1).unwrap();
			// 12 + 13 + 13 + 15 + 20 = 73 (top 4 + self bond)
			assert_eq!(collator1_state.total_counted, 73);
			// 12 + 12 = 24
			assert_eq!(
				collator1_state.total_counted + 24,
				collator1_state.total_backing
			);
			// 6 decreases nomination and is bumped to bottom
			assert_ok!(Stake::nominator_bond_less(Origin::signed(6), 1, 1));
			expected_events.push(Event::NominationDecreased(6, 1, 1, false));
			assert_eq!(events(), expected_events);
			let collator1_state = Stake::collator_state2(1).unwrap();
			// 12 + 13 + 13 + 15 + 20 = 73 (top 4 + self bond)
			assert_eq!(collator1_state.total_counted, 73);
			// 11 + 12 = 23
			assert_eq!(
				collator1_state.total_counted + 23,
				collator1_state.total_backing
			);
		});
}<|MERGE_RESOLUTION|>--- conflicted
+++ resolved
@@ -2795,18 +2795,10 @@
 					Percent::from_percent(50),
 				),
 				Event::ReservedForParachainBond(11, 29),
-<<<<<<< HEAD
-				Event::Rewarded(1, 15),
-				Event::Rewarded(6, 5),
-				Event::Rewarded(7, 5),
-				Event::Rewarded(10, 5),
-=======
 				Event::Rewarded(1, 19),
 				Event::Rewarded(6, 3),
 				Event::Rewarded(7, 3),
 				Event::Rewarded(10, 3),
-				Event::CollatorChosen(7, 2, 40),
->>>>>>> ef56a041
 				Event::CollatorChosen(7, 1, 40),
 				Event::CollatorChosen(7, 2, 40),
 				Event::CollatorChosen(7, 3, 20),
@@ -2822,16 +2814,9 @@
 			// no more paying 6
 			let mut new4 = vec![
 				Event::ReservedForParachainBond(11, 30),
-<<<<<<< HEAD
-				Event::Rewarded(1, 18),
-				Event::Rewarded(7, 6),
-				Event::Rewarded(10, 6),
-=======
 				Event::Rewarded(1, 21),
 				Event::Rewarded(7, 5),
 				Event::Rewarded(10, 5),
-				Event::CollatorChosen(8, 2, 40),
->>>>>>> ef56a041
 				Event::CollatorChosen(8, 1, 40),
 				Event::CollatorChosen(8, 2, 40),
 				Event::CollatorChosen(8, 3, 20),
