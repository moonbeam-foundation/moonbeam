--- conflicted
+++ resolved
@@ -7070,106 +7070,8 @@
 }
 
 #[test]
-<<<<<<< HEAD
-fn test_hotfix_remove_delegation_requests_exited_candidates_cleans_up() {
-	ExtBuilder::default()
-		.with_balances(vec![(1, 20)])
-		.with_candidates(vec![(1, 20)])
-		.build()
-		.execute_with(|| {
-			// invalid state
-			<DelegationScheduledRequests<Test>>::insert(2, BoundedVec::default());
-			<DelegationScheduledRequests<Test>>::insert(3, BoundedVec::default());
-			assert_ok!(
-				ParachainStaking::hotfix_remove_delegation_requests_exited_candidates(
-					RuntimeOrigin::signed(1),
-					vec![2, 3, 4] // 4 does not exist, but is OK for idempotency
-				)
-			);
-
-			assert!(!<DelegationScheduledRequests<Test>>::contains_key(2));
-			assert!(!<DelegationScheduledRequests<Test>>::contains_key(3));
-		});
-}
-
-#[test]
-fn test_hotfix_remove_delegation_requests_exited_candidates_cleans_up_only_specified_keys() {
-	ExtBuilder::default()
-		.with_balances(vec![(1, 20)])
-		.with_candidates(vec![(1, 20)])
-		.build()
-		.execute_with(|| {
-			// invalid state
-			<DelegationScheduledRequests<Test>>::insert(2, BoundedVec::default());
-			<DelegationScheduledRequests<Test>>::insert(3, BoundedVec::default());
-			assert_ok!(
-				ParachainStaking::hotfix_remove_delegation_requests_exited_candidates(
-					RuntimeOrigin::signed(1),
-					vec![2]
-				)
-			);
-
-			assert!(!<DelegationScheduledRequests<Test>>::contains_key(2));
-			assert!(<DelegationScheduledRequests<Test>>::contains_key(3));
-		});
-}
-
-#[test]
-fn test_hotfix_remove_delegation_requests_exited_candidates_errors_when_requests_not_empty() {
-	ExtBuilder::default()
-		.with_balances(vec![(1, 20)])
-		.with_candidates(vec![(1, 20)])
-		.build()
-		.execute_with(|| {
-			// invalid state
-			<DelegationScheduledRequests<Test>>::insert(2, BoundedVec::default());
-			<DelegationScheduledRequests<Test>>::insert(
-				3,
-				BoundedVec::try_from(vec![ScheduledRequest {
-					delegator: 10,
-					when_executable: 1,
-					action: DelegationAction::Revoke(10),
-				}])
-				.expect("must succeed"),
-			);
-
-			assert_noop!(
-				ParachainStaking::hotfix_remove_delegation_requests_exited_candidates(
-					RuntimeOrigin::signed(1),
-					vec![2, 3]
-				),
-				<Error<Test>>::CandidateNotLeaving,
-			);
-		});
-}
-
-#[test]
-fn test_hotfix_remove_delegation_requests_exited_candidates_errors_when_candidate_not_exited() {
-	ExtBuilder::default()
-		.with_balances(vec![(1, 20)])
-		.with_candidates(vec![(1, 20)])
-		.build()
-		.execute_with(|| {
-			// invalid state
-			<DelegationScheduledRequests<Test>>::insert(1, BoundedVec::default());
-			assert_noop!(
-				ParachainStaking::hotfix_remove_delegation_requests_exited_candidates(
-					RuntimeOrigin::signed(1),
-					vec![1]
-				),
-				<Error<Test>>::CandidateNotLeaving,
-			);
-		});
-}
-
-#[test]
-fn freezing_zero_amount_thaws_freeze() {
-	use crate::mock::query_freeze_amount;
-	use frame_support::traits::fungible::MutateFreeze;
-=======
 fn locking_zero_amount_removes_lock() {
 	use frame_support::traits::{LockableCurrency, WithdrawReasons};
->>>>>>> e4ffbca9
 
 	// this test demonstrates the behavior of fungible's freeze mechanism
 
