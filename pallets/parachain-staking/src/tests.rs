--- conflicted
+++ resolved
@@ -9277,11 +9277,7 @@
 			//
 			// following this assertion, we add individual weights together to show that we can
 			// derive this number independently.
-<<<<<<< HEAD
 			let expected_on_init = 2_756_497_000;
-=======
-			let expected_on_init = 2_481_497_000;
->>>>>>> 6bd67798
 			assert_eq!(Weight::from_ref_time(expected_on_init), weight);
 
 			// assemble weight manually to ensure it is well understood
@@ -9302,14 +9298,6 @@
 			// more reads/writes manually accounted for for on_finalize
 			expected_weight += RocksDbWeight::get().reads_writes(3, 2).ref_time();
 
-<<<<<<< HEAD
-			// add weight for invoking handle_delayed_payouts
-			// (goes away when we skip paying the first collator during round change)
-			let handle_delayed_payouts_weight = RocksDbWeight::get().reads_writes(3, 2).ref_time();
-			expected_weight += handle_delayed_payouts_weight;
-
-=======
->>>>>>> 6bd67798
 			assert_eq!(Weight::from_ref_time(expected_weight), weight);
 			assert_eq!(expected_on_init, expected_weight); // magic number == independent accounting
 		});
