--- conflicted
+++ resolved
@@ -9121,11 +9121,7 @@
 			//
 			// following this assertion, we add individual weights together to show that we can
 			// derive this number independently.
-<<<<<<< HEAD
-			let expected_on_init = 3_180_112_000;
-=======
 			let expected_on_init = 2_506_497_000;
->>>>>>> a85f733c
 			assert_eq!(Weight::from_ref_time(expected_on_init), weight);
 
 			// assemble weight manually to ensure it is well understood
@@ -9148,11 +9144,7 @@
 
 			// add weight for invoking handle_delayed_payouts
 			// (goes away when we skip paying the first collator during round change)
-<<<<<<< HEAD
-			let handle_delayed_payouts_weight = 698_615_000;
-=======
 			let handle_delayed_payouts_weight = 25_000_000;
->>>>>>> a85f733c
 			expected_weight += handle_delayed_payouts_weight;
 
 			assert_eq!(Weight::from_ref_time(expected_weight), weight);
