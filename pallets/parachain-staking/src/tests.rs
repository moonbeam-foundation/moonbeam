--- conflicted
+++ resolved
@@ -25,14 +25,10 @@
 	events, last_event, roll_to, set_author, Balances, Event as MetaEvent, ExtBuilder, Origin,
 	Stake, Test,
 };
-<<<<<<< HEAD
 use crate::{
 	Bond, CandidateBondChange, CandidateBondRequest, CollatorStatus, DelegatorAdded, Error, Event,
 	Range,
 };
-=======
-use crate::{Bond, CollatorStatus, Error, Event, NominatorAdded, Range};
->>>>>>> 086c198b
 use frame_support::{assert_noop, assert_ok};
 use sp_runtime::{traits::Zero, DispatchError, Perbill, Percent};
 
@@ -2179,7 +2175,6 @@
 		.with_delegations(vec![(2, 1, 10)])
 		.build()
 		.execute_with(|| {
-<<<<<<< HEAD
 			roll_to(1);
 			assert_eq!(Balances::reserved_balance(&2), 10);
 			assert_eq!(Balances::free_balance(&2), 0);
@@ -2188,25 +2183,6 @@
 			assert_ok!(Stake::execute_delegation_request(Origin::signed(2), 2, 1));
 			assert_eq!(Balances::reserved_balance(&2), 0);
 			assert_eq!(Balances::free_balance(&2), 10);
-=======
-			assert_eq!(Stake::nominator_state2(2).expect("exists").total, 10);
-			assert_eq!(
-				Stake::nominator_state2(2).expect("exists").nominations.0[0],
-				Bond {
-					owner: 1,
-					amount: 10
-				}
-			);
-			assert_ok!(Stake::nominator_bond_more(Origin::signed(2), 1, 5));
-			assert_eq!(Stake::nominator_state2(2).expect("exists").total, 15);
-			assert_eq!(
-				Stake::nominator_state2(2).expect("exists").nominations.0[0],
-				Bond {
-					owner: 1,
-					amount: 15
-				}
-			);
->>>>>>> 086c198b
 		});
 }
 
@@ -2459,31 +2435,11 @@
 		.with_delegations(vec![(2, 1, 10)])
 		.build()
 		.execute_with(|| {
-<<<<<<< HEAD
 			assert_eq!(Stake::delegator_state(2).expect("exists").total, 10);
 			assert_ok!(Stake::delegator_bond_more(Origin::signed(2), 1, 5));
 			roll_to(10);
 			assert_ok!(Stake::execute_delegation_request(Origin::signed(2), 2, 1));
 			assert_eq!(Stake::delegator_state(2).expect("exists").total, 15);
-=======
-			assert_eq!(Stake::nominator_state2(2).expect("exists").total, 10);
-			assert_eq!(
-				Stake::nominator_state2(2).expect("exists").nominations.0[0],
-				Bond {
-					owner: 1,
-					amount: 10
-				}
-			);
-			assert_ok!(Stake::nominator_bond_less(Origin::signed(2), 1, 5));
-			assert_eq!(Stake::nominator_state2(2).expect("exists").total, 5);
-			assert_eq!(
-				Stake::nominator_state2(2).expect("exists").nominations.0[0],
-				Bond {
-					owner: 1,
-					amount: 5
-				}
-			);
->>>>>>> 086c198b
 		});
 }
 
@@ -2958,17 +2914,8 @@
 				Event::Rewarded(6, 6),
 				Event::Rewarded(7, 6),
 				Event::Rewarded(10, 6),
-<<<<<<< HEAD
-				Event::Rewarded(6, 6),
 				Event::CollatorChosen(6, 1, 50),
 				Event::CollatorChosen(6, 2, 40),
-				Event::CollatorChosen(6, 4, 20),
-=======
-				Event::NominatorLeftCollator(6, 1, 10, 40),
-				Event::NominatorLeft(6, 10),
-				Event::CollatorChosen(6, 1, 40),
-				Event::CollatorChosen(6, 2, 40),
->>>>>>> 086c198b
 				Event::CollatorChosen(6, 3, 20),
 				Event::CollatorChosen(6, 4, 20),
 				Event::CollatorChosen(6, 5, 10),
@@ -2976,19 +2923,19 @@
 				Event::NominatorLeftCollator(6, 1, 10, 40),
 				Event::NominatorLeft(6, 10),
 				Event::ReservedForParachainBond(11, 17),
-				Event::Rewarded(1, 21),
-				Event::Rewarded(7, 7),
-				Event::Rewarded(10, 7),
-				Event::Rewarded(6, 7),
+				Event::Rewarded(1, 24),
+				Event::Rewarded(6, 6),
+				Event::Rewarded(7, 6),
+				Event::Rewarded(10, 6),
+				Event::CollatorChosen(7, 1, 40),
 				Event::CollatorChosen(7, 2, 40),
-				Event::CollatorChosen(7, 1, 40),
+				Event::CollatorChosen(7, 3, 20),
 				Event::CollatorChosen(7, 4, 20),
-				Event::CollatorChosen(7, 3, 20),
 				Event::CollatorChosen(7, 5, 10),
 				Event::NewRound(30, 7, 5, 130),
 			];
 			expected.append(&mut new2);
-			asserts_eq!(events(), expected);
+			assert_eq!(events(), expected);
 			assert_eq!(Balances::free_balance(&11), 65);
 			assert_ok!(Stake::set_parachain_bond_reserve_percent(
 				Origin::root(),
@@ -3003,38 +2950,11 @@
 					Percent::from_percent(30),
 					Percent::from_percent(50),
 				),
-<<<<<<< HEAD
 				Event::ReservedForParachainBond(11, 30),
-				Event::Rewarded(1, 16),
-				Event::Rewarded(7, 5),
-				Event::Rewarded(10, 5),
-				Event::Rewarded(6, 5),
-				Event::CollatorChosen(8, 2, 40),
-=======
-				Event::ReservedForParachainBond(11, 29),
-				Event::Rewarded(1, 19),
-				Event::Rewarded(6, 3),
-				Event::Rewarded(7, 3),
-				Event::Rewarded(10, 3),
-				Event::CollatorChosen(7, 1, 40),
-				Event::CollatorChosen(7, 2, 40),
-				Event::CollatorChosen(7, 3, 20),
-				Event::CollatorChosen(7, 4, 20),
-				Event::CollatorChosen(7, 5, 10),
-				Event::NewRound(30, 7, 5, 130),
-			];
-			expected.append(&mut new3);
-			assert_eq!(events(), expected);
-			assert_eq!(Balances::free_balance(&11), 77);
-			set_author(7, 1, 100);
-			roll_to(35);
-			// no more paying 6
-			let mut new4 = vec![
-				Event::ReservedForParachainBond(11, 30),
-				Event::Rewarded(1, 21),
-				Event::Rewarded(7, 5),
-				Event::Rewarded(10, 5),
->>>>>>> 086c198b
+				Event::Rewarded(1, 20),
+				Event::Rewarded(6, 4),
+				Event::Rewarded(7, 4),
+				Event::Rewarded(10, 4),
 				Event::CollatorChosen(8, 1, 40),
 				Event::CollatorChosen(8, 2, 40),
 				Event::CollatorChosen(8, 3, 20),
@@ -3043,34 +2963,25 @@
 				Event::NewRound(35, 8, 5, 130),
 			];
 			expected.append(&mut new3);
-			asserts_eq!(events(), expected);
+			assert_eq!(events(), expected);
 			assert_eq!(Balances::free_balance(&11), 95);
 			set_author(7, 1, 100);
 			roll_to(40);
 			// no more paying 6
 			let mut new4 = vec![
 				Event::ReservedForParachainBond(11, 32),
-<<<<<<< HEAD
-				Event::Rewarded(1, 19),
-				Event::Rewarded(7, 6),
-				Event::Rewarded(10, 6),
-				Event::CollatorChosen(9, 2, 40),
-				Event::CollatorChosen(9, 1, 40),
-				Event::CollatorChosen(9, 4, 20),
-=======
 				Event::Rewarded(1, 22),
 				Event::Rewarded(7, 5),
 				Event::Rewarded(10, 5),
-				Event::CollatorChosen(9, 1, 50),
+				Event::CollatorChosen(9, 1, 40),
 				Event::CollatorChosen(9, 2, 40),
->>>>>>> 086c198b
 				Event::CollatorChosen(9, 3, 20),
 				Event::CollatorChosen(9, 4, 20),
 				Event::CollatorChosen(9, 5, 10),
 				Event::NewRound(40, 9, 5, 130),
 			];
 			expected.append(&mut new4);
-			asserts_eq!(events(), expected);
+			assert_eq!(events(), expected);
 			assert_eq!(Balances::free_balance(&11), 127);
 			set_author(8, 1, 100);
 			assert_ok!(Stake::nominate(Origin::signed(8), 1, 10, 10, 10));
@@ -3090,7 +3001,7 @@
 				Event::NewRound(45, 10, 5, 140),
 			];
 			expected.append(&mut new5);
-			asserts_eq!(events(), expected);
+			assert_eq!(events(), expected);
 			assert_eq!(Balances::free_balance(&11), 160);
 			set_author(9, 1, 100);
 			set_author(10, 1, 100);
@@ -3098,16 +3009,9 @@
 			// new nomination is still not rewarded yet
 			let mut new6 = vec![
 				Event::ReservedForParachainBond(11, 35),
-<<<<<<< HEAD
-				Event::Rewarded(1, 21),
-				Event::Rewarded(7, 7),
-				Event::Rewarded(10, 7),
-=======
-				Event::Rewarded(1, 22),
-				Event::Rewarded(7, 4),
-				Event::Rewarded(8, 4),
-				Event::Rewarded(10, 4),
->>>>>>> 086c198b
+				Event::Rewarded(1, 24),
+				Event::Rewarded(7, 5),
+				Event::Rewarded(10, 5),
 				Event::CollatorChosen(11, 1, 50),
 				Event::CollatorChosen(11, 2, 40),
 				Event::CollatorChosen(11, 3, 20),
@@ -3116,25 +3020,25 @@
 				Event::NewRound(50, 11, 5, 140),
 			];
 			expected.append(&mut new6);
-			asserts_eq!(events(), expected);
+			assert_eq!(events(), expected);
 			assert_eq!(Balances::free_balance(&11), 195);
 			roll_to(55);
 			// new nomination is rewarded, 2 rounds after joining (`RewardPaymentDelay` is 2)
 			let mut new7 = vec![
 				Event::ReservedForParachainBond(11, 37),
-				Event::Rewarded(1, 19),
-				Event::Rewarded(7, 6),
-				Event::Rewarded(8, 6),
-				Event::Rewarded(10, 6),
+				Event::Rewarded(1, 24),
+				Event::Rewarded(7, 4),
+				Event::Rewarded(8, 4),
+				Event::Rewarded(10, 4),
 				Event::CollatorChosen(12, 1, 50),
 				Event::CollatorChosen(12, 2, 40),
+				Event::CollatorChosen(12, 3, 20),
 				Event::CollatorChosen(12, 4, 20),
-				Event::CollatorChosen(12, 3, 20),
 				Event::CollatorChosen(12, 5, 10),
 				Event::NewRound(55, 12, 5, 140),
 			];
 			expected.append(&mut new7);
-			asserts_eq!(events(), expected);
+			assert_eq!(events(), expected);
 			assert_eq!(Balances::free_balance(&11), 232);
 		});
 }
@@ -3172,14 +3076,8 @@
 			roll_to(11);
 			let mut new = vec![
 				Event::JoinedCollatorCandidates(4, 20, 60),
-<<<<<<< HEAD
 				Event::Nomination(5, 10, 4, DelegatorAdded::AddedToTop { new_total: 30 }),
 				Event::Nomination(6, 10, 4, DelegatorAdded::AddedToTop { new_total: 40 }),
-				Event::CollatorChosen(3, 4, 40),
-=======
-				Event::Nomination(5, 10, 4, NominatorAdded::AddedToTop { new_total: 30 }),
-				Event::Nomination(6, 10, 4, NominatorAdded::AddedToTop { new_total: 40 }),
->>>>>>> 086c198b
 				Event::CollatorChosen(3, 1, 40),
 				Event::CollatorChosen(3, 4, 40),
 				Event::NewRound(10, 3, 2, 80),
@@ -3248,7 +3146,7 @@
 				Event::NewRound(20, 5, 1, 700),
 				Event::CollatorLeft(2, 400, 700),
 			];
-			asserts_eq!(events(), expected);
+			assert_eq!(events(), expected);
 		});
 }
 
@@ -3329,7 +3227,7 @@
 				Event::CollatorChosen(6, 6, 69),
 				Event::NewRound(25, 6, 5, 409),
 			];
-			asserts_eq!(events(), expected);
+			assert_eq!(events(), expected);
 		});
 }
 
@@ -3488,16 +3386,9 @@
 			assert_ok!(Stake::nominate(Origin::signed(6), 4, 10, 10, 10));
 			roll_to(16);
 			let mut new = vec![
-<<<<<<< HEAD
 				Event::Nomination(6, 10, 2, DelegatorAdded::AddedToTop { new_total: 50 }),
 				Event::Nomination(6, 10, 3, DelegatorAdded::AddedToTop { new_total: 30 }),
 				Event::Nomination(6, 10, 4, DelegatorAdded::AddedToTop { new_total: 30 }),
-				Event::CollatorChosen(3, 2, 50),
-=======
-				Event::Nomination(6, 10, 2, NominatorAdded::AddedToTop { new_total: 50 }),
-				Event::Nomination(6, 10, 3, NominatorAdded::AddedToTop { new_total: 30 }),
-				Event::Nomination(6, 10, 4, NominatorAdded::AddedToTop { new_total: 30 }),
->>>>>>> 086c198b
 				Event::CollatorChosen(3, 1, 50),
 				Event::CollatorChosen(3, 2, 50),
 				Event::CollatorChosen(3, 3, 30),
@@ -3524,14 +3415,8 @@
 				Event::CollatorChosen(5, 4, 30),
 				Event::CollatorChosen(5, 5, 10),
 				Event::NewRound(20, 5, 5, 170),
-<<<<<<< HEAD
 				Event::Nomination(7, 80, 2, DelegatorAdded::AddedToTop { new_total: 130 }),
 				Event::Nomination(10, 10, 2, DelegatorAdded::AddedToBottom),
-				Event::CollatorChosen(6, 2, 130),
-=======
-				Event::Nomination(7, 80, 2, NominatorAdded::AddedToTop { new_total: 130 }),
-				Event::Nomination(10, 10, 2, NominatorAdded::AddedToBottom),
->>>>>>> 086c198b
 				Event::CollatorChosen(6, 1, 50),
 				Event::CollatorChosen(6, 2, 130),
 				Event::CollatorChosen(6, 3, 30),
@@ -3682,17 +3567,8 @@
 				Event::Rewarded(6, 9),
 				Event::Rewarded(7, 9),
 				Event::Rewarded(10, 9),
-<<<<<<< HEAD
-				Event::Rewarded(6, 9),
 				Event::CollatorChosen(6, 1, 50),
 				Event::CollatorChosen(6, 2, 40),
-				Event::CollatorChosen(6, 4, 20),
-=======
-				Event::NominatorLeftCollator(6, 1, 10, 40),
-				Event::NominatorLeft(6, 10),
-				Event::CollatorChosen(6, 1, 40),
-				Event::CollatorChosen(6, 2, 40),
->>>>>>> 086c198b
 				Event::CollatorChosen(6, 3, 20),
 				Event::CollatorChosen(6, 4, 20),
 				Event::CollatorChosen(6, 5, 10),
@@ -3701,7 +3577,7 @@
 				Event::NominatorLeft(6, 10),
 			];
 			expected.append(&mut new2);
-			asserts_eq!(events(), expected);
+			assert_eq!(events(), expected);
 			// 6 won't be paid for this round because they left already
 			set_author(7, 1, 100);
 			roll_to(35);
@@ -3717,24 +3593,10 @@
 				Event::CollatorChosen(7, 4, 20),
 				Event::CollatorChosen(7, 5, 10),
 				Event::NewRound(30, 7, 5, 130),
-<<<<<<< HEAD
 				Event::Rewarded(1, 32),
+				Event::Rewarded(6, 10),
 				Event::Rewarded(7, 10),
 				Event::Rewarded(10, 10),
-				Event::Rewarded(6, 10),
-				Event::CollatorChosen(8, 2, 40),
-=======
-			];
-			expected.append(&mut new3);
-			assert_eq!(events(), expected);
-			set_author(7, 1, 100);
-			roll_to(35);
-			// no more paying 6
-			let mut new4 = vec![
-				Event::Rewarded(1, 36),
-				Event::Rewarded(7, 12),
-				Event::Rewarded(10, 12),
->>>>>>> 086c198b
 				Event::CollatorChosen(8, 1, 40),
 				Event::CollatorChosen(8, 2, 40),
 				Event::CollatorChosen(8, 3, 20),
@@ -3743,7 +3605,7 @@
 				Event::NewRound(35, 8, 5, 130),
 			];
 			expected.append(&mut new3);
-			asserts_eq!(events(), expected);
+			assert_eq!(events(), expected);
 			set_author(8, 1, 100);
 			roll_to(40);
 			// no more paying 6
@@ -3751,19 +3613,15 @@
 				Event::Rewarded(1, 38),
 				Event::Rewarded(7, 13),
 				Event::Rewarded(10, 13),
+				Event::CollatorChosen(9, 1, 40),
 				Event::CollatorChosen(9, 2, 40),
-<<<<<<< HEAD
-				Event::CollatorChosen(9, 1, 40),
-				Event::CollatorChosen(9, 4, 20),
-=======
->>>>>>> 086c198b
 				Event::CollatorChosen(9, 3, 20),
 				Event::CollatorChosen(9, 4, 20),
 				Event::CollatorChosen(9, 5, 10),
 				Event::NewRound(40, 9, 5, 130),
 			];
 			expected.append(&mut new4);
-			asserts_eq!(events(), expected);
+			assert_eq!(events(), expected);
 			set_author(9, 1, 100);
 			assert_ok!(Stake::nominate(Origin::signed(8), 1, 10, 10, 10));
 			roll_to(45);
@@ -3781,7 +3639,7 @@
 				Event::NewRound(45, 10, 5, 140),
 			];
 			expected.append(&mut new5);
-			asserts_eq!(events(), expected);
+			assert_eq!(events(), expected);
 			set_author(10, 1, 100);
 			roll_to(50);
 			// new nomination is still not rewarded yet
@@ -3797,7 +3655,7 @@
 				Event::NewRound(50, 11, 5, 140),
 			];
 			expected.append(&mut new6);
-			asserts_eq!(events(), expected);
+			assert_eq!(events(), expected);
 			roll_to(55);
 			// new nomination is rewarded for first time, 2 rounds after joining (`RewardPaymentDelay` = 2)
 			let mut new7 = vec![
@@ -3807,13 +3665,13 @@
 				Event::Rewarded(10, 12),
 				Event::CollatorChosen(12, 1, 50),
 				Event::CollatorChosen(12, 2, 40),
+				Event::CollatorChosen(12, 3, 20),
 				Event::CollatorChosen(12, 4, 20),
-				Event::CollatorChosen(12, 3, 20),
 				Event::CollatorChosen(12, 5, 10),
 				Event::NewRound(55, 12, 5, 140),
 			];
 			expected.append(&mut new7);
-			asserts_eq!(events(), expected);
+			assert_eq!(events(), expected);
 		});
 }
 
@@ -3822,7 +3680,7 @@
 	ExtBuilder::default()
 		.with_balances(vec![(1, 20), (2, 20), (3, 20), (4, 20), (5, 120)])
 		.with_candidates(vec![(1, 20), (2, 20), (3, 20), (4, 20)])
-		.with_nominations(vec![(5, 1, 30), (5, 2, 30), (5, 3, 30), (5, 4, 30)])
+		.with_delegations(vec![(5, 1, 30), (5, 2, 30), (5, 3, 30), (5, 4, 30)])
 		.build()
 		.execute_with(|| {
 			roll_to(8);
