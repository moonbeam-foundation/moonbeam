// Copyright 2019-2021 PureStake Inc.
// This file is part of Moonbeam.

// Moonbeam is free software: you can redistribute it and/or modify
// it under the terms of the GNU General Public License as published by
// the Free Software Foundation, either version 3 of the License, or
// (at your option) any later version.

// Moonbeam is distributed in the hope that it will be useful,
// but WITHOUT ANY WARRANTY; without even the implied warranty of
// MERCHANTABILITY or FITNESS FOR A PARTICULAR PURPOSE.  See the
// GNU General Public License for more details.

// You should have received a copy of the GNU General Public License
// along with Moonbeam.  If not, see <http://www.gnu.org/licenses/>.

//! Unit testing
use crate::mock::{
	events, last_event, roll_to, set_author, Balances, Event as MetaEvent, ExtBuilder, Origin,
	Stake, System, Test,
};
use crate::{CollatorStatus, Error, Event, NominatorAdded, Range};
use frame_support::{assert_noop, assert_ok};
use sp_runtime::{traits::Zero, DispatchError, Perbill, Percent};

// ~~ PUBLIC DISPATCHABLES ~~

#[test]
fn online_offline_works() {
	ExtBuilder::default()
		.with_balances(vec![
			(1, 1000),
			(2, 300),
			(3, 100),
			(4, 100),
			(5, 100),
			(6, 100),
			(7, 100),
			(8, 9),
			(9, 4),
		])
		.with_candidates(vec![(1, 500), (2, 200)])
		.with_nominations(vec![(3, 1, 100), (4, 1, 100), (5, 2, 100), (6, 2, 100)])
		.build()
		.execute_with(|| {
			roll_to(4);
			assert_noop!(
				Stake::go_offline(Origin::signed(3)),
				Error::<Test>::CandidateDNE
			);
			roll_to(11);
			assert_noop!(
				Stake::go_online(Origin::signed(3)),
				Error::<Test>::CandidateDNE
			);
			assert_noop!(
				Stake::go_online(Origin::signed(2)),
				Error::<Test>::AlreadyActive
			);
			assert_ok!(Stake::go_offline(Origin::signed(2)));
			assert_eq!(
				last_event(),
				MetaEvent::Stake(Event::CollatorWentOffline(3, 2))
			);
			roll_to(21);
			let mut expected = vec![
				Event::CollatorChosen(2, 1, 700),
				Event::CollatorChosen(2, 2, 400),
				Event::NewRound(5, 2, 2, 1100),
				Event::CollatorChosen(3, 1, 700),
				Event::CollatorChosen(3, 2, 400),
				Event::NewRound(10, 3, 2, 1100),
				Event::CollatorWentOffline(3, 2),
				Event::CollatorChosen(4, 1, 700),
				Event::NewRound(15, 4, 1, 700),
				Event::CollatorChosen(5, 1, 700),
				Event::NewRound(20, 5, 1, 700),
			];
			assert_eq!(events(), expected);
			assert_noop!(
				Stake::go_offline(Origin::signed(2)),
				Error::<Test>::AlreadyOffline
			);
			assert_ok!(Stake::go_online(Origin::signed(2)));
			assert_eq!(
				last_event(),
				MetaEvent::Stake(Event::CollatorBackOnline(5, 2))
			);
			expected.push(Event::CollatorBackOnline(5, 2));
			roll_to(26);
			expected.push(Event::CollatorChosen(6, 1, 700));
			expected.push(Event::CollatorChosen(6, 2, 400));
			expected.push(Event::NewRound(25, 6, 2, 1100));
			assert_eq!(events(), expected);
		});
}

#[test]
fn can_join_candidates_with_valid_bond() {
	ExtBuilder::default()
		.with_balances(vec![(1, 1000)])
		.build()
		.execute_with(|| {
			assert_ok!(Stake::join_candidates(Origin::signed(1), 10u128,));
		});
}

#[test]
fn cannot_join_candidates_if_candidate() {
	ExtBuilder::default()
		.with_balances(vec![(1, 1000)])
		.with_candidates(vec![(1, 500)])
		.build()
		.execute_with(|| {
			assert_noop!(
				Stake::join_candidates(Origin::signed(1), 11u128, 100u32),
				Error::<Test>::CandidateExists
			);
		});
}

#[test]
fn cannot_join_candidates_if_nominator() {
	ExtBuilder::default()
		.with_balances(vec![(1, 1000), (2, 300)])
		.with_candidates(vec![(1, 500)])
		.with_nominations(vec![(2, 1, 100)])
		.build()
		.execute_with(|| {
			assert_noop!(
<<<<<<< HEAD
				Stake::join_candidates(Origin::signed(2), 11u128,),
=======
				Stake::join_candidates(Origin::signed(3), 11u128, 100u32),
>>>>>>> 8e22e4ec
				Error::<Test>::NominatorExists
			);
		});
}

#[test]
fn cannot_join_candidates_without_min_bond() {
	ExtBuilder::default()
		.with_balances(vec![(1, 1000)])
		.build()
		.execute_with(|| {
			assert_noop!(
<<<<<<< HEAD
				Stake::join_candidates(Origin::signed(1), 9u128,),
=======
				Stake::join_candidates(Origin::signed(7), 9u128, 100u32),
>>>>>>> 8e22e4ec
				Error::<Test>::ValBondBelowMin
			);
		});
}

#[test]
fn cannot_join_candidates_with_more_than_available_balance() {
	ExtBuilder::default()
		.with_balances(vec![(1, 500)])
		.build()
		.execute_with(|| {
			assert_noop!(
<<<<<<< HEAD
				Stake::join_candidates(Origin::signed(8), 501u128,),
=======
				Stake::join_candidates(Origin::signed(8), 10u128, 100u32),
>>>>>>> 8e22e4ec
				DispatchError::Module {
					index: 1,
					error: 2,
					message: Some("InsufficientBalance")
				}
			);
<<<<<<< HEAD
		});
}

#[test]
fn join_candidates_emits_correct_event() {
	ExtBuilder::default()
		.with_balances(vec![
			(1, 1000),
			(2, 300),
			(3, 100),
			(4, 100),
			(5, 100),
			(6, 100),
			(7, 100),
			(8, 9),
			(9, 4),
		])
		.with_candidates(vec![(1, 500), (2, 200)])
		.with_nominations(vec![(3, 1, 100), (4, 1, 100), (5, 2, 100), (6, 2, 100)])
		.build()
		.execute_with(|| {
			assert_ok!(Stake::join_candidates(Origin::signed(7), 10u128,));
=======
			assert!(System::events().is_empty());
			assert_ok!(Stake::join_candidates(Origin::signed(7), 10u128, 100u32));
>>>>>>> 8e22e4ec
			assert_eq!(
				last_event(),
				MetaEvent::Stake(Event::JoinedCollatorCandidates(7, 10u128, 1110u128))
			);
		});
}

#[test]
fn collator_exit_executes_after_delay() {
	ExtBuilder::default()
		.with_balances(vec![
			(1, 1000),
			(2, 300),
			(3, 100),
			(4, 100),
			(5, 100),
			(6, 100),
			(7, 100),
			(8, 9),
			(9, 4),
		])
		.with_candidates(vec![(1, 500), (2, 200)])
		.with_nominations(vec![(3, 1, 100), (4, 1, 100), (5, 2, 100), (6, 2, 100)])
		.build()
		.execute_with(|| {
			roll_to(4);
			assert_noop!(
				Stake::leave_candidates(Origin::signed(3), 2),
				Error::<Test>::CandidateDNE
			);
			roll_to(11);
			assert_ok!(Stake::leave_candidates(Origin::signed(2), 2));
			assert_eq!(
				last_event(),
				MetaEvent::Stake(Event::CollatorScheduledExit(3, 2, 5))
			);
			let info = Stake::collator_state2(&2).unwrap();
			assert_eq!(info.state, CollatorStatus::Leaving(5));
			roll_to(21);
			// we must exclude leaving collators from rewards while
			// holding them retroactively accountable for previous faults
			// (within the last T::SlashingWindow blocks)
			let expected = vec![
				Event::CollatorChosen(2, 1, 700),
				Event::CollatorChosen(2, 2, 400),
				Event::NewRound(5, 2, 2, 1100),
				Event::CollatorChosen(3, 1, 700),
				Event::CollatorChosen(3, 2, 400),
				Event::NewRound(10, 3, 2, 1100),
				Event::CollatorScheduledExit(3, 2, 5),
				Event::CollatorChosen(4, 1, 700),
				Event::NewRound(15, 4, 1, 700),
				Event::CollatorLeft(2, 400, 700),
				Event::CollatorChosen(5, 1, 700),
				Event::NewRound(20, 5, 1, 700),
			];
			assert_eq!(events(), expected);
		});
}

#[test]
fn collator_selection_chooses_top_candidates() {
	ExtBuilder::default()
		.with_balances(vec![
			(1, 1000),
			(2, 1000),
			(3, 1000),
			(4, 1000),
			(5, 1000),
			(6, 1000),
			(7, 33),
			(8, 33),
			(9, 33),
		])
		.with_candidates(vec![(1, 100), (2, 90), (3, 80), (4, 70), (5, 60), (6, 50)])
		.build()
		.execute_with(|| {
			roll_to(8);
			// should choose top TotalSelectedCandidates (5), in order
			let expected = vec![
				Event::CollatorChosen(2, 1, 100),
				Event::CollatorChosen(2, 2, 90),
				Event::CollatorChosen(2, 3, 80),
				Event::CollatorChosen(2, 4, 70),
				Event::CollatorChosen(2, 5, 60),
				Event::NewRound(5, 2, 5, 400),
			];
			assert_eq!(events(), expected);
			assert_ok!(Stake::leave_candidates(Origin::signed(6), 6));
			assert_eq!(
				last_event(),
				MetaEvent::Stake(Event::CollatorScheduledExit(2, 6, 4))
			);
			roll_to(21);
			assert_ok!(Stake::join_candidates(Origin::signed(6), 69u128, 100u32));
			assert_eq!(
				last_event(),
				MetaEvent::Stake(Event::JoinedCollatorCandidates(6, 69u128, 469u128))
			);
			roll_to(27);
			// should choose top TotalSelectedCandidates (5), in order
			let expected = vec![
				Event::CollatorChosen(2, 1, 100),
				Event::CollatorChosen(2, 2, 90),
				Event::CollatorChosen(2, 3, 80),
				Event::CollatorChosen(2, 4, 70),
				Event::CollatorChosen(2, 5, 60),
				Event::NewRound(5, 2, 5, 400),
				Event::CollatorScheduledExit(2, 6, 4),
				Event::CollatorChosen(3, 1, 100),
				Event::CollatorChosen(3, 2, 90),
				Event::CollatorChosen(3, 3, 80),
				Event::CollatorChosen(3, 4, 70),
				Event::CollatorChosen(3, 5, 60),
				Event::NewRound(10, 3, 5, 400),
				Event::CollatorLeft(6, 50, 400),
				Event::CollatorChosen(4, 1, 100),
				Event::CollatorChosen(4, 2, 90),
				Event::CollatorChosen(4, 3, 80),
				Event::CollatorChosen(4, 4, 70),
				Event::CollatorChosen(4, 5, 60),
				Event::NewRound(15, 4, 5, 400),
				Event::CollatorChosen(5, 1, 100),
				Event::CollatorChosen(5, 2, 90),
				Event::CollatorChosen(5, 3, 80),
				Event::CollatorChosen(5, 4, 70),
				Event::CollatorChosen(5, 5, 60),
				Event::NewRound(20, 5, 5, 400),
				Event::JoinedCollatorCandidates(6, 69, 469),
				Event::CollatorChosen(6, 1, 100),
				Event::CollatorChosen(6, 2, 90),
				Event::CollatorChosen(6, 3, 80),
				Event::CollatorChosen(6, 4, 70),
				Event::CollatorChosen(6, 6, 69),
				Event::NewRound(25, 6, 5, 409),
			];
			assert_eq!(events(), expected);
		});
}

#[test]
fn exit_queue() {
	ExtBuilder::default()
		.with_balances(vec![
			(1, 1000),
			(2, 1000),
			(3, 1000),
			(4, 1000),
			(5, 1000),
			(6, 1000),
			(7, 33),
			(8, 33),
			(9, 33),
		])
		.with_candidates(vec![(1, 100), (2, 90), (3, 80), (4, 70), (5, 60), (6, 50)])
		.build()
		.execute_with(|| {
			roll_to(8);
			// should choose top TotalSelectedCandidates (5), in order
			let mut expected = vec![
				Event::CollatorChosen(2, 1, 100),
				Event::CollatorChosen(2, 2, 90),
				Event::CollatorChosen(2, 3, 80),
				Event::CollatorChosen(2, 4, 70),
				Event::CollatorChosen(2, 5, 60),
				Event::NewRound(5, 2, 5, 400),
			];
			assert_eq!(events(), expected);
			assert_ok!(Stake::leave_candidates(Origin::signed(6), 6));
			assert_eq!(
				last_event(),
				MetaEvent::Stake(Event::CollatorScheduledExit(2, 6, 4))
			);
			roll_to(11);
			assert_ok!(Stake::leave_candidates(Origin::signed(5), 5));
			assert_eq!(
				last_event(),
				MetaEvent::Stake(Event::CollatorScheduledExit(3, 5, 5))
			);
			roll_to(16);
			assert_ok!(Stake::leave_candidates(Origin::signed(4), 4));
			assert_eq!(
				last_event(),
				MetaEvent::Stake(Event::CollatorScheduledExit(4, 4, 6))
			);
			assert_noop!(
				Stake::leave_candidates(Origin::signed(4), 3),
				Error::<Test>::AlreadyLeaving
			);
			roll_to(21);
			let mut new_events = vec![
				Event::CollatorScheduledExit(2, 6, 4),
				Event::CollatorChosen(3, 1, 100),
				Event::CollatorChosen(3, 2, 90),
				Event::CollatorChosen(3, 3, 80),
				Event::CollatorChosen(3, 4, 70),
				Event::CollatorChosen(3, 5, 60),
				Event::NewRound(10, 3, 5, 400),
				Event::CollatorScheduledExit(3, 5, 5),
				Event::CollatorLeft(6, 50, 400),
				Event::CollatorChosen(4, 1, 100),
				Event::CollatorChosen(4, 2, 90),
				Event::CollatorChosen(4, 3, 80),
				Event::CollatorChosen(4, 4, 70),
				Event::NewRound(15, 4, 4, 340),
				Event::CollatorScheduledExit(4, 4, 6),
				Event::CollatorLeft(5, 60, 340),
				Event::CollatorChosen(5, 1, 100),
				Event::CollatorChosen(5, 2, 90),
				Event::CollatorChosen(5, 3, 80),
				Event::NewRound(20, 5, 3, 270),
			];
			expected.append(&mut new_events);
			assert_eq!(events(), expected);
		});
}

#[test]
fn payout_distribution_to_solo_collators() {
	ExtBuilder::default()
		.with_balances(vec![
			(1, 1000),
			(2, 1000),
			(3, 1000),
			(4, 1000),
			(5, 1000),
			(6, 1000),
			(7, 33),
			(8, 33),
			(9, 33),
		])
		.with_candidates(vec![(1, 100), (2, 90), (3, 80), (4, 70), (5, 60), (6, 50)])
		.build()
		.execute_with(|| {
			roll_to(8);
			// should choose top TotalCandidatesSelected (5), in order
			let mut expected = vec![
				Event::CollatorChosen(2, 1, 100),
				Event::CollatorChosen(2, 2, 90),
				Event::CollatorChosen(2, 3, 80),
				Event::CollatorChosen(2, 4, 70),
				Event::CollatorChosen(2, 5, 60),
				Event::NewRound(5, 2, 5, 400),
			];
			assert_eq!(events(), expected);
			// ~ set block author as 1 for all blocks this round
			set_author(2, 1, 100);
			roll_to(16);
			// pay total issuance to 1
			let mut new = vec![
				Event::CollatorChosen(3, 1, 100),
				Event::CollatorChosen(3, 2, 90),
				Event::CollatorChosen(3, 3, 80),
				Event::CollatorChosen(3, 4, 70),
				Event::CollatorChosen(3, 5, 60),
				Event::NewRound(10, 3, 5, 400),
				Event::Rewarded(1, 305),
				Event::CollatorChosen(4, 1, 100),
				Event::CollatorChosen(4, 2, 90),
				Event::CollatorChosen(4, 3, 80),
				Event::CollatorChosen(4, 4, 70),
				Event::CollatorChosen(4, 5, 60),
				Event::NewRound(15, 4, 5, 400),
			];
			expected.append(&mut new);
			assert_eq!(events(), expected);
			// ~ set block author as 1 for 3 blocks this round
			set_author(4, 1, 60);
			// ~ set block author as 2 for 2 blocks this round
			set_author(4, 2, 40);
			roll_to(26);
			// pay 60% total issuance to 1 and 40% total issuance to 2
			let mut new1 = vec![
				Event::CollatorChosen(5, 1, 100),
				Event::CollatorChosen(5, 2, 90),
				Event::CollatorChosen(5, 3, 80),
				Event::CollatorChosen(5, 4, 70),
				Event::CollatorChosen(5, 5, 60),
				Event::NewRound(20, 5, 5, 400),
				Event::Rewarded(1, 192),
				Event::Rewarded(2, 128),
				Event::CollatorChosen(6, 1, 100),
				Event::CollatorChosen(6, 2, 90),
				Event::CollatorChosen(6, 3, 80),
				Event::CollatorChosen(6, 4, 70),
				Event::CollatorChosen(6, 5, 60),
				Event::NewRound(25, 6, 5, 400),
			];
			expected.append(&mut new1);
			assert_eq!(events(), expected);
			// ~ each collator produces 1 block this round
			set_author(6, 1, 20);
			set_author(6, 2, 20);
			set_author(6, 3, 20);
			set_author(6, 4, 20);
			set_author(6, 5, 20);
			roll_to(36);
			// pay 20% issuance for all collators
			let mut new2 = vec![
				Event::CollatorChosen(7, 1, 100),
				Event::CollatorChosen(7, 2, 90),
				Event::CollatorChosen(7, 3, 80),
				Event::CollatorChosen(7, 4, 70),
				Event::CollatorChosen(7, 5, 60),
				Event::NewRound(30, 7, 5, 400),
				Event::Rewarded(5, 67),
				Event::Rewarded(3, 67),
				Event::Rewarded(4, 67),
				Event::Rewarded(1, 67),
				Event::Rewarded(2, 67),
				Event::CollatorChosen(8, 1, 100),
				Event::CollatorChosen(8, 2, 90),
				Event::CollatorChosen(8, 3, 80),
				Event::CollatorChosen(8, 4, 70),
				Event::CollatorChosen(8, 5, 60),
				Event::NewRound(35, 8, 5, 400),
			];
			expected.append(&mut new2);
			assert_eq!(events(), expected);
			// check that distributing rewards clears awarded pts
			assert!(Stake::awarded_pts(1, 1).is_zero());
			assert!(Stake::awarded_pts(4, 1).is_zero());
			assert!(Stake::awarded_pts(4, 2).is_zero());
			assert!(Stake::awarded_pts(6, 1).is_zero());
			assert!(Stake::awarded_pts(6, 2).is_zero());
			assert!(Stake::awarded_pts(6, 3).is_zero());
			assert!(Stake::awarded_pts(6, 4).is_zero());
			assert!(Stake::awarded_pts(6, 5).is_zero());
		});
}

#[test]
fn collator_commission() {
	ExtBuilder::default()
		.with_balances(vec![
			(1, 100),
			(2, 100),
			(3, 100),
			(4, 100),
			(5, 100),
			(6, 100),
		])
		.with_candidates(vec![(1, 20)])
		.with_nominations(vec![(2, 1, 10), (3, 1, 10)])
		.build()
		.execute_with(|| {
			roll_to(8);
			// chooses top TotalSelectedCandidates (5), in order
			let mut expected = vec![
				Event::CollatorChosen(2, 1, 40),
				Event::NewRound(5, 2, 1, 40),
			];
			assert_eq!(events(), expected);
			assert_ok!(Stake::join_candidates(Origin::signed(4), 20u128, 100u32));
			assert_eq!(
				last_event(),
				MetaEvent::Stake(Event::JoinedCollatorCandidates(4, 20u128, 60u128))
			);
			roll_to(9);
			assert_ok!(Stake::nominate(Origin::signed(5), 4, 10, 10, 10));
			assert_ok!(Stake::nominate(Origin::signed(6), 4, 10, 10, 10));
			roll_to(11);
			let mut new = vec![
				Event::JoinedCollatorCandidates(4, 20, 60),
				Event::Nomination(5, 10, 4, NominatorAdded::AddedToTop { new_total: 30 }),
				Event::Nomination(6, 10, 4, NominatorAdded::AddedToTop { new_total: 40 }),
				Event::CollatorChosen(3, 4, 40),
				Event::CollatorChosen(3, 1, 40),
				Event::NewRound(10, 3, 2, 80),
			];
			expected.append(&mut new);
			assert_eq!(events(), expected);
			// only reward author with id 4
			set_author(3, 4, 100);
			roll_to(21);
			// 20% of 10 is commission + due_portion (4) = 2 + 4 = 6
			// all nominator payouts are 10-2 = 8 * stake_pct
			let mut new2 = vec![
				Event::CollatorChosen(4, 4, 40),
				Event::CollatorChosen(4, 1, 40),
				Event::NewRound(15, 4, 2, 80),
				Event::Rewarded(4, 18),
				Event::Rewarded(6, 6),
				Event::Rewarded(5, 6),
				Event::CollatorChosen(5, 4, 40),
				Event::CollatorChosen(5, 1, 40),
				Event::NewRound(20, 5, 2, 80),
			];
			expected.append(&mut new2);
			assert_eq!(events(), expected);
		});
}

#[test]
fn multiple_nominations() {
	ExtBuilder::default()
		.with_balances(vec![
			(1, 100),
			(2, 100),
			(3, 100),
			(4, 100),
			(5, 100),
			(6, 100),
			(7, 100),
			(8, 100),
			(9, 100),
			(10, 100),
		])
		.with_candidates(vec![(1, 20), (2, 20), (3, 20), (4, 20), (5, 10)])
		.with_nominations(vec![
			(6, 1, 10),
			(7, 1, 10),
			(8, 2, 10),
			(9, 2, 10),
			(10, 1, 10),
		])
		.build()
		.execute_with(|| {
			roll_to(8);
			// chooses top TotalSelectedCandidates (5), in order
			let mut expected = vec![
				Event::CollatorChosen(2, 1, 50),
				Event::CollatorChosen(2, 2, 40),
				Event::CollatorChosen(2, 4, 20),
				Event::CollatorChosen(2, 3, 20),
				Event::CollatorChosen(2, 5, 10),
				Event::NewRound(5, 2, 5, 140),
			];
			assert_eq!(events(), expected);
			assert_noop!(
				Stake::nominate(Origin::signed(6), 1, 10, 10, 10),
				Error::<Test>::AlreadyNominatedCollator,
			);
			assert_noop!(
				Stake::nominate(Origin::signed(6), 2, 2, 10, 10),
				Error::<Test>::NominationBelowMin,
			);
			assert_ok!(Stake::nominate(Origin::signed(6), 2, 10, 10, 10));
			assert_ok!(Stake::nominate(Origin::signed(6), 3, 10, 10, 10));
			assert_ok!(Stake::nominate(Origin::signed(6), 4, 10, 10, 10));
			assert_noop!(
				Stake::nominate(Origin::signed(6), 5, 10, 10, 10),
				Error::<Test>::ExceedMaxCollatorsPerNom,
			);
			roll_to(16);
			let mut new = vec![
				Event::Nomination(6, 10, 2, NominatorAdded::AddedToTop { new_total: 50 }),
				Event::Nomination(6, 10, 3, NominatorAdded::AddedToTop { new_total: 30 }),
				Event::Nomination(6, 10, 4, NominatorAdded::AddedToTop { new_total: 30 }),
				Event::CollatorChosen(3, 2, 50),
				Event::CollatorChosen(3, 1, 50),
				Event::CollatorChosen(3, 4, 30),
				Event::CollatorChosen(3, 3, 30),
				Event::CollatorChosen(3, 5, 10),
				Event::NewRound(10, 3, 5, 170),
				Event::CollatorChosen(4, 2, 50),
				Event::CollatorChosen(4, 1, 50),
				Event::CollatorChosen(4, 4, 30),
				Event::CollatorChosen(4, 3, 30),
				Event::CollatorChosen(4, 5, 10),
				Event::NewRound(15, 4, 5, 170),
			];
			expected.append(&mut new);
			assert_eq!(events(), expected);
			roll_to(21);
			assert_ok!(Stake::nominate(Origin::signed(7), 2, 80, 10, 10));
			assert_noop!(
				Stake::nominate(Origin::signed(7), 3, 11, 10, 10),
				DispatchError::Module {
					index: 1,

					error: 2,
					message: Some("InsufficientBalance")
				},
			);
			assert_ok!(Stake::nominate(Origin::signed(10), 2, 10, 10, 10),);
			roll_to(26);
			let mut new2 = vec![
				Event::CollatorChosen(5, 2, 50),
				Event::CollatorChosen(5, 1, 50),
				Event::CollatorChosen(5, 4, 30),
				Event::CollatorChosen(5, 3, 30),
				Event::CollatorChosen(5, 5, 10),
				Event::NewRound(20, 5, 5, 170),
				Event::Nomination(7, 80, 2, NominatorAdded::AddedToTop { new_total: 130 }),
				Event::Nomination(10, 10, 2, NominatorAdded::AddedToBottom),
				Event::CollatorChosen(6, 2, 130),
				Event::CollatorChosen(6, 1, 50),
				Event::CollatorChosen(6, 4, 30),
				Event::CollatorChosen(6, 3, 30),
				Event::CollatorChosen(6, 5, 10),
				Event::NewRound(25, 6, 5, 250),
			];
			expected.append(&mut new2);
			assert_eq!(events(), expected);
			assert_ok!(Stake::leave_candidates(Origin::signed(2), 5));
			assert_eq!(
				last_event(),
				MetaEvent::Stake(Event::CollatorScheduledExit(6, 2, 8))
			);
			roll_to(31);
			let mut new3 = vec![
				Event::CollatorScheduledExit(6, 2, 8),
				Event::CollatorChosen(7, 1, 50),
				Event::CollatorChosen(7, 4, 30),
				Event::CollatorChosen(7, 3, 30),
				Event::CollatorChosen(7, 5, 10),
				Event::NewRound(30, 7, 4, 120),
			];
			expected.append(&mut new3);
			assert_eq!(events(), expected);
			// verify that nominations are removed after collator leaves, not before
			assert_eq!(Stake::nominator_state(7).unwrap().total, 90);
			assert_eq!(
				Stake::nominator_state(7).unwrap().nominations.0.len(),
				2usize
			);
			assert_eq!(Stake::nominator_state(6).unwrap().total, 40);
			assert_eq!(
				Stake::nominator_state(6).unwrap().nominations.0.len(),
				4usize
			);
			assert_eq!(Balances::reserved_balance(&6), 40);
			assert_eq!(Balances::reserved_balance(&7), 90);
			assert_eq!(Balances::free_balance(&6), 60);
			assert_eq!(Balances::free_balance(&7), 10);
			roll_to(40);
			assert_eq!(Stake::nominator_state(7).unwrap().total, 10);
			assert_eq!(Stake::nominator_state(6).unwrap().total, 30);
			assert_eq!(
				Stake::nominator_state(7).unwrap().nominations.0.len(),
				1usize
			);
			assert_eq!(
				Stake::nominator_state(6).unwrap().nominations.0.len(),
				3usize
			);
			assert_eq!(Balances::reserved_balance(&6), 30);
			assert_eq!(Balances::reserved_balance(&7), 10);
			assert_eq!(Balances::free_balance(&6), 70);
			assert_eq!(Balances::free_balance(&7), 90);
		});
}

#[test]
fn collators_bond() {
	ExtBuilder::default()
		.with_balances(vec![
			(1, 100),
			(2, 100),
			(3, 100),
			(4, 100),
			(5, 100),
			(6, 100),
			(7, 100),
			(8, 100),
			(9, 100),
			(10, 100),
		])
		.with_candidates(vec![(1, 20), (2, 20), (3, 20), (4, 20), (5, 10)])
		.with_nominations(vec![
			(6, 1, 10),
			(7, 1, 10),
			(8, 2, 10),
			(9, 2, 10),
			(10, 1, 10),
		])
		.build()
		.execute_with(|| {
			roll_to(4);
			assert_noop!(
				Stake::candidate_bond_more(Origin::signed(6), 50),
				Error::<Test>::CandidateDNE
			);
			let mut total = Stake::total();
			assert_ok!(Stake::candidate_bond_more(Origin::signed(1), 50));
			total += 50;
			assert_eq!(Stake::total(), total);
			assert_noop!(
				Stake::candidate_bond_more(Origin::signed(1), 40),
				DispatchError::Module {
					index: 1,

					error: 2,
					message: Some("InsufficientBalance")
				}
			);
			assert_ok!(Stake::leave_candidates(Origin::signed(1), 5));
			assert_noop!(
				Stake::candidate_bond_more(Origin::signed(1), 30),
				Error::<Test>::CannotActivateIfLeaving
			);
			roll_to(30);
			total -= 100;
			assert_eq!(Stake::total(), total);
			assert_noop!(
				Stake::candidate_bond_more(Origin::signed(1), 40),
				Error::<Test>::CandidateDNE
			);
			assert_ok!(Stake::candidate_bond_more(Origin::signed(2), 80));
			total += 80;
			assert_eq!(Stake::total(), total);
			assert_ok!(Stake::candidate_bond_less(Origin::signed(2), 90));
			total -= 90;
			assert_eq!(Stake::total(), total);
			assert_ok!(Stake::candidate_bond_less(Origin::signed(3), 10));
			total -= 10;
			assert_eq!(Stake::total(), total);
			assert_noop!(
				Stake::candidate_bond_less(Origin::signed(2), 11),
				Error::<Test>::CannotBondLessGEQTotalBond
			);
			assert_noop!(
				Stake::candidate_bond_less(Origin::signed(2), 1),
				Error::<Test>::ValBondBelowMin
			);
			assert_noop!(
				Stake::candidate_bond_less(Origin::signed(3), 1),
				Error::<Test>::ValBondBelowMin
			);
			assert_noop!(
				Stake::candidate_bond_less(Origin::signed(4), 11),
				Error::<Test>::ValBondBelowMin
			);
			assert_ok!(Stake::candidate_bond_less(Origin::signed(4), 10));
			total -= 10;
			assert_eq!(Stake::total(), total);
		});
}

#[test]
fn nominators_bond() {
	ExtBuilder::default()
		.with_balances(vec![
			(1, 100),
			(2, 100),
			(3, 100),
			(4, 100),
			(5, 100),
			(6, 100),
			(7, 100),
			(8, 100),
			(9, 100),
			(10, 100),
		])
		.with_candidates(vec![(1, 20), (2, 20), (3, 20), (4, 20), (5, 10)])
		.with_nominations(vec![
			(6, 1, 10),
			(7, 1, 10),
			(8, 2, 10),
			(9, 2, 10),
			(10, 1, 10),
		])
		.build()
		.execute_with(|| {
			roll_to(4);
			let mut total = Stake::total();
			assert_noop!(
				Stake::nominator_bond_more(Origin::signed(1), 2, 50),
				Error::<Test>::NominatorDNE
			);
			assert_noop!(
				Stake::nominator_bond_more(Origin::signed(6), 2, 50),
				Error::<Test>::NominationDNE
			);
			assert_noop!(
				Stake::nominator_bond_more(Origin::signed(7), 6, 50),
				Error::<Test>::CandidateDNE
			);
			assert_noop!(
				Stake::nominator_bond_less(Origin::signed(6), 1, 11),
				Error::<Test>::CannotBondLessGEQTotalBond
			);
			assert_noop!(
				Stake::nominator_bond_less(Origin::signed(6), 1, 8),
				Error::<Test>::NominationBelowMin
			);
			assert_noop!(
				Stake::nominator_bond_less(Origin::signed(6), 1, 6),
				Error::<Test>::NomBondBelowMin
			);
			assert_ok!(Stake::nominator_bond_more(Origin::signed(6), 1, 10));
			total += 10;
			assert_eq!(Stake::total(), total);
			assert_noop!(
				Stake::nominator_bond_less(Origin::signed(6), 2, 5),
				Error::<Test>::NominationDNE
			);
			assert_noop!(
				Stake::nominator_bond_more(Origin::signed(6), 1, 81),
				DispatchError::Module {
					index: 1,

					error: 2,
					message: Some("InsufficientBalance")
				}
			);
			roll_to(9);
			assert_eq!(Balances::reserved_balance(&6), 20);
			assert_ok!(Stake::leave_candidates(Origin::signed(1), 5));
			assert_eq!(Stake::total(), total);
			roll_to(31);
			total -= 60;
			assert_eq!(Stake::total(), total);
			assert!(!Stake::is_nominator(&6));
			assert_eq!(Balances::reserved_balance(&6), 0);
			assert_eq!(Balances::free_balance(&6), 100);
		});
}

#[test]
fn revoke_nomination_or_leave_nominators() {
	ExtBuilder::default()
		.with_balances(vec![
			(1, 100),
			(2, 100),
			(3, 100),
			(4, 100),
			(5, 100),
			(6, 100),
			(7, 100),
			(8, 100),
			(9, 100),
			(10, 100),
		])
		.with_candidates(vec![(1, 20), (2, 20), (3, 20), (4, 20), (5, 10)])
		.with_nominations(vec![
			(6, 1, 10),
			(7, 1, 10),
			(8, 2, 10),
			(9, 2, 10),
			(10, 1, 10),
		])
		.build()
		.execute_with(|| {
			roll_to(4);
			assert_noop!(
				Stake::revoke_nomination(Origin::signed(1), 2),
				Error::<Test>::NominatorDNE
			);
			assert_noop!(
				Stake::revoke_nomination(Origin::signed(6), 2),
				Error::<Test>::NominationDNE
			);
			assert_noop!(
				Stake::leave_nominators(Origin::signed(1), 10),
				Error::<Test>::NominatorDNE
			);
			assert_ok!(Stake::nominate(Origin::signed(6), 2, 3, 10, 10));
			assert_ok!(Stake::nominate(Origin::signed(6), 3, 3, 10, 10));
			assert_ok!(Stake::revoke_nomination(Origin::signed(6), 1));
			// cannot revoke nomination because would leave remaining total below MinNominatorStk
			assert_noop!(
				Stake::revoke_nomination(Origin::signed(6), 2),
				Error::<Test>::NomBondBelowMin
			);
			assert_noop!(
				Stake::revoke_nomination(Origin::signed(6), 3),
				Error::<Test>::NomBondBelowMin
			);
			// can revoke both remaining by calling leave nominators
			assert_ok!(Stake::leave_nominators(Origin::signed(6), 10));
			// this leads to 8 leaving set of nominators
			assert_ok!(Stake::revoke_nomination(Origin::signed(8), 2));
		});
}

#[test]
fn insufficient_join_candidates_weight_hint_fails() {
	ExtBuilder::default()
		.with_balances(vec![(1, 20), (2, 20), (3, 20), (4, 20), (5, 20), (6, 20)])
		.with_collators(vec![(1, 20), (2, 20), (3, 20), (4, 20), (5, 20)])
		.build()
		.execute_with(|| {
			for i in 0..5 {
				assert_noop!(
					Stake::join_candidates(Origin::signed(6), 20, i),
					Error::<Test>::TooLowCandidateCountWeightHintJoinCandidates
				);
			}
		});
}

#[test]
fn sufficient_join_candidates_weight_hint_succeeds() {
	ExtBuilder::default()
		.with_balances(vec![
			(1, 20),
			(2, 20),
			(3, 20),
			(4, 20),
			(5, 20),
			(6, 20),
			(7, 20),
			(8, 20),
			(9, 20),
		])
		.with_collators(vec![(1, 20), (2, 20), (3, 20), (4, 20), (5, 20)])
		.build()
		.execute_with(|| {
			let mut count = 5u32;
			for i in 6..10 {
				assert_ok!(Stake::join_candidates(Origin::signed(i), 20, count));
				count += 1u32;
			}
		});
}

#[test]
fn insufficient_leave_candidates_weight_hint_fails() {
	ExtBuilder::default()
		.with_balances(vec![(1, 20), (2, 20), (3, 20), (4, 20), (5, 20)])
		.with_collators(vec![(1, 20), (2, 20), (3, 20), (4, 20), (5, 20)])
		.build()
		.execute_with(|| {
			for i in 1..6 {
				assert_noop!(
					Stake::leave_candidates(Origin::signed(i), 4u32),
					Error::<Test>::TooLowCollatorCandidateCountToLeaveCandidates
				);
			}
		});
}

#[test]
fn sufficient_leave_candidates_weight_hint_succeeds() {
	ExtBuilder::default()
		.with_balances(vec![(1, 20), (2, 20), (3, 20), (4, 20), (5, 20)])
		.with_collators(vec![(1, 20), (2, 20), (3, 20), (4, 20), (5, 20)])
		.build()
		.execute_with(|| {
			let mut count = 5u32;
			for i in 1..6 {
				assert_ok!(Stake::leave_candidates(Origin::signed(i), count));
				count -= 1u32;
			}
		});
}

#[test]
fn sufficient_nominate_weight_hint_succeeds() {
	ExtBuilder::default()
		.with_balances(vec![
			(1, 20),
			(2, 20),
			(3, 20),
			(4, 20),
			(5, 20),
			(6, 20),
			(7, 20),
			(8, 20),
			(9, 20),
			(10, 20),
		])
		.with_collators(vec![(1, 20), (2, 20)])
		.with_nominations(vec![(3, 1, 10), (4, 1, 10), (5, 1, 10), (6, 1, 10)])
		.build()
		.execute_with(|| {
			let mut count = 4u32;
			for i in 7..11 {
				assert_ok!(Stake::nominate(Origin::signed(i), 1, 10, count, 0u32));
				count += 1u32;
			}
			let mut count = 0u32;
			for i in 3..11 {
				assert_ok!(Stake::nominate(Origin::signed(i), 2, 10, count, 1u32));
				count += 1u32;
			}
		});
}

#[test]
fn insufficient_nominate_weight_hint_fails() {
	ExtBuilder::default()
		.with_balances(vec![
			(1, 20),
			(2, 20),
			(3, 20),
			(4, 20),
			(5, 20),
			(6, 20),
			(7, 20),
			(8, 20),
			(9, 20),
			(10, 20),
		])
		.with_collators(vec![(1, 20), (2, 20)])
		.with_nominations(vec![(3, 1, 10), (4, 1, 10), (5, 1, 10), (6, 1, 10)])
		.build()
		.execute_with(|| {
			let mut count = 3u32;
			for i in 7..11 {
				assert_noop!(
					Stake::nominate(Origin::signed(i), 1, 10, count, 0u32),
					Error::<Test>::TooLowCollatorNominationCountToNominate
				);
			}
			// to set up for next error test
			count = 4u32;
			for i in 7..11 {
				assert_ok!(Stake::nominate(Origin::signed(i), 1, 10, count, 0u32));
				count += 1u32;
			}
			count = 0u32;
			for i in 3..11 {
				assert_noop!(
					Stake::nominate(Origin::signed(i), 2, 10, count, 0u32),
					Error::<Test>::TooLowNominationCountToNominate
				);
				count += 1u32;
			}
		});
}

#[test]
fn insufficient_leave_nominators_weight_hint_fails() {
	ExtBuilder::default()
		.with_balances(vec![(1, 20), (2, 20), (3, 20), (4, 20), (5, 20), (6, 20)])
		.with_collators(vec![(1, 20)])
		.with_nominations(vec![(3, 1, 10), (4, 1, 10), (5, 1, 10), (6, 1, 10)])
		.build()
		.execute_with(|| {
			for i in 3..7 {
				assert_noop!(
					Stake::leave_nominators(Origin::signed(i), 0u32),
					Error::<Test>::TooLowNominationCountToLeaveNominators
				);
			}
		});
}

#[test]
fn sufficient_leave_nominators_weight_hint_succeeds() {
	ExtBuilder::default()
		.with_balances(vec![(1, 20), (2, 20), (3, 20), (4, 20), (5, 20), (6, 20)])
		.with_collators(vec![(1, 20)])
		.with_nominations(vec![(3, 1, 10), (4, 1, 10), (5, 1, 10), (6, 1, 10)])
		.build()
		.execute_with(|| {
			for i in 3..7 {
				assert_ok!(Stake::leave_nominators(Origin::signed(i), 1u32),);
			}
		});
}

#[test]
fn payouts_follow_nomination_changes() {
	ExtBuilder::default()
		.with_balances(vec![
			(1, 100),
			(2, 100),
			(3, 100),
			(4, 100),
			(5, 100),
			(6, 100),
			(7, 100),
			(8, 100),
			(9, 100),
			(10, 100),
		])
		.with_candidates(vec![(1, 20), (2, 20), (3, 20), (4, 20), (5, 10)])
		.with_nominations(vec![
			(6, 1, 10),
			(7, 1, 10),
			(8, 2, 10),
			(9, 2, 10),
			(10, 1, 10),
		])
		.build()
		.execute_with(|| {
			roll_to(8);
			// chooses top TotalSelectedCandidates (5), in order
			let mut expected = vec![
				Event::CollatorChosen(2, 1, 50),
				Event::CollatorChosen(2, 2, 40),
				Event::CollatorChosen(2, 4, 20),
				Event::CollatorChosen(2, 3, 20),
				Event::CollatorChosen(2, 5, 10),
				Event::NewRound(5, 2, 5, 140),
			];
			assert_eq!(events(), expected);
			// ~ set block author as 1 for all blocks this round
			set_author(2, 1, 100);
			roll_to(16);
			// distribute total issuance to collator 1 and its nominators 6, 7, 19
			let mut new = vec![
				Event::CollatorChosen(3, 1, 50),
				Event::CollatorChosen(3, 2, 40),
				Event::CollatorChosen(3, 4, 20),
				Event::CollatorChosen(3, 3, 20),
				Event::CollatorChosen(3, 5, 10),
				Event::NewRound(10, 3, 5, 140),
				Event::Rewarded(1, 26),
				Event::Rewarded(7, 8),
				Event::Rewarded(10, 8),
				Event::Rewarded(6, 8),
				Event::CollatorChosen(4, 1, 50),
				Event::CollatorChosen(4, 2, 40),
				Event::CollatorChosen(4, 4, 20),
				Event::CollatorChosen(4, 3, 20),
				Event::CollatorChosen(4, 5, 10),
				Event::NewRound(15, 4, 5, 140),
			];
			expected.append(&mut new);
			assert_eq!(events(), expected);
			// ~ set block author as 1 for all blocks this round
			set_author(3, 1, 100);
			set_author(4, 1, 100);
			// 1. ensure nominators are paid for 2 rounds after they leave
			assert_noop!(
				Stake::leave_nominators(Origin::signed(66), 10),
				Error::<Test>::NominatorDNE
			);
			assert_ok!(Stake::leave_nominators(Origin::signed(6), 10));
			roll_to(21);
			// keep paying 6 (note: inflation is in terms of total issuance so that's why 1 is 21)
			let mut new2 = vec![
				Event::NominatorLeftCollator(6, 1, 10, 40),
				Event::NominatorLeft(6, 10),
				Event::Rewarded(1, 27),
				Event::Rewarded(7, 8),
				Event::Rewarded(10, 8),
				Event::Rewarded(6, 8),
				Event::CollatorChosen(5, 2, 40),
				Event::CollatorChosen(5, 1, 40),
				Event::CollatorChosen(5, 4, 20),
				Event::CollatorChosen(5, 3, 20),
				Event::CollatorChosen(5, 5, 10),
				Event::NewRound(20, 5, 5, 130),
			];
			expected.append(&mut new2);
			assert_eq!(events(), expected);
			// 6 won't be paid for this round because they left already
			set_author(5, 1, 100);
			roll_to(26);
			// keep paying 6
			let mut new3 = vec![
				Event::Rewarded(1, 29),
				Event::Rewarded(7, 9),
				Event::Rewarded(10, 9),
				Event::Rewarded(6, 9),
				Event::CollatorChosen(6, 2, 40),
				Event::CollatorChosen(6, 1, 40),
				Event::CollatorChosen(6, 4, 20),
				Event::CollatorChosen(6, 3, 20),
				Event::CollatorChosen(6, 5, 10),
				Event::NewRound(25, 6, 5, 130),
			];
			expected.append(&mut new3);
			assert_eq!(events(), expected);
			set_author(6, 1, 100);
			roll_to(31);
			// no more paying 6
			let mut new4 = vec![
				Event::Rewarded(1, 35),
				Event::Rewarded(7, 11),
				Event::Rewarded(10, 11),
				Event::CollatorChosen(7, 2, 40),
				Event::CollatorChosen(7, 1, 40),
				Event::CollatorChosen(7, 4, 20),
				Event::CollatorChosen(7, 3, 20),
				Event::CollatorChosen(7, 5, 10),
				Event::NewRound(30, 7, 5, 130),
			];
			expected.append(&mut new4);
			assert_eq!(events(), expected);
			set_author(7, 1, 100);
			assert_ok!(Stake::nominate(Origin::signed(8), 1, 10, 10, 10));
			roll_to(36);
			// new nomination is not rewarded yet
			let mut new5 = vec![
				Event::Nomination(8, 10, 1, NominatorAdded::AddedToTop { new_total: 50 }),
				Event::Rewarded(1, 36),
				Event::Rewarded(7, 12),
				Event::Rewarded(10, 12),
				Event::CollatorChosen(8, 1, 50),
				Event::CollatorChosen(8, 2, 40),
				Event::CollatorChosen(8, 4, 20),
				Event::CollatorChosen(8, 3, 20),
				Event::CollatorChosen(8, 5, 10),
				Event::NewRound(35, 8, 5, 140),
			];
			expected.append(&mut new5);
			assert_eq!(events(), expected);
			set_author(8, 1, 100);
			roll_to(41);
			// new nomination is still not rewarded yet
			let mut new6 = vec![
				Event::Rewarded(1, 38),
				Event::Rewarded(7, 13),
				Event::Rewarded(10, 13),
				Event::CollatorChosen(9, 1, 50),
				Event::CollatorChosen(9, 2, 40),
				Event::CollatorChosen(9, 4, 20),
				Event::CollatorChosen(9, 3, 20),
				Event::CollatorChosen(9, 5, 10),
				Event::NewRound(40, 9, 5, 140),
			];
			expected.append(&mut new6);
			assert_eq!(events(), expected);
			roll_to(46);
			// new nomination is rewarded for first time, 2 rounds after joining (`BondDuration` = 2)
			let mut new7 = vec![
				Event::Rewarded(1, 35),
				Event::Rewarded(7, 11),
				Event::Rewarded(8, 11),
				Event::Rewarded(10, 11),
				Event::CollatorChosen(10, 1, 50),
				Event::CollatorChosen(10, 2, 40),
				Event::CollatorChosen(10, 4, 20),
				Event::CollatorChosen(10, 3, 20),
				Event::CollatorChosen(10, 5, 10),
				Event::NewRound(45, 10, 5, 140),
			];
			expected.append(&mut new7);
			assert_eq!(events(), expected);
		});
}

#[test]
// MaxNominatorsPerCollator = 4
fn bottom_nominations_are_empty_when_top_nominations_not_full() {
	ExtBuilder::default()
		.with_balances(vec![(1, 20), (2, 10), (3, 10), (4, 10), (5, 10)])
		.with_collators(vec![(1, 20)])
		.build()
		.execute_with(|| {
			// no top nominators => no bottom nominators
			let collator_state = Stake::collator_state2(1).unwrap();
			assert!(collator_state.top_nominators.is_empty());
			assert!(collator_state.bottom_nominators.is_empty());
			// 1 nominator => 1 top nominator, 0 bottom nominators
			assert_ok!(Stake::nominate(Origin::signed(2), 1, 10, 10, 10));
			let collator_state = Stake::collator_state2(1).unwrap();
			assert!(collator_state.top_nominators.len() == 1usize);
			assert!(collator_state.bottom_nominators.is_empty());
			// 2 nominators => 2 top nominators, 0 bottom nominators
			assert_ok!(Stake::nominate(Origin::signed(3), 1, 10, 10, 10));
			let collator_state = Stake::collator_state2(1).unwrap();
			assert!(collator_state.top_nominators.len() == 2usize);
			assert!(collator_state.bottom_nominators.is_empty());
			// 3 nominators => 3 top nominators, 0 bottom nominators
			assert_ok!(Stake::nominate(Origin::signed(4), 1, 10, 10, 10));
			let collator_state = Stake::collator_state2(1).unwrap();
			assert!(collator_state.top_nominators.len() == 3usize);
			assert!(collator_state.bottom_nominators.is_empty());
			// 4 nominators => 4 top nominators, 0 bottom nominators
			assert_ok!(Stake::nominate(Origin::signed(5), 1, 10, 10, 10));
			let collator_state = Stake::collator_state2(1).unwrap();
			assert!(collator_state.top_nominators.len() == 4usize);
			assert!(collator_state.bottom_nominators.is_empty());
		});
}

#[test]
// MaxNominatorsPerCollator = 4
fn candidate_pool_updates_when_total_counted_changes() {
	ExtBuilder::default()
		.with_balances(vec![
			(1, 20),
			(3, 19),
			(4, 20),
			(5, 21),
			(6, 22),
			(7, 15),
			(8, 16),
			(9, 17),
			(10, 18),
		])
		.with_collators(vec![(1, 20)])
		.with_nominations(vec![
			(3, 1, 11),
			(4, 1, 12),
			(5, 1, 13),
			(6, 1, 14),
			(7, 1, 15),
			(8, 1, 16),
			(9, 1, 17),
			(10, 1, 18),
		])
		.build()
		.execute_with(|| {
			fn is_candidate_pool_bond(account: u64, bond: u128) {
				let pool = Stake::candidate_pool();
				for candidate in pool.0 {
					if candidate.owner == account {
						assert_eq!(candidate.amount, bond);
					}
				}
			}
			// 15 + 16 + 17 + 18 + 20 = 86 (top 4 + self bond)
			is_candidate_pool_bond(1, 86);
			assert_ok!(Stake::nominator_bond_more(Origin::signed(3), 1, 8));
			// 16 + 17 + 18 + 19 + 20 = 90 (top 4 + self bond)
			is_candidate_pool_bond(1, 90);
			assert_ok!(Stake::nominator_bond_more(Origin::signed(4), 1, 8));
			// 17 + 18 + 19 + 20 + 20 = 94 (top 4 + self bond)
			is_candidate_pool_bond(1, 94);
			assert_ok!(Stake::nominator_bond_less(Origin::signed(10), 1, 3));
			// 16 + 17 + 19 + 20 + 20 = 92 (top 4 + self bond)
			is_candidate_pool_bond(1, 92);
			assert_ok!(Stake::nominator_bond_less(Origin::signed(9), 1, 4));
			// 15 + 16 + 19 + 20 + 20 = 90 (top 4 + self bond)
			is_candidate_pool_bond(1, 90);
		});
}

#[test]
// MaxNominatorsPerCollator = 4
fn only_top_collators_are_counted() {
	ExtBuilder::default()
		.with_balances(vec![
			(1, 20),
			(3, 19),
			(4, 20),
			(5, 21),
			(6, 22),
			(7, 15),
			(8, 16),
			(9, 17),
			(10, 18),
		])
		.with_collators(vec![(1, 20)])
		.with_nominations(vec![
			(3, 1, 11),
			(4, 1, 12),
			(5, 1, 13),
			(6, 1, 14),
			(7, 1, 15),
			(8, 1, 16),
			(9, 1, 17),
			(10, 1, 18),
		])
		.build()
		.execute_with(|| {
			// sanity check that 3-10 are nominators immediately
			for i in 3..11 {
				assert!(Stake::is_nominator(&i));
			}
			let mut expected_events = Vec::new();
			let collator_state = Stake::collator_state2(1).unwrap();
			// 15 + 16 + 17 + 18 + 20 = 86 (top 4 + self bond)
			assert_eq!(collator_state.total_counted, 86);
			// 11 + 12 + 13 + 14 = 50
			assert_eq!(
				collator_state.total_counted + 50,
				collator_state.total_backing
			);
			// bump bottom to the top
			assert_ok!(Stake::nominator_bond_more(Origin::signed(3), 1, 8));
			expected_events.push(Event::NominationIncreased(3, 1, 86, true, 90));
			assert_eq!(events(), expected_events);
			let collator_state = Stake::collator_state2(1).unwrap();
			// 16 + 17 + 18 + 19 + 20 = 90 (top 4 + self bond)
			assert_eq!(collator_state.total_counted, 90);
			// 12 + 13 + 14 + 15 = 54
			assert_eq!(
				collator_state.total_counted + 54,
				collator_state.total_backing
			);
			// bump bottom to the top
			assert_ok!(Stake::nominator_bond_more(Origin::signed(4), 1, 8));
			expected_events.push(Event::NominationIncreased(4, 1, 90, true, 94));
			assert_eq!(events(), expected_events);
			let collator_state = Stake::collator_state2(1).unwrap();
			// 17 + 18 + 19 + 20 + 20 = 94 (top 4 + self bond)
			assert_eq!(collator_state.total_counted, 94);
			// 13 + 14 + 15 + 16 = 58
			assert_eq!(
				collator_state.total_counted + 58,
				collator_state.total_backing
			);
			// bump bottom to the top
			assert_ok!(Stake::nominator_bond_more(Origin::signed(5), 1, 8));
			expected_events.push(Event::NominationIncreased(5, 1, 94, true, 98));
			assert_eq!(events(), expected_events);
			let collator_state = Stake::collator_state2(1).unwrap();
			// 18 + 19 + 20 + 21 + 20 = 98 (top 4 + self bond)
			assert_eq!(collator_state.total_counted, 98);
			// 14 + 15 + 16 + 17 = 62
			assert_eq!(
				collator_state.total_counted + 62,
				collator_state.total_backing
			);
			// bump bottom to the top
			assert_ok!(Stake::nominator_bond_more(Origin::signed(6), 1, 8));
			expected_events.push(Event::NominationIncreased(6, 1, 98, true, 102));
			assert_eq!(events(), expected_events);
			let collator_state = Stake::collator_state2(1).unwrap();
			// 19 + 20 + 21 + 22 + 20 = 102 (top 4 + self bond)
			assert_eq!(collator_state.total_counted, 102);
			// 15 + 16 + 17 + 18 = 66
			assert_eq!(
				collator_state.total_counted + 66,
				collator_state.total_backing
			);
		});
}

#[test]
fn nomination_events_convey_correct_position() {
	ExtBuilder::default()
		.with_balances(vec![
			(1, 100),
			(2, 100),
			(3, 100),
			(4, 100),
			(5, 100),
			(6, 100),
			(7, 100),
			(8, 100),
			(9, 100),
			(10, 100),
		])
		.with_collators(vec![(1, 20), (2, 20)])
		.with_nominations(vec![(3, 1, 11), (4, 1, 12), (5, 1, 13), (6, 1, 14)])
		.build()
		.execute_with(|| {
			let collator1_state = Stake::collator_state2(1).unwrap();
			// 11 + 12 + 13 + 14 + 20 = 70 (top 4 + self bond)
			assert_eq!(collator1_state.total_counted, 70);
			assert_eq!(collator1_state.total_counted, collator1_state.total_backing);
			// Top nominations are full, new highest nomination is made
			assert_ok!(Stake::nominate(Origin::signed(7), 1, 15, 10, 10));
			let mut expected_events = Vec::new();
			expected_events.push(Event::Nomination(
				7,
				15,
				1,
				NominatorAdded::AddedToTop { new_total: 74 },
			));
			assert_eq!(events(), expected_events);
			let collator1_state = Stake::collator_state2(1).unwrap();
			// 12 + 13 + 14 + 15 + 20 = 70 (top 4 + self bond)
			assert_eq!(collator1_state.total_counted, 74);
			// 11 = 11
			assert_eq!(
				collator1_state.total_counted + 11,
				collator1_state.total_backing
			);
			// New nomination is added to the bottom
			assert_ok!(Stake::nominate(Origin::signed(8), 1, 10, 10, 10));
			expected_events.push(Event::Nomination(8, 10, 1, NominatorAdded::AddedToBottom));
			assert_eq!(events(), expected_events);
			let collator1_state = Stake::collator_state2(1).unwrap();
			// 12 + 13 + 14 + 15 + 20 = 70 (top 4 + self bond)
			assert_eq!(collator1_state.total_counted, 74);
			// 10 + 11 = 21
			assert_eq!(
				collator1_state.total_counted + 21,
				collator1_state.total_backing
			);
			// 8 increases nomination to the top
			assert_ok!(Stake::nominator_bond_more(Origin::signed(8), 1, 3));
			expected_events.push(Event::NominationIncreased(8, 1, 74, true, 75));
			assert_eq!(events(), expected_events);
			let collator1_state = Stake::collator_state2(1).unwrap();
			// 13 + 13 + 14 + 15 + 20 = 75 (top 4 + self bond)
			assert_eq!(collator1_state.total_counted, 75);
			// 11 + 12 = 23
			assert_eq!(
				collator1_state.total_counted + 23,
				collator1_state.total_backing
			);
			// 3 increases nomination but stays in bottom
			assert_ok!(Stake::nominator_bond_more(Origin::signed(3), 1, 1));
			expected_events.push(Event::NominationIncreased(3, 1, 75, false, 75));
			assert_eq!(events(), expected_events);
			let collator1_state = Stake::collator_state2(1).unwrap();
			// 13 + 13 + 14 + 15 + 20 = 75 (top 4 + self bond)
			assert_eq!(collator1_state.total_counted, 75);
			// 12 + 12 = 24
			assert_eq!(
				collator1_state.total_counted + 24,
				collator1_state.total_backing
			);
			// 6 decreases nomination but stays in top
			assert_ok!(Stake::nominator_bond_less(Origin::signed(6), 1, 2));
			expected_events.push(Event::NominationDecreased(6, 1, 75, true, 73));
			assert_eq!(events(), expected_events);
			let collator1_state = Stake::collator_state2(1).unwrap();
			// 12 + 13 + 13 + 15 + 20 = 73 (top 4 + self bond)
			assert_eq!(collator1_state.total_counted, 73);
			// 12 + 12 = 24
			assert_eq!(
				collator1_state.total_counted + 24,
				collator1_state.total_backing
			);
			// 6 decreases nomination and is bumped to bottom
			assert_ok!(Stake::nominator_bond_less(Origin::signed(6), 1, 1));
			expected_events.push(Event::NominationDecreased(6, 1, 73, false, 73));
			assert_eq!(events(), expected_events);
			let collator1_state = Stake::collator_state2(1).unwrap();
			// 12 + 13 + 13 + 15 + 20 = 73 (top 4 + self bond)
			assert_eq!(collator1_state.total_counted, 73);
			// 11 + 12 = 23
			assert_eq!(
				collator1_state.total_counted + 23,
				collator1_state.total_backing
			);
		});
}

#[test]
fn parachain_bond_reserve_works() {
	ExtBuilder::default()
		.with_balances(vec![
			(1, 100),
			(2, 100),
			(3, 100),
			(4, 100),
			(5, 100),
			(6, 100),
			(7, 100),
			(8, 100),
			(9, 100),
			(10, 100),
			(11, 1),
		])
		.with_candidates(vec![(1, 20), (2, 20), (3, 20), (4, 20), (5, 10)])
		.with_nominations(vec![
			(6, 1, 10),
			(7, 1, 10),
			(8, 2, 10),
			(9, 2, 10),
			(10, 1, 10),
		])
		.build()
		.execute_with(|| {
			assert_eq!(Balances::free_balance(&11), 1);
			// set parachain bond account so DefaultParachainBondReservePercent = 30% of inflation
			// is allocated to this account hereafter
			assert_ok!(Stake::set_parachain_bond_account(Origin::root(), 11));
			roll_to(8);
			// chooses top TotalSelectedCandidates (5), in order
			let mut expected = vec![
				Event::ParachainBondAccountSet(0, 11),
				Event::CollatorChosen(2, 1, 50),
				Event::CollatorChosen(2, 2, 40),
				Event::CollatorChosen(2, 4, 20),
				Event::CollatorChosen(2, 3, 20),
				Event::CollatorChosen(2, 5, 10),
				Event::NewRound(5, 2, 5, 140),
			];
			assert_eq!(events(), expected);
			assert_eq!(Balances::free_balance(&11), 1);
			// ~ set block author as 1 for all blocks this round
			set_author(2, 1, 100);
			roll_to(16);
			// distribute total issuance to collator 1 and its nominators 6, 7, 19
			let mut new = vec![
				Event::CollatorChosen(3, 1, 50),
				Event::CollatorChosen(3, 2, 40),
				Event::CollatorChosen(3, 4, 20),
				Event::CollatorChosen(3, 3, 20),
				Event::CollatorChosen(3, 5, 10),
				Event::NewRound(10, 3, 5, 140),
				Event::ReservedForParachainBond(11, 15),
				Event::Rewarded(1, 18),
				Event::Rewarded(7, 6),
				Event::Rewarded(10, 6),
				Event::Rewarded(6, 6),
				Event::CollatorChosen(4, 1, 50),
				Event::CollatorChosen(4, 2, 40),
				Event::CollatorChosen(4, 4, 20),
				Event::CollatorChosen(4, 3, 20),
				Event::CollatorChosen(4, 5, 10),
				Event::NewRound(15, 4, 5, 140),
			];
			expected.append(&mut new);
			assert_eq!(events(), expected);
			assert_eq!(Balances::free_balance(&11), 16);
			// ~ set block author as 1 for all blocks this round
			set_author(3, 1, 100);
			set_author(4, 1, 100);
			// 1. ensure nominators are paid for 2 rounds after they leave
			assert_noop!(
				Stake::leave_nominators(Origin::signed(66), 10),
				Error::<Test>::NominatorDNE
			);
			assert_ok!(Stake::leave_nominators(Origin::signed(6), 10));
			roll_to(21);
			// keep paying 6 (note: inflation is in terms of total issuance so that's why 1 is 21)
			let mut new2 = vec![
				Event::NominatorLeftCollator(6, 1, 10, 40),
				Event::NominatorLeft(6, 10),
				Event::ReservedForParachainBond(11, 16),
				Event::Rewarded(1, 19),
				Event::Rewarded(7, 6),
				Event::Rewarded(10, 6),
				Event::Rewarded(6, 6),
				Event::CollatorChosen(5, 2, 40),
				Event::CollatorChosen(5, 1, 40),
				Event::CollatorChosen(5, 4, 20),
				Event::CollatorChosen(5, 3, 20),
				Event::CollatorChosen(5, 5, 10),
				Event::NewRound(20, 5, 5, 130),
			];
			expected.append(&mut new2);
			assert_eq!(events(), expected);
			assert_eq!(Balances::free_balance(&11), 32);
			assert_ok!(Stake::set_parachain_bond_reserve_percent(
				Origin::root(),
				Percent::from_percent(50)
			));
			// 6 won't be paid for this round because they left already
			set_author(5, 1, 100);
			roll_to(26);
			// keep paying 6
			let mut new3 = vec![
				Event::ParachainBondReservePercentSet(
					Percent::from_percent(30),
					Percent::from_percent(50),
				),
				Event::ReservedForParachainBond(11, 27),
				Event::Rewarded(1, 15),
				Event::Rewarded(7, 4),
				Event::Rewarded(10, 4),
				Event::Rewarded(6, 4),
				Event::CollatorChosen(6, 2, 40),
				Event::CollatorChosen(6, 1, 40),
				Event::CollatorChosen(6, 4, 20),
				Event::CollatorChosen(6, 3, 20),
				Event::CollatorChosen(6, 5, 10),
				Event::NewRound(25, 6, 5, 130),
			];
			expected.append(&mut new3);
			assert_eq!(events(), expected);
			assert_eq!(Balances::free_balance(&11), 59);
			set_author(6, 1, 100);
			roll_to(31);
			// no more paying 6
			let mut new4 = vec![
				Event::ReservedForParachainBond(11, 29),
				Event::Rewarded(1, 17),
				Event::Rewarded(7, 6),
				Event::Rewarded(10, 6),
				Event::CollatorChosen(7, 2, 40),
				Event::CollatorChosen(7, 1, 40),
				Event::CollatorChosen(7, 4, 20),
				Event::CollatorChosen(7, 3, 20),
				Event::CollatorChosen(7, 5, 10),
				Event::NewRound(30, 7, 5, 130),
			];
			expected.append(&mut new4);
			assert_eq!(events(), expected);
			assert_eq!(Balances::free_balance(&11), 88);
			set_author(7, 1, 100);
			assert_ok!(Stake::nominate(Origin::signed(8), 1, 10, 10, 10));
			roll_to(36);
			// new nomination is not rewarded yet
			let mut new5 = vec![
				Event::Nomination(8, 10, 1, NominatorAdded::AddedToTop { new_total: 50 }),
				Event::ReservedForParachainBond(11, 30),
				Event::Rewarded(1, 18),
				Event::Rewarded(7, 6),
				Event::Rewarded(10, 6),
				Event::CollatorChosen(8, 1, 50),
				Event::CollatorChosen(8, 2, 40),
				Event::CollatorChosen(8, 4, 20),
				Event::CollatorChosen(8, 3, 20),
				Event::CollatorChosen(8, 5, 10),
				Event::NewRound(35, 8, 5, 140),
			];
			expected.append(&mut new5);
			assert_eq!(events(), expected);
			assert_eq!(Balances::free_balance(&11), 118);
			set_author(8, 1, 100);
			roll_to(41);
			// new nomination is still not rewarded yet
			let mut new6 = vec![
				Event::ReservedForParachainBond(11, 32),
				Event::Rewarded(1, 19),
				Event::Rewarded(7, 6),
				Event::Rewarded(10, 6),
				Event::CollatorChosen(9, 1, 50),
				Event::CollatorChosen(9, 2, 40),
				Event::CollatorChosen(9, 4, 20),
				Event::CollatorChosen(9, 3, 20),
				Event::CollatorChosen(9, 5, 10),
				Event::NewRound(40, 9, 5, 140),
			];
			expected.append(&mut new6);
			assert_eq!(events(), expected);
			assert_eq!(Balances::free_balance(&11), 150);
			roll_to(46);
			// new nomination is rewarded for first time, 2 rounds after joining (`BondDuration` = 2)
			let mut new7 = vec![
				Event::ReservedForParachainBond(11, 33),
				Event::Rewarded(1, 18),
				Event::Rewarded(7, 5),
				Event::Rewarded(8, 5),
				Event::Rewarded(10, 5),
				Event::CollatorChosen(10, 1, 50),
				Event::CollatorChosen(10, 2, 40),
				Event::CollatorChosen(10, 4, 20),
				Event::CollatorChosen(10, 3, 20),
				Event::CollatorChosen(10, 5, 10),
				Event::NewRound(45, 10, 5, 140),
			];
			expected.append(&mut new7);
			assert_eq!(events(), expected);
			assert_eq!(Balances::free_balance(&11), 183);
		});
}

// ~~ ROOT DISPATCHABLES ~~

#[test]
fn set_staking_expectations_works() {
	ExtBuilder::default().build().execute_with(|| {
		// invalid call fails
		assert_noop!(
			Stake::set_staking_expectations(
				Origin::root(),
				Range {
					min: 5u32.into(),
					ideal: 4u32.into(),
					max: 3u32.into()
				}
			),
			Error::<Test>::InvalidSchedule
		);
		let (min, ideal, max): (u128, u128, u128) = (3u32.into(), 4u32.into(), 5u32.into());
		// valid call succeeds
		assert_ok!(Stake::set_staking_expectations(
			Origin::root(),
			Range { min, ideal, max }
		),);
		// verify event emission
		assert_eq!(
			last_event(),
			MetaEvent::Stake(Event::StakeExpectationsSet(min, ideal, max))
		);
		// verify storage change
		let config = Stake::inflation_config();
		assert_eq!(config.expect, Range { min, ideal, max });
	});
}

#[test]
fn set_inflation_works() {
	ExtBuilder::default().build().execute_with(|| {
		// invalid call fails
		assert_noop!(
			Stake::set_inflation(
				Origin::root(),
				Range {
					min: Perbill::from_percent(5),
					ideal: Perbill::from_percent(4),
					max: Perbill::from_percent(3)
				}
			),
			Error::<Test>::InvalidSchedule
		);
		let (min, ideal, max): (Perbill, Perbill, Perbill) = (
			Perbill::from_percent(3),
			Perbill::from_percent(4),
			Perbill::from_percent(5),
		);
		// valid call succeeds
		assert_ok!(Stake::set_inflation(
			Origin::root(),
			Range { min, ideal, max }
		),);
		// verify event emission
		assert_eq!(
			last_event(),
			MetaEvent::Stake(Event::InflationSet(
				Perbill::from_parts(30000000),
				Perbill::from_parts(40000000),
				Perbill::from_parts(50000000),
				Perbill::from_parts(57),
				Perbill::from_parts(75),
				Perbill::from_parts(93)
			))
		);
		// verify storage change
		let config = Stake::inflation_config();
		assert_eq!(config.annual, Range { min, ideal, max });
		assert_eq!(
			config.round,
			Range {
				min: Perbill::from_parts(57),
				ideal: Perbill::from_parts(75),
				max: Perbill::from_parts(93)
			}
		);
		// invalid call fails
		assert_noop!(
			Stake::set_inflation(Origin::root(), Range { min, ideal, max }),
			Error::<Test>::NoWritingSameValue
		);
	});
}

#[test]
fn set_total_selected_works() {
	ExtBuilder::default().build().execute_with(|| {
		// invalid call fails
		assert_noop!(
			Stake::set_total_selected(Origin::root(), 4u32),
			Error::<Test>::CannotSetBelowMin
		);
		// valid call succeeds
		assert_ok!(Stake::set_total_selected(Origin::root(), 6u32));
		// verify event emission
		assert_eq!(
			last_event(),
			MetaEvent::Stake(Event::TotalSelectedSet(5u32, 6u32,))
		);
		// verify storage change
		assert_eq!(Stake::total_selected(), 6u32);
		// invalid call fails
		assert_noop!(
			Stake::set_total_selected(Origin::root(), 6u32),
			Error::<Test>::NoWritingSameValue
		);
	});
}

#[test]
fn set_collator_commission_works() {
	ExtBuilder::default().build().execute_with(|| {
		// valid call succeeds
		assert_ok!(Stake::set_collator_commission(
			Origin::root(),
			Perbill::from_percent(5)
		));
		// verify event emission
		assert_eq!(
			last_event(),
			MetaEvent::Stake(Event::CollatorCommissionSet(
				Perbill::from_percent(20),
				Perbill::from_percent(5),
			))
		);
		// verify storage change
		assert_eq!(Stake::collator_commission(), Perbill::from_percent(5));
		// invalid call fails
		assert_noop!(
			Stake::set_collator_commission(Origin::root(), Perbill::from_percent(5)),
			Error::<Test>::NoWritingSameValue
		);
	});
}

#[test]
fn mutable_blocks_per_round() {
	// round_immediately_jumps_if_current_duration_exceeds_new_blocks_per_round
	ExtBuilder::default()
		.with_balances(vec![
			(1, 100),
			(2, 100),
			(3, 100),
			(4, 100),
			(5, 100),
			(6, 100),
		])
		.with_candidates(vec![(1, 20)])
		.with_nominations(vec![(2, 1, 10), (3, 1, 10)])
		.build()
		.execute_with(|| {
			assert_noop!(
				Stake::set_blocks_per_round(Origin::root(), 2u32),
				Error::<Test>::CannotSetBelowMin
			);
			assert_noop!(
				Stake::set_blocks_per_round(Origin::root(), 5u32),
				Error::<Test>::NoWritingSameValue
			);
			// Default round every 5 blocks, but MinBlocksPerRound is 3 and we set it to min 3 blocks
			roll_to(8);
			// chooses top TotalSelectedCandidates (5), in order
			let init = vec![
				Event::CollatorChosen(2, 1, 40),
				Event::NewRound(5, 2, 1, 40),
			];
			assert_eq!(events(), init);
			assert_ok!(Stake::set_blocks_per_round(Origin::root(), 3u32));
			assert_eq!(
				last_event(),
				MetaEvent::Stake(Event::BlocksPerRoundSet(
					2,
					5,
					5,
					3,
					Perbill::from_parts(463),
					Perbill::from_parts(463),
					Perbill::from_parts(463)
				))
			);
			roll_to(12);
			assert_eq!(
				last_event(),
				MetaEvent::Stake(Event::NewRound(12, 4, 1, 40))
			);
		});
	// round_immediately_jumps_if_current_duration_exceeds_new_blocks_per_round
	ExtBuilder::default()
		.with_balances(vec![
			(1, 100),
			(2, 100),
			(3, 100),
			(4, 100),
			(5, 100),
			(6, 100),
		])
		.with_candidates(vec![(1, 20)])
		.with_nominations(vec![(2, 1, 10), (3, 1, 10)])
		.build()
		.execute_with(|| {
			roll_to(9);
			let init = vec![
				Event::CollatorChosen(2, 1, 40),
				Event::NewRound(5, 2, 1, 40),
			];
			assert_eq!(events(), init);
			assert_ok!(Stake::set_blocks_per_round(Origin::root(), 3u32));
			assert_eq!(
				last_event(),
				MetaEvent::Stake(Event::BlocksPerRoundSet(
					2,
					5,
					5,
					3,
					Perbill::from_parts(463),
					Perbill::from_parts(463),
					Perbill::from_parts(463)
				))
			);
			roll_to(13);
			assert_eq!(
				last_event(),
				MetaEvent::Stake(Event::NewRound(13, 4, 1, 40))
			);
		});
	// if current duration less than new blocks per round (bpr), round waits until new bpr passes
	ExtBuilder::default()
		.with_balances(vec![
			(1, 100),
			(2, 100),
			(3, 100),
			(4, 100),
			(5, 100),
			(6, 100),
		])
		.with_candidates(vec![(1, 20)])
		.with_nominations(vec![(2, 1, 10), (3, 1, 10)])
		.build()
		.execute_with(|| {
			// Default round every 5 blocks, but MinBlocksPerRound is 3 and we set it to min 3 blocks
			roll_to(6);
			// chooses top TotalSelectedCandidates (5), in order
			let init = vec![
				Event::CollatorChosen(2, 1, 40),
				Event::NewRound(5, 2, 1, 40),
			];
			assert_eq!(events(), init);
			assert_ok!(Stake::set_blocks_per_round(Origin::root(), 3u32));
			assert_eq!(
				last_event(),
				MetaEvent::Stake(Event::BlocksPerRoundSet(
					2,
					5,
					5,
					3,
					Perbill::from_parts(463),
					Perbill::from_parts(463),
					Perbill::from_parts(463)
				))
			);
			roll_to(9);
			assert_eq!(last_event(), MetaEvent::Stake(Event::NewRound(8, 3, 1, 40)));
		});
}<|MERGE_RESOLUTION|>--- conflicted
+++ resolved
@@ -17,7 +17,7 @@
 //! Unit testing
 use crate::mock::{
 	events, last_event, roll_to, set_author, Balances, Event as MetaEvent, ExtBuilder, Origin,
-	Stake, System, Test,
+	Stake, Test,
 };
 use crate::{CollatorStatus, Error, Event, NominatorAdded, Range};
 use frame_support::{assert_noop, assert_ok};
@@ -101,7 +101,7 @@
 		.with_balances(vec![(1, 1000)])
 		.build()
 		.execute_with(|| {
-			assert_ok!(Stake::join_candidates(Origin::signed(1), 10u128,));
+			assert_ok!(Stake::join_candidates(Origin::signed(1), 10u128, 100u32));
 		});
 }
 
@@ -128,11 +128,7 @@
 		.build()
 		.execute_with(|| {
 			assert_noop!(
-<<<<<<< HEAD
-				Stake::join_candidates(Origin::signed(2), 11u128,),
-=======
-				Stake::join_candidates(Origin::signed(3), 11u128, 100u32),
->>>>>>> 8e22e4ec
+				Stake::join_candidates(Origin::signed(2), 11u128, 100u32),
 				Error::<Test>::NominatorExists
 			);
 		});
@@ -145,11 +141,7 @@
 		.build()
 		.execute_with(|| {
 			assert_noop!(
-<<<<<<< HEAD
-				Stake::join_candidates(Origin::signed(1), 9u128,),
-=======
-				Stake::join_candidates(Origin::signed(7), 9u128, 100u32),
->>>>>>> 8e22e4ec
+				Stake::join_candidates(Origin::signed(1), 9u128, 100u32),
 				Error::<Test>::ValBondBelowMin
 			);
 		});
@@ -162,18 +154,13 @@
 		.build()
 		.execute_with(|| {
 			assert_noop!(
-<<<<<<< HEAD
-				Stake::join_candidates(Origin::signed(8), 501u128,),
-=======
-				Stake::join_candidates(Origin::signed(8), 10u128, 100u32),
->>>>>>> 8e22e4ec
+				Stake::join_candidates(Origin::signed(1), 501u128, 100u32),
 				DispatchError::Module {
 					index: 1,
 					error: 2,
 					message: Some("InsufficientBalance")
 				}
 			);
-<<<<<<< HEAD
 		});
 }
 
@@ -195,11 +182,7 @@
 		.with_nominations(vec![(3, 1, 100), (4, 1, 100), (5, 2, 100), (6, 2, 100)])
 		.build()
 		.execute_with(|| {
-			assert_ok!(Stake::join_candidates(Origin::signed(7), 10u128,));
-=======
-			assert!(System::events().is_empty());
 			assert_ok!(Stake::join_candidates(Origin::signed(7), 10u128, 100u32));
->>>>>>> 8e22e4ec
 			assert_eq!(
 				last_event(),
 				MetaEvent::Stake(Event::JoinedCollatorCandidates(7, 10u128, 1110u128))
@@ -971,7 +954,7 @@
 fn insufficient_join_candidates_weight_hint_fails() {
 	ExtBuilder::default()
 		.with_balances(vec![(1, 20), (2, 20), (3, 20), (4, 20), (5, 20), (6, 20)])
-		.with_collators(vec![(1, 20), (2, 20), (3, 20), (4, 20), (5, 20)])
+		.with_candidates(vec![(1, 20), (2, 20), (3, 20), (4, 20), (5, 20)])
 		.build()
 		.execute_with(|| {
 			for i in 0..5 {
@@ -997,7 +980,7 @@
 			(8, 20),
 			(9, 20),
 		])
-		.with_collators(vec![(1, 20), (2, 20), (3, 20), (4, 20), (5, 20)])
+		.with_candidates(vec![(1, 20), (2, 20), (3, 20), (4, 20), (5, 20)])
 		.build()
 		.execute_with(|| {
 			let mut count = 5u32;
@@ -1012,7 +995,7 @@
 fn insufficient_leave_candidates_weight_hint_fails() {
 	ExtBuilder::default()
 		.with_balances(vec![(1, 20), (2, 20), (3, 20), (4, 20), (5, 20)])
-		.with_collators(vec![(1, 20), (2, 20), (3, 20), (4, 20), (5, 20)])
+		.with_candidates(vec![(1, 20), (2, 20), (3, 20), (4, 20), (5, 20)])
 		.build()
 		.execute_with(|| {
 			for i in 1..6 {
@@ -1028,7 +1011,7 @@
 fn sufficient_leave_candidates_weight_hint_succeeds() {
 	ExtBuilder::default()
 		.with_balances(vec![(1, 20), (2, 20), (3, 20), (4, 20), (5, 20)])
-		.with_collators(vec![(1, 20), (2, 20), (3, 20), (4, 20), (5, 20)])
+		.with_candidates(vec![(1, 20), (2, 20), (3, 20), (4, 20), (5, 20)])
 		.build()
 		.execute_with(|| {
 			let mut count = 5u32;
@@ -1054,7 +1037,7 @@
 			(9, 20),
 			(10, 20),
 		])
-		.with_collators(vec![(1, 20), (2, 20)])
+		.with_candidates(vec![(1, 20), (2, 20)])
 		.with_nominations(vec![(3, 1, 10), (4, 1, 10), (5, 1, 10), (6, 1, 10)])
 		.build()
 		.execute_with(|| {
@@ -1086,7 +1069,7 @@
 			(9, 20),
 			(10, 20),
 		])
-		.with_collators(vec![(1, 20), (2, 20)])
+		.with_candidates(vec![(1, 20), (2, 20)])
 		.with_nominations(vec![(3, 1, 10), (4, 1, 10), (5, 1, 10), (6, 1, 10)])
 		.build()
 		.execute_with(|| {
@@ -1118,7 +1101,7 @@
 fn insufficient_leave_nominators_weight_hint_fails() {
 	ExtBuilder::default()
 		.with_balances(vec![(1, 20), (2, 20), (3, 20), (4, 20), (5, 20), (6, 20)])
-		.with_collators(vec![(1, 20)])
+		.with_candidates(vec![(1, 20)])
 		.with_nominations(vec![(3, 1, 10), (4, 1, 10), (5, 1, 10), (6, 1, 10)])
 		.build()
 		.execute_with(|| {
@@ -1135,7 +1118,7 @@
 fn sufficient_leave_nominators_weight_hint_succeeds() {
 	ExtBuilder::default()
 		.with_balances(vec![(1, 20), (2, 20), (3, 20), (4, 20), (5, 20), (6, 20)])
-		.with_collators(vec![(1, 20)])
+		.with_candidates(vec![(1, 20)])
 		.with_nominations(vec![(3, 1, 10), (4, 1, 10), (5, 1, 10), (6, 1, 10)])
 		.build()
 		.execute_with(|| {
@@ -1324,7 +1307,7 @@
 fn bottom_nominations_are_empty_when_top_nominations_not_full() {
 	ExtBuilder::default()
 		.with_balances(vec![(1, 20), (2, 10), (3, 10), (4, 10), (5, 10)])
-		.with_collators(vec![(1, 20)])
+		.with_candidates(vec![(1, 20)])
 		.build()
 		.execute_with(|| {
 			// no top nominators => no bottom nominators
@@ -1369,7 +1352,7 @@
 			(9, 17),
 			(10, 18),
 		])
-		.with_collators(vec![(1, 20)])
+		.with_candidates(vec![(1, 20)])
 		.with_nominations(vec![
 			(3, 1, 11),
 			(4, 1, 12),
@@ -1422,7 +1405,7 @@
 			(9, 17),
 			(10, 18),
 		])
-		.with_collators(vec![(1, 20)])
+		.with_candidates(vec![(1, 20)])
 		.with_nominations(vec![
 			(3, 1, 11),
 			(4, 1, 12),
@@ -1514,7 +1497,7 @@
 			(9, 100),
 			(10, 100),
 		])
-		.with_collators(vec![(1, 20), (2, 20)])
+		.with_candidates(vec![(1, 20), (2, 20)])
 		.with_nominations(vec![(3, 1, 11), (4, 1, 12), (5, 1, 13), (6, 1, 14)])
 		.build()
 		.execute_with(|| {
