--- conflicted
+++ resolved
@@ -3306,9 +3306,9 @@
 				Event::NewRound(10, 3, 5, 140),
 				Event::ReservedForParachainBond(11, 15),
 				Event::Rewarded(1, 20),
-				Event::NominatorDueReward(7, 1, 5),
-				Event::NominatorDueReward(10, 1, 5),
-				Event::NominatorDueReward(6, 1, 5),
+				Event::DelegatorDueReward(7, 1, 5),
+				Event::DelegatorDueReward(10, 1, 5),
+				Event::DelegatorDueReward(6, 1, 5),
 				Event::Rewarded(6, 5),
 				Event::Rewarded(7, 5),
 				Event::Rewarded(10, 5),
@@ -3340,9 +3340,9 @@
 				Event::DelegatorExitScheduled(4, 6, 6),
 				Event::ReservedForParachainBond(11, 16),
 				Event::Rewarded(1, 21),
-				Event::NominatorDueReward(7, 1, 5),
-				Event::NominatorDueReward(10, 1, 5),
-				Event::NominatorDueReward(6, 1, 5),
+				Event::DelegatorDueReward(7, 1, 5),
+				Event::DelegatorDueReward(10, 1, 5),
+				Event::DelegatorDueReward(6, 1, 5),
 				Event::Rewarded(6, 5),
 				Event::Rewarded(7, 5),
 				Event::Rewarded(10, 5),
@@ -3354,9 +3354,9 @@
 				Event::NewRound(20, 5, 5, 140),
 				Event::ReservedForParachainBond(11, 16),
 				Event::Rewarded(1, 22),
-				Event::NominatorDueReward(7, 1, 6),
-				Event::NominatorDueReward(10, 1, 6),
-				Event::NominatorDueReward(6, 1, 6),
+				Event::DelegatorDueReward(7, 1, 6),
+				Event::DelegatorDueReward(10, 1, 6),
+				Event::DelegatorDueReward(6, 1, 6),
 				Event::Rewarded(6, 6),
 				Event::Rewarded(7, 6),
 				Event::Rewarded(10, 6),
@@ -3370,6 +3370,9 @@
 				Event::DelegatorLeft(6, 10),
 				Event::ReservedForParachainBond(11, 17),
 				Event::Rewarded(1, 24),
+				Event::DelegatorDueReward(7, 1, 6),
+				Event::DelegatorDueReward(10, 1, 6),
+				Event::DelegatorDueReward(6, 1, 6),
 				Event::Rewarded(6, 6),
 				Event::Rewarded(7, 6),
 				Event::Rewarded(10, 6),
@@ -3396,42 +3399,14 @@
 					Percent::from_percent(30),
 					Percent::from_percent(50),
 				),
-<<<<<<< HEAD
 				Event::ReservedForParachainBond(11, 30),
 				Event::Rewarded(1, 20),
+				Event::DelegatorDueReward(7, 1, 4),
+				Event::DelegatorDueReward(10, 1, 4),
+				Event::DelegatorDueReward(6, 1, 4),
 				Event::Rewarded(6, 4),
 				Event::Rewarded(7, 4),
 				Event::Rewarded(10, 4),
-=======
-				Event::ReservedForParachainBond(11, 29),
-				Event::Rewarded(1, 19),
-				Event::NominatorDueReward(7, 1, 3),
-				Event::NominatorDueReward(10, 1, 3),
-				Event::NominatorDueReward(6, 1, 3),
-				Event::Rewarded(6, 3),
-				Event::Rewarded(7, 3),
-				Event::Rewarded(10, 3),
-				Event::CollatorChosen(7, 1, 40),
-				Event::CollatorChosen(7, 2, 40),
-				Event::CollatorChosen(7, 3, 20),
-				Event::CollatorChosen(7, 4, 20),
-				Event::CollatorChosen(7, 5, 10),
-				Event::NewRound(30, 7, 5, 130),
-			];
-			expected.append(&mut new3);
-			assert_eq!(events(), expected);
-			assert_eq!(Balances::free_balance(&11), 77);
-			set_author(7, 1, 100);
-			roll_to(35);
-			// no more paying 6
-			let mut new4 = vec![
-				Event::ReservedForParachainBond(11, 30),
-				Event::Rewarded(1, 21),
-				Event::NominatorDueReward(7, 1, 5),
-				Event::NominatorDueReward(10, 1, 5),
-				Event::Rewarded(7, 5),
-				Event::Rewarded(10, 5),
->>>>>>> 209f0a2a
 				Event::CollatorChosen(8, 1, 40),
 				Event::CollatorChosen(8, 2, 40),
 				Event::CollatorChosen(8, 3, 20),
@@ -3448,8 +3423,8 @@
 			let mut new4 = vec![
 				Event::ReservedForParachainBond(11, 32),
 				Event::Rewarded(1, 22),
-				Event::NominatorDueReward(7, 1, 5),
-				Event::NominatorDueReward(10, 1, 5),
+				Event::DelegatorDueReward(7, 1, 5),
+				Event::DelegatorDueReward(10, 1, 5),
 				Event::Rewarded(7, 5),
 				Event::Rewarded(10, 5),
 				Event::CollatorChosen(9, 1, 40),
@@ -3470,8 +3445,8 @@
 				Event::Delegation(8, 10, 1, DelegatorAdded::AddedToTop { new_total: 50 }),
 				Event::ReservedForParachainBond(11, 33),
 				Event::Rewarded(1, 23),
-				Event::NominatorDueReward(7, 1, 5),
-				Event::NominatorDueReward(10, 1, 5),
+				Event::DelegatorDueReward(7, 1, 5),
+				Event::DelegatorDueReward(10, 1, 5),
 				Event::Rewarded(7, 5),
 				Event::Rewarded(10, 5),
 				Event::CollatorChosen(10, 1, 50),
@@ -3490,19 +3465,11 @@
 			// new nomination is still not rewarded yet
 			let mut new6 = vec![
 				Event::ReservedForParachainBond(11, 35),
-<<<<<<< HEAD
 				Event::Rewarded(1, 24),
+				Event::DelegatorDueReward(7, 1, 5),
+				Event::DelegatorDueReward(10, 1, 5),
 				Event::Rewarded(7, 5),
 				Event::Rewarded(10, 5),
-=======
-				Event::Rewarded(1, 22),
-				Event::NominatorDueReward(7, 1, 4),
-				Event::NominatorDueReward(8, 1, 4),
-				Event::NominatorDueReward(10, 1, 4),
-				Event::Rewarded(7, 4),
-				Event::Rewarded(8, 4),
-				Event::Rewarded(10, 4),
->>>>>>> 209f0a2a
 				Event::CollatorChosen(11, 1, 50),
 				Event::CollatorChosen(11, 2, 40),
 				Event::CollatorChosen(11, 3, 20),
@@ -3518,6 +3485,9 @@
 			let mut new7 = vec![
 				Event::ReservedForParachainBond(11, 37),
 				Event::Rewarded(1, 24),
+				Event::DelegatorDueReward(7, 1, 4),
+				Event::DelegatorDueReward(8, 1, 4),
+				Event::DelegatorDueReward(10, 1, 4),
 				Event::Rewarded(7, 4),
 				Event::Rewarded(8, 4),
 				Event::Rewarded(10, 4),
@@ -3584,8 +3554,8 @@
 				Event::CollatorChosen(4, 4, 40),
 				Event::NewRound(15, 4, 2, 80),
 				Event::Rewarded(4, 18),
-				Event::NominatorDueReward(6, 4, 6),
-				Event::NominatorDueReward(5, 4, 6),
+				Event::DelegatorDueReward(6, 4, 6),
+				Event::DelegatorDueReward(5, 4, 6),
 				Event::Rewarded(5, 6),
 				Event::Rewarded(6, 6),
 				Event::CollatorChosen(5, 1, 40),
@@ -4009,9 +3979,9 @@
 				Event::CollatorChosen(3, 5, 10),
 				Event::NewRound(10, 3, 5, 140),
 				Event::Rewarded(1, 26),
-				Event::NominatorDueReward(7, 1, 8),
-				Event::NominatorDueReward(10, 1, 8),
-				Event::NominatorDueReward(6, 1, 8),
+				Event::DelegatorDueReward(7, 1, 8),
+				Event::DelegatorDueReward(10, 1, 8),
+				Event::DelegatorDueReward(6, 1, 8),
 				Event::Rewarded(6, 8),
 				Event::Rewarded(7, 8),
 				Event::Rewarded(10, 8),
@@ -4042,9 +4012,9 @@
 			let mut new2 = vec![
 				Event::DelegatorExitScheduled(4, 6, 6),
 				Event::Rewarded(1, 27),
-				Event::NominatorDueReward(7, 1, 8),
-				Event::NominatorDueReward(10, 1, 8),
-				Event::NominatorDueReward(6, 1, 8),
+				Event::DelegatorDueReward(7, 1, 8),
+				Event::DelegatorDueReward(10, 1, 8),
+				Event::DelegatorDueReward(6, 1, 8),
 				Event::Rewarded(6, 8),
 				Event::Rewarded(7, 8),
 				Event::Rewarded(10, 8),
@@ -4055,9 +4025,9 @@
 				Event::CollatorChosen(5, 5, 10),
 				Event::NewRound(20, 5, 5, 140),
 				Event::Rewarded(1, 29),
-				Event::NominatorDueReward(7, 1, 9),
-				Event::NominatorDueReward(10, 1, 9),
-				Event::NominatorDueReward(6, 1, 9),
+				Event::DelegatorDueReward(7, 1, 9),
+				Event::DelegatorDueReward(10, 1, 9),
+				Event::DelegatorDueReward(6, 1, 9),
 				Event::Rewarded(6, 9),
 				Event::Rewarded(7, 9),
 				Event::Rewarded(10, 9),
@@ -4078,9 +4048,9 @@
 			// keep paying 6
 			let mut new3 = vec![
 				Event::Rewarded(1, 30),
-				Event::NominatorDueReward(7, 1, 9),
-				Event::NominatorDueReward(10, 1, 9),
-				Event::NominatorDueReward(6, 1, 9),
+				Event::DelegatorDueReward(7, 1, 9),
+				Event::DelegatorDueReward(10, 1, 9),
+				Event::DelegatorDueReward(6, 1, 9),
 				Event::Rewarded(6, 9),
 				Event::Rewarded(7, 9),
 				Event::Rewarded(10, 9),
@@ -4090,25 +4060,13 @@
 				Event::CollatorChosen(7, 4, 20),
 				Event::CollatorChosen(7, 5, 10),
 				Event::NewRound(30, 7, 5, 130),
-<<<<<<< HEAD
 				Event::Rewarded(1, 32),
+				Event::DelegatorDueReward(7, 1, 10),
+				Event::DelegatorDueReward(10, 1, 10),
+				Event::DelegatorDueReward(6, 1, 10),
 				Event::Rewarded(6, 10),
 				Event::Rewarded(7, 10),
 				Event::Rewarded(10, 10),
-=======
-			];
-			expected.append(&mut new3);
-			assert_eq!(events(), expected);
-			set_author(7, 1, 100);
-			roll_to(35);
-			// no more paying 6
-			let mut new4 = vec![
-				Event::Rewarded(1, 36),
-				Event::NominatorDueReward(7, 1, 12),
-				Event::NominatorDueReward(10, 1, 12),
-				Event::Rewarded(7, 12),
-				Event::Rewarded(10, 12),
->>>>>>> 209f0a2a
 				Event::CollatorChosen(8, 1, 40),
 				Event::CollatorChosen(8, 2, 40),
 				Event::CollatorChosen(8, 3, 20),
@@ -4123,8 +4081,8 @@
 			// no more paying 6
 			let mut new4 = vec![
 				Event::Rewarded(1, 38),
-				Event::NominatorDueReward(7, 1, 13),
-				Event::NominatorDueReward(10, 1, 13),
+				Event::DelegatorDueReward(7, 1, 13),
+				Event::DelegatorDueReward(10, 1, 13),
 				Event::Rewarded(7, 13),
 				Event::Rewarded(10, 13),
 				Event::CollatorChosen(9, 1, 40),
@@ -4143,8 +4101,8 @@
 			let mut new5 = vec![
 				Event::Delegation(8, 10, 1, DelegatorAdded::AddedToTop { new_total: 50 }),
 				Event::Rewarded(1, 40),
-				Event::NominatorDueReward(7, 1, 13),
-				Event::NominatorDueReward(10, 1, 13),
+				Event::DelegatorDueReward(7, 1, 13),
+				Event::DelegatorDueReward(10, 1, 13),
 				Event::Rewarded(7, 13),
 				Event::Rewarded(10, 13),
 				Event::CollatorChosen(10, 1, 50),
@@ -4158,23 +4116,13 @@
 			assert_eq_events(expected.clone());
 			set_author(10, 1, 100);
 			roll_to(50);
-<<<<<<< HEAD
-			// new nomination is still not rewarded yet
+			// new nomination not rewarded yet
 			let mut new6 = vec![
 				Event::Rewarded(1, 42),
+				Event::DelegatorDueReward(7, 1, 14),
+				Event::DelegatorDueReward(10, 1, 14),
 				Event::Rewarded(7, 14),
 				Event::Rewarded(10, 14),
-=======
-			// new nomination is rewarded for first time, 2 rounds after joining (`RewardPaymentDelay` = 2)
-			let mut new7 = vec![
-				Event::Rewarded(1, 36),
-				Event::NominatorDueReward(7, 1, 11),
-				Event::NominatorDueReward(8, 1, 11),
-				Event::NominatorDueReward(10, 1, 11),
-				Event::Rewarded(7, 11),
-				Event::Rewarded(8, 11),
-				Event::Rewarded(10, 11),
->>>>>>> 209f0a2a
 				Event::CollatorChosen(11, 1, 50),
 				Event::CollatorChosen(11, 2, 40),
 				Event::CollatorChosen(11, 3, 20),
@@ -4185,9 +4133,13 @@
 			expected.append(&mut new6);
 			assert_eq_events(expected.clone());
 			roll_to(55);
-			// new nomination is rewarded for first time, 2 rounds after joining (`RewardPaymentDelay` = 2)
+			// new nomination is rewarded for first time
+			// 2 rounds after joining (`RewardPaymentDelay` = 2)
 			let mut new7 = vec![
 				Event::Rewarded(1, 39),
+				Event::DelegatorDueReward(7, 1, 12),
+				Event::DelegatorDueReward(8, 1, 12),
+				Event::DelegatorDueReward(10, 1, 12),
 				Event::Rewarded(7, 12),
 				Event::Rewarded(8, 12),
 				Event::Rewarded(10, 12),
@@ -4224,13 +4176,13 @@
 				Event::CollatorChosen(2, 4, 50),
 				Event::NewRound(5, 2, 4, 200),
 				Event::Rewarded(3, 1),
-				Event::NominatorDueReward(5, 3, 1),
+				Event::DelegatorDueReward(5, 3, 1),
 				Event::Rewarded(4, 1),
-				Event::NominatorDueReward(5, 4, 1),
+				Event::DelegatorDueReward(5, 4, 1),
 				Event::Rewarded(1, 1),
-				Event::NominatorDueReward(5, 1, 1),
+				Event::DelegatorDueReward(5, 1, 1),
 				Event::Rewarded(2, 1),
-				Event::NominatorDueReward(5, 2, 1),
+				Event::DelegatorDueReward(5, 2, 1),
 				// ALL REWARDS FOR 5 are merged into one payment + event
 				Event::Rewarded(5, 4),
 				Event::CollatorChosen(3, 1, 50),
@@ -4556,8 +4508,7 @@
 		});
 }
 
-<<<<<<< HEAD
-// MIGRATION TESTS
+// MIGRATION UNIT TESTS
 use frame_support::traits::OnRuntimeUpgrade;
 
 #[test]
@@ -4715,12 +4666,11 @@
 			// exit queue should be empty
 			assert_eq!(<ExitQueue2<Test>>::get(), ExitQ::default());
 		});
-=======
-// Migration Unit Test
+}
+
 #[test]
 fn verify_purge_storage_migration_works() {
 	use crate::{Points, Round, RoundInfo, Staked};
-	use frame_support::traits::OnRuntimeUpgrade;
 	ExtBuilder::default().build().execute_with(|| {
 		// mutate storage similar to if 10 rounds had passed
 		for i in 1..=10 {
@@ -4747,5 +4697,4 @@
 			assert_eq!(<Points<Test>>::get(i), 100);
 		}
 	});
->>>>>>> 209f0a2a
 }