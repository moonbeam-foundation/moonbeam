[package]
name = "pallet-randomness"
authors = [ "PureStake" ]
description = "Provides randomness"
edition = "2018"
version = "0.1.0"

[dependencies]
frame-benchmarking = { git = "https://github.com/purestake/substrate", branch = "moonbeam-polkadot-v0.9.26", optional = true, default-features = false }
frame-support = { git = "https://github.com/purestake/substrate", branch = "moonbeam-polkadot-v0.9.26", default-features = false }
frame-system = { git = "https://github.com/purestake/substrate", branch = "moonbeam-polkadot-v0.9.26", default-features = false }
hex = { version = "0.4.3", default-features = false }
log = "0.4"
nimbus-primitives = { git = "https://github.com/purestake/nimbus", branch = "moonbeam-polkadot-v0.9.26", default-features = false }
parity-scale-codec = { version = "3.0.0", default-features = false, features = [ "derive" ] }
scale-info = { version = "2.0", default-features = false, features = [ "derive" ] }
serde = { version = "1.0.101", optional = true }
session-keys-primitives = { path = "../../primitives/session-keys", default-features = false }
sp-consensus-vrf = { git = "https://github.com/purestake/substrate", branch = "moonbeam-polkadot-v0.9.26", default-features = false }
sp-core = { git = "https://github.com/purestake/substrate", branch = "moonbeam-polkadot-v0.9.26", default-features = false }
sp-io = { git = "https://github.com/purestake/substrate", branch = "moonbeam-polkadot-v0.9.26", default-features = false }
sp-runtime = { git = "https://github.com/purestake/substrate", branch = "moonbeam-polkadot-v0.9.26", default-features = false }
sp-std = { git = "https://github.com/purestake/substrate", branch = "moonbeam-polkadot-v0.9.26", default-features = false }

# Frontier
pallet-evm = { git = "https://github.com/purestake/frontier", branch = "moonbeam-polkadot-v0.9.26", default-features = false }

[dev-dependencies]
derive_more = "0.99"
pallet-author-mapping = { path = "../author-mapping" }
pallet-balances = { git = "https://github.com/purestake/substrate", branch = "moonbeam-polkadot-v0.9.26" }

[features]
default = [ "std" ]
std = [
	"frame-benchmarking/std",
	"frame-support/std",
	"frame-system/std",
	"hex/std",
	"nimbus-primitives/std",
	"pallet-evm/std",
	"parity-scale-codec/std",
	"scale-info/std",
	"serde",
	"session-keys-primitives/std",
	"sp-consensus-vrf/std",
	"sp-core/std",
	"sp-io/std",
	"sp-runtime/std",
	"sp-std/std",
]
<<<<<<< HEAD
runtime-benchmarks = [ "frame-benchmarking" ]
try-runtime = [ "frame-support/try-runtime" ]
=======
runtime-benchmarks = [
	"frame-benchmarking",
	"session-keys-primitives/runtime-benchmarks",
]
# try-runtime = [ "frame-support/try-runtime" ]
>>>>>>> eef06f9a
<|MERGE_RESOLUTION|>--- conflicted
+++ resolved
@@ -49,13 +49,8 @@
 	"sp-runtime/std",
 	"sp-std/std",
 ]
-<<<<<<< HEAD
-runtime-benchmarks = [ "frame-benchmarking" ]
-try-runtime = [ "frame-support/try-runtime" ]
-=======
 runtime-benchmarks = [
 	"frame-benchmarking",
 	"session-keys-primitives/runtime-benchmarks",
 ]
-# try-runtime = [ "frame-support/try-runtime" ]
->>>>>>> eef06f9a
+try-runtime = [ "frame-support/try-runtime" ]