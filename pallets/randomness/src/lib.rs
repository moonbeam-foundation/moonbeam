// Copyright 2019-2022 PureStake Inc.
// This file is part of Moonbeam.

// Moonbeam is free software: you can redistribute it and/or modify
// it under the terms of the GNU General Public License as published by
// the Free Software Foundation, either version 3 of the License, or
// (at your option) any later version.

// Moonbeam is distributed in the hope that it will be useful,
// but WITHOUT ANY WARRANTY; without even the implied warranty of
// MERCHANTABILITY or FITNESS FOR A PARTICULAR PURPOSE.  See the
// GNU General Public License for more details.

// You should have received a copy of the GNU General Public License
// along with Moonbeam.  If not, see <http://www.gnu.org/licenses/>.

//! Randomness pallet

#![cfg_attr(not(feature = "std"), no_std)]

use frame_support::pallet;

pub use pallet::*;

#[cfg(any(test, feature = "runtime-benchmarks"))]
mod benchmarks;
pub mod types;
pub mod vrf;
pub use types::*;

pub mod weights;
use weights::WeightInfo;

#[cfg(test)]
mod mock;
#[cfg(test)]
mod tests;

/// Read babe randomness info from the relay chain state proof
pub trait GetBabeData<BlockNumber, EpochIndex, Randomness> {
	fn get_relay_block_number() -> BlockNumber;
	fn get_relay_epoch_index() -> EpochIndex;
	fn get_current_block_randomness() -> Randomness;
	fn get_one_epoch_ago_randomness() -> Randomness;
	fn get_two_epochs_ago_randomness() -> Randomness;
}

#[pallet]
pub mod pallet {
	use super::*;
	// use crate::WeightInfo;
	use frame_support::traits::{Currency, ExistenceRequirement::KeepAlive};
	use frame_support::{pallet_prelude::*, PalletId};
	use frame_system::pallet_prelude::*;
	use nimbus_primitives::NimbusId;
	use pallet_evm::AddressMapping;
	use session_keys_primitives::{
		GetVrfInput, InherentError, KeysLookup, VrfId, VrfInput, INHERENT_IDENTIFIER,
	};
	use sp_consensus_babe::Slot;
	use sp_core::{H160, H256};
	use sp_runtime::traits::{AccountIdConversion, Saturating};
	use sp_std::{convert::TryInto, vec::Vec};

	/// The Randomness's pallet id
	pub const PALLET_ID: PalletId = PalletId(*b"moonrand");

	/// Request identifier, unique per request for randomness
	pub type RequestId = u64;

	pub type BalanceOf<T> =
		<<T as Config>::Currency as Currency<<T as frame_system::Config>::AccountId>>::Balance;

	#[pallet::pallet]
	#[pallet::without_storage_info]
	pub struct Pallet<T>(PhantomData<T>);

	/// Configuration trait of this pallet.
	#[pallet::config]
	pub trait Config: frame_system::Config {
		/// Overarching event type
		type Event: From<Event<Self>> + IsType<<Self as frame_system::Config>::Event>;
		/// Address mapping to convert from H160 to AccountId
		type AddressMapping: AddressMapping<Self::AccountId>;
		/// Currency in which the security deposit will be taken.
		type Currency: Currency<Self::AccountId>;
		/// Get the BABE data from the runtime
		type BabeDataGetter: GetBabeData<Self::BlockNumber, u64, Option<Self::Hash>>;
		/// Get the VRF input from the runtime
		type VrfInputGetter: GetVrfInput<VrfInput<Slot, Self::Hash>>;
		/// Takes NimbusId to return VrfId
		type VrfKeyLookup: KeysLookup<NimbusId, VrfId>;
		#[pallet::constant]
		/// The amount that should be taken as a security deposit when requesting randomness.
		type Deposit: Get<BalanceOf<Self>>;
		#[pallet::constant]
<<<<<<< HEAD
		/// Requests expire and can be purged from storage after this many blocks/epochs
		type ExpirationDelay: Get<u32>;
		// /// Weight information for extrinsics in this pallet.
		// type WeightInfo: WeightInfo;
=======
		/// Requests expire and can be purged from storage after this many blocks
		type ExpirationDelay: Get<Self::BlockNumber>;
		/// Weight information for extrinsics in this pallet.
		type WeightInfo: WeightInfo;
>>>>>>> f4a7da29
	}

	#[pallet::error]
	pub enum Error<T> {
		RequestCounterOverflowed,
		RequestFeeOverflowed,
		CannotRequestPastRandomness,
		CannotRequestRandomnessAfterExpirationDelay,
		RequestDNE,
		RequestCannotYetBeFulfilled,
		OnlyRequesterCanIncreaseFee,
		RequestHasNotExpired,
		RequestExecutionOOG,
		InstantRandomnessNotAvailable,
		RandomnessResultDNE,
		RandomnessResultNotFilled,
	}

	#[pallet::event]
	#[pallet::generate_deposit(pub(crate) fn deposit_event)]
	pub enum Event<T: Config> {
		RandomnessRequestedCurrentBlock {
			id: RequestId,
			refund_address: H160,
			contract_address: H160,
			fee: BalanceOf<T>,
			gas_limit: u64,
			salt: H256,
			earliest_block: T::BlockNumber,
		},
		RandomnessRequestedBabeOneEpochAgo {
			id: RequestId,
			refund_address: H160,
			contract_address: H160,
			fee: BalanceOf<T>,
			gas_limit: u64,
			salt: H256,
			earliest_epoch: u64,
		},
		RandomnessRequestedBabeTwoEpochsAgo {
			id: RequestId,
			refund_address: H160,
			contract_address: H160,
			fee: BalanceOf<T>,
			gas_limit: u64,
			salt: H256,
			earliest_epoch: u64,
		},
		RandomnessRequestedLocal {
			id: RequestId,
			refund_address: H160,
			contract_address: H160,
			fee: BalanceOf<T>,
			gas_limit: u64,
			salt: H256,
			earliest_block: T::BlockNumber,
		},
		RequestFulfilled {
			id: RequestId,
		},
		RequestFeeIncreased {
			id: RequestId,
			new_fee: BalanceOf<T>,
		},
		RequestExpirationExecuted {
			id: RequestId,
		},
	}

	#[pallet::storage]
	#[pallet::getter(fn requests)]
	/// Randomness requests not yet fulfilled or purged
	pub type Requests<T: Config> = StorageMap<_, Twox64Concat, RequestId, RequestState<T>>;

	#[pallet::storage]
	#[pallet::getter(fn request_count)]
	/// Number of randomness requests made so far, used to generate the next request's uid
	pub type RequestCount<T: Config> = StorageValue<_, RequestId, ValueQuery>;

	/// Current local per-block VRF randomness
	/// Set in `on_initialize`, before it will contain the randomness for this block
	#[pallet::storage]
	#[pallet::getter(fn local_vrf_output)]
	pub type LocalVrfOutput<T: Config> = StorageValue<_, Option<T::Hash>, ValueQuery>;

	/// Current VRF input
	/// Set in `on_finalize` of last block
	/// Used in `on_initialize` of current block to validate VRF output
	#[pallet::storage]
	#[pallet::getter(fn current_vrf_input)]
	pub(crate) type CurrentVrfInput<T: Config> = StorageValue<_, VrfInput<Slot, T::Hash>>;

	/// Relay time information to determine when to update randomness results based on when
	/// epoch and relay block change
	#[pallet::storage]
	#[pallet::getter(fn relay_time)]
	pub(crate) type RelayTime<T: Config> =
		StorageValue<_, RelayTimeInfo<T::BlockNumber, u64>, ValueQuery>;

	/// Ensures the mandatory inherent was included in the block
	#[pallet::storage]
	#[pallet::getter(fn inherent_included)]
	pub(crate) type InherentIncluded<T: Config> = StorageValue<_, ()>;

	/// Records whether this is the first block (genesis or runtime upgrade)
	#[pallet::storage]
	#[pallet::getter(fn not_first_block)]
	pub type NotFirstBlock<T: Config> = StorageValue<_, ()>;

	/// Snapshot of randomness to fulfill all requests that are for the same raw randomness
	/// Removed once $value.request_count == 0
	#[pallet::storage]
	#[pallet::getter(fn randomness_results)]
	pub(crate) type RandomnessResults<T: Config> =
		StorageMap<_, Twox64Concat, RequestType<T>, RandomnessResult<T::Hash>>;

	#[pallet::call]
	impl<T: Config> Pallet<T> {
		/// Populates the `RandomnessResults` that are due this block with the raw values
		/// This inherent is a workaround to run code in every block after
		/// `ParachainSystem::set_validation_data` but before all extrinsics.
		/// the relevant storage item to validate the VRF output in this pallet's `on_initialize`
		// This should go into on_post_inherents when it is ready
		// https://github.com/paritytech/substrate/pull/10128
		// TODO: weight
		#[pallet::weight((10_000, DispatchClass::Mandatory))]
		pub fn set_babe_randomness_results(origin: OriginFor<T>) -> DispatchResultWithPostInfo {
			ensure_none(origin)?;

			let last_relay_time = <RelayTime<T>>::get();
			// populate the `RandomnessResults` for BABE current block randomness
			let relay_block_number = T::BabeDataGetter::get_relay_block_number();
			if relay_block_number > last_relay_time.relay_block_number {
				let babe_current_this_block = RequestType::BabeCurrentBlock(relay_block_number);
				if let Some(mut results) = <RandomnessResults<T>>::get(&babe_current_this_block) {
					if let Some(randomness) = T::BabeDataGetter::get_current_block_randomness() {
						results.randomness = Some(randomness);
						<RandomnessResults<T>>::insert(babe_current_this_block, results);
					} else {
						log::warn!("Failed to fill BABE randomness results");
					}
				}
			}
			// populate the `RandomnessResults` for BABE epoch randomness (1 and 2 ago)
			let relay_epoch_index = T::BabeDataGetter::get_relay_epoch_index();
			if relay_epoch_index > last_relay_time.relay_epoch_index {
				let babe_one_epoch_ago_this_block = RequestType::BabeOneEpochAgo(relay_epoch_index);
				let babe_two_epochs_ago_this_block =
					RequestType::BabeOneEpochAgo(relay_epoch_index);
				if let Some(mut results) =
					<RandomnessResults<T>>::get(&babe_one_epoch_ago_this_block)
				{
					if let Some(randomness) = T::BabeDataGetter::get_one_epoch_ago_randomness() {
						results.randomness = Some(randomness);
						<RandomnessResults<T>>::insert(babe_one_epoch_ago_this_block, results);
					} else {
						log::warn!("Failed to fill BABE one epoch ago randomness results");
					}
				}
				if let Some(mut results) =
					<RandomnessResults<T>>::get(&babe_two_epochs_ago_this_block)
				{
					if let Some(randomness) = T::BabeDataGetter::get_two_epochs_ago_randomness() {
						results.randomness = Some(randomness);
						<RandomnessResults<T>>::insert(babe_two_epochs_ago_this_block, results);
					} else {
						log::warn!("Failed to fill BABE two epochs ago randomness results");
					}
				}
			}
			<RelayTime<T>>::put(RelayTimeInfo {
				relay_block_number,
				relay_epoch_index,
			});
			<InherentIncluded<T>>::put(());

			Ok(Pays::No.into())
		}
	}

	#[pallet::inherent]
	impl<T: Config> ProvideInherent for Pallet<T> {
		type Call = Call<T>;
		type Error = InherentError;
		const INHERENT_IDENTIFIER: InherentIdentifier = INHERENT_IDENTIFIER;

		fn is_inherent_required(_: &InherentData) -> Result<Option<Self::Error>, Self::Error> {
			// Return Ok(Some(_)) unconditionally because this inherent is required in every block
			// If it is not found, throw a VrfInherentRequired error.
			Ok(Some(InherentError::Other(
				sp_runtime::RuntimeString::Borrowed(
					"Inherent required to set babe randomness results",
				),
			)))
		}

		// The empty-payload inherent extrinsic.
		fn create_inherent(_data: &InherentData) -> Option<Self::Call> {
			Some(Call::set_babe_randomness_results {})
		}

		fn is_inherent(call: &Self::Call) -> bool {
			matches!(call, Call::set_babe_randomness_results { .. })
		}
	}

	#[pallet::hooks]
	impl<T: Config> Hooks<BlockNumberFor<T>> for Pallet<T> {
		// Set this block's randomness using the VRF output, verified by the VrfInput put in
		// storage in the previous block's `on_initialize`
		fn on_initialize(_now: BlockNumberFor<T>) -> Weight {
			// Set and validate VRF output using input put in storage last block's `on_finalize`
			vrf::set_output::<T>()
		}
		// Set next block's VRF input in storage
		fn on_finalize(_now: BlockNumberFor<T>) {
			// Panics if set_babe_randomness_results inherent was not included
			assert!(
				<InherentIncluded<T>>::take().is_some(),
				"Mandatory randomness inherent not included; InherentIncluded storage item is empty"
			);

			// Necessary because required data is killed in `ParachainSystem::on_initialize`
			// which may happen before the VRF output is verified in the next block on_initialize
			vrf::set_input::<T>();
		}
	}

	// Utility function
	impl<T: Config> Pallet<T> {
		pub fn account_id() -> T::AccountId {
			PALLET_ID.into_account_truncating()
		}
		pub fn total_locked() -> BalanceOf<T> {
			// free balance is usable balance for the pallet account as it is not controlled
			// by anyone so will never be locked
			T::Currency::free_balance(&Self::account_id())
		}
		pub(crate) fn concat_and_hash(a: T::Hash, b: H256) -> [u8; 32] {
			let mut s = Vec::new();
			s.extend_from_slice(a.as_ref());
			s.extend_from_slice(b.as_ref());
			sp_io::hashing::blake2_256(&s)
		}
	}

	// Public functions for precompile usage only
	impl<T: Config> Pallet<T> {
		pub fn request_randomness(request: Request<T>) -> DispatchResult {
			let request = RequestState::new(request)?;
			let (fee, contract_address, info) = (
				request.request.fee,
				request.request.contract_address,
				request.request.info.clone(),
			);
			let total_to_reserve = T::Deposit::get().saturating_add(fee);
			let contract_address = T::AddressMapping::into_account_id(contract_address);
			// get new request ID
			let request_id = <RequestCount<T>>::get();
			let next_id = request_id
				.checked_add(1u64)
				.ok_or(Error::<T>::RequestCounterOverflowed)?;
			// send deposit to reserve account
			T::Currency::transfer(
				&contract_address,
				&Self::account_id(),
				total_to_reserve,
				KeepAlive,
			)?;
			if let Some(existing_randomness_snapshot) = <RandomnessResults<T>>::take(&info) {
				<RandomnessResults<T>>::insert(
					&info,
					existing_randomness_snapshot.increment_request_count::<T>()?,
				);
			} else {
				<RandomnessResults<T>>::insert(&info, RandomnessResult::new());
			}
			// insert request
			<RequestCount<T>>::put(next_id);
			request.request.emit_randomness_requested_event(request_id);
			<Requests<T>>::insert(request_id, request);
			Ok(())
		}
		/// Prepare fulfillment
		/// Returns all arguments needed for fulfillment
		pub fn prepare_fulfillment(id: RequestId) -> Result<FulfillArgs<T>, DispatchError> {
			<Requests<T>>::get(id)
				.ok_or(Error::<T>::RequestDNE)?
				.prepare_fulfill()
		}
		/// Finish fulfillment
		/// Caller MUST ensure `id` corresponds to `request` or there will be side effects
		pub fn finish_fulfillment(
			id: RequestId,
			request: Request<T>,
			deposit: BalanceOf<T>,
			caller: &H160,
			cost_of_execution: BalanceOf<T>,
		) {
			request.finish_fulfill(deposit, caller, cost_of_execution);
			if let Some(result) = RandomnessResults::<T>::take(&request.info) {
				if let Some(new_result) = result.decrement_request_count() {
					RandomnessResults::<T>::insert(&request.info, new_result);
				} // else RandomnessResult is removed from storage
			}
			<Requests<T>>::remove(id);
			Self::deposit_event(Event::RequestFulfilled { id });
		}
		/// Increase fee associated with request
		pub fn increase_request_fee(
			caller: &H160,
			id: RequestId,
			fee_increase: BalanceOf<T>,
		) -> DispatchResult {
			let mut request = <Requests<T>>::get(id).ok_or(Error::<T>::RequestDNE)?;
			// Increase randomness request fee
			let new_fee = request.increase_fee(caller, fee_increase)?;
			<Requests<T>>::insert(id, request);
			Self::deposit_event(Event::RequestFeeIncreased { id, new_fee });
			Ok(())
		}
		/// Execute request expiration
		/// transfers fee to caller && purges request iff it has expired
		/// does NOT try to fulfill the request
		pub fn execute_request_expiration(caller: &H160, id: RequestId) -> DispatchResult {
			let request = <Requests<T>>::get(id).ok_or(Error::<T>::RequestDNE)?;
			let caller = T::AddressMapping::into_account_id(caller.clone());
			request.execute_expiration(&caller)?;
			if let Some(result) = RandomnessResults::<T>::take(&request.request.info) {
				if let Some(new_result) = result.decrement_request_count() {
					RandomnessResults::<T>::insert(&request.request.info, new_result);
				} // else RandomnessResult is removed from storage
			}
			<Requests<T>>::remove(id);
			Self::deposit_event(Event::RequestExpirationExecuted { id });
			Ok(())
		}
	}
}<|MERGE_RESOLUTION|>--- conflicted
+++ resolved
@@ -48,7 +48,6 @@
 #[pallet]
 pub mod pallet {
 	use super::*;
-	// use crate::WeightInfo;
 	use frame_support::traits::{Currency, ExistenceRequirement::KeepAlive};
 	use frame_support::{pallet_prelude::*, PalletId};
 	use frame_system::pallet_prelude::*;
@@ -94,17 +93,10 @@
 		/// The amount that should be taken as a security deposit when requesting randomness.
 		type Deposit: Get<BalanceOf<Self>>;
 		#[pallet::constant]
-<<<<<<< HEAD
 		/// Requests expire and can be purged from storage after this many blocks/epochs
 		type ExpirationDelay: Get<u32>;
-		// /// Weight information for extrinsics in this pallet.
-		// type WeightInfo: WeightInfo;
-=======
-		/// Requests expire and can be purged from storage after this many blocks
-		type ExpirationDelay: Get<Self::BlockNumber>;
 		/// Weight information for extrinsics in this pallet.
 		type WeightInfo: WeightInfo;
->>>>>>> f4a7da29
 	}
 
 	#[pallet::error]
