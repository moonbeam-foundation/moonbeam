--- conflicted
+++ resolved
@@ -325,11 +325,7 @@
 		/// Uses the vrf output of previous block to generate a random seed. The provided `subject`
 		/// must have the property to uniquely generate different randomness given the same vrf
 		/// output (e.g. relay block number).
-<<<<<<< HEAD
-		/// Note: This needs to be updated hen asynchronous backing is in effect.
-=======
 		/// Note: This needs to be updated when asynchronous backing is in effect.
->>>>>>> c929b283
 		fn random(subject: &[u8]) -> (T::Hash, BlockNumberFor<T>) {
 			let local_vrf_output = PreviousLocalVrfOutput::<T>::get();
 			let block_number = frame_system::Pallet::<T>::block_number();
