// Copyright 2019-2022 PureStake Inc.
// This file is part of Moonbeam.

// Moonbeam is free software: you can redistribute it and/or modify
// it under the terms of the GNU General Public License as published by
// the Free Software Foundation, either version 3 of the License, or
// (at your option) any later version.

// Moonbeam is distributed in the hope that it will be useful,
// but WITHOUT ANY WARRANTY; without even the implied warranty of
// MERCHANTABILITY or FITNESS FOR A PARTICULAR PURPOSE.  See the
// GNU General Public License for more details.

// You should have received a copy of the GNU General Public License
// along with Moonbeam.  If not, see <http://www.gnu.org/licenses/>.
use crate::mock::*;
use crate::*;
use frame_support::{assert_noop, assert_ok};
use sp_core::H256;

#[test]
fn set_babe_randomness_results_is_mandatory() {
	use frame_support::weights::{DispatchClass, GetDispatchInfo};

	let info = crate::Call::<Test>::set_babe_randomness_results {}.get_dispatch_info();
	assert_eq!(info.class, DispatchClass::Mandatory);
}

// REQUEST RANDOMNESS

#[test]
fn cannot_make_local_request_already_fulfillable() {
	ExtBuilder::default()
		.with_balances(vec![(ALICE, 15)])
		.build()
		.execute_with(|| {
			let request = build_default_request(RequestType::Local(0u64));
			assert_noop!(
				Randomness::request_randomness(request),
				Error::<Test>::CannotRequestRandomnessBeforeMinDelay
			);
		});
}

#[test]
fn cannot_make_request_fulfillable_past_expiry() {
	ExtBuilder::default()
		.with_balances(vec![(ALICE, 15)])
		.build()
		.execute_with(|| {
			let request = build_default_request(RequestType::Local(22u64));
			assert_noop!(
				Randomness::request_randomness(request),
				Error::<Test>::CannotRequestRandomnessAfterMaxDelay
			);
		});
}

#[test]
fn cannot_make_request_with_less_than_deposit() {
	ExtBuilder::default()
		.with_balances(vec![(ALICE, 9)])
		.build()
		.execute_with(|| {
			let request = build_default_request(RequestType::BabeEpoch(16u64));
			assert_noop!(
				Randomness::request_randomness(request),
				sp_runtime::DispatchError::Module(sp_runtime::ModuleError {
					index: 1,
					error: [2, 0, 0, 0],
					message: Some("InsufficientBalance")
				})
			);
			let request = build_default_request(RequestType::Local(16u64));
			assert_noop!(
				Randomness::request_randomness(request),
				sp_runtime::DispatchError::Module(sp_runtime::ModuleError {
					index: 1,
					error: [2, 0, 0, 0],
					message: Some("InsufficientBalance")
				})
			);
		});
}

#[test]
fn cannot_make_request_with_less_than_deposit_plus_fee() {
	ExtBuilder::default()
		.with_balances(vec![(ALICE, 14)])
		.build()
		.execute_with(|| {
			let request = build_default_request(RequestType::BabeEpoch(16u64));
			assert_noop!(
				Randomness::request_randomness(request),
				sp_runtime::DispatchError::Module(sp_runtime::ModuleError {
					index: 1,
					error: [2, 0, 0, 0],
					message: Some("InsufficientBalance")
				})
			);
			let request = build_default_request(RequestType::Local(16u64));
			assert_noop!(
				Randomness::request_randomness(request),
				sp_runtime::DispatchError::Module(sp_runtime::ModuleError {
					index: 1,
					error: [2, 0, 0, 0],
					message: Some("InsufficientBalance")
				})
			);
		});
}

#[test]
fn request_reserves_deposit_and_fee() {
	ExtBuilder::default()
		.with_balances(vec![(ALICE, 30)])
		.build()
		.execute_with(|| {
			assert_eq!(Randomness::total_locked(), 0);
			assert_eq!(Balances::free_balance(&ALICE), 30);
			let request = build_default_request(RequestType::BabeEpoch(16u64));
			assert_ok!(Randomness::request_randomness(request));
			assert_eq!(Randomness::total_locked(), 15);
			assert_eq!(Balances::free_balance(&ALICE), 15);
			let request = build_default_request(RequestType::Local(16u64));
			assert_ok!(Randomness::request_randomness(request));
			assert_eq!(Randomness::total_locked(), 30);
			assert_eq!(Balances::free_balance(&ALICE), 0);
		});
}

#[test]
fn request_babe_current_block_randomness_increments_request_counter() {
	ExtBuilder::default()
		.with_balances(vec![(ALICE, 60)])
		.build()
		.execute_with(|| {
			assert_eq!(Randomness::request_count(), 0);
			let request = build_default_request(RequestType::BabeEpoch(16u64));
			assert_ok!(Randomness::request_randomness(request));
			assert_eq!(Randomness::request_count(), 1);
			let request = build_default_request(RequestType::Local(16u64));
			assert_ok!(Randomness::request_randomness(request));
			assert_eq!(Randomness::request_count(), 2);
		});
}

#[test]
fn request_babe_current_block_randomness_inserts_request_state() {
	ExtBuilder::default()
		.with_balances(vec![(ALICE, 60)])
		.build()
		.execute_with(|| {
			let request = build_default_request(RequestType::BabeEpoch(16u64));
			assert_eq!(Randomness::requests(0), None);
			assert_ok!(Randomness::request_randomness(request.clone()));
			assert_eq!(
				Randomness::requests(0),
				Some(RequestState {
					request: request.into(),
					deposit: 10,
				})
			);
			let request = build_default_request(RequestType::Local(16u64));
			assert_eq!(Randomness::requests(1), None);
			assert_ok!(Randomness::request_randomness(request.clone()));
			assert_eq!(
				Randomness::requests(1),
				Some(RequestState {
					request: request.into(),
					deposit: 10,
				})
			);
		});
}

// REQUEST RANDOMNESS EVENTS EMIT BASED ON REQUESTED TYPE OF RANDOMNESS

#[test]
fn request_babe_one_epoch_ago_randomness_emits_event() {
	ExtBuilder::default()
		.with_balances(vec![(ALICE, 15)])
		.build()
		.execute_with(|| {
			let request = Request {
				refund_address: BOB.into(),
				contract_address: ALICE.into(),
				fee: 5,
				gas_limit: 100u64,
				num_words: 1u8,
				salt: H256::default(),
				info: RequestType::BabeEpoch(16u64),
			};
			assert_ok!(Randomness::request_randomness(request));
			assert_event_emitted!(crate::Event::RandomnessRequestedBabeEpoch {
				id: 0,
				refund_address: BOB.into(),
				contract_address: ALICE.into(),
				fee: 5,
				gas_limit: 100u64,
				num_words: 1u8,
				salt: H256::default(),
				earliest_epoch: 16u64,
			});
		});
}

#[test]
fn request_local_randomness_emits_event() {
	ExtBuilder::default()
		.with_balances(vec![(ALICE, 15)])
		.build()
		.execute_with(|| {
			let request = Request {
				refund_address: BOB.into(),
				contract_address: ALICE.into(),
				fee: 5,
				gas_limit: 100u64,
				num_words: 1u8,
				salt: H256::default(),
				info: RequestType::Local(16u64),
			};
			assert_ok!(Randomness::request_randomness(request));
			assert_event_emitted!(crate::Event::RandomnessRequestedLocal {
				id: 0,
				refund_address: BOB.into(),
				contract_address: ALICE.into(),
				fee: 5,
				gas_limit: 100u64,
				num_words: 1u8,
				salt: H256::default(),
				earliest_block: 16u64,
			});
		});
}

#[test]
fn request_randomness_adds_new_randomness_result() {
	ExtBuilder::default()
		.with_balances(vec![(ALICE, 15)])
		.build()
		.execute_with(|| {
			let request = Request {
				refund_address: BOB.into(),
				contract_address: ALICE.into(),
				fee: 5,
				gas_limit: 100u64,
				num_words: 1u8,
				salt: H256::default(),
				info: RequestType::Local(16u64),
			};
			assert_ok!(Randomness::request_randomness(request));
			let result = Randomness::randomness_results(RequestType::Local(16u64)).unwrap();
			assert_eq!(result.request_count, 1u64);
			assert!(result.randomness.is_none());
		});
}

#[test]
fn request_randomness_increments_randomness_result() {
	ExtBuilder::default()
		.with_balances(vec![(ALICE, 30)])
		.build()
		.execute_with(|| {
			let request = Request {
				refund_address: BOB.into(),
				contract_address: ALICE.into(),
				fee: 5,
				gas_limit: 100u64,
				num_words: 1u8,
				salt: H256::default(),
				info: RequestType::Local(16u64),
			};
			assert_ok!(Randomness::request_randomness(request.clone()));
			assert_ok!(Randomness::request_randomness(request));
			let result = Randomness::randomness_results(RequestType::Local(16u64)).unwrap();
			assert_eq!(result.request_count, 2u64);
			assert!(result.randomness.is_none());
		});
}

// PREPARE FULFILLMENT

#[test]
fn prepare_fulfillment_for_local_works() {
	ExtBuilder::default()
		.with_balances(vec![(ALICE, 30)])
		.build()
		.execute_with(|| {
			let request = Request {
				refund_address: BOB.into(),
				contract_address: ALICE.into(),
				fee: 5,
				gas_limit: 100u64,
				num_words: 1u8,
				salt: H256::default(),
				info: RequestType::Local(16u64),
			};
			assert_ok!(Randomness::request_randomness(request));
			System::set_block_number(16u64);
			let mut result =
				crate::pallet::RandomnessResults::<Test>::get(RequestType::Local(16u64)).unwrap();
			result.randomness = Some(H256::default());
			crate::pallet::RandomnessResults::<Test>::insert(RequestType::Local(16u64), result);
			assert_ok!(Randomness::prepare_fulfillment(0u64));
		});
}

#[test]
fn prepare_fulfillment_fails_before_can_be_fulfilled() {
	ExtBuilder::default()
		.with_balances(vec![(ALICE, 30)])
		.build()
		.execute_with(|| {
			let request = Request {
				refund_address: BOB.into(),
				contract_address: ALICE.into(),
				fee: 5,
				gas_limit: 100u64,
				num_words: 1u8,
				salt: H256::default(),
				info: RequestType::Local(16u64),
			};
			assert_ok!(Randomness::request_randomness(request.clone()));
			assert_ok!(Randomness::request_randomness(request));
			assert_noop!(
				Randomness::prepare_fulfillment(0u64),
				Error::<Test>::RequestCannotYetBeFulfilled
			);
		});
}

#[test]
fn prepare_fulfillment_fails_if_request_dne() {
	ExtBuilder::default().build().execute_with(|| {
		assert_noop!(
			Randomness::prepare_fulfillment(0u64),
			Error::<Test>::RequestDNE
		);
	});
}

#[test]
fn prepare_fulfillment_uses_randomness_result_without_updating_count() {
	ExtBuilder::default()
		.with_balances(vec![(ALICE, 30)])
		.build()
		.execute_with(|| {
			let request = Request {
				refund_address: BOB.into(),
				contract_address: ALICE.into(),
				fee: 5,
				gas_limit: 100u64,
				num_words: 1u8,
				salt: H256::default(),
				info: RequestType::Local(16u64),
			};
			assert_ok!(Randomness::request_randomness(request));
			System::set_block_number(16u64);
			let mut pre_result =
				crate::pallet::RandomnessResults::<Test>::get(RequestType::Local(16u64)).unwrap();
			pre_result.randomness = Some(H256::default());
			crate::pallet::RandomnessResults::<Test>::insert(RequestType::Local(16u64), pre_result);
			assert_ok!(Randomness::prepare_fulfillment(0u64));
			let post_result =
				crate::pallet::RandomnessResults::<Test>::get(RequestType::Local(16u64)).unwrap();
			assert_eq!(post_result.request_count, 1);
		});
}

// FINISH FULFILLMENT

#[test]
fn finish_fulfillment_removes_request_from_storage() {
	ExtBuilder::default()
		.with_balances(vec![(ALICE, 30)])
		.build()
		.execute_with(|| {
			let request = Request {
				refund_address: BOB.into(),
				contract_address: ALICE.into(),
				fee: 5,
				gas_limit: 100u64,
				num_words: 1u8,
				salt: H256::default(),
				info: RequestType::Local(16u64),
			};
			assert_ok!(Randomness::request_randomness(request.clone()));
			assert_ok!(Randomness::request_randomness(request));
			System::set_block_number(16u64);
			let mut pre_result =
				crate::pallet::RandomnessResults::<Test>::get(RequestType::Local(16u64)).unwrap();
			pre_result.randomness = Some(H256::default());
			crate::pallet::RandomnessResults::<Test>::insert(RequestType::Local(16u64), pre_result);
			let fulfill_args = Randomness::prepare_fulfillment(0u64).unwrap();
			Randomness::finish_fulfillment(
				1u64,
				fulfill_args.request,
				fulfill_args.deposit,
				&ALICE,
				5,
			);
			assert!(Randomness::requests(1u64).is_none());
		});
}

#[test]
fn finish_fulfillment_refunds_refund_address_with_excess_and_caller_with_cost_of_execution() {
	ExtBuilder::default()
		.with_balances(vec![(ALICE, 30)])
		.build()
		.execute_with(|| {
			let request = Request {
				refund_address: BOB.into(),
				contract_address: ALICE.into(),
				fee: 5,
				gas_limit: 100u64,
				num_words: 1u8,
				salt: H256::default(),
				info: RequestType::Local(16u64),
			};
			assert_ok!(Randomness::request_randomness(request));
			System::set_block_number(16u64);
			let mut pre_result =
				crate::pallet::RandomnessResults::<Test>::get(RequestType::Local(16u64)).unwrap();
			pre_result.randomness = Some(H256::default());
			crate::pallet::RandomnessResults::<Test>::insert(RequestType::Local(16u64), pre_result);
			let fulfill_args = Randomness::prepare_fulfillment(0u64).unwrap();
			Randomness::finish_fulfillment(
				1u64,
				fulfill_args.request,
				fulfill_args.deposit,
				&ALICE,
				3,
			);
			// 30 - ( deposit = 10 + fee = 5) + cost_of_execution_refund_for_caller = 3 == 18
			assert_eq!(Balances::free_balance(&ALICE), 18);
			// 0 + deposit = 10 + fee = 5 - cost_of_execution = 3 == 12
			assert_eq!(Balances::free_balance(&BOB), 12);
		});
}

#[test]
<<<<<<< HEAD
fn finish_fulfillment_decrements_randomness_result_and_keeps_in_storage_if_not_last() {
	ExtBuilder::default()
		.with_balances(vec![(ALICE, 30)])
		.build()
		.execute_with(|| {
			let request = Request {
				refund_address: BOB.into(),
				contract_address: ALICE.into(),
				fee: 5,
				gas_limit: 100u64,
				num_words: 1u8,
				salt: H256::default(),
				info: RequestType::Local(16u64),
			};
			assert_ok!(Randomness::request_randomness(request.clone()));
			assert_ok!(Randomness::request_randomness(request));
			System::set_block_number(16u64);
			let mut pre_result =
				crate::pallet::RandomnessResults::<Test>::get(RequestType::Local(16u64)).unwrap();
			pre_result.randomness = Some(H256::default());
			crate::pallet::RandomnessResults::<Test>::insert(RequestType::Local(16u64), pre_result);
			let fulfill_args = Randomness::prepare_fulfillment(0u64).unwrap();
			assert_eq!(
				Randomness::randomness_results(RequestType::Local(16u64))
					.unwrap()
					.request_count,
				2
			);
			Randomness::finish_fulfillment(
				1u64,
				fulfill_args.request,
				fulfill_args.deposit,
				&ALICE,
				5,
			);
			assert_eq!(
				Randomness::randomness_results(RequestType::Local(16u64))
					.unwrap()
					.request_count,
				1
			);
		});
}
=======
fn account_id_is_known() {
	use core::str::FromStr;
	// also a way to make this value searchable :)
	assert_eq!(
		Randomness::account_id(),
		FromStr::from_str("0x6d6f646c6d6f6f6e72616e640000000000000000").unwrap(),
	);
}

// FINISH FULFILLMENT
>>>>>>> ad061a72

#[test]
fn finish_fulfillment_decrements_randomness_result_and_removes_from_storage_if_last() {
	ExtBuilder::default()
		.with_balances(vec![(ALICE, 30)])
		.build()
		.execute_with(|| {
			let request = Request {
				refund_address: BOB.into(),
				contract_address: ALICE.into(),
				fee: 5,
				gas_limit: 100u64,
				num_words: 1u8,
				salt: H256::default(),
				info: RequestType::Local(16u64),
			};
			assert_ok!(Randomness::request_randomness(request));
			System::set_block_number(16u64);
			let mut pre_result =
				crate::pallet::RandomnessResults::<Test>::get(RequestType::Local(16u64)).unwrap();
			pre_result.randomness = Some(H256::default());
			crate::pallet::RandomnessResults::<Test>::insert(RequestType::Local(16u64), pre_result);
			let fulfill_args = Randomness::prepare_fulfillment(0u64).unwrap();
			assert_eq!(
				Randomness::randomness_results(RequestType::Local(16u64))
					.unwrap()
					.request_count,
				1
			);
			Randomness::finish_fulfillment(
				1u64,
				fulfill_args.request,
				fulfill_args.deposit,
				&ALICE,
				5,
			);
			assert!(Randomness::randomness_results(RequestType::Local(16u64)).is_none());
		});
}

// INCREASE REQUEST FEE

#[test]
fn increase_request_fee_fails_if_request_dne() {
	ExtBuilder::default().build().execute_with(|| {
		assert_noop!(
			Randomness::increase_request_fee(&ALICE, 1u64, 10),
			Error::<Test>::RequestDNE
		);
	});
}

#[test]
fn non_requester_cannot_increase_fee() {
	ExtBuilder::default()
		.with_balances(vec![(ALICE, 30)])
		.build()
		.execute_with(|| {
			let request = Request {
				refund_address: BOB.into(),
				contract_address: ALICE.into(),
				fee: 5,
				gas_limit: 100u64,
				num_words: 1u8,
				salt: H256::default(),
				info: RequestType::Local(16u64),
			};
			assert_ok!(Randomness::request_randomness(request));
			assert_noop!(
				Randomness::increase_request_fee(&BOB, 0u64, 6),
				Error::<Test>::OnlyRequesterCanIncreaseFee
			);
		});
}

#[test]
fn increase_request_fee_transfers_from_caller_and_updates_request_state_fee() {
	ExtBuilder::default()
		.with_balances(vec![(ALICE, 30)])
		.build()
		.execute_with(|| {
			let request = Request {
				refund_address: BOB.into(),
				contract_address: ALICE.into(),
				fee: 5,
				gas_limit: 100u64,
				num_words: 1u8,
				salt: H256::default(),
				info: RequestType::Local(16u64),
			};
			assert_ok!(Randomness::request_randomness(request));
			assert_ok!(Randomness::increase_request_fee(&ALICE, 0u64, 6));
			// initial_fee = 5 + fee_increase = 6 == 11
			assert_eq!(Randomness::requests(0u64).unwrap().request.fee, 11);
			// initial_balance = 30 - deposit = 10 - initial_fee = 5 - fee_increase = 6 == 9
			assert_eq!(Balances::free_balance(&ALICE), 9);
		});
}

#[test]
fn increase_request_fee_fails_if_insufficient_balance() {
	ExtBuilder::default()
		.with_balances(vec![(ALICE, 20)])
		.build()
		.execute_with(|| {
			let request = Request {
				refund_address: BOB.into(),
				contract_address: ALICE.into(),
				fee: 5,
				gas_limit: 100u64,
				num_words: 1u8,
				salt: H256::default(),
				info: RequestType::Local(16u64),
			};
			assert_ok!(Randomness::request_randomness(request));
			assert_noop!(
				Randomness::increase_request_fee(&ALICE, 0u64, 6),
				sp_runtime::DispatchError::Module(sp_runtime::ModuleError {
					index: 1,
					error: [2, 0, 0, 0],
					message: Some("InsufficientBalance")
				})
			);
		});
}

// EXECUTE REQUEST EXPIRATION

#[test]
fn execute_request_expiration_fails_if_request_dne() {
	ExtBuilder::default().build().execute_with(|| {
		assert_noop!(
			Randomness::execute_request_expiration(&ALICE, 1u64),
			Error::<Test>::RequestDNE
		);
	});
}

#[test]
fn execute_request_expiration_fails_before_request_expiration() {
	ExtBuilder::default()
		.with_balances(vec![(ALICE, 30)])
		.build()
		.execute_with(|| {
			assert_ok!(Randomness::request_randomness(build_default_request(
				RequestType::BabeEpoch(16u64)
			)));
			assert_noop!(
				Randomness::execute_request_expiration(&ALICE, 0u64),
				Error::<Test>::RequestHasNotExpired
			);
		});
}

#[test]
fn execute_request_expiration_removes_request() {
	ExtBuilder::default()
		.with_balances(vec![(ALICE, 30)])
		.build()
		.execute_with(|| {
			assert_ok!(Randomness::request_randomness(build_default_request(
				RequestType::BabeEpoch(16u64)
			)));
			// increase epoch to expiry
			crate::pallet::RelayEpoch::<Test>::put(20u64);
			assert!(Randomness::requests(0u64).is_some());
			// execute expiry
			assert_ok!(Randomness::execute_request_expiration(&BOB, 0u64));
			assert!(Randomness::requests(0u64).is_none());
		});
}

#[test]
fn execute_request_expiration_removes_result() {
	ExtBuilder::default()
		.with_balances(vec![(ALICE, 30)])
		.build()
		.execute_with(|| {
			assert_ok!(Randomness::request_randomness(build_default_request(
				RequestType::BabeEpoch(16u64)
			)));
			// increase epoch to expiry
			crate::pallet::RelayEpoch::<Test>::put(20u64);
			assert!(Randomness::randomness_results(RequestType::BabeEpoch(16u64)).is_some());
			// execute expiry
			assert_ok!(Randomness::execute_request_expiration(&BOB, 0u64));
			assert!(Randomness::randomness_results(RequestType::BabeEpoch(16u64)).is_none());
		});
}

#[test]
fn execute_request_expiration_returns_deposit_to_contract_address_and_fees_to_caller() {
	ExtBuilder::default()
		.with_balances(vec![(ALICE, 30)])
		.build()
		.execute_with(|| {
			assert_ok!(Randomness::request_randomness(build_default_request(
				RequestType::BabeEpoch(16u64)
			)));
			crate::pallet::RelayEpoch::<Test>::put(20u64);
			assert_ok!(Randomness::execute_request_expiration(&BOB, 0u64));
			// fee returned to BOB (caller)
			assert_eq!(Balances::free_balance(&BOB), 5);
			// deposit returned to ALICE (contract_address)
			assert_eq!(Balances::free_balance(&ALICE), 25);
		});
}<|MERGE_RESOLUTION|>--- conflicted
+++ resolved
@@ -17,6 +17,14 @@
 use crate::*;
 use frame_support::{assert_noop, assert_ok};
 use sp_core::H256;
+
+#[test]
+fn pallet_account_id() {
+	assert_eq!(
+		Randomness::account_id(),
+		core::str::FromStr::from_str("0x6d6f646c6d6f6f6e72616e640000000000000000").unwrap(),
+	);
+}
 
 #[test]
 fn set_babe_randomness_results_is_mandatory() {
@@ -441,7 +449,6 @@
 }
 
 #[test]
-<<<<<<< HEAD
 fn finish_fulfillment_decrements_randomness_result_and_keeps_in_storage_if_not_last() {
 	ExtBuilder::default()
 		.with_balances(vec![(ALICE, 30)])
@@ -485,18 +492,6 @@
 			);
 		});
 }
-=======
-fn account_id_is_known() {
-	use core::str::FromStr;
-	// also a way to make this value searchable :)
-	assert_eq!(
-		Randomness::account_id(),
-		FromStr::from_str("0x6d6f646c6d6f6f6e72616e640000000000000000").unwrap(),
-	);
-}
-
-// FINISH FULFILLMENT
->>>>>>> ad061a72
 
 #[test]
 fn finish_fulfillment_decrements_randomness_result_and_removes_from_storage_if_last() {
