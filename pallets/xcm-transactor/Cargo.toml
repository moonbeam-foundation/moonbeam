[package]
name = "xcm-transactor"
authors = [ "PureStake" ]
edition = "2018"
version = "0.1.0"

[dependencies]
log = { version = "0.4", default-features = false }
serde = { version = "1.0.124", optional = true }

# Moonbeam
xcm-primitives = { path = "../../primitives/xcm/", default-features = false }

# Substrate
frame-support = { git = "https://github.com/purestake/substrate", branch = "moonbeam-polkadot-v0.9.16", default-features = false }
frame-system = { git = "https://github.com/purestake/substrate", branch = "moonbeam-polkadot-v0.9.16", default-features = false }
parity-scale-codec = { version = "2.0.0", default-features = false, features = [ "derive" ] }
scale-info = { version = "1.0", default-features = false, features = [ "derive" ] }
sp-io = { git = "https://github.com/purestake/substrate", branch = "moonbeam-polkadot-v0.9.16", default-features = false }
sp-runtime = { git = "https://github.com/purestake/substrate", branch = "moonbeam-polkadot-v0.9.16", default-features = false }
sp-std = { git = "https://github.com/purestake/substrate", branch = "moonbeam-polkadot-v0.9.16", default-features = false }

# Cumulus
cumulus-primitives-core = { git = "https://github.com/purestake/cumulus", branch = "moonbeam-polkadot-v0.9.16", default-features = false }

# Polkadot / XCM
<<<<<<< HEAD
orml-traits = { git = "https://github.com/purestake/open-runtime-module-library", branch = "moonbeam-polkadot-v0.9.13", default-features = false }
xcm = { git = "https://github.com/purestake/polkadot", branch = "moonbeam-polkadot-v0.9.13", default-features = false }
xcm-executor = { git = "https://github.com/purestake/polkadot", branch = "moonbeam-polkadot-v0.9.13", default-features = false }
=======
orml-traits = { git = "https://github.com/purestake/open-runtime-module-library", branch = "moonbeam-polkadot-v0.9.16", default-features = false }
xcm = { git = "https://github.com/purestake/polkadot", branch = "moonbeam-polkadot-v0.9.16", default-features = false }
xcm-builder = { git = "https://github.com/purestake/polkadot", branch = "moonbeam-polkadot-v0.9.16", default-features = false }
xcm-executor = { git = "https://github.com/purestake/polkadot", branch = "moonbeam-polkadot-v0.9.16", default-features = false }
>>>>>>> 824d960c

# Benchmarks
frame-benchmarking = { git = "https://github.com/purestake/substrate", branch = "moonbeam-polkadot-v0.9.13", optional = true, default-features = false }

[dev-dependencies]
<<<<<<< HEAD
pallet-balances = { git = "https://github.com/purestake/substrate", branch = "moonbeam-polkadot-v0.9.13" }
pallet-timestamp = { git = "https://github.com/purestake/substrate", branch = "moonbeam-polkadot-v0.9.13" }
=======
pallet-balances = { git = "https://github.com/purestake/substrate", branch = "moonbeam-polkadot-v0.9.16" }
pallet-timestamp = { git = "https://github.com/purestake/substrate", branch = "moonbeam-polkadot-v0.9.16" }
pallet-xcm = { git = "https://github.com/purestake/polkadot", branch = "moonbeam-polkadot-v0.9.16" }
>>>>>>> 824d960c
parity-scale-codec = { version = "2.1.1" }
sp-core = { git = "https://github.com/purestake/substrate", branch = "moonbeam-polkadot-v0.9.16" }

[features]
default = [ "std" ]
std = [
	"cumulus-primitives-core/std",
	"frame-benchmarking/std",
	"frame-support/std",
	"frame-system/std",
	"orml-traits/std",
	"parity-scale-codec/std",
	"serde",
	"sp-io/std",
	"sp-runtime/std",
	"sp-std/std",
	"xcm-executor/std",
	"xcm-primitives/std",
	"xcm/std",
]
runtime-benchmarks = [
	"frame-benchmarking",
]
try-runtime = [ "frame-support/try-runtime" ]<|MERGE_RESOLUTION|>--- conflicted
+++ resolved
@@ -24,29 +24,18 @@
 cumulus-primitives-core = { git = "https://github.com/purestake/cumulus", branch = "moonbeam-polkadot-v0.9.16", default-features = false }
 
 # Polkadot / XCM
-<<<<<<< HEAD
-orml-traits = { git = "https://github.com/purestake/open-runtime-module-library", branch = "moonbeam-polkadot-v0.9.13", default-features = false }
-xcm = { git = "https://github.com/purestake/polkadot", branch = "moonbeam-polkadot-v0.9.13", default-features = false }
-xcm-executor = { git = "https://github.com/purestake/polkadot", branch = "moonbeam-polkadot-v0.9.13", default-features = false }
-=======
 orml-traits = { git = "https://github.com/purestake/open-runtime-module-library", branch = "moonbeam-polkadot-v0.9.16", default-features = false }
 xcm = { git = "https://github.com/purestake/polkadot", branch = "moonbeam-polkadot-v0.9.16", default-features = false }
 xcm-builder = { git = "https://github.com/purestake/polkadot", branch = "moonbeam-polkadot-v0.9.16", default-features = false }
 xcm-executor = { git = "https://github.com/purestake/polkadot", branch = "moonbeam-polkadot-v0.9.16", default-features = false }
->>>>>>> 824d960c
 
 # Benchmarks
 frame-benchmarking = { git = "https://github.com/purestake/substrate", branch = "moonbeam-polkadot-v0.9.13", optional = true, default-features = false }
 
 [dev-dependencies]
-<<<<<<< HEAD
-pallet-balances = { git = "https://github.com/purestake/substrate", branch = "moonbeam-polkadot-v0.9.13" }
-pallet-timestamp = { git = "https://github.com/purestake/substrate", branch = "moonbeam-polkadot-v0.9.13" }
-=======
 pallet-balances = { git = "https://github.com/purestake/substrate", branch = "moonbeam-polkadot-v0.9.16" }
 pallet-timestamp = { git = "https://github.com/purestake/substrate", branch = "moonbeam-polkadot-v0.9.16" }
 pallet-xcm = { git = "https://github.com/purestake/polkadot", branch = "moonbeam-polkadot-v0.9.16" }
->>>>>>> 824d960c
 parity-scale-codec = { version = "2.1.1" }
 sp-core = { git = "https://github.com/purestake/substrate", branch = "moonbeam-polkadot-v0.9.16" }
 
