// Copyright 2019-2021 PureStake Inc.
// This file is part of Moonbeam.

// Moonbeam is free software: you can redistribute it and/or modify
// it under the terms of the GNU General Public License as published by
// the Free Software Foundation, either version 3 of the License, or
// (at your option) any later version.

// Moonbeam is distributed in the hope that it will be useful,
// but WITHOUT ANY WARRANTY; without even the implied warranty of
// MERCHANTABILITY or FITNESS FOR A PARTICULAR PURPOSE.  See the
// GNU General Public License for more details.

// You should have received a copy of the GNU General Public License
// along with Moonbeam.  If not, see <http://www.gnu.org/licenses/>.

//! # Xcm Transactor Module
//!
//! ## Overview
//!
//! Module to provide transact capabilities on other chains
//!
//! For the transaction to successfuly be dispatched in the destination chain, pallet-utility
//! needs to be installed and at least paid xcm message execution should be allowed (and
//! WithdrawAsset,BuyExecution and Transact messages allowed) in the destination chain
//!
//! In this pallet we will make distinctions between sovereign
//! and derivative accounts. The first is the account the parachain controls
//! in the destination chain, while the latter is an account derived from the
//! sovereign account itself, e.g., by hashing it with an index. Such distinction
//! is important since we want to keep the integrity of the sovereign account
//!
//! The transactions are dispatched from a derivative account
//! of the sovereign account
//! This pallet only stores the index of the derivative account used, but
//! not the derivative account itself. The only assumption this pallet makes
//! is the existence of the pallet_utility pallet in the destination chain
//! through the XcmTransact trait.
//!
//! All calls will be wrapped around utility::as_derivative. This makes sure
//! the inner call is executed from the derivative account and not the sovereign
//! account itself.
//!
//! Index registration happens through DerivativeAddressRegistrationOrigin.
//! This derivative account can be funded by external users to
//! ensure it has enough funds to make the calls

#![cfg_attr(not(feature = "std"), no_std)]

use frame_support::pallet;

pub use pallet::*;
#[cfg(test)]
pub(crate) mod mock;
#[cfg(test)]
mod tests;

#[pallet]
pub mod pallet {

	use frame_support::pallet_prelude::*;
	use frame_system::{ensure_signed, pallet_prelude::*};
	use orml_traits::location::{Parse, Reserve};
	use sp_runtime::traits::{AtLeast32BitUnsigned, Convert};
	use sp_std::borrow::ToOwned;
	use sp_std::convert::TryFrom;
	use sp_std::prelude::*;
	use xcm::{latest::prelude::*, VersionedMultiLocation};
	use xcm_executor::traits::{InvertLocation, TransactAsset, WeightBounds};
	use xcm_primitives::{UtilityAvailableCalls, UtilityEncodeCall, XcmTransact};

	#[pallet::pallet]
	pub struct Pallet<T>(PhantomData<T>);

	#[pallet::config]
	pub trait Config: frame_system::Config {
		type Event: From<Event<Self>> + IsType<<Self as frame_system::Config>::Event>;
		/// The balance type.
		type Balance: Parameter
			+ Member
			+ AtLeast32BitUnsigned
			+ Default
			+ Copy
			+ MaybeSerializeDeserialize
			+ Into<u128>;

		/// Currency Id.
		type CurrencyId: Parameter + Member + Clone;

		/// Convert `T::CurrencyId` to `MultiLocation`.
		type CurrencyIdToMultiLocation: Convert<Self::CurrencyId, Option<MultiLocation>>;

		// XcmTransact needs to be implemented. This type needs to implement
		// utility call encoding and multilocation gathering
		type Transactor: Parameter + Member + Clone + XcmTransact;

		/// AssetTransactor allows us to withdraw asset without being trapped
		/// This should change in xcm v3, which allows us to burn assets
		type AssetTransactor: TransactAsset;

		// The origin that is allowed to register derivative address indices
		type DerivativeAddressRegistrationOrigin: EnsureOrigin<Self::Origin>;

		/// XCM executor.
		type XcmExecutor: ExecuteXcm<Self::Call>;

		/// Convert `T::AccountId` to `MultiLocation`.
		type AccountIdToMultiLocation: Convert<Self::AccountId, MultiLocation>;

		/// Means of measuring the weight consumed by an XCM message locally.
		type Weigher: WeightBounds<Self::Call>;

		/// Means of inverting a location.
		type LocationInverter: InvertLocation;

		/// Self chain location.
		#[pallet::constant]
		type SelfLocation: Get<MultiLocation>;

		// The origin that is allowed to dispatch calls from the sovereign account directly
		type SovereignAccountDispatcherOrigin: EnsureOrigin<Self::Origin>;

		/// XCM sender.
		type XcmSender: SendXcm;

		// Base XCM weight.
		///
		/// The actual weight for an XCM message is `T::BaseXcmWeight +
		/// T::Weigher::weight(&msg)`.
		#[pallet::constant]
		type BaseXcmWeight: Get<Weight>;
	}

	/// Stores the information to be able to issue a transact operation in another chain use an
	/// asset as fee payer.
	#[derive(Default, Clone, Encode, Decode, RuntimeDebug, PartialEq, scale_info::TypeInfo)]
	pub struct RemoteTransactInfo {
		/// Extra weight that transacting a call in a destination chain adds
		pub transact_extra_weight: Weight,
		/// Fee per call byte
		pub fee_per_byte: u128,
		/// Size of the tx metadata of a transaction in the destination chain
		pub metadata_size: u64,
		/// Minimum weight the destination chain charges for a transaction
		pub base_weight: Weight,
		/// Fee per weight in the destination chain
		pub fee_per_weight: u128,
	}

	// Since we are using pallet-utility for account derivation (through AsDerivative),
	// we need to provide an index for the account derivation. This storage item stores the index
	// assigned for a given local account. These indices are usable as derivative in the relay chain
	#[pallet::storage]
	#[pallet::getter(fn index_to_account)]
	pub type IndexToAccount<T: Config> = StorageMap<_, Blake2_128Concat, u16, T::AccountId>;

	// Stores the transact info of a MULTIlOCAITON. This defines how much extra weight we need to
	// add when we want to transact in the destination chain and how we convert weight to units
	// in the destination chain
	#[pallet::storage]
	#[pallet::getter(fn transact_info)]
	pub type TransactInfo<T: Config> =
		StorageMap<_, Blake2_128Concat, MultiLocation, RemoteTransactInfo>;

	/// An error that can occur while executing the mapping pallet's logic.
	#[pallet::error]
	pub enum Error<T> {
		IndexAlreadyClaimed,
		UnclaimedIndex,
		NotOwner,
		UnweighableMessage,
		CannotReanchor,
		AssetHasNoReserve,
		InvalidDest,
		NotCrossChainTransfer,
		AssetIsNotReserveInDestination,
		DestinationNotInvertible,
		ErrorSending,
		DispatchWeightBiggerThanTotalWeight,
		WeightOverflow,
		AmountOverflow,
		TransactorInfoNotSet,
		NotCrossChainTransferableCurrency,
		XcmExecuteError,
		BadVersion,
<<<<<<< HEAD
		UnableToWithdrawAsset,
=======
		MaxWeightTransactReached,
>>>>>>> de33f62d
	}

	#[pallet::event]
	#[pallet::generate_deposit(pub(crate) fn deposit_event)]
	pub enum Event<T: Config> {
		TransactedDerivative(T::AccountId, MultiLocation, Vec<u8>, u16),
		TransactedSovereign(T::AccountId, MultiLocation, Vec<u8>),
		RegisterdDerivative(T::AccountId, u16),
		TransactFailed(XcmError),
		TransactInfoChanged(MultiLocation, RemoteTransactInfo),
	}

	#[pallet::call]
	impl<T: Config> Pallet<T> {
		#[pallet::weight(0)]
		/// Register a derivative index for an account id. Dispatchable by
		/// DerivativeAddressRegistrationOrigin
		///
		/// We do not store the derivative address, but only the index. We do not need to store
		/// the derivative address to issue calls, only the index is enough
		///
		/// For now an index is registered for all possible destinations and not per-destination.
		/// We can change this in the future although it would just make things more complicated
		pub fn register(origin: OriginFor<T>, who: T::AccountId, index: u16) -> DispatchResult {
			T::DerivativeAddressRegistrationOrigin::ensure_origin(origin)?;

			ensure!(
				IndexToAccount::<T>::get(&index).is_none(),
				Error::<T>::IndexAlreadyClaimed
			);

			IndexToAccount::<T>::insert(&index, who.clone());

			// Deposit event
			Self::deposit_event(Event::<T>::RegisterdDerivative(who, index));

			Ok(())
		}

		/// Transact the inner call through a derivative account in a destination chain,
		/// using 'fee_location' to pay for the fees. This fee_location is given as a multilocation
		///
		/// The caller needs to have the index registered in this pallet. The fee multiasset needs
		/// to be a reserve asset for the destination transactor::multilocation.
		#[pallet::weight(
			Pallet::<T>::weight_of_transact_through_derivative_multilocation(
				&fee_location,
				index,
				&dest,
				dest_weight,
				inner_call
			)
		)]
		pub fn transact_through_derivative_multilocation(
			origin: OriginFor<T>,
			dest: T::Transactor,
			index: u16,
			fee_location: VersionedMultiLocation,
			dest_weight: Weight,
			inner_call: Vec<u8>,
		) -> DispatchResult {
			let who = ensure_signed(origin)?;

			// Ensure the specified destination transact_weight is not reached
			ensure!(
				dest_weight < dest.clone().max_transact_weight(),
				Error::<T>::MaxWeightTransactReached
			);

			let fee_location =
				MultiLocation::try_from(fee_location).map_err(|()| Error::<T>::BadVersion)?;
			// The index exists
			let account = IndexToAccount::<T>::get(index).ok_or(Error::<T>::UnclaimedIndex)?;
			// The derivative index is owned by the origin
			ensure!(account == who, Error::<T>::NotOwner);

			// Encode call bytes
			// We make sure the inner call is wrapped on a as_derivative dispatchable
			let call_bytes: Vec<u8> = dest
				.clone()
				.encode_call(UtilityAvailableCalls::AsDerivative(index, inner_call));

			// Grab the destination
			let dest = dest.destination();

			Self::transact_in_dest_chain_asset(
				dest.clone(),
				who.clone(),
				fee_location,
				dest_weight,
				call_bytes.clone(),
			)?;

			// Deposit event
			Self::deposit_event(Event::<T>::TransactedDerivative(
				who, dest, call_bytes, index,
			));

			Ok(())
		}

		/// Transact the inner call through a derivative account in a destination chain,
		/// using 'currency_id' to pay for the fees.
		///
		/// The caller needs to have the index registered in this pallet. The fee multiasset needs
		/// to be a reserve asset for the destination transactor::multilocation.
		#[pallet::weight(
			Pallet::<T>::weight_of_transact_through_derivative(
				&currency_id,
				index,
				&dest,
				dest_weight,
				inner_call
			)
		)]
		pub fn transact_through_derivative(
			origin: OriginFor<T>,
			dest: T::Transactor,
			index: u16,
			currency_id: T::CurrencyId,
			dest_weight: Weight,
			inner_call: Vec<u8>,
		) -> DispatchResult {
			let who = ensure_signed(origin)?;

			// Ensure the specified destination transact_weight is not reached
			ensure!(
				dest_weight < dest.clone().max_transact_weight(),
				Error::<T>::MaxWeightTransactReached
			);

			let fee_location: MultiLocation = T::CurrencyIdToMultiLocation::convert(currency_id)
				.ok_or(Error::<T>::NotCrossChainTransferableCurrency)?;

			// The index exists
			let account = IndexToAccount::<T>::get(index).ok_or(Error::<T>::UnclaimedIndex)?;
			// The derivative index is owned by the origin
			ensure!(account == who, Error::<T>::NotOwner);

			// Encode call bytes
			// We make sure the inner call is wrapped on a as_derivative dispatchable
			let call_bytes: Vec<u8> = dest
				.clone()
				.encode_call(UtilityAvailableCalls::AsDerivative(index, inner_call));

			// Grab the destination
			let dest = dest.destination();

			Self::transact_in_dest_chain_asset(
				dest.clone(),
				who.clone(),
				fee_location,
				dest_weight,
				call_bytes.clone(),
			)?;
			// Deposit event
			Self::deposit_event(Event::<T>::TransactedDerivative(
				who, dest, call_bytes, index,
			));

			Ok(())
		}

		/// Transact the call through the sovereign account in a destination chain,
		/// 'fee_payer' pays for the fee
		///
		/// SovereignAccountDispatcherOrigin callable only
		#[pallet::weight(
			Pallet::<T>::weight_of_transact_through_sovereign(
				&fee_location,
				&dest,
				dest_weight,
				call
			)
		)]
		pub fn transact_through_sovereign(
			origin: OriginFor<T>,
			dest: VersionedMultiLocation,
			fee_payer: T::AccountId,
			fee_location: VersionedMultiLocation,
			dest_weight: Weight,
			call: Vec<u8>,
		) -> DispatchResult {
			T::SovereignAccountDispatcherOrigin::ensure_origin(origin)?;

			let fee_location =
				MultiLocation::try_from(fee_location).map_err(|()| Error::<T>::BadVersion)?;

			let dest = MultiLocation::try_from(dest).map_err(|()| Error::<T>::BadVersion)?;
			// Grab the destination
			Self::transact_in_dest_chain_asset(
				dest.clone(),
				fee_payer.clone(),
				fee_location,
				dest_weight,
				call.clone(),
			)?;

			// Deposit event
			Self::deposit_event(Event::<T>::TransactedSovereign(fee_payer, dest, call));

			Ok(())
		}

		/// Change the transact info of a location
		#[pallet::weight(0)]
		pub fn set_transact_info(
			origin: OriginFor<T>,
			location: VersionedMultiLocation,
			transact_extra_weight: Weight,
			fee_per_byte: u128,
			base_weight: Weight,
			fee_per_weight: u128,
			metadata_size: u64,
		) -> DispatchResult {
			T::DerivativeAddressRegistrationOrigin::ensure_origin(origin)?;
			let location =
				MultiLocation::try_from(location).map_err(|()| Error::<T>::BadVersion)?;
			let remote_info = RemoteTransactInfo {
				transact_extra_weight,
				fee_per_byte,
				base_weight,
				fee_per_weight,
				metadata_size,
			};

			TransactInfo::<T>::insert(&location, &remote_info);

			Self::deposit_event(Event::TransactInfoChanged(location, remote_info));
			Ok(())
		}
	}

	impl<T: Config> Pallet<T> {
		fn transact_in_dest_chain_asset(
			dest: MultiLocation,
			fee_payer: T::AccountId,
			fee_location: MultiLocation,
			dest_weight: Weight,
			call: Vec<u8>,
		) -> DispatchResult {
			// Grab transact info for the fee loation provided
			let transactor_info =
				TransactInfo::<T>::get(&fee_location).ok_or(Error::<T>::TransactorInfoNotSet)?;

			// Calculate the total weight that the xcm message is going to spend in the
			// destination chain
			let total_weight = dest_weight
				.checked_add(transactor_info.transact_extra_weight)
				.ok_or(Error::<T>::WeightOverflow)?;

			// Multiply weight*destination_units_per_second to see how much we should charge for
			// this weight execution
			let amount = Self::calculate_fee_per_weight(
				call.clone(),
				total_weight,
				transactor_info.fee_per_byte,
				transactor_info.base_weight,
				transactor_info.fee_per_weight,
				transactor_info.metadata_size,
			);

			// Construct MultiAsset
			let fee = MultiAsset {
				id: Concrete(fee_location),
				fun: Fungible(amount),
			};

			// Ensure the asset is a reserve
			Self::transfer_allowed(&fee, &dest)?;

			// Convert origin to multilocation
			let origin_as_mult = T::AccountIdToMultiLocation::convert(fee_payer);

			// Construct the local withdraw message with the previous calculated amount
			// This message deducts and burns "amount" from the caller when executed
			T::AssetTransactor::withdraw_asset(&fee.clone().into(), &origin_as_mult)
				.map_err(|_| Error::<T>::UnableToWithdrawAsset)?;

			// Construct the transact message. This is composed of WithdrawAsset||BuyExecution||
			// Transact.
			// WithdrawAsset: Withdraws "amount" from the sovereign account. These tokens will be
			// used to pay fees
			// BuyExecution: Buys "execution power" in the destination chain
			// Transact: Issues the transaction
			let transact_message: Xcm<()> =
				Self::transact_message(dest.clone(), fee, total_weight, call, dest_weight)?;

			// Send to sovereign
			T::XcmSender::send_xcm(dest, transact_message).map_err(|_| Error::<T>::ErrorSending)?;

			Ok(())
		}
		/// Construct the transact xcm message with the provided parameters
		fn transact_message(
			dest: MultiLocation,
			asset: MultiAsset,
			dest_weight: Weight,
			call: Vec<u8>,
			dispatch_weight: Weight,
		) -> Result<Xcm<()>, DispatchError> {
			Ok(Xcm(vec![
				Self::sovereign_withdraw(asset.clone(), &dest)?,
				Self::buy_execution(asset, &dest, dest_weight)?,
				Transact {
					origin_type: OriginKind::SovereignAccount,
					require_weight_at_most: dispatch_weight,
					call: call.into(),
				},
			]))
		}

		/// Construct a buy execution xcm order with the provided parameters
		fn buy_execution(
			asset: MultiAsset,
			at: &MultiLocation,
			weight: u64,
		) -> Result<Instruction<()>, DispatchError> {
			let inv_at = T::LocationInverter::invert_location(at)
				.map_err(|()| Error::<T>::DestinationNotInvertible)?;
			let fees = asset
				.reanchored(&inv_at)
				.map_err(|_| Error::<T>::CannotReanchor)?;

			Ok(BuyExecution {
				fees,
				weight_limit: WeightLimit::Limited(weight),
			})
		}

		/// Construct a withdraw instruction for the sovereign account
		fn sovereign_withdraw(
			asset: MultiAsset,
			at: &MultiLocation,
		) -> Result<Instruction<()>, DispatchError> {
			let inv_at = T::LocationInverter::invert_location(at)
				.map_err(|()| Error::<T>::DestinationNotInvertible)?;
			let fees = asset
				.reanchored(&inv_at)
				.map_err(|_| Error::<T>::CannotReanchor)?;

			Ok(WithdrawAsset(fees.into()))
		}

		/// Ensure `dest` has chain part and none recipient part.
		fn ensure_valid_dest(dest: &MultiLocation) -> Result<MultiLocation, DispatchError> {
			if let (Some(dest), None) = (dest.chain_part(), dest.non_chain_part()) {
				Ok(dest)
			} else {
				Err(Error::<T>::InvalidDest.into())
			}
		}

		/// Check whether the transfer is allowed.
		///
		/// Returns `Err` if `asset` is not a reserved asset of `dest`,
		/// else returns `dest`, parachain or relay chain location.
		fn transfer_allowed(
			asset: &MultiAsset,
			dest: &MultiLocation,
		) -> Result<MultiLocation, DispatchError> {
			let dest = Self::ensure_valid_dest(dest)?;

			let self_location = T::SelfLocation::get();
			ensure!(dest != self_location, Error::<T>::NotCrossChainTransfer);

			let reserve = asset.reserve().ok_or(Error::<T>::AssetHasNoReserve)?;

			// We only allow to transact using a reserve asset as fee
			ensure!(reserve == dest, Error::<T>::AssetIsNotReserveInDestination);

			Ok(dest)
		}

		/// Returns weight of `transact_through_derivative` call.
		fn weight_of_transact_through_derivative_multilocation(
			asset: &VersionedMultiLocation,
			index: &u16,
			dest: &T::Transactor,
			weight: &u64,
			call: &[u8],
		) -> Weight {
			// If bad version, return 0
			let asset = if let Ok(asset) = MultiLocation::try_from(asset.clone()) {
				asset
			} else {
				return 0;
			};

			let call_bytes: Vec<u8> =
				dest.clone()
					.encode_call(UtilityAvailableCalls::AsDerivative(
						index.to_owned(),
						call.to_owned(),
					));

			Self::weight_of_transact(&asset, &dest.clone().destination(), weight, call_bytes)
		}

		/// Returns weight of `transact_through_derivative` call.
		fn weight_of_transact_through_derivative(
			currency_id: &T::CurrencyId,
			index: &u16,
			dest: &T::Transactor,
			weight: &u64,
			call: &Vec<u8>,
		) -> Weight {
			if let Some(id) = T::CurrencyIdToMultiLocation::convert(currency_id.clone()) {
				Self::weight_of_transact_through_derivative_multilocation(
					&VersionedMultiLocation::V1(id),
					&index,
					&dest,
					&weight,
					call,
				)
			} else {
				0
			}
		}

		/// Returns weight of `transact_through_sovereign call.
		fn weight_of_transact_through_sovereign(
			asset: &VersionedMultiLocation,
			dest: &VersionedMultiLocation,
			weight: &u64,
			call: &Vec<u8>,
		) -> Weight {
			// If asset or dest give errors, return 0
			let (asset, dest) = match (
				MultiLocation::try_from(asset.clone()),
				MultiLocation::try_from(dest.clone()),
			) {
				(Ok(asset), Ok(dest)) => (asset, dest),
				_ => return 0,
			};

			Self::weight_of_transact(&asset, &dest, weight, call.clone())
		}

		/// Returns weight of transact message.
		fn weight_of_transact(
			asset: &MultiLocation,
			dest: &MultiLocation,
			weight: &u64,
			call: Vec<u8>,
		) -> Weight {
			// Construct MultiAsset
			let fee = MultiAsset {
				id: Concrete(asset.clone()),
				fun: Fungible(0),
			};

			if let Ok(msg) = Self::transact_message(
				dest.clone(),
				fee.clone(),
				weight.clone(),
				call.clone(),
				weight.clone(),
			) {
				T::Weigher::weight(&mut msg.into()).map_or(Weight::max_value(), |w| {
					T::BaseXcmWeight::get().saturating_add(w)
				})
			} else {
				0
			}
		}

		/// Returns the fee for a given set of parameters
		pub fn calculate_fee_per_weight(
			call: Vec<u8>,
			weight: Weight,
			fee_per_byte: u128,
			base_weight: Weight,
			fee_per_weight: u128,
			metadata_size: u64,
		) -> u128 {
			let tx_byte_fee = ((call.len() as u128).saturating_add(metadata_size as u128))
				.saturating_mul(fee_per_byte);
			let weight_fee = fee_per_weight.saturating_mul(weight as u128);
			let base_fee = fee_per_weight.saturating_mul(base_weight as u128);

			return base_fee.saturating_add(weight_fee.saturating_add(tx_byte_fee));
		}
	}
}<|MERGE_RESOLUTION|>--- conflicted
+++ resolved
@@ -183,11 +183,8 @@
 		NotCrossChainTransferableCurrency,
 		XcmExecuteError,
 		BadVersion,
-<<<<<<< HEAD
 		UnableToWithdrawAsset,
-=======
 		MaxWeightTransactReached,
->>>>>>> de33f62d
 	}
 
 	#[pallet::event]
