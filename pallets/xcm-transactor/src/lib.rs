// Copyright 2019-2022 PureStake Inc.
// This file is part of Moonbeam.

// Moonbeam is free software: you can redistribute it and/or modify
// it under the terms of the GNU General Public License as published by
// the Free Software Foundation, either version 3 of the License, or
// (at your option) any later version.

// Moonbeam is distributed in the hope that it will be useful,
// but WITHOUT ANY WARRANTY; without even the implied warranty of
// MERCHANTABILITY or FITNESS FOR A PARTICULAR PURPOSE.  See the
// GNU General Public License for more details.

// You should have received a copy of the GNU General Public License
// along with Moonbeam.  If not, see <http://www.gnu.org/licenses/>.

//! # Xcm Transactor Module
//!
//! ## Overview
//!
//! Module to provide transact capabilities on other chains
//!
//! For the transaction to successfuly be dispatched in the destination chain, pallet-utility
//! needs to be installed and at least paid xcm message execution should be allowed (and
//! WithdrawAsset,BuyExecution and Transact messages allowed) in the destination chain
//!
//! In this pallet we will make distinctions between sovereign
//! and derivative accounts. The first is the account the parachain controls
//! in the destination chain, while the latter is an account derived from the
//! sovereign account itself, e.g., by hashing it with an index. Such distinction
//! is important since we want to keep the integrity of the sovereign account
//!
//! The transactions are dispatched from a derivative account
//! of the sovereign account
//! This pallet only stores the index of the derivative account used, but
//! not the derivative account itself. The only assumption this pallet makes
//! is the existence of the pallet_utility pallet in the destination chain
//! through the XcmTransact trait.
//!
//! All calls will be wrapped around utility::as_derivative. This makes sure
//! the inner call is executed from the derivative account and not the sovereign
//! account itself.
//!
//! Index registration happens through DerivativeAddressRegistrationOrigin.
//! This derivative account can be funded by external users to
//! ensure it has enough funds to make the calls

#![cfg_attr(not(feature = "std"), no_std)]

use frame_support::pallet;

pub use pallet::*;

#[cfg(any(test, feature = "runtime-benchmarks"))]
mod benchmarks;

#[cfg(test)]
pub(crate) mod mock;
#[cfg(test)]
mod tests;

pub mod migrations;
pub mod weights;
#[pallet]
pub mod pallet {

	use crate::weights::WeightInfo;
	use frame_support::{pallet_prelude::*, weights::constants::WEIGHT_PER_SECOND};
	use frame_system::{ensure_signed, pallet_prelude::*};
	use orml_traits::location::{Parse, Reserve};
	use sp_runtime::traits::{AtLeast32BitUnsigned, Convert};
	use sp_std::borrow::ToOwned;
	use sp_std::boxed::Box;
	use sp_std::convert::TryFrom;
	use sp_std::prelude::*;
	use xcm::{latest::prelude::*, VersionedMultiLocation};
	use xcm_executor::traits::{InvertLocation, TransactAsset, WeightBounds};
	use xcm_primitives::{UtilityAvailableCalls, UtilityEncodeCall, XcmTransact};

	#[pallet::pallet]
	#[pallet::without_storage_info]
	pub struct Pallet<T>(PhantomData<T>);

	#[pallet::config]
	pub trait Config: frame_system::Config {
		type Event: From<Event<Self>> + IsType<<Self as frame_system::Config>::Event>;
		/// The balance type.
		type Balance: Parameter
			+ Member
			+ AtLeast32BitUnsigned
			+ Default
			+ Copy
			+ MaybeSerializeDeserialize
			+ Into<u128>;

		/// Currency Id.
		type CurrencyId: Parameter + Member + Clone;

		/// Convert `T::CurrencyId` to `MultiLocation`.
		type CurrencyIdToMultiLocation: Convert<Self::CurrencyId, Option<MultiLocation>>;

		// XcmTransact needs to be implemented. This type needs to implement
		// utility call encoding and multilocation gathering
		type Transactor: Parameter + Member + Clone + XcmTransact;

		/// AssetTransactor allows us to withdraw asset without being trapped
		/// This should change in xcm v3, which allows us to burn assets
		type AssetTransactor: TransactAsset;

		// The origin that is allowed to register derivative address indices
		type DerivativeAddressRegistrationOrigin: EnsureOrigin<Self::Origin>;

		/// Convert `T::AccountId` to `MultiLocation`.
		type AccountIdToMultiLocation: Convert<Self::AccountId, MultiLocation>;

		/// Means of measuring the weight consumed by an XCM message locally.
		type Weigher: WeightBounds<Self::Call>;

		/// Means of inverting a location.
		type LocationInverter: InvertLocation;

		/// Self chain location.
		#[pallet::constant]
		type SelfLocation: Get<MultiLocation>;

		// The origin that is allowed to dispatch calls from the sovereign account directly
		type SovereignAccountDispatcherOrigin: EnsureOrigin<Self::Origin>;

		/// XCM sender.
		type XcmSender: SendXcm;

		// Base XCM weight.
		///
		/// The actual weight for an XCM message is `T::BaseXcmWeight +
		/// T::Weigher::weight(&msg)`.
		#[pallet::constant]
		type BaseXcmWeight: Get<Weight>;

		type WeightInfo: WeightInfo;
	}

	/// Stores the information to be able to issue a transact operation in another chain use an
	/// asset as fee payer.
	#[derive(Default, Clone, Encode, Decode, RuntimeDebug, PartialEq, scale_info::TypeInfo)]
	pub struct RemoteTransactInfoWithMaxWeight {
		/// Extra weight that transacting a call in a destination chain adds
		pub transact_extra_weight: Weight,
		/// Fee per weight in the destination chain
		pub fee_per_second: u128,
		/// Max destination weight
		pub max_weight: Weight,
	}

	// Since we are using pallet-utility for account derivation (through AsDerivative),
	// we need to provide an index for the account derivation. This storage item stores the index
	// assigned for a given local account. These indices are usable as derivative in the relay chain
	#[pallet::storage]
	#[pallet::getter(fn index_to_account)]
	pub type IndexToAccount<T: Config> = StorageMap<_, Blake2_128Concat, u16, T::AccountId>;

	// Stores the transact info of a MultiLocation. This defines how much extra weight we need to
	// add when we want to transact in the destination chain and how we convert weight to units
	// in the destination chain
	#[pallet::storage]
	#[pallet::getter(fn transact_info)]
	pub type TransactInfoWithWeightLimit<T: Config> =
		StorageMap<_, Blake2_128Concat, MultiLocation, RemoteTransactInfoWithMaxWeight>;

	/// An error that can occur while executing the mapping pallet's logic.
	#[pallet::error]
	pub enum Error<T> {
		IndexAlreadyClaimed,
		UnclaimedIndex,
		NotOwner,
		UnweighableMessage,
		CannotReanchor,
		AssetHasNoReserve,
		InvalidDest,
		NotCrossChainTransfer,
		AssetIsNotReserveInDestination,
		DestinationNotInvertible,
		ErrorSending,
		DispatchWeightBiggerThanTotalWeight,
		WeightOverflow,
		AmountOverflow,
		TransactorInfoNotSet,
		NotCrossChainTransferableCurrency,
		XcmExecuteError,
		BadVersion,
		MaxWeightTransactReached,
		UnableToWithdrawAsset,
	}

	#[pallet::event]
	#[pallet::generate_deposit(pub(crate) fn deposit_event)]
	pub enum Event<T: Config> {
<<<<<<< HEAD
		TransactedDerivative(T::AccountId, MultiLocation, Vec<u8>, u16),
		TransactedSovereign(T::AccountId, MultiLocation, Vec<u8>),
		RegisteredDerivative(T::AccountId, u16),
		DeRegisteredDerivative(u16),
		TransactFailed(XcmError),
		TransactInfoChanged(MultiLocation, RemoteTransactInfoWithMaxWeight),
		TransactInfoRemoved(MultiLocation),
=======
		/// Transacted the inner call through a derivative account in a destination chain.
		TransactedDerivative {
			account_id: T::AccountId,
			dest: MultiLocation,
			call: Vec<u8>,
			index: u16,
		},
		/// Transacted the call through the sovereign account in a destination chain.
		TransactedSovereign {
			fee_payer: T::AccountId,
			dest: MultiLocation,
			call: Vec<u8>,
		},
		/// Registered a derivative index for an account id.
		RegisterdDerivative {
			account_id: T::AccountId,
			index: u16,
		},
		/// Transact failed
		TransactFailed { error: XcmError },
		/// Changed the transact info of a location
		TransactInfoChanged {
			location: MultiLocation,
			remote_info: RemoteTransactInfoWithMaxWeight,
		},
>>>>>>> 257e5478
	}

	#[pallet::call]
	impl<T: Config> Pallet<T> {
		#[pallet::weight(T::WeightInfo::register())]
		/// Register a derivative index for an account id. Dispatchable by
		/// DerivativeAddressRegistrationOrigin
		///
		/// We do not store the derivative address, but only the index. We do not need to store
		/// the derivative address to issue calls, only the index is enough
		///
		/// For now an index is registered for all possible destinations and not per-destination.
		/// We can change this in the future although it would just make things more complicated
		pub fn register(origin: OriginFor<T>, who: T::AccountId, index: u16) -> DispatchResult {
			T::DerivativeAddressRegistrationOrigin::ensure_origin(origin)?;

			ensure!(
				IndexToAccount::<T>::get(&index).is_none(),
				Error::<T>::IndexAlreadyClaimed
			);

			IndexToAccount::<T>::insert(&index, who.clone());

			// Deposit event
<<<<<<< HEAD
			Self::deposit_event(Event::<T>::RegisteredDerivative(who, index));

			Ok(())
		}

		#[pallet::weight(T::WeightInfo::deregister())]
		/// De-Register a derivative index.
		pub fn deregister(origin: OriginFor<T>, index: u16) -> DispatchResult {
			T::DerivativeAddressRegistrationOrigin::ensure_origin(origin)?;

			// Remove index
			IndexToAccount::<T>::remove(&index);

			// Deposit event
			Self::deposit_event(Event::<T>::DeRegisteredDerivative(index));
=======
			Self::deposit_event(Event::<T>::RegisterdDerivative {
				account_id: who,
				index: index,
			});
>>>>>>> 257e5478

			Ok(())
		}

		/// Transact the inner call through a derivative account in a destination chain,
		/// using 'fee_location' to pay for the fees. This fee_location is given as a multilocation
		///
		/// The caller needs to have the index registered in this pallet. The fee multiasset needs
		/// to be a reserve asset for the destination transactor::multilocation.
		#[pallet::weight(
			Pallet::<T>::weight_of_transact_through_derivative_multilocation(
				&fee_location,
				index,
				&dest,
				dest_weight,
				inner_call
			)
		)]
		pub fn transact_through_derivative_multilocation(
			origin: OriginFor<T>,
			dest: T::Transactor,
			index: u16,
			fee_location: Box<VersionedMultiLocation>,
			dest_weight: Weight,
			inner_call: Vec<u8>,
		) -> DispatchResult {
			let who = ensure_signed(origin)?;

			let fee_location =
				MultiLocation::try_from(*fee_location).map_err(|()| Error::<T>::BadVersion)?;
			// The index exists
			let account = IndexToAccount::<T>::get(index).ok_or(Error::<T>::UnclaimedIndex)?;
			// The derivative index is owned by the origin
			ensure!(account == who, Error::<T>::NotOwner);

			// Encode call bytes
			// We make sure the inner call is wrapped on a as_derivative dispatchable
			let call_bytes: Vec<u8> = dest
				.clone()
				.encode_call(UtilityAvailableCalls::AsDerivative(index, inner_call));

			// Grab the destination
			let dest = dest.destination();

			Self::transact_in_dest_chain_asset(
				dest.clone(),
				who.clone(),
				fee_location,
				dest_weight,
				call_bytes.clone(),
			)?;

			// Deposit event
			Self::deposit_event(Event::<T>::TransactedDerivative {
				account_id: who,
				dest: dest,
				call: call_bytes,
				index: index,
			});

			Ok(())
		}

		/// Transact the inner call through a derivative account in a destination chain,
		/// using 'currency_id' to pay for the fees.
		///
		/// The caller needs to have the index registered in this pallet. The fee multiasset needs
		/// to be a reserve asset for the destination transactor::multilocation.
		#[pallet::weight(
			Pallet::<T>::weight_of_transact_through_derivative(
				&currency_id,
				index,
				&dest,
				dest_weight,
				inner_call
			)
		)]
		pub fn transact_through_derivative(
			origin: OriginFor<T>,
			dest: T::Transactor,
			index: u16,
			currency_id: T::CurrencyId,
			dest_weight: Weight,
			inner_call: Vec<u8>,
		) -> DispatchResult {
			let who = ensure_signed(origin)?;

			let fee_location: MultiLocation = T::CurrencyIdToMultiLocation::convert(currency_id)
				.ok_or(Error::<T>::NotCrossChainTransferableCurrency)?;

			// The index exists
			let account = IndexToAccount::<T>::get(index).ok_or(Error::<T>::UnclaimedIndex)?;
			// The derivative index is owned by the origin
			ensure!(account == who, Error::<T>::NotOwner);

			// Encode call bytes
			// We make sure the inner call is wrapped on a as_derivative dispatchable
			let call_bytes: Vec<u8> = dest
				.clone()
				.encode_call(UtilityAvailableCalls::AsDerivative(index, inner_call));

			// Grab the destination
			let dest = dest.destination();

			Self::transact_in_dest_chain_asset(
				dest.clone(),
				who.clone(),
				fee_location,
				dest_weight,
				call_bytes.clone(),
			)?;
			// Deposit event
			Self::deposit_event(Event::<T>::TransactedDerivative {
				account_id: who,
				dest: dest,
				call: call_bytes,
				index: index,
			});

			Ok(())
		}

		/// Transact the call through the sovereign account in a destination chain,
		/// 'fee_payer' pays for the fee
		///
		/// SovereignAccountDispatcherOrigin callable only
		#[pallet::weight(
			Pallet::<T>::weight_of_transact_through_sovereign(
				&fee_location,
				&dest,
				dest_weight,
				call
			)
		)]
		pub fn transact_through_sovereign(
			origin: OriginFor<T>,
			dest: Box<VersionedMultiLocation>,
			fee_payer: T::AccountId,
			fee_location: Box<VersionedMultiLocation>,
			dest_weight: Weight,
			call: Vec<u8>,
		) -> DispatchResult {
			T::SovereignAccountDispatcherOrigin::ensure_origin(origin)?;

			let fee_location =
				MultiLocation::try_from(*fee_location).map_err(|()| Error::<T>::BadVersion)?;

			let dest = MultiLocation::try_from(*dest).map_err(|()| Error::<T>::BadVersion)?;
			// Grab the destination
			Self::transact_in_dest_chain_asset(
				dest.clone(),
				fee_payer.clone(),
				fee_location,
				dest_weight,
				call.clone(),
			)?;

			// Deposit event
			Self::deposit_event(Event::<T>::TransactedSovereign {
				fee_payer,
				dest,
				call,
			});

			Ok(())
		}

		/// Change the transact info of a location
		#[pallet::weight(T::WeightInfo::set_transact_info())]
		pub fn set_transact_info(
			origin: OriginFor<T>,
			location: Box<VersionedMultiLocation>,
			transact_extra_weight: Weight,
			fee_per_second: u128,
			max_weight: u64,
		) -> DispatchResult {
			T::DerivativeAddressRegistrationOrigin::ensure_origin(origin)?;
			let location =
				MultiLocation::try_from(*location).map_err(|()| Error::<T>::BadVersion)?;
			let remote_info = RemoteTransactInfoWithMaxWeight {
				transact_extra_weight,
				fee_per_second,
				max_weight,
			};

			TransactInfoWithWeightLimit::<T>::insert(&location, &remote_info);

			Self::deposit_event(Event::TransactInfoChanged {
				location,
				remote_info,
			});
			Ok(())
		}

		/// Remove the transact info of a location
		#[pallet::weight(T::WeightInfo::remove_transact_info())]
		pub fn remove_transact_info(
			origin: OriginFor<T>,
			location: Box<VersionedMultiLocation>,
		) -> DispatchResult {
			T::DerivativeAddressRegistrationOrigin::ensure_origin(origin)?;
			let location =
				MultiLocation::try_from(*location).map_err(|()| Error::<T>::BadVersion)?;

			// Remove transact info
			TransactInfoWithWeightLimit::<T>::remove(&location);

			Self::deposit_event(Event::TransactInfoRemoved(location));
			Ok(())
		}
	}

	impl<T: Config> Pallet<T> {
		fn transact_in_dest_chain_asset(
			dest: MultiLocation,
			fee_payer: T::AccountId,
			fee_location: MultiLocation,
			dest_weight: Weight,
			call: Vec<u8>,
		) -> DispatchResult {
			// Grab transact info for the fee loation provided
			let transactor_info = TransactInfoWithWeightLimit::<T>::get(&fee_location)
				.ok_or(Error::<T>::TransactorInfoNotSet)?;

			// Calculate the total weight that the xcm message is going to spend in the
			// destination chain
			let total_weight = dest_weight
				.checked_add(transactor_info.transact_extra_weight)
				.ok_or(Error::<T>::WeightOverflow)?;

			ensure!(
				total_weight < transactor_info.max_weight,
				Error::<T>::MaxWeightTransactReached
			);

			// Multiply weight*destination_units_per_second to see how much we should charge for
			// this weight execution
			let amount =
				Self::calculate_fee_per_second(total_weight, transactor_info.fee_per_second);

			// Construct MultiAsset
			let fee = MultiAsset {
				id: Concrete(fee_location),
				fun: Fungible(amount),
			};

			// Ensure the asset is a reserve
			Self::transfer_allowed(&fee, &dest)?;

			// Convert origin to multilocation
			let origin_as_mult = T::AccountIdToMultiLocation::convert(fee_payer);

			// Construct the local withdraw message with the previous calculated amount
			// This message deducts and burns "amount" from the caller when executed
			T::AssetTransactor::withdraw_asset(&fee.clone().into(), &origin_as_mult)
				.map_err(|_| Error::<T>::UnableToWithdrawAsset)?;

			// Construct the transact message. This is composed of WithdrawAsset||BuyExecution||
			// Transact.
			// WithdrawAsset: Withdraws "amount" from the sovereign account. These tokens will be
			// used to pay fees
			// BuyExecution: Buys "execution power" in the destination chain
			// Transact: Issues the transaction
			let transact_message: Xcm<()> =
				Self::transact_message(dest.clone(), fee, total_weight, call, dest_weight)?;

			// Send to sovereign
			T::XcmSender::send_xcm(dest, transact_message).map_err(|_| Error::<T>::ErrorSending)?;

			Ok(())
		}
		/// Construct the transact xcm message with the provided parameters
		fn transact_message(
			dest: MultiLocation,
			asset: MultiAsset,
			dest_weight: Weight,
			call: Vec<u8>,
			dispatch_weight: Weight,
		) -> Result<Xcm<()>, DispatchError> {
			Ok(Xcm(vec![
				Self::sovereign_withdraw(asset.clone(), &dest)?,
				Self::buy_execution(asset, &dest, dest_weight)?,
				Transact {
					origin_type: OriginKind::SovereignAccount,
					require_weight_at_most: dispatch_weight,
					call: call.into(),
				},
			]))
		}

		/// Construct a buy execution xcm order with the provided parameters
		fn buy_execution(
			asset: MultiAsset,
			at: &MultiLocation,
			weight: u64,
		) -> Result<Instruction<()>, DispatchError> {
			let ancestry = T::LocationInverter::ancestry();
			let fees = asset
				.reanchored(at, &ancestry)
				.map_err(|_| Error::<T>::CannotReanchor)?;

			Ok(BuyExecution {
				fees,
				weight_limit: WeightLimit::Limited(weight),
			})
		}

		/// Construct a withdraw instruction for the sovereign account
		fn sovereign_withdraw(
			asset: MultiAsset,
			at: &MultiLocation,
		) -> Result<Instruction<()>, DispatchError> {
			let ancestry = T::LocationInverter::ancestry();
			let fees = asset
				.reanchored(at, &ancestry)
				.map_err(|_| Error::<T>::CannotReanchor)?;

			Ok(WithdrawAsset(fees.into()))
		}

		/// Ensure `dest` has chain part and none recipient part.
		fn ensure_valid_dest(dest: &MultiLocation) -> Result<MultiLocation, DispatchError> {
			if let (Some(dest), None) = (dest.chain_part(), dest.non_chain_part()) {
				Ok(dest)
			} else {
				Err(Error::<T>::InvalidDest.into())
			}
		}

		/// Check whether the transfer is allowed.
		///
		/// Returns `Err` if `asset` is not a reserved asset of `dest`,
		/// else returns `dest`, parachain or relay chain location.
		fn transfer_allowed(
			asset: &MultiAsset,
			dest: &MultiLocation,
		) -> Result<MultiLocation, DispatchError> {
			let dest = Self::ensure_valid_dest(dest)?;

			let self_location = T::SelfLocation::get();
			ensure!(dest != self_location, Error::<T>::NotCrossChainTransfer);

			let reserve = asset.reserve().ok_or(Error::<T>::AssetHasNoReserve)?;

			// We only allow to transact using a reserve asset as fee
			ensure!(reserve == dest, Error::<T>::AssetIsNotReserveInDestination);

			Ok(dest)
		}

		/// Returns weight of `transact_through_derivative` call.
		fn weight_of_transact_through_derivative_multilocation(
			asset: &VersionedMultiLocation,
			index: &u16,
			dest: &T::Transactor,
			weight: &u64,
			call: &[u8],
		) -> Weight {
			// If bad version, return 0
			let asset = if let Ok(asset) = MultiLocation::try_from(asset.clone()) {
				asset
			} else {
				return 0;
			};

			let call_bytes: Vec<u8> =
				dest.clone()
					.encode_call(UtilityAvailableCalls::AsDerivative(
						index.to_owned(),
						call.to_owned(),
					));

			Self::weight_of_transact(&asset, &dest.clone().destination(), weight, call_bytes)
		}

		/// Returns weight of `transact_through_derivative` call.
		fn weight_of_transact_through_derivative(
			currency_id: &T::CurrencyId,
			index: &u16,
			dest: &T::Transactor,
			weight: &u64,
			call: &Vec<u8>,
		) -> Weight {
			if let Some(id) = T::CurrencyIdToMultiLocation::convert(currency_id.clone()) {
				Self::weight_of_transact_through_derivative_multilocation(
					&VersionedMultiLocation::V1(id),
					&index,
					&dest,
					&weight,
					call,
				)
			} else {
				0
			}
		}

		/// Returns weight of `transact_through_sovereign call.
		fn weight_of_transact_through_sovereign(
			asset: &VersionedMultiLocation,
			dest: &VersionedMultiLocation,
			weight: &u64,
			call: &Vec<u8>,
		) -> Weight {
			// If asset or dest give errors, return 0
			let (asset, dest) = match (
				MultiLocation::try_from(asset.clone()),
				MultiLocation::try_from(dest.clone()),
			) {
				(Ok(asset), Ok(dest)) => (asset, dest),
				_ => return 0,
			};

			Self::weight_of_transact(&asset, &dest, weight, call.clone())
		}

		/// Returns weight of transact message.
		fn weight_of_transact(
			asset: &MultiLocation,
			dest: &MultiLocation,
			weight: &u64,
			call: Vec<u8>,
		) -> Weight {
			// Construct MultiAsset
			let fee = MultiAsset {
				id: Concrete(asset.clone()),
				fun: Fungible(0),
			};

			if let Ok(msg) = Self::transact_message(
				dest.clone(),
				fee.clone(),
				weight.clone(),
				call.clone(),
				weight.clone(),
			) {
				T::Weigher::weight(&mut msg.into()).map_or(Weight::max_value(), |w| {
					T::BaseXcmWeight::get().saturating_add(w)
				})
			} else {
				0
			}
		}

		/// Returns the fee for a given set of parameters
		pub fn calculate_fee_per_second(weight: Weight, fee_per_second: u128) -> u128 {
			let weight_fee =
				fee_per_second.saturating_mul(weight as u128) / (WEIGHT_PER_SECOND as u128);
			return weight_fee;
		}
	}
}<|MERGE_RESOLUTION|>--- conflicted
+++ resolved
@@ -194,15 +194,6 @@
 	#[pallet::event]
 	#[pallet::generate_deposit(pub(crate) fn deposit_event)]
 	pub enum Event<T: Config> {
-<<<<<<< HEAD
-		TransactedDerivative(T::AccountId, MultiLocation, Vec<u8>, u16),
-		TransactedSovereign(T::AccountId, MultiLocation, Vec<u8>),
-		RegisteredDerivative(T::AccountId, u16),
-		DeRegisteredDerivative(u16),
-		TransactFailed(XcmError),
-		TransactInfoChanged(MultiLocation, RemoteTransactInfoWithMaxWeight),
-		TransactInfoRemoved(MultiLocation),
-=======
 		/// Transacted the inner call through a derivative account in a destination chain.
 		TransactedDerivative {
 			account_id: T::AccountId,
@@ -217,18 +208,26 @@
 			call: Vec<u8>,
 		},
 		/// Registered a derivative index for an account id.
-		RegisterdDerivative {
+		RegisteredDerivative {
 			account_id: T::AccountId,
 			index: u16,
 		},
+		DeRegisteredDerivative {
+			index: u16,
+		},
 		/// Transact failed
-		TransactFailed { error: XcmError },
+		TransactFailed {
+			error: XcmError,
+		},
 		/// Changed the transact info of a location
 		TransactInfoChanged {
 			location: MultiLocation,
 			remote_info: RemoteTransactInfoWithMaxWeight,
 		},
->>>>>>> 257e5478
+		/// Removed the transact info of a location
+		TransactInfoRemoved {
+			location: MultiLocation,
+		},
 	}
 
 	#[pallet::call]
@@ -253,8 +252,10 @@
 			IndexToAccount::<T>::insert(&index, who.clone());
 
 			// Deposit event
-<<<<<<< HEAD
-			Self::deposit_event(Event::<T>::RegisteredDerivative(who, index));
+			Self::deposit_event(Event::<T>::RegisteredDerivative {
+				account_id: who,
+				index: index,
+			});
 
 			Ok(())
 		}
@@ -268,13 +269,7 @@
 			IndexToAccount::<T>::remove(&index);
 
 			// Deposit event
-			Self::deposit_event(Event::<T>::DeRegisteredDerivative(index));
-=======
-			Self::deposit_event(Event::<T>::RegisterdDerivative {
-				account_id: who,
-				index: index,
-			});
->>>>>>> 257e5478
+			Self::deposit_event(Event::<T>::DeRegisteredDerivative { index });
 
 			Ok(())
 		}
@@ -482,7 +477,7 @@
 			// Remove transact info
 			TransactInfoWithWeightLimit::<T>::remove(&location);
 
-			Self::deposit_event(Event::TransactInfoRemoved(location));
+			Self::deposit_event(Event::TransactInfoRemoved { location });
 			Ok(())
 		}
 	}
