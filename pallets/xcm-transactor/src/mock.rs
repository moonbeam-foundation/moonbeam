--- conflicted
+++ resolved
@@ -325,28 +325,20 @@
 			},
 		}
 	}
-
-<<<<<<< HEAD
-impl UtilityEncodeCall for Transactors {
-	fn encode_call(self, call: UtilityAvailableCalls) -> Vec<u8> {
-		match self {
-			Transactors::Relay | Transactors::AssetHub => match call {
-				UtilityAvailableCalls::AsDerivative(a, b) => {
-					let mut call =
-						RelayCall::Utility(UtilityCall::AsDerivative(a.clone())).encode();
-					call.append(&mut b.clone());
-					call
-				}
-			},
+}
+
+impl xcm_primitives::UtilityEncodeCall for Transactors {
+	fn encode_call<Transactor: xcm_primitives::XcmTransact>(
+		_transactor: Transactor,
+		call: xcm_primitives::UtilityAvailableCalls,
+	) -> Vec<u8> {
+		match call {
+			xcm_primitives::UtilityAvailableCalls::AsDerivative(a, b) => {
+				let mut call = RelayCall::Utility(UtilityCall::AsDerivative(a.clone())).encode();
+				call.append(&mut b.clone());
+				call
+			}
 		}
-=======
-	fn utility_pallet_index(&self) -> u8 {
-		RelayIndices::<Test>::get().utility
-	}
-
-	fn staking_pallet_index(&self) -> u8 {
-		RelayIndices::<Test>::get().staking
->>>>>>> e5d0948e
 	}
 }
 
