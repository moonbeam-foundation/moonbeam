// Copyright 2019-2022 PureStake Inc.
// This file is part of Moonbeam.

// Moonbeam is free software: you can redistribute it and/or modify
// it under the terms of the GNU General Public License as published by
// the Free Software Foundation, either version 3 of the License, or
// (at your option) any later version.

// Moonbeam is distributed in the hope that it will be useful,
// but WITHOUT ANY WARRANTY; without even the implied warranty of
// MERCHANTABILITY or FITNESS FOR A PARTICULAR PURPOSE.  See the
// GNU General Public License for more details.

// You should have received a copy of the GNU General Public License
// along with Moonbeam.  If not, see <http://www.gnu.org/licenses/>.

use crate::mock::*;
use crate::*;
use frame_support::dispatch::DispatchError;
use frame_support::{
	assert_noop, assert_ok, storage::migration::put_storage_value,
	weights::constants::WEIGHT_PER_SECOND, Blake2_128Concat,
};
use sp_std::boxed::Box;
use xcm::latest::{Junction, Junctions, MultiLocation};
use xcm_primitives::{UtilityAvailableCalls, UtilityEncodeCall};
#[test]
fn test_register_address() {
	ExtBuilder::default()
		.with_balances(vec![])
		.build()
		.execute_with(|| {
			// Only root can do this, as specified in runtime
			assert_noop!(
				XcmTransactor::register(Origin::signed(1u64), 1u64, 1),
				DispatchError::BadOrigin
			);

			// Root can register
			assert_ok!(XcmTransactor::register(Origin::root(), 1u64, 1));

			assert_eq!(XcmTransactor::index_to_account(&1).unwrap(), 1u64);

<<<<<<< HEAD
			let expected = vec![crate::Event::RegisteredDerivative(1u64, 1)];
=======
			let expected = vec![crate::Event::RegisterdDerivative {
				account_id: 1u64,
				index: 1,
			}];
>>>>>>> 257e5478
			assert_eq!(events(), expected);
		})
}

#[test]
fn test_transact_through_derivative_errors() {
	ExtBuilder::default()
		.with_balances(vec![])
		.build()
		.execute_with(|| {
			// Non-claimed index so cannot transfer
			assert_noop!(
				XcmTransactor::transact_through_derivative_multilocation(
					Origin::signed(1u64),
					Transactors::Relay,
					1,
					Box::new(xcm::VersionedMultiLocation::V1(MultiLocation::parent())),
					100u64,
					vec![0u8]
				),
				Error::<Test>::UnclaimedIndex
			);

			// Root can register
			assert_ok!(XcmTransactor::register(Origin::root(), 1u64, 1));

			// Root can set transact info
			assert_ok!(XcmTransactor::set_transact_info(
				Origin::root(),
				Box::new(xcm::VersionedMultiLocation::V1(MultiLocation::new(
					1,
					Junctions::X1(Junction::Parachain(1000))
				))),
				0,
				1,
				10000
			));

			// Not using the same fee asset as the destination chain, so error
			assert_noop!(
				XcmTransactor::transact_through_derivative_multilocation(
					Origin::signed(1u64),
					Transactors::Relay,
					1,
					Box::new(xcm::VersionedMultiLocation::V1(MultiLocation::new(
						1,
						Junctions::X1(Junction::Parachain(1000))
					))),
					100u64,
					vec![0u8]
				),
				Error::<Test>::AssetIsNotReserveInDestination
			);

			// Reserve but info not present, error
			assert_noop!(
				XcmTransactor::transact_through_derivative_multilocation(
					Origin::signed(1u64),
					Transactors::Relay,
					1,
					Box::new(xcm::VersionedMultiLocation::V1(MultiLocation::new(
						1,
						Junctions::X1(Junction::PalletInstance(1))
					))),
					100u64,
					vec![0u8]
				),
				Error::<Test>::TransactorInfoNotSet
			);

			// Root can set transact info
			assert_ok!(XcmTransactor::set_transact_info(
				Origin::root(),
				Box::new(xcm::VersionedMultiLocation::V1(MultiLocation::parent())),
				0,
				1,
				10000
			));

			// Cannot exceed the max weight
			assert_noop!(
				XcmTransactor::transact_through_derivative_multilocation(
					Origin::signed(1u64),
					Transactors::Relay,
					1,
					Box::new(xcm::VersionedMultiLocation::V1(MultiLocation::parent())),
					10001u64,
					vec![0u8]
				),
				Error::<Test>::MaxWeightTransactReached
			);
		})
}

#[test]
fn test_transact_through_derivative_multilocation_success() {
	ExtBuilder::default()
		.with_balances(vec![])
		.build()
		.execute_with(|| {
			// Root can register
			assert_ok!(XcmTransactor::register(Origin::root(), 1u64, 1));

			// Root can set transact info
			assert_ok!(XcmTransactor::set_transact_info(
				Origin::root(),
				Box::new(xcm::VersionedMultiLocation::V1(MultiLocation::parent())),
				0,
				1,
				10000
			));

			// fee as destination are the same, this time it should work
			assert_ok!(XcmTransactor::transact_through_derivative_multilocation(
				Origin::signed(1u64),
				Transactors::Relay,
				1,
				Box::new(xcm::VersionedMultiLocation::V1(MultiLocation::parent())),
				100u64,
				vec![1u8]
			));
			let expected = vec![
<<<<<<< HEAD
				crate::Event::RegisteredDerivative(1u64, 1),
				crate::Event::TransactInfoChanged(
					MultiLocation::parent(),
					RemoteTransactInfoWithMaxWeight {
=======
				crate::Event::RegisterdDerivative {
					account_id: 1u64,
					index: 1,
				},
				crate::Event::TransactInfoChanged {
					location: MultiLocation::parent(),
					remote_info: RemoteTransactInfoWithMaxWeight {
>>>>>>> 257e5478
						transact_extra_weight: 0,
						fee_per_second: 1,
						max_weight: 10000,
					},
				},
				crate::Event::TransactedDerivative {
					account_id: 1u64,
					dest: MultiLocation::parent(),
					call: Transactors::Relay
						.encode_call(UtilityAvailableCalls::AsDerivative(1, vec![1u8])),
					index: 1,
				},
			];
			assert_eq!(events(), expected);
		})
}

#[test]
fn test_transact_through_derivative_success() {
	ExtBuilder::default()
		.with_balances(vec![])
		.build()
		.execute_with(|| {
			// Root can register
			assert_ok!(XcmTransactor::register(Origin::root(), 1u64, 1));

			// Root can set transact info
			assert_ok!(XcmTransactor::set_transact_info(
				Origin::root(),
				Box::new(xcm::VersionedMultiLocation::V1(MultiLocation::parent())),
				0,
				1,
				10000
			));

			// fee as destination are the same, this time it should work
			assert_ok!(XcmTransactor::transact_through_derivative(
				Origin::signed(1u64),
				Transactors::Relay,
				1,
				CurrencyId::OtherReserve(0),
				100u64,
				vec![1u8]
			));
			let expected = vec![
<<<<<<< HEAD
				crate::Event::RegisteredDerivative(1u64, 1),
				crate::Event::TransactInfoChanged(
					MultiLocation::parent(),
					RemoteTransactInfoWithMaxWeight {
=======
				crate::Event::RegisterdDerivative {
					account_id: 1u64,
					index: 1,
				},
				crate::Event::TransactInfoChanged {
					location: MultiLocation::parent(),
					remote_info: RemoteTransactInfoWithMaxWeight {
>>>>>>> 257e5478
						transact_extra_weight: 0,
						fee_per_second: 1,
						max_weight: 10000,
					},
				},
				crate::Event::TransactedDerivative {
					account_id: 1u64,
					dest: MultiLocation::parent(),
					call: Transactors::Relay
						.encode_call(UtilityAvailableCalls::AsDerivative(1, vec![1u8])),
					index: 1,
				},
			];
			assert_eq!(events(), expected);
		})
}

#[test]
fn test_root_can_transact_through_sovereign() {
	ExtBuilder::default()
		.with_balances(vec![])
		.build()
		.execute_with(|| {
			// Only root can do this
			assert_noop!(
				XcmTransactor::transact_through_sovereign(
					Origin::signed(1),
					Box::new(xcm::VersionedMultiLocation::V1(MultiLocation::parent())),
					1u64,
					Box::new(xcm::VersionedMultiLocation::V1(MultiLocation::parent())),
					100u64,
					vec![1u8],
				),
				DispatchError::BadOrigin
			);

			// Root can set transact info
			assert_ok!(XcmTransactor::set_transact_info(
				Origin::root(),
				Box::new(xcm::VersionedMultiLocation::V1(MultiLocation::parent())),
				0,
				1,
				10000
			));

			// fee as destination are the same, this time it should work
			assert_ok!(XcmTransactor::transact_through_sovereign(
				Origin::root(),
				Box::new(xcm::VersionedMultiLocation::V1(MultiLocation::parent())),
				1u64,
				Box::new(xcm::VersionedMultiLocation::V1(MultiLocation::parent())),
				100u64,
				vec![1u8]
			));

			let expected = vec![
				crate::Event::TransactInfoChanged {
					location: MultiLocation::parent(),
					remote_info: RemoteTransactInfoWithMaxWeight {
						transact_extra_weight: 0,
						fee_per_second: 1,
						max_weight: 10000,
					},
				},
				crate::Event::TransactedSovereign {
					fee_payer: 1u64,
					dest: MultiLocation::parent(),
					call: vec![1u8],
				},
			];
			assert_eq!(events(), expected);
		})
}

#[test]
fn test_fee_calculation_works() {
	ExtBuilder::default()
		.with_balances(vec![])
		.build()
		.execute_with(|| {
			assert_eq!(
				XcmTransactor::calculate_fee_per_second(1000000000, 8 * WEIGHT_PER_SECOND as u128),
				8000000000
			);
		})
}

#[test]
fn test_max_transact_weight_migration_works() {
	ExtBuilder::default()
		.with_balances(vec![])
		.build()
		.execute_with(|| {
			let pallet_prefix: &[u8] = b"XcmTransactor";
			let storage_item_prefix: &[u8] = b"TransactInfo";
			use frame_support::traits::OnRuntimeUpgrade;
			use frame_support::StorageHasher;
			use parity_scale_codec::Encode;

			// This is the previous struct, which we have moved to migrations
			let old_transact_info = migrations::OldRemoteTransactInfo {
				transact_extra_weight: 0,
				fee_per_byte: 0,
				base_weight: 0,
				fee_per_weight: 1,
				metadata_size: 0,
			};
			// This is the new struct
			let expected_transacted_info = RemoteTransactInfoWithMaxWeight {
				transact_extra_weight: 0,
				fee_per_second: 1 * WEIGHT_PER_SECOND as u128,
				max_weight: 20000000000,
			};

			// We populate the previous key with the previous struct
			put_storage_value(
				pallet_prefix,
				storage_item_prefix,
				&Blake2_128Concat::hash(&MultiLocation::parent().encode()),
				old_transact_info,
			);
			// We run the migration
			crate::migrations::MaxTransactWeight::<Test>::on_runtime_upgrade();

			// We make sure that the new storage key is populated
			assert_eq!(
				XcmTransactor::transact_info(MultiLocation::parent()).unwrap(),
				expected_transacted_info,
			)
		})
}

#[test]
fn de_registering_works() {
	ExtBuilder::default()
		.with_balances(vec![])
		.build()
		.execute_with(|| {
			// Root can register
			assert_ok!(XcmTransactor::register(Origin::root(), 1u64, 1));

			assert_eq!(XcmTransactor::index_to_account(&1).unwrap(), 1u64);

			assert_ok!(XcmTransactor::deregister(Origin::root(), 1));

			assert!(XcmTransactor::index_to_account(&1).is_none());

			let expected = vec![
				crate::Event::RegisteredDerivative(1u64, 1),
				crate::Event::DeRegisteredDerivative(1),
			];
			assert_eq!(events(), expected);
		})
}

#[test]
fn removing_transact_info_works() {
	ExtBuilder::default()
		.with_balances(vec![])
		.build()
		.execute_with(|| {
			// Root can set transact info
			assert_ok!(XcmTransactor::set_transact_info(
				Origin::root(),
				Box::new(xcm::VersionedMultiLocation::V1(MultiLocation::parent())),
				0,
				1,
				10000
			));

			// Root can remove transact info
			assert_ok!(XcmTransactor::remove_transact_info(
				Origin::root(),
				Box::new(xcm::VersionedMultiLocation::V1(MultiLocation::parent())),
			));

			assert!(XcmTransactor::transact_info(MultiLocation::parent()).is_none());

			let expected = vec![
				crate::Event::TransactInfoChanged(
					MultiLocation::parent(),
					RemoteTransactInfoWithMaxWeight {
						transact_extra_weight: 0,
						fee_per_second: 1,
						max_weight: 10000,
					},
				),
				crate::Event::TransactInfoRemoved(MultiLocation::parent()),
			];
			assert_eq!(events(), expected);
		})
}<|MERGE_RESOLUTION|>--- conflicted
+++ resolved
@@ -41,14 +41,10 @@
 
 			assert_eq!(XcmTransactor::index_to_account(&1).unwrap(), 1u64);
 
-<<<<<<< HEAD
-			let expected = vec![crate::Event::RegisteredDerivative(1u64, 1)];
-=======
-			let expected = vec![crate::Event::RegisterdDerivative {
+			let expected = vec![crate::Event::RegisteredDerivative {
 				account_id: 1u64,
 				index: 1,
 			}];
->>>>>>> 257e5478
 			assert_eq!(events(), expected);
 		})
 }
@@ -171,20 +167,13 @@
 				vec![1u8]
 			));
 			let expected = vec![
-<<<<<<< HEAD
-				crate::Event::RegisteredDerivative(1u64, 1),
-				crate::Event::TransactInfoChanged(
-					MultiLocation::parent(),
-					RemoteTransactInfoWithMaxWeight {
-=======
-				crate::Event::RegisterdDerivative {
+				crate::Event::RegisteredDerivative {
 					account_id: 1u64,
 					index: 1,
 				},
 				crate::Event::TransactInfoChanged {
 					location: MultiLocation::parent(),
 					remote_info: RemoteTransactInfoWithMaxWeight {
->>>>>>> 257e5478
 						transact_extra_weight: 0,
 						fee_per_second: 1,
 						max_weight: 10000,
@@ -230,20 +219,13 @@
 				vec![1u8]
 			));
 			let expected = vec![
-<<<<<<< HEAD
-				crate::Event::RegisteredDerivative(1u64, 1),
-				crate::Event::TransactInfoChanged(
-					MultiLocation::parent(),
-					RemoteTransactInfoWithMaxWeight {
-=======
-				crate::Event::RegisterdDerivative {
+				crate::Event::RegisteredDerivative {
 					account_id: 1u64,
 					index: 1,
 				},
 				crate::Event::TransactInfoChanged {
 					location: MultiLocation::parent(),
 					remote_info: RemoteTransactInfoWithMaxWeight {
->>>>>>> 257e5478
 						transact_extra_weight: 0,
 						fee_per_second: 1,
 						max_weight: 10000,
@@ -392,8 +374,11 @@
 			assert!(XcmTransactor::index_to_account(&1).is_none());
 
 			let expected = vec![
-				crate::Event::RegisteredDerivative(1u64, 1),
-				crate::Event::DeRegisteredDerivative(1),
+				crate::Event::RegisteredDerivative {
+					account_id: 1u64,
+					index: 1,
+				},
+				crate::Event::DeRegisteredDerivative { index: 1 },
 			];
 			assert_eq!(events(), expected);
 		})
@@ -423,15 +408,17 @@
 			assert!(XcmTransactor::transact_info(MultiLocation::parent()).is_none());
 
 			let expected = vec![
-				crate::Event::TransactInfoChanged(
-					MultiLocation::parent(),
-					RemoteTransactInfoWithMaxWeight {
+				crate::Event::TransactInfoChanged {
+					location: MultiLocation::parent(),
+					remote_info: RemoteTransactInfoWithMaxWeight {
 						transact_extra_weight: 0,
 						fee_per_second: 1,
 						max_weight: 10000,
 					},
-				),
-				crate::Event::TransactInfoRemoved(MultiLocation::parent()),
+				},
+				crate::Event::TransactInfoRemoved {
+					location: MultiLocation::parent(),
+				},
 			];
 			assert_eq!(events(), expected);
 		})
