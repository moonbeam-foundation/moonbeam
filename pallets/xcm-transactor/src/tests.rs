--- conflicted
+++ resolved
@@ -18,12 +18,8 @@
 use crate::*;
 use frame_support::dispatch::DispatchError;
 use frame_support::{
-<<<<<<< HEAD
-	assert_noop, assert_ok, storage::migration::put_storage_value, Blake2_128Concat,
-=======
 	assert_noop, assert_ok, storage::migration::put_storage_value,
 	weights::constants::WEIGHT_PER_SECOND, Blake2_128Concat,
->>>>>>> 00d2718f
 };
 use sp_std::boxed::Box;
 use xcm::latest::{Junction, Junctions, MultiLocation};
@@ -173,11 +169,7 @@
 					MultiLocation::parent(),
 					RemoteTransactInfoWithMaxWeight {
 						transact_extra_weight: 0,
-<<<<<<< HEAD
-						fee_per_weight: 1,
-=======
 						fee_per_second: 1,
->>>>>>> 00d2718f
 						max_weight: 10000,
 					},
 				),
@@ -226,11 +218,7 @@
 					MultiLocation::parent(),
 					RemoteTransactInfoWithMaxWeight {
 						transact_extra_weight: 0,
-<<<<<<< HEAD
-						fee_per_weight: 1,
-=======
 						fee_per_second: 1,
->>>>>>> 00d2718f
 						max_weight: 10000,
 					},
 				),
@@ -289,11 +277,7 @@
 					MultiLocation::parent(),
 					RemoteTransactInfoWithMaxWeight {
 						transact_extra_weight: 0,
-<<<<<<< HEAD
-						fee_per_weight: 1,
-=======
 						fee_per_second: 1,
->>>>>>> 00d2718f
 						max_weight: 10000,
 					},
 				),
@@ -310,11 +294,7 @@
 		.build()
 		.execute_with(|| {
 			assert_eq!(
-<<<<<<< HEAD
-				XcmTransactor::calculate_fee_per_weight(1000000000, 8),
-=======
 				XcmTransactor::calculate_fee_per_second(1000000000, 8 * WEIGHT_PER_SECOND as u128),
->>>>>>> 00d2718f
 				8000000000
 			);
 		})
@@ -343,11 +323,7 @@
 			// This is the new struct
 			let expected_transacted_info = RemoteTransactInfoWithMaxWeight {
 				transact_extra_weight: 0,
-<<<<<<< HEAD
-				fee_per_weight: 1,
-=======
 				fee_per_second: 1 * WEIGHT_PER_SECOND as u128,
->>>>>>> 00d2718f
 				max_weight: 20000000000,
 			};
 
