// Copyright 2019-2022 PureStake Inc.
// This file is 	part of Moonbeam.

// Moonbeam is free software: you can redistribute it and/or modify
// it under the terms of the GNU General Public License as published by
// the Free Software Foundation, either version 3 of the License, or
// (at your option) any later version.

// Moonbeam is distributed in the hope that it will be useful,
// but WITHOUT ANY WARRANTY; without even the implied warranty of
// MERCHANTABILITY or FITNESS FOR A PARTICULAR PURPOSE.  See the
// GNU General Public License for more details.

// You should have received a copy of the GNU General Public License
// along with Moonbeam.  If not, see <http://www.gnu.org/licenses/>.

#![cfg_attr(not(feature = "std"), no_std)]
#![cfg_attr(test, feature(assert_matches))]

use core::fmt::Display;
use fp_evm::{Context, ExitSucceed, PrecompileOutput};
use frame_support::traits::fungibles::approvals::Inspect as ApprovalInspect;
use frame_support::traits::fungibles::metadata::Inspect as MetadataInspect;
use frame_support::traits::fungibles::Inspect;
use frame_support::traits::{ConstBool, Get, OriginTrait};
use frame_support::{
	dispatch::{Dispatchable, GetDispatchInfo, PostDispatchInfo},
	sp_runtime::traits::StaticLookup,
};
use pallet_evm::{AddressMapping, PrecompileSet};
use precompile_utils::{
	keccak256, Address, Bytes, EvmData, EvmDataReader, EvmDataWriter, EvmResult, FunctionModifier,
	Gasometer, LogsBuilder, RuntimeHelper,
};
use sp_runtime::traits::Bounded;
use sp_std::vec::Vec;

use sp_core::{H160, U256};
use sp_std::{
	convert::{TryFrom, TryInto},
	marker::PhantomData,
	vec,
};

mod eip2612;

#[cfg(test)]
mod mock;
#[cfg(test)]
mod tests;

/// Solidity selector of the Transfer log, which is the Keccak of the Log signature.
pub const SELECTOR_LOG_TRANSFER: [u8; 32] = keccak256!("Transfer(address,address,uint256)");

/// Solidity selector of the Approval log, which is the Keccak of the Log signature.
pub const SELECTOR_LOG_APPROVAL: [u8; 32] = keccak256!("Approval(address,address,uint256)");

/// Alias for the Balance type for the provided Runtime and Instance.
pub type BalanceOf<Runtime, Instance = ()> = <Runtime as pallet_assets::Config<Instance>>::Balance;

/// Alias for the Asset Id type for the provided Runtime and Instance.
pub type AssetIdOf<Runtime, Instance = ()> = <Runtime as pallet_assets::Config<Instance>>::AssetId;

/// Public types to use with the PrecompileSet
pub type IsLocal = ConstBool<true>;
pub type IsForeign = ConstBool<false>;

#[precompile_utils::generate_function_selector]
#[derive(Debug, PartialEq)]
pub enum Action {
	TotalSupply = "totalSupply()",
	BalanceOf = "balanceOf(address)",
	Allowance = "allowance(address,address)",
	Transfer = "transfer(address,uint256)",
	Approve = "approve(address,uint256)",
	TransferFrom = "transferFrom(address,address,uint256)",
	Name = "name()",
	Symbol = "symbol()",
	Decimals = "decimals()",
	Mint = "mint(address,uint256)",
	Burn = "burn(address,uint256)",
	Freeze = "freeze(address)",
	Thaw = "thaw(address)",
	FreezeAsset = "freeze_asset()",
	ThawAsset = "thaw_asset()",
	TransferOwnership = "transfer_ownership(address)",
	SetTeam = "set_team(address,address,address)",
	SetMetadata = "set_metadata(string,string,uint8)",
	ClearMetadata = "clear_metadata()",
	// EIP 2612
	Eip2612Permit = "permit(address,address,uint256,uint256,uint8,bytes32,bytes32)",
	Eip2612Nonces = "nonces(address)",
	Eip2612DomainSeparator = "DOMAIN_SEPARATOR()",
}

/// This trait ensure we can convert AccountIds to AssetIds
/// We will require Runtime to have this trait implemented
pub trait AccountIdAssetIdConversion<Account, AssetId> {
	// Get assetId and prefix from account
	fn account_to_asset_id(account: Account) -> Option<(Vec<u8>, AssetId)>;

	// Get AccountId from AssetId and prefix
	fn asset_id_to_account(prefix: &[u8], asset_id: AssetId) -> Account;
}

/// The following distribution has been decided for the precompiles
/// 0-1023: Ethereum Mainnet Precompiles
/// 1024-2047 Precompiles that are not in Ethereum Mainnet but are neither Moonbeam specific
/// 2048-4095 Moonbeam specific precompiles
/// Asset precompiles can only fall between
/// 	0xFFFFFFFF00000000000000000000000000000000 - 0xFFFFFFFFFFFFFFFFFFFFFFFFFFFFFFFFFFFFFFFF
/// The precompile for AssetId X, where X is a u128 (i.e.16 bytes), if 0XFFFFFFFF + Bytes(AssetId)
/// In order to route the address to Erc20AssetsPrecompile<R>, we first check whether the AssetId
/// exists in pallet-assets
/// We cannot do this right now, so instead we check whether the total supply is zero. If so, we
/// do not route to the precompiles

/// This means that every address that starts with 0xFFFFFFFF will go through an additional db read,
/// but the probability for this to happen is 2^-32 for random addresses
pub struct Erc20AssetsPrecompileSet<Runtime, IsLocal, Instance: 'static = ()>(
	PhantomData<(Runtime, IsLocal, Instance)>,
);

impl<Runtime, IsLocal, Instance> PrecompileSet
	for Erc20AssetsPrecompileSet<Runtime, IsLocal, Instance>
where
	Instance: eip2612::InstanceToPrefix + 'static,
	Runtime: pallet_assets::Config<Instance>
		+ pallet_evm::Config
		+ frame_system::Config
		+ pallet_timestamp::Config,
	Runtime::Call: Dispatchable<PostInfo = PostDispatchInfo> + GetDispatchInfo,
	Runtime::Call: From<pallet_assets::Call<Runtime, Instance>>,
	<Runtime::Call as Dispatchable>::Origin: From<Option<Runtime::AccountId>>,
	BalanceOf<Runtime, Instance>: TryFrom<U256> + Into<U256> + EvmData,
	Runtime: AccountIdAssetIdConversion<Runtime::AccountId, AssetIdOf<Runtime, Instance>>,
	<<Runtime as frame_system::Config>::Call as Dispatchable>::Origin: OriginTrait,
	IsLocal: Get<bool>,
	<Runtime as pallet_timestamp::Config>::Moment: Into<U256>,
	AssetIdOf<Runtime, Instance>: Display,
{
	fn execute(
		&self,
		address: H160,
		input: &[u8],
		target_gas: Option<u64>,
		context: &Context,
		is_static: bool,
	) -> Option<EvmResult<PrecompileOutput>> {
		if let Some((_, asset_id)) =
			Runtime::account_to_asset_id(Runtime::AddressMapping::into_account_id(address))
		{
<<<<<<< HEAD
			// If the assetId has non-zero supply
			// "total_supply" returns both 0 if the assetId does not exist or if the supply is 0
			// The assumption I am making here is that a 0 supply asset is not interesting from
			// the perspective of the precompiles. Once pallet-assets has more publicly accessible
			// storage we can use another function for this, like check_asset_existence.
			// The other options is to check the asset existence in pallet-asset-manager, but
			// this makes the precompiles dependent on such a pallet, which is not ideal
			if !pallet_assets::Pallet::<Runtime, Instance>::total_supply(asset_id).is_zero() {
=======
			// We check maybe_total_supply. This function returns Some if the asset exists,
			// which is all we care about at this point
			if pallet_assets::Pallet::<Runtime, Instance>::maybe_total_supply(asset_id).is_some() {
>>>>>>> d43febd7
				let result = {
					let mut gasometer = Gasometer::new(target_gas);
					let gasometer = &mut gasometer;

					let (mut input, selector) =
						match EvmDataReader::new_with_selector(gasometer, input) {
							Ok((input, selector)) => (input, selector),
							Err(e) => return Some(Err(e)),
						};
					let input = &mut input;

					if let Err(err) = gasometer.check_function_modifier(
						context,
						is_static,
						match selector {
							Action::Approve | Action::Transfer | Action::TransferFrom => {
								FunctionModifier::NonPayable
							}
							_ => FunctionModifier::View,
						},
					) {
						return Some(Err(err));
					}

					match selector {
						// Local and Foreign common
						Action::TotalSupply => Self::total_supply(asset_id, input, gasometer),
						Action::BalanceOf => Self::balance_of(asset_id, input, gasometer),
						Action::Allowance => Self::allowance(asset_id, input, gasometer),
						Action::Approve => Self::approve(asset_id, input, gasometer, context),
						Action::Transfer => Self::transfer(asset_id, input, gasometer, context),
						Action::TransferFrom => {
							Self::transfer_from(asset_id, input, gasometer, context)
						}
						Action::Name => Self::name(asset_id, gasometer),
						Action::Symbol => Self::symbol(asset_id, gasometer),
						Action::Decimals => Self::decimals(asset_id, gasometer),
						// Only local
						Action::Mint => Self::mint(asset_id, input, gasometer, context),
						Action::Burn => Self::burn(asset_id, input, gasometer, context),
						Action::Freeze => Self::freeze(asset_id, input, gasometer, context),
						Action::Thaw => Self::thaw(asset_id, input, gasometer, context),
						Action::FreezeAsset => Self::freeze_asset(asset_id, gasometer, context),
						Action::ThawAsset => Self::thaw_asset(asset_id, gasometer, context),
						Action::TransferOwnership => {
							Self::transfer_ownership(asset_id, input, gasometer, context)
						}
						Action::SetTeam => Self::set_team(asset_id, input, gasometer, context),
						Action::SetMetadata => {
							Self::set_metadata(asset_id, input, gasometer, context)
						}
						Action::ClearMetadata => Self::clear_metadata(asset_id, gasometer, context),
						Action::Eip2612Permit => {
							eip2612::Eip2612::<Runtime, IsLocal, Instance>::permit(
								address, asset_id, input, gasometer,
							)
						}
						Action::Eip2612Nonces => {
							eip2612::Eip2612::<Runtime, IsLocal, Instance>::nonces(
								address, input, gasometer,
							)
						}
						Action::Eip2612DomainSeparator => {
							eip2612::Eip2612::<Runtime, IsLocal, Instance>::domain_separator(
								address, asset_id, gasometer,
							)
						}
					}
				};
				return Some(result);
			}
		}
		None
	}

	fn is_precompile(&self, address: H160) -> bool {
		if let Some((_, asset_id)) =
			Runtime::account_to_asset_id(Runtime::AddressMapping::into_account_id(address))
		{
<<<<<<< HEAD
			// If the assetId has non-zero supply
			// "total_supply" returns both 0 if the assetId does not exist or if the supply is 0
			// The assumption I am making here is that a 0 supply asset is not interesting from
			// the perspective of the precompiles. Once pallet-assets has more publicly accessible
			// storage we can use another function for this, like check_asset_existence.
			// The other options is to check the asset existence in pallet-asset-manager, but
			// this makes the precompiles dependent on such a pallet, which is not ideal
			!pallet_assets::Pallet::<Runtime, Instance>::total_supply(asset_id).is_zero()
=======
			// We check maybe_total_supply. This function returns Some if the asset exists,
			// which is all we care about at this point
			pallet_assets::Pallet::<Runtime, Instance>::maybe_total_supply(asset_id).is_some()
>>>>>>> d43febd7
		} else {
			false
		}
	}
}

impl<Runtime, IsLocal, Instance> Erc20AssetsPrecompileSet<Runtime, IsLocal, Instance> {
	pub fn new() -> Self {
		Self(PhantomData)
	}
}

impl<Runtime, IsLocal, Instance> Erc20AssetsPrecompileSet<Runtime, IsLocal, Instance>
where
	Instance: eip2612::InstanceToPrefix + 'static,
	Runtime: pallet_assets::Config<Instance>
		+ pallet_evm::Config
		+ frame_system::Config
		+ pallet_timestamp::Config,
	Runtime::Call: Dispatchable<PostInfo = PostDispatchInfo> + GetDispatchInfo,
	Runtime::Call: From<pallet_assets::Call<Runtime, Instance>>,
	<Runtime::Call as Dispatchable>::Origin: From<Option<Runtime::AccountId>>,
	BalanceOf<Runtime, Instance>: TryFrom<U256> + Into<U256> + EvmData,
	Runtime: AccountIdAssetIdConversion<Runtime::AccountId, AssetIdOf<Runtime, Instance>>,
	<<Runtime as frame_system::Config>::Call as Dispatchable>::Origin: OriginTrait,
	IsLocal: Get<bool>,
	<Runtime as pallet_timestamp::Config>::Moment: Into<U256>,
	AssetIdOf<Runtime, Instance>: Display,
{
	fn total_supply(
		asset_id: AssetIdOf<Runtime, Instance>,
		input: &mut EvmDataReader,
		gasometer: &mut Gasometer,
	) -> EvmResult<PrecompileOutput> {
		gasometer.record_cost(RuntimeHelper::<Runtime>::db_read_gas_cost())?;

		// Parse input.
		input.expect_arguments(gasometer, 0)?;

		// Fetch info.
		let amount: U256 =
			pallet_assets::Pallet::<Runtime, Instance>::total_issuance(asset_id).into();

		// Build output.
		Ok(PrecompileOutput {
			exit_status: ExitSucceed::Returned,
			cost: gasometer.used_gas(),
			output: EvmDataWriter::new().write(amount).build(),
			logs: vec![],
		})
	}

	fn balance_of(
		asset_id: AssetIdOf<Runtime, Instance>,
		input: &mut EvmDataReader,
		gasometer: &mut Gasometer,
	) -> EvmResult<PrecompileOutput> {
		gasometer.record_cost(RuntimeHelper::<Runtime>::db_read_gas_cost())?;

		// Read input.
		input.expect_arguments(gasometer, 1)?;

		let owner: H160 = input.read::<Address>(gasometer)?.into();

		// Fetch info.
		let amount: U256 = {
			let owner: Runtime::AccountId = Runtime::AddressMapping::into_account_id(owner);
			pallet_assets::Pallet::<Runtime, Instance>::balance(asset_id, &owner).into()
		};

		// Build output.
		Ok(PrecompileOutput {
			exit_status: ExitSucceed::Returned,
			cost: gasometer.used_gas(),
			output: EvmDataWriter::new().write(amount).build(),
			logs: vec![],
		})
	}

	fn allowance(
		asset_id: AssetIdOf<Runtime, Instance>,
		input: &mut EvmDataReader,
		gasometer: &mut Gasometer,
	) -> EvmResult<PrecompileOutput> {
		gasometer.record_cost(RuntimeHelper::<Runtime>::db_read_gas_cost())?;

		// Read input.
		input.expect_arguments(gasometer, 2)?;

		let owner: H160 = input.read::<Address>(gasometer)?.into();
		let spender: H160 = input.read::<Address>(gasometer)?.into();

		// Fetch info.
		let amount: U256 = {
			let owner: Runtime::AccountId = Runtime::AddressMapping::into_account_id(owner);
			let spender: Runtime::AccountId = Runtime::AddressMapping::into_account_id(spender);

			// Fetch info.
			pallet_assets::Pallet::<Runtime, Instance>::allowance(asset_id, &owner, &spender).into()
		};

		// Build output.
		Ok(PrecompileOutput {
			exit_status: ExitSucceed::Returned,
			cost: gasometer.used_gas(),
			output: EvmDataWriter::new().write(amount).build(),
			logs: vec![],
		})
	}

	fn approve(
		asset_id: AssetIdOf<Runtime, Instance>,
		input: &mut EvmDataReader,
		gasometer: &mut Gasometer,
		context: &Context,
	) -> EvmResult<PrecompileOutput> {
		gasometer.record_log_costs_manual(3, 32)?;

		// Parse input.
		input.expect_arguments(gasometer, 2)?;

		let spender: H160 = input.read::<Address>(gasometer)?.into();
		let amount: U256 = input.read(gasometer)?;

		Self::approve_inner(asset_id, gasometer, context.caller, spender, amount)?;

		// Build output.
		Ok(PrecompileOutput {
			exit_status: ExitSucceed::Returned,
			cost: gasometer.used_gas(),
			output: EvmDataWriter::new().write(true).build(),
			logs: LogsBuilder::new(context.address)
				.log3(
					SELECTOR_LOG_APPROVAL,
					context.caller,
					spender,
					EvmDataWriter::new().write(amount).build(),
				)
				.build(),
		})
	}

	fn approve_inner(
		asset_id: AssetIdOf<Runtime, Instance>,
		gasometer: &mut Gasometer,
		owner: H160,
		spender: H160,
		value: U256,
	) -> EvmResult {
		let owner = Runtime::AddressMapping::into_account_id(owner);
		let spender: Runtime::AccountId = Runtime::AddressMapping::into_account_id(spender);
		// Amount saturate if too high.
		let amount: BalanceOf<Runtime, Instance> =
			value.try_into().unwrap_or_else(|_| Bounded::max_value());

		// Allowance read
		gasometer.record_cost(RuntimeHelper::<Runtime>::db_read_gas_cost())?;

		// If previous approval exists, we need to clean it
		if pallet_assets::Pallet::<Runtime, Instance>::allowance(asset_id, &owner, &spender)
			!= 0u32.into()
		{
			RuntimeHelper::<Runtime>::try_dispatch(
				Some(owner.clone()).into(),
				pallet_assets::Call::<Runtime, Instance>::cancel_approval {
					id: asset_id,
					delegate: Runtime::Lookup::unlookup(spender.clone()),
				},
				gasometer,
			)?;
		}
		// Dispatch call (if enough gas).
		RuntimeHelper::<Runtime>::try_dispatch(
			Some(owner).into(),
			pallet_assets::Call::<Runtime, Instance>::approve_transfer {
				id: asset_id,
				delegate: Runtime::Lookup::unlookup(spender),
				amount,
			},
			gasometer,
		)
	}

	fn transfer(
		asset_id: AssetIdOf<Runtime, Instance>,
		input: &mut EvmDataReader,
		gasometer: &mut Gasometer,
		context: &Context,
	) -> EvmResult<PrecompileOutput> {
		gasometer.record_log_costs_manual(3, 32)?;

		// Parse input.
		input.expect_arguments(gasometer, 2)?;

		let to: H160 = input.read::<Address>(gasometer)?.into();
		let amount = input.read::<BalanceOf<Runtime, Instance>>(gasometer)?;

		// Build call with origin.
		{
			let origin = Runtime::AddressMapping::into_account_id(context.caller);
			let to = Runtime::AddressMapping::into_account_id(to);

			// Dispatch call (if enough gas).
			RuntimeHelper::<Runtime>::try_dispatch(
				Some(origin).into(),
				pallet_assets::Call::<Runtime, Instance>::transfer {
					id: asset_id,
					target: Runtime::Lookup::unlookup(to),
					amount,
				},
				gasometer,
			)?;
		}

		// Build output.
		Ok(PrecompileOutput {
			exit_status: ExitSucceed::Returned,
			cost: gasometer.used_gas(),
			output: EvmDataWriter::new().write(true).build(),
			logs: LogsBuilder::new(context.address)
				.log3(
					SELECTOR_LOG_TRANSFER,
					context.caller,
					to,
					EvmDataWriter::new().write(amount).build(),
				)
				.build(),
		})
	}

	fn transfer_from(
		asset_id: AssetIdOf<Runtime, Instance>,
		input: &mut EvmDataReader,
		gasometer: &mut Gasometer,
		context: &Context,
	) -> EvmResult<PrecompileOutput> {
		gasometer.record_log_costs_manual(3, 32)?;

		// Parse input.
		input.expect_arguments(gasometer, 3)?;
		let from: H160 = input.read::<Address>(gasometer)?.into();
		let to: H160 = input.read::<Address>(gasometer)?.into();
		let amount = input.read::<BalanceOf<Runtime, Instance>>(gasometer)?;

		{
			let caller: Runtime::AccountId =
				Runtime::AddressMapping::into_account_id(context.caller);
			let from: Runtime::AccountId = Runtime::AddressMapping::into_account_id(from.clone());
			let to: Runtime::AccountId = Runtime::AddressMapping::into_account_id(to);

			// If caller is "from", it can spend as much as it wants from its own balance.
			if caller != from {
				// Dispatch call (if enough gas).
				RuntimeHelper::<Runtime>::try_dispatch(
					Some(caller).into(),
					pallet_assets::Call::<Runtime, Instance>::transfer_approved {
						id: asset_id,
						owner: Runtime::Lookup::unlookup(from),
						destination: Runtime::Lookup::unlookup(to),
						amount,
					},
					gasometer,
				)?;
			} else {
				// Dispatch call (if enough gas).
				RuntimeHelper::<Runtime>::try_dispatch(
					Some(from).into(),
					pallet_assets::Call::<Runtime, Instance>::transfer {
						id: asset_id,
						target: Runtime::Lookup::unlookup(to),
						amount,
					},
					gasometer,
				)?;
			}
		}
		// Build output.
		Ok(PrecompileOutput {
			exit_status: ExitSucceed::Returned,
			cost: gasometer.used_gas(),
			output: EvmDataWriter::new().write(true).build(),
			logs: LogsBuilder::new(context.address)
				.log3(
					SELECTOR_LOG_TRANSFER,
					from,
					to,
					EvmDataWriter::new().write(amount).build(),
				)
				.build(),
		})
	}

	fn name(
		asset_id: AssetIdOf<Runtime, Instance>,
		gasometer: &mut Gasometer,
	) -> EvmResult<PrecompileOutput> {
		gasometer.record_cost(RuntimeHelper::<Runtime>::db_read_gas_cost())?;

		// Build output.
		Ok(PrecompileOutput {
			exit_status: ExitSucceed::Returned,
			cost: gasometer.used_gas(),
			output: EvmDataWriter::new()
				.write::<Bytes>(
					pallet_assets::Pallet::<Runtime, Instance>::name(asset_id)
						.as_slice()
						.into(),
				)
				.build(),
			logs: Default::default(),
		})
	}

	fn symbol(
		asset_id: AssetIdOf<Runtime, Instance>,
		gasometer: &mut Gasometer,
	) -> EvmResult<PrecompileOutput> {
		gasometer.record_cost(RuntimeHelper::<Runtime>::db_read_gas_cost())?;

		// Build output.
		Ok(PrecompileOutput {
			exit_status: ExitSucceed::Returned,
			cost: gasometer.used_gas(),
			output: EvmDataWriter::new()
				.write::<Bytes>(
					pallet_assets::Pallet::<Runtime, Instance>::symbol(asset_id)
						.as_slice()
						.into(),
				)
				.build(),
			logs: Default::default(),
		})
	}

	fn decimals(
		asset_id: AssetIdOf<Runtime, Instance>,
		gasometer: &mut Gasometer,
	) -> EvmResult<PrecompileOutput> {
		gasometer.record_cost(RuntimeHelper::<Runtime>::db_read_gas_cost())?;

		// Build output.
		Ok(PrecompileOutput {
			exit_status: ExitSucceed::Returned,
			cost: gasometer.used_gas(),
			output: EvmDataWriter::new()
				.write::<u8>(pallet_assets::Pallet::<Runtime, Instance>::decimals(
					asset_id,
				))
				.build(),
			logs: Default::default(),
		})
	}

	// From here: only for locals, we need to check whether we are in local assets otherwise fail
	fn mint(
		asset_id: AssetIdOf<Runtime, Instance>,
		input: &mut EvmDataReader,
		gasometer: &mut Gasometer,
		context: &Context,
	) -> EvmResult<PrecompileOutput> {
		if !IsLocal::get() {
			return Err(gasometer.revert("unknown selector"));
		}

		gasometer.record_log_costs_manual(3, 32)?;

		// Parse input.
		input.expect_arguments(gasometer, 2)?;

		let to: H160 = input.read::<Address>(gasometer)?.into();
		let amount = input.read::<BalanceOf<Runtime, Instance>>(gasometer)?;

		// Build call with origin.
		{
			let origin = Runtime::AddressMapping::into_account_id(context.caller);
			let to = Runtime::AddressMapping::into_account_id(to);

			// Dispatch call (if enough gas).
			RuntimeHelper::<Runtime>::try_dispatch(
				Some(origin).into(),
				pallet_assets::Call::<Runtime, Instance>::mint {
					id: asset_id,
					beneficiary: Runtime::Lookup::unlookup(to),
					amount,
				},
				gasometer,
			)?;
		}

		// Build output.
		Ok(PrecompileOutput {
			exit_status: ExitSucceed::Returned,
			cost: gasometer.used_gas(),
			output: EvmDataWriter::new().write(true).build(),
			logs: LogsBuilder::new(context.address)
				.log3(
					SELECTOR_LOG_TRANSFER,
					H160::default(),
					to,
					EvmDataWriter::new().write(amount).build(),
				)
				.build(),
		})
	}

	fn burn(
		asset_id: AssetIdOf<Runtime, Instance>,
		input: &mut EvmDataReader,
		gasometer: &mut Gasometer,
		context: &Context,
	) -> EvmResult<PrecompileOutput> {
		if !IsLocal::get() {
			return Err(gasometer.revert("unknown selector"));
		}

		gasometer.record_log_costs_manual(3, 32)?;

		// Parse input.
		input.expect_arguments(gasometer, 2)?;

		let to: H160 = input.read::<Address>(gasometer)?.into();
		let amount = input.read::<BalanceOf<Runtime, Instance>>(gasometer)?;

		// Build call with origin.
		{
			let origin = Runtime::AddressMapping::into_account_id(context.caller);
			let to = Runtime::AddressMapping::into_account_id(to);

			// Dispatch call (if enough gas).
			RuntimeHelper::<Runtime>::try_dispatch(
				Some(origin).into(),
				pallet_assets::Call::<Runtime, Instance>::burn {
					id: asset_id,
					who: Runtime::Lookup::unlookup(to),
					amount,
				},
				gasometer,
			)?;
		}

		// Build output.
		Ok(PrecompileOutput {
			exit_status: ExitSucceed::Returned,
			cost: gasometer.used_gas(),
			output: EvmDataWriter::new().write(true).build(),
			logs: LogsBuilder::new(context.address)
				.log3(
					SELECTOR_LOG_TRANSFER,
					to,
					H160::default(),
					EvmDataWriter::new().write(amount).build(),
				)
				.build(),
		})
	}

	fn freeze(
		asset_id: AssetIdOf<Runtime, Instance>,
		input: &mut EvmDataReader,
		gasometer: &mut Gasometer,
		context: &Context,
	) -> EvmResult<PrecompileOutput> {
		if !IsLocal::get() {
			return Err(gasometer.revert("unknown selector"));
		}

		// Parse input.
		input.expect_arguments(gasometer, 1)?;

		let to: H160 = input.read::<Address>(gasometer)?.into();

		// Build call with origin.
		{
			let origin = Runtime::AddressMapping::into_account_id(context.caller);
			let to = Runtime::AddressMapping::into_account_id(to);

			// Dispatch call (if enough gas).
			RuntimeHelper::<Runtime>::try_dispatch(
				Some(origin).into(),
				pallet_assets::Call::<Runtime, Instance>::freeze {
					id: asset_id,
					who: Runtime::Lookup::unlookup(to),
				},
				gasometer,
			)?;
		}

		// Build output.
		Ok(PrecompileOutput {
			exit_status: ExitSucceed::Returned,
			cost: gasometer.used_gas(),
			output: EvmDataWriter::new().write(true).build(),
			logs: Default::default(),
		})
	}

	fn thaw(
		asset_id: AssetIdOf<Runtime, Instance>,
		input: &mut EvmDataReader,
		gasometer: &mut Gasometer,
		context: &Context,
	) -> EvmResult<PrecompileOutput> {
		if !IsLocal::get() {
			return Err(gasometer.revert("unknown selector"));
		}

		// Parse input.
		input.expect_arguments(gasometer, 1)?;

		let to: H160 = input.read::<Address>(gasometer)?.into();

		// Build call with origin.
		{
			let origin = Runtime::AddressMapping::into_account_id(context.caller);
			let to = Runtime::AddressMapping::into_account_id(to);

			// Dispatch call (if enough gas).
			RuntimeHelper::<Runtime>::try_dispatch(
				Some(origin).into(),
				pallet_assets::Call::<Runtime, Instance>::thaw {
					id: asset_id,
					who: Runtime::Lookup::unlookup(to),
				},
				gasometer,
			)?;
		}

		// Build output.
		Ok(PrecompileOutput {
			exit_status: ExitSucceed::Returned,
			cost: gasometer.used_gas(),
			output: EvmDataWriter::new().write(true).build(),
			logs: Default::default(),
		})
	}

	fn freeze_asset(
		asset_id: AssetIdOf<Runtime, Instance>,
		gasometer: &mut Gasometer,
		context: &Context,
	) -> EvmResult<PrecompileOutput> {
		if !IsLocal::get() {
			return Err(gasometer.revert("unknown selector"));
		}

		// Build call with origin.
		{
			let origin = Runtime::AddressMapping::into_account_id(context.caller);

			// Dispatch call (if enough gas).
			RuntimeHelper::<Runtime>::try_dispatch(
				Some(origin).into(),
				pallet_assets::Call::<Runtime, Instance>::freeze_asset { id: asset_id },
				gasometer,
			)?;
		}

		// Build output.
		Ok(PrecompileOutput {
			exit_status: ExitSucceed::Returned,
			cost: gasometer.used_gas(),
			output: EvmDataWriter::new().write(true).build(),
			logs: Default::default(),
		})
	}

	fn thaw_asset(
		asset_id: AssetIdOf<Runtime, Instance>,
		gasometer: &mut Gasometer,
		context: &Context,
	) -> EvmResult<PrecompileOutput> {
		if !IsLocal::get() {
			return Err(gasometer.revert("unknown selector"));
		}

		// Build call with origin.
		{
			let origin = Runtime::AddressMapping::into_account_id(context.caller);

			// Dispatch call (if enough gas).
			RuntimeHelper::<Runtime>::try_dispatch(
				Some(origin).into(),
				pallet_assets::Call::<Runtime, Instance>::thaw_asset { id: asset_id },
				gasometer,
			)?;
		}

		// Build output.
		Ok(PrecompileOutput {
			exit_status: ExitSucceed::Returned,
			cost: gasometer.used_gas(),
			output: EvmDataWriter::new().write(true).build(),
			logs: Default::default(),
		})
	}

	fn transfer_ownership(
		asset_id: AssetIdOf<Runtime, Instance>,
		input: &mut EvmDataReader,
		gasometer: &mut Gasometer,
		context: &Context,
	) -> EvmResult<PrecompileOutput> {
		if !IsLocal::get() {
			return Err(gasometer.revert("unknown selector"));
		}

		// Parse input.
		input.expect_arguments(gasometer, 1)?;

		let owner: H160 = input.read::<Address>(gasometer)?.into();

		// Build call with origin.
		{
			let origin = Runtime::AddressMapping::into_account_id(context.caller);
			let owner = Runtime::AddressMapping::into_account_id(owner);

			// Dispatch call (if enough gas).
			RuntimeHelper::<Runtime>::try_dispatch(
				Some(origin).into(),
				pallet_assets::Call::<Runtime, Instance>::transfer_ownership {
					id: asset_id,
					owner: Runtime::Lookup::unlookup(owner),
				},
				gasometer,
			)?;
		}

		// Build output.
		Ok(PrecompileOutput {
			exit_status: ExitSucceed::Returned,
			cost: gasometer.used_gas(),
			output: EvmDataWriter::new().write(true).build(),
			logs: Default::default(),
		})
	}

	fn set_team(
		asset_id: AssetIdOf<Runtime, Instance>,
		input: &mut EvmDataReader,
		gasometer: &mut Gasometer,
		context: &Context,
	) -> EvmResult<PrecompileOutput> {
		if !IsLocal::get() {
			return Err(gasometer.revert("unknown selector"));
		}

		// Parse input.
		input.expect_arguments(gasometer, 3)?;

		let issuer: H160 = input.read::<Address>(gasometer)?.into();
		let admin: H160 = input.read::<Address>(gasometer)?.into();
		let freezer: H160 = input.read::<Address>(gasometer)?.into();

		// Build call with origin.
		{
			let origin = Runtime::AddressMapping::into_account_id(context.caller);
			let issuer = Runtime::AddressMapping::into_account_id(issuer);
			let admin = Runtime::AddressMapping::into_account_id(admin);
			let freezer = Runtime::AddressMapping::into_account_id(freezer);

			// Dispatch call (if enough gas).
			RuntimeHelper::<Runtime>::try_dispatch(
				Some(origin).into(),
				pallet_assets::Call::<Runtime, Instance>::set_team {
					id: asset_id,
					issuer: Runtime::Lookup::unlookup(issuer),
					admin: Runtime::Lookup::unlookup(admin),
					freezer: Runtime::Lookup::unlookup(freezer),
				},
				gasometer,
			)?;
		}

		// Build output.
		Ok(PrecompileOutput {
			exit_status: ExitSucceed::Returned,
			cost: gasometer.used_gas(),
			output: EvmDataWriter::new().write(true).build(),
			logs: Default::default(),
		})
	}

	fn set_metadata(
		asset_id: AssetIdOf<Runtime, Instance>,
		input: &mut EvmDataReader,
		gasometer: &mut Gasometer,
		context: &Context,
	) -> EvmResult<PrecompileOutput> {
		if !IsLocal::get() {
			return Err(gasometer.revert("unknown selector"));
		}

		// Parse input.
		input.expect_arguments(gasometer, 3)?;

		let name: Bytes = input.read::<Bytes>(gasometer)?.into();
		let symbol: Bytes = input.read::<Bytes>(gasometer)?.into();
		let decimals: u8 = input.read::<u8>(gasometer)?.into();

		// Build call with origin.
		{
			let origin = Runtime::AddressMapping::into_account_id(context.caller);

			// Dispatch call (if enough gas).
			RuntimeHelper::<Runtime>::try_dispatch(
				Some(origin).into(),
				pallet_assets::Call::<Runtime, Instance>::set_metadata {
					id: asset_id,
					name: name.into(),
					symbol: symbol.into(),
					decimals,
				},
				gasometer,
			)?;
		}

		// Build output.
		Ok(PrecompileOutput {
			exit_status: ExitSucceed::Returned,
			cost: gasometer.used_gas(),
			output: EvmDataWriter::new().write(true).build(),
			logs: Default::default(),
		})
	}

	fn clear_metadata(
		asset_id: AssetIdOf<Runtime, Instance>,
		gasometer: &mut Gasometer,
		context: &Context,
	) -> EvmResult<PrecompileOutput> {
		if !IsLocal::get() {
			return Err(gasometer.revert("unknown selector"));
		}

		// Build call with origin.
		{
			let origin = Runtime::AddressMapping::into_account_id(context.caller);

			// Dispatch call (if enough gas).
			RuntimeHelper::<Runtime>::try_dispatch(
				Some(origin).into(),
				pallet_assets::Call::<Runtime, Instance>::clear_metadata { id: asset_id },
				gasometer,
			)?;
		}

		// Build output.
		Ok(PrecompileOutput {
			exit_status: ExitSucceed::Returned,
			cost: gasometer.used_gas(),
			output: EvmDataWriter::new().write(true).build(),
			logs: Default::default(),
		})
	}
}<|MERGE_RESOLUTION|>--- conflicted
+++ resolved
@@ -150,20 +150,9 @@
 		if let Some((_, asset_id)) =
 			Runtime::account_to_asset_id(Runtime::AddressMapping::into_account_id(address))
 		{
-<<<<<<< HEAD
-			// If the assetId has non-zero supply
-			// "total_supply" returns both 0 if the assetId does not exist or if the supply is 0
-			// The assumption I am making here is that a 0 supply asset is not interesting from
-			// the perspective of the precompiles. Once pallet-assets has more publicly accessible
-			// storage we can use another function for this, like check_asset_existence.
-			// The other options is to check the asset existence in pallet-asset-manager, but
-			// this makes the precompiles dependent on such a pallet, which is not ideal
-			if !pallet_assets::Pallet::<Runtime, Instance>::total_supply(asset_id).is_zero() {
-=======
 			// We check maybe_total_supply. This function returns Some if the asset exists,
 			// which is all we care about at this point
 			if pallet_assets::Pallet::<Runtime, Instance>::maybe_total_supply(asset_id).is_some() {
->>>>>>> d43febd7
 				let result = {
 					let mut gasometer = Gasometer::new(target_gas);
 					let gasometer = &mut gasometer;
@@ -243,20 +232,9 @@
 		if let Some((_, asset_id)) =
 			Runtime::account_to_asset_id(Runtime::AddressMapping::into_account_id(address))
 		{
-<<<<<<< HEAD
-			// If the assetId has non-zero supply
-			// "total_supply" returns both 0 if the assetId does not exist or if the supply is 0
-			// The assumption I am making here is that a 0 supply asset is not interesting from
-			// the perspective of the precompiles. Once pallet-assets has more publicly accessible
-			// storage we can use another function for this, like check_asset_existence.
-			// The other options is to check the asset existence in pallet-asset-manager, but
-			// this makes the precompiles dependent on such a pallet, which is not ideal
-			!pallet_assets::Pallet::<Runtime, Instance>::total_supply(asset_id).is_zero()
-=======
 			// We check maybe_total_supply. This function returns Some if the asset exists,
 			// which is all we care about at this point
 			pallet_assets::Pallet::<Runtime, Instance>::maybe_total_supply(asset_id).is_some()
->>>>>>> d43febd7
 		} else {
 			false
 		}
