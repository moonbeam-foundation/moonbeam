--- conflicted
+++ resolved
@@ -18,12 +18,8 @@
 
 use super::*;
 
-<<<<<<< HEAD
-use frame_support::{construct_runtime, parameter_types, traits::Everything};
-=======
 use codec::{Decode, Encode, MaxEncodedLen};
 use frame_support::{construct_runtime, parameter_types, traits::Everything, weights::Weight};
->>>>>>> f96bf5ab
 
 use frame_system::EnsureRoot;
 use pallet_evm::{EnsureAddressNever, EnsureAddressRoot};
@@ -178,13 +174,8 @@
 
 parameter_types! {
 	pub BlockGasLimit: U256 = U256::max_value();
-<<<<<<< HEAD
 	pub PrecompilesValue: Precompiles<Runtime> = Precompiles::new();
-	pub const WeightPerGas: u64 = 1;
-=======
-	pub const PrecompilesValue: Precompiles<Runtime> = Precompiles(PhantomData);
 	pub WeightPerGas: Weight = Weight::from_ref_time(1);
->>>>>>> f96bf5ab
 }
 
 impl pallet_evm::Config for Runtime {
