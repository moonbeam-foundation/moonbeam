--- conflicted
+++ resolved
@@ -648,14 +648,9 @@
 					output
 						== b"Dispatched call failed with error: DispatchErrorWithPostInfo { \
 					post_info: PostDispatchInfo { actual_weight: None, pays_fee: Pays::Yes }, \
-<<<<<<< HEAD
-					error: Module(ModuleError { index: 2, error: 10, message: Some(\"Unapproved\") }) }"
-				});
-=======
 					error: Module(ModuleError { index: 2, error: [10, 0, 0, 0], \
 					message: Some(\"Unapproved\") }) }"
-			);
->>>>>>> b0a04975
+				});
 		});
 }
 
@@ -704,14 +699,9 @@
 					output
 						== b"Dispatched call failed with error: DispatchErrorWithPostInfo { \
 					post_info: PostDispatchInfo { actual_weight: None, pays_fee: Pays::Yes }, \
-<<<<<<< HEAD
-					error: Module(ModuleError { index: 2, error: 10, message: Some(\"Unapproved\") }) }"
-				});
-=======
 					error: Module(ModuleError { index: 2, error: [10, 0, 0, 0], \
 					message: Some(\"Unapproved\") }) }"
-			);
->>>>>>> b0a04975
+				});
 		});
 }
 
