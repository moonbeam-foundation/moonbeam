[package]
name = "pallet-author-mapping-precompiles"
authors = [ "PureStake" ]
description = "A Precompile to make pallet-author-mapping accessible to pallet-evm"
edition = "2021"
version = "0.2.0"

[dependencies]
log = "0.4"
num_enum = { version = "0.5.3", default-features = false }

# Moonbeam
pallet-author-mapping = { path = "../../pallets/author-mapping", default-features = false }
precompile-utils = { path = "../utils", default-features = false }

# Substrate
codec = { package = "parity-scale-codec", version = "3.0.0", default-features = false }
fp-evm = { git = "https://github.com/purestake/frontier", branch = "moonbeam-polkadot-v0.9.20", default-features = false }
frame-support = { git = "https://github.com/paritytech/substrate", branch = "polkadot-v0.9.20", default-features = false }
frame-system = { git = "https://github.com/paritytech/substrate", branch = "polkadot-v0.9.20", default-features = false }
sp-core = { git = "https://github.com/paritytech/substrate", branch = "polkadot-v0.9.20", default-features = false }
sp-io = { git = "https://github.com/paritytech/substrate", branch = "polkadot-v0.9.20", default-features = false }
sp-std = { git = "https://github.com/paritytech/substrate", branch = "polkadot-v0.9.20", default-features = false }

# Frontier
pallet-evm = { git = "https://github.com/purestake/frontier", branch = "moonbeam-polkadot-v0.9.20", default-features = false }

# Nimbus
nimbus-primitives = { git = "https://github.com/purestake/nimbus", branch = "moonbeam-polkadot-v0.9.20", default-features = false }

[dev-dependencies]
derive_more = "0.99"
hex-literal = "0.3.4"
<<<<<<< HEAD
# Nimbus
nimbus-primitives = { git = "https://github.com/purestake/nimbus", branch = "girazoki-benchmark-kick-off-moonbeam-polkadot-v0.9.18" }
=======
>>>>>>> eb6b6688
serde = "1.0.100"

# Substrate
pallet-balances = { git = "https://github.com/paritytech/substrate", branch = "polkadot-v0.9.20" }
pallet-scheduler = { git = "https://github.com/paritytech/substrate", branch = "polkadot-v0.9.20" }
pallet-timestamp = { git = "https://github.com/paritytech/substrate", branch = "polkadot-v0.9.20" }
scale-info = { version = "2.0", default-features = false, features = [ "derive" ] }
sp-runtime = { git = "https://github.com/paritytech/substrate", branch = "polkadot-v0.9.20" }

[features]
default = [ "std" ]
std = [
	"codec/std",
	"fp-evm/std",
	"frame-support/std",
	"frame-system/std",
	"nimbus-primitives/std",
	"pallet-author-mapping/std",
	"pallet-evm/std",
	"precompile-utils/std",
	"sp-core/std",
	"sp-io/std",
	"sp-std/std",
]<|MERGE_RESOLUTION|>--- conflicted
+++ resolved
@@ -31,11 +31,6 @@
 [dev-dependencies]
 derive_more = "0.99"
 hex-literal = "0.3.4"
-<<<<<<< HEAD
-# Nimbus
-nimbus-primitives = { git = "https://github.com/purestake/nimbus", branch = "girazoki-benchmark-kick-off-moonbeam-polkadot-v0.9.18" }
-=======
->>>>>>> eb6b6688
 serde = "1.0.100"
 
 # Substrate
