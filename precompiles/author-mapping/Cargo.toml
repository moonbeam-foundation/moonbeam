--- conflicted
+++ resolved
@@ -15,10 +15,6 @@
 
 # Substrate
 codec = { package = "parity-scale-codec", version = "3.0.0", default-features = false }
-<<<<<<< HEAD
-fp-evm = { git = "https://github.com/purestake/frontier", branch = "moonbeam-polkadot-v0.9.20", default-features = false }
-=======
->>>>>>> fc8894b7
 frame-support = { git = "https://github.com/paritytech/substrate", branch = "polkadot-v0.9.20", default-features = false }
 frame-system = { git = "https://github.com/paritytech/substrate", branch = "polkadot-v0.9.20", default-features = false }
 sp-core = { git = "https://github.com/paritytech/substrate", branch = "polkadot-v0.9.20", default-features = false }
@@ -26,10 +22,7 @@
 sp-std = { git = "https://github.com/paritytech/substrate", branch = "polkadot-v0.9.20", default-features = false }
 
 # Frontier
-<<<<<<< HEAD
-=======
 fp-evm = { git = "https://github.com/purestake/frontier", branch = "moonbeam-polkadot-v0.9.20", default-features = false }
->>>>>>> fc8894b7
 pallet-evm = { git = "https://github.com/purestake/frontier", branch = "moonbeam-polkadot-v0.9.20", default-features = false }
 
 # Nimbus
