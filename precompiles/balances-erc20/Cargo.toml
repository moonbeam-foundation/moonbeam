--- conflicted
+++ resolved
@@ -35,12 +35,9 @@
 serde = { version = "1.0.100" }
 sha3 = "0.8"
 
-<<<<<<< HEAD
-=======
 # Moonbeam
 precompile-utils = { path = "../utils", features = [ "testing" ] }
 
->>>>>>> fc8894b7
 pallet-timestamp = { git = "https://github.com/paritytech/substrate", branch = "polkadot-v0.9.20" }
 scale-info = { version = "2.0", default-features = false, features = [ "derive" ] }
 sp-runtime = { git = "https://github.com/paritytech/substrate", branch = "polkadot-v0.9.20" }
