// Copyright 2019-2022 PureStake Inc.
// This file is part of Moonbeam.

// Moonbeam is free software: you can redistribute it and/or modify
// it under the terms of the GNU General Public License as published by
// the Free Software Foundation, either version 3 of the License, or
// (at your option) any later version.

// Moonbeam is distributed in the hope that it will be useful,
// but WITHOUT ANY WARRANTY; without even the implied warranty of
// MERCHANTABILITY or FITNESS FOR A PARTICULAR PURPOSE.  See the
// GNU General Public License for more details.

// You should have received a copy of the GNU General Public License
// along with Moonbeam.  If not, see <http://www.gnu.org/licenses/>.

use std::str::from_utf8;

use crate::{eip2612::Eip2612, mock::*, *};

use libsecp256k1::{sign, Message, SecretKey};
use precompile_utils::testing::*;
use sha3::{Digest, Keccak256};
use sp_core::{H256, U256};

// No test of invalid selectors since we have a fallback behavior (deposit).
fn precompiles() -> Precompiles<Runtime> {
	PrecompilesValue::get()
}

#[test]
fn selectors() {
	assert!(PCall::balance_of_selectors().contains(&0x70a08231));
	assert!(PCall::total_supply_selectors().contains(&0x18160ddd));
	assert!(PCall::approve_selectors().contains(&0x095ea7b3));
	assert!(PCall::allowance_selectors().contains(&0xdd62ed3e));
	assert!(PCall::transfer_selectors().contains(&0xa9059cbb));
	assert!(PCall::transfer_from_selectors().contains(&0x23b872dd));
	assert!(PCall::name_selectors().contains(&0x06fdde03));
	assert!(PCall::symbol_selectors().contains(&0x95d89b41));
	assert!(PCall::deposit_selectors().contains(&0xd0e30db0));
	assert!(PCall::withdraw_selectors().contains(&0x2e1a7d4d));
	assert!(PCall::eip2612_nonces_selectors().contains(&0x7ecebe00));
	assert!(PCall::eip2612_permit_selectors().contains(&0xd505accf));
	assert!(PCall::eip2612_domain_separator_selectors().contains(&0x3644e515));

	assert_eq!(
		crate::SELECTOR_LOG_TRANSFER,
		&Keccak256::digest(b"Transfer(address,address,uint256)")[..]
	);

	assert_eq!(
		crate::SELECTOR_LOG_APPROVAL,
		&Keccak256::digest(b"Approval(address,address,uint256)")[..]
	);

	assert_eq!(
		crate::SELECTOR_LOG_DEPOSIT,
		&Keccak256::digest(b"Deposit(address,uint256)")[..]
	);

	assert_eq!(
		crate::SELECTOR_LOG_WITHDRAWAL,
		&Keccak256::digest(b"Withdrawal(address,uint256)")[..]
	);
}

#[test]
fn modifiers() {
	ExtBuilder::default()
		.with_balances(vec![(CryptoAlith.into(), 1000)])
		.build()
		.execute_with(|| {
			let mut tester =
				PrecompilesModifierTester::new(precompiles(), CryptoAlith, Precompile1);

			tester.test_view_modifier(PCall::balance_of_selectors());
			tester.test_view_modifier(PCall::total_supply_selectors());
			tester.test_default_modifier(PCall::approve_selectors());
			tester.test_view_modifier(PCall::allowance_selectors());
			tester.test_default_modifier(PCall::transfer_selectors());
			tester.test_default_modifier(PCall::transfer_from_selectors());
			tester.test_view_modifier(PCall::name_selectors());
			tester.test_view_modifier(PCall::symbol_selectors());
			tester.test_view_modifier(PCall::decimals_selectors());
			tester.test_payable_modifier(PCall::deposit_selectors());
			tester.test_default_modifier(PCall::withdraw_selectors());
			tester.test_view_modifier(PCall::eip2612_nonces_selectors());
			tester.test_default_modifier(PCall::eip2612_permit_selectors());
			tester.test_view_modifier(PCall::eip2612_domain_separator_selectors());
		});
}

#[test]
fn get_total_supply() {
	ExtBuilder::default()
		.with_balances(vec![(CryptoAlith.into(), 1000), (Bob.into(), 2500)])
		.build()
		.execute_with(|| {
			precompiles()
				.prepare_test(CryptoAlith, Precompile1, PCall::total_supply {})
				.expect_cost(0) // TODO: Test db read/write costs
				.expect_no_logs()
				.execute_returns_encoded(U256::from(3500u64));
		});
}

#[test]
fn get_balances_known_user() {
	ExtBuilder::default()
		.with_balances(vec![(CryptoAlith.into(), 1000)])
		.build()
		.execute_with(|| {
			precompiles()
				.prepare_test(
					CryptoAlith,
					Precompile1,
					PCall::balance_of {
						owner: Address(CryptoAlith.into()),
					},
				)
				.expect_cost(0) // TODO: Test db read/write costs
				.expect_no_logs()
				.execute_returns_encoded(U256::from(1000u64));
		});
}

#[test]
fn get_balances_unknown_user() {
	ExtBuilder::default()
		.with_balances(vec![(CryptoAlith.into(), 1000)])
		.build()
		.execute_with(|| {
			precompiles()
				.prepare_test(
					CryptoAlith,
					Precompile1,
					PCall::balance_of {
						owner: Address(Bob.into()),
					},
				)
				.expect_cost(0) // TODO: Test db read/write costs
				.expect_no_logs()
				.execute_returns_encoded(U256::from(0u64));
		});
}

#[test]
fn approve() {
	ExtBuilder::default()
		.with_balances(vec![(CryptoAlith.into(), 1000)])
		.build()
		.execute_with(|| {
			precompiles()
				.prepare_test(
					CryptoAlith,
					Precompile1,
					PCall::approve {
						spender: Address(Bob.into()),
						value: 500.into(),
					},
				)
				.expect_cost(1756)
				.expect_log(log3(
					Precompile1,
					SELECTOR_LOG_APPROVAL,
					CryptoAlith,
					Bob,
					EvmDataWriter::new().write(U256::from(500)).build(),
				))
				.execute_returns_encoded(true);
		});
}

#[test]
fn approve_saturating() {
	ExtBuilder::default()
		.with_balances(vec![(CryptoAlith.into(), 1000)])
		.build()
		.execute_with(|| {
			precompiles()
				.prepare_test(
					CryptoAlith,
					Precompile1,
					PCall::approve {
						spender: Address(Bob.into()),
						value: U256::MAX,
					},
				)
				.expect_cost(1756u64)
				.expect_log(log3(
					Precompile1,
					SELECTOR_LOG_APPROVAL,
					CryptoAlith,
					Bob,
					EvmDataWriter::new().write(U256::MAX).build(),
				))
				.execute_returns_encoded(true);

			precompiles()
				.prepare_test(
					CryptoAlith,
					Precompile1,
					PCall::allowance {
						owner: Address(CryptoAlith.into()),
						spender: Address(Bob.into()),
					},
				)
				.expect_cost(0)
				.expect_no_logs()
				.execute_returns_encoded(U256::from(u128::MAX));
		});
}

#[test]
fn check_allowance_existing() {
	ExtBuilder::default()
		.with_balances(vec![(CryptoAlith.into(), 1000)])
		.build()
		.execute_with(|| {
			precompiles()
				.prepare_test(
					CryptoAlith,
					Precompile1,
					PCall::approve {
						spender: Address(Bob.into()),
						value: 500.into(),
					},
				)
				.execute_some();

			precompiles()
				.prepare_test(
					CryptoAlith,
					Precompile1,
					PCall::allowance {
						owner: Address(CryptoAlith.into()),
						spender: Address(Bob.into()),
					},
				)
				.expect_cost(0) // TODO: Test db read/write costs
				.expect_no_logs()
				.execute_returns_encoded(U256::from(500u64));
		});
}

#[test]
fn check_allowance_not_existing() {
	ExtBuilder::default()
		.with_balances(vec![(CryptoAlith.into(), 1000)])
		.build()
		.execute_with(|| {
			precompiles()
				.prepare_test(
					CryptoAlith,
					Precompile1,
					PCall::allowance {
						owner: Address(CryptoAlith.into()),
						spender: Address(Bob.into()),
					},
				)
				.expect_cost(0) // TODO: Test db read/write costs
				.expect_no_logs()
				.execute_returns_encoded(U256::from(0u64));
		});
}

#[test]
fn transfer() {
	ExtBuilder::default()
		.with_balances(vec![(CryptoAlith.into(), 1000)])
		.build()
		.execute_with(|| {
			precompiles()
				.prepare_test(
					CryptoAlith,
					Precompile1,
					PCall::transfer {
						to: Address(Bob.into()),
						value: 400.into(),
					},
				)
				.expect_cost(166861756u64) // 1 weight => 1 gas in mock
				.expect_log(log3(
					Precompile1,
					SELECTOR_LOG_TRANSFER,
					CryptoAlith,
					Bob,
					EvmDataWriter::new().write(U256::from(400)).build(),
				))
				.execute_returns_encoded(true);

			precompiles()
				.prepare_test(
					CryptoAlith,
					Precompile1,
					PCall::balance_of {
						owner: Address(CryptoAlith.into()),
					},
				)
				.expect_cost(0) // TODO: Test db read/write costs
				.expect_no_logs()
				.execute_returns_encoded(U256::from(600));

			precompiles()
				.prepare_test(
					CryptoAlith,
					Precompile1,
					PCall::balance_of {
						owner: Address(Bob.into()),
					},
				)
				.expect_cost(0) // TODO: Test db read/write costs
				.expect_no_logs()
				.execute_returns_encoded(U256::from(400));
		});
}

#[test]
fn transfer_not_enough_funds() {
	ExtBuilder::default()
		.with_balances(vec![(CryptoAlith.into(), 1000)])
		.build()
		.execute_with(|| {
			precompiles()
				.prepare_test(
					CryptoAlith,
					Precompile1,
					PCall::transfer {
						to: Address(Bob.into()),
						value: 1400.into(),
					},
				)
				.execute_reverts(|output| {
					from_utf8(&output)
						.unwrap()
						.contains("Dispatched call failed with error: ")
						&& from_utf8(&output).unwrap().contains("InsufficientBalance")
				});
		});
}

#[test]
fn transfer_from() {
	ExtBuilder::default()
		.with_balances(vec![(CryptoAlith.into(), 1000)])
		.build()
		.execute_with(|| {
			precompiles()
				.prepare_test(
					CryptoAlith,
					Precompile1,
					PCall::approve {
						spender: Address(Bob.into()),
						value: 500.into(),
					},
				)
				.execute_some();

			precompiles()
				.prepare_test(
					Bob,
					Precompile1,
					PCall::transfer_from {
						from: Address(CryptoAlith.into()),
						to: Address(Bob.into()),
						value: 400.into(),
					},
				)
				.expect_cost(166861756u64) // 1 weight => 1 gas in mock
				.expect_log(log3(
					Precompile1,
					SELECTOR_LOG_TRANSFER,
					CryptoAlith,
					Bob,
					EvmDataWriter::new().write(U256::from(400)).build(),
				))
				.execute_returns_encoded(true);

			precompiles()
				.prepare_test(
					CryptoAlith,
					Precompile1,
					PCall::balance_of {
						owner: Address(CryptoAlith.into()),
					},
				)
				.expect_cost(0) // TODO: Test db read/write costs
				.expect_no_logs()
				.execute_returns_encoded(U256::from(600));

			precompiles()
				.prepare_test(
					CryptoAlith,
					Precompile1,
					PCall::balance_of {
						owner: Address(Bob.into()),
					},
				)
				.expect_cost(0) // TODO: Test db read/write costs
				.expect_no_logs()
				.execute_returns_encoded(U256::from(400));

			precompiles()
				.prepare_test(
					CryptoAlith,
					Precompile1,
					PCall::allowance {
						owner: Address(CryptoAlith.into()),
						spender: Address(Bob.into()),
					},
				)
				.expect_cost(0) // TODO: Test db read/write costs
				.expect_no_logs()
				.execute_returns_encoded(U256::from(100u64));
		});
}

#[test]
fn transfer_from_above_allowance() {
	ExtBuilder::default()
		.with_balances(vec![(CryptoAlith.into(), 1000)])
		.build()
		.execute_with(|| {
			precompiles()
				.prepare_test(
					CryptoAlith,
					Precompile1,
					PCall::approve {
						spender: Address(Bob.into()),
						value: 300.into(),
					},
				)
				.execute_some();

			precompiles()
				.prepare_test(
					Bob, // Bob is the one sending transferFrom!
					Precompile1,
					PCall::transfer_from {
						from: Address(CryptoAlith.into()),
						to: Address(Bob.into()),
						value: 400.into(),
					},
				)
				.execute_reverts(|output| output == b"trying to spend more than allowed");
		});
}

#[test]
fn transfer_from_self() {
	ExtBuilder::default()
		.with_balances(vec![(CryptoAlith.into(), 1000)])
		.build()
		.execute_with(|| {
			precompiles()
				.prepare_test(
					CryptoAlith, // CryptoAlith sending transferFrom herself, no need for allowance.
					Precompile1,
					PCall::transfer_from {
						from: Address(CryptoAlith.into()),
						to: Address(Bob.into()),
						value: 400.into(),
					},
				)
				.expect_cost(166861756u64) // 1 weight => 1 gas in mock
				.expect_log(log3(
					Precompile1,
					SELECTOR_LOG_TRANSFER,
					CryptoAlith,
					Bob,
					EvmDataWriter::new().write(U256::from(400)).build(),
				))
				.execute_returns_encoded(true);

			precompiles()
				.prepare_test(
					CryptoAlith,
					Precompile1,
					PCall::balance_of {
						owner: Address(CryptoAlith.into()),
					},
				)
				.expect_cost(0) // TODO: Test db read/write costs
				.expect_no_logs()
				.execute_returns_encoded(U256::from(600));

			precompiles()
				.prepare_test(
					CryptoAlith,
					Precompile1,
					PCall::balance_of {
						owner: Address(Bob.into()),
					},
				)
				.expect_cost(0) // TODO: Test db read/write costs
				.expect_no_logs()
				.execute_returns_encoded(U256::from(400));
		});
}

#[test]
fn get_metadata_name() {
	ExtBuilder::default()
		.with_balances(vec![(CryptoAlith.into(), 1000), (Bob.into(), 2500)])
		.build()
		.execute_with(|| {
			precompiles()
				.prepare_test(CryptoAlith, Precompile1, PCall::name {})
				.expect_cost(0) // TODO: Test db read/write costs
				.expect_no_logs()
				.execute_returns(
					EvmDataWriter::new()
						.write::<UnboundedBytes>("Mock token".into())
						.build(),
				);
		});
}

#[test]
fn get_metadata_symbol() {
	ExtBuilder::default()
		.with_balances(vec![(CryptoAlith.into(), 1000), (Bob.into(), 2500)])
		.build()
		.execute_with(|| {
			precompiles()
				.prepare_test(CryptoAlith, Precompile1, PCall::symbol {})
				.expect_cost(0) // TODO: Test db read/write costs
				.expect_no_logs()
				.execute_returns(
					EvmDataWriter::new()
						.write::<UnboundedBytes>("MOCK".into())
						.build(),
				);
		});
}

#[test]
fn get_metadata_decimals() {
	ExtBuilder::default()
		.with_balances(vec![(CryptoAlith.into(), 1000), (Bob.into(), 2500)])
		.build()
		.execute_with(|| {
			precompiles()
				.prepare_test(CryptoAlith, Precompile1, PCall::decimals {})
				.expect_cost(0) // TODO: Test db read/write costs
				.expect_no_logs()
				.execute_returns_encoded(18u8);
		});
}

fn deposit(data: Vec<u8>) {
	ExtBuilder::default()
		.with_balances(vec![(CryptoAlith.into(), 1000)])
		.build()
		.execute_with(|| {
			// Check precompile balance is 0.
			precompiles()
				.prepare_test(
					CryptoAlith,
					Precompile1,
					PCall::balance_of {
						owner: Address(Precompile1.into()),
					},
				)
				.expect_cost(0) // TODO: Test db read/write costs
				.expect_no_logs()
				.execute_returns_encoded(U256::from(0));

			// Deposit
			// We need to call using EVM pallet so we can check the EVM correctly sends the amount
			// to the precompile.
			Evm::call(
<<<<<<< HEAD
				Origin::root(),
				CryptoAlith.into(),
				Precompile1.into(),
=======
				RuntimeOrigin::root(),
				Account::Alice.into(),
				Account::Precompile.into(),
>>>>>>> f96bf5ab
				data,
				From::from(500), // amount sent
				u64::MAX,        // gas limit
				0u32.into(),     // gas price
				None,            // max priority
				None,            // nonce
				vec![],          // access list
			)
			.expect("it works");

			assert_eq!(
				events(),
				vec![
<<<<<<< HEAD
					Event::System(frame_system::Event::NewAccount {
						account: Precompile1.into()
					}),
					Event::Balances(pallet_balances::Event::Endowed {
						account: Precompile1.into(),
						free_balance: 500
					}),
					// EVM make a transfer because some value is provided.
					Event::Balances(pallet_balances::Event::Transfer {
						from: CryptoAlith.into(),
						to: Precompile1.into(),
						amount: 500
					}),
					// Precompile1 send it back since deposit should be a no-op.
					Event::Balances(pallet_balances::Event::Transfer {
						from: Precompile1.into(),
						to: CryptoAlith.into(),
=======
					RuntimeEvent::System(frame_system::Event::NewAccount {
						account: Account::Precompile
					}),
					RuntimeEvent::Balances(pallet_balances::Event::Endowed {
						account: Account::Precompile,
						free_balance: 500
					}),
					// EVM make a transfer because some value is provided.
					RuntimeEvent::Balances(pallet_balances::Event::Transfer {
						from: Account::Alice,
						to: Account::Precompile,
						amount: 500
					}),
					// Precompile send it back since deposit should be a no-op.
					RuntimeEvent::Balances(pallet_balances::Event::Transfer {
						from: Account::Precompile,
						to: Account::Alice,
>>>>>>> f96bf5ab
						amount: 500
					}),
					// Log is correctly emited.
					RuntimeEvent::Evm(pallet_evm::Event::Log {
						log: log2(
							Precompile1,
							SELECTOR_LOG_DEPOSIT,
							CryptoAlith,
							EvmDataWriter::new().write(U256::from(500)).build(),
						)
					}),
<<<<<<< HEAD
					Event::Evm(pallet_evm::Event::Executed {
						address: Precompile1.into()
=======
					RuntimeEvent::Evm(pallet_evm::Event::Executed {
						address: Account::Precompile.into()
>>>>>>> f96bf5ab
					}),
				]
			);

			// Check precompile balance is still 0.
			precompiles()
				.prepare_test(
					CryptoAlith,
					Precompile1,
					PCall::balance_of {
						owner: Address(Precompile1.into()),
					},
				)
				.expect_cost(0) // TODO: Test db read/write costs
				.expect_no_logs()
				.execute_returns_encoded(U256::from(0));

			// Check CryptoAlith balance is still 1000.
			precompiles()
				.prepare_test(
					CryptoAlith,
					Precompile1,
					PCall::balance_of {
						owner: Address(CryptoAlith.into()),
					},
				)
				.expect_cost(0) // TODO: Test db read/write costs
				.expect_no_logs()
				.execute_returns_encoded(U256::from(1000));
		});
}

#[test]
fn deposit_function() {
	deposit(PCall::deposit {}.into())
}

#[test]
fn deposit_fallback() {
	deposit(EvmDataWriter::new_with_selector(0x01234567u32).build())
}

#[test]
fn deposit_receive() {
	deposit(vec![])
}

#[test]
fn deposit_zero() {
	ExtBuilder::default()
		.with_balances(vec![(CryptoAlith.into(), 1000)])
		.build()
		.execute_with(|| {
			// Check precompile balance is 0.
			precompiles()
				.prepare_test(
					CryptoAlith,
					Precompile1,
					PCall::balance_of {
						owner: Address(Precompile1.into()),
					},
				)
				.expect_cost(0) // TODO: Test db read/write costs
				.expect_no_logs()
				.execute_returns_encoded(U256::from(0));

			// Deposit
			// We need to call using EVM pallet so we can check the EVM correctly sends the amount
			// to the precompile.
			Evm::call(
<<<<<<< HEAD
				Origin::root(),
				CryptoAlith.into(),
				Precompile1.into(),
=======
				RuntimeOrigin::root(),
				Account::Alice.into(),
				Account::Precompile.into(),
>>>>>>> f96bf5ab
				PCall::deposit {}.into(),
				From::from(0), // amount sent
				u64::MAX,      // gas limit
				0u32.into(),   // gas price
				None,          // max priority
				None,          // nonce
				vec![],        // access list
			)
			.expect("it works");

			assert_eq!(
				events(),
<<<<<<< HEAD
				vec![Event::Evm(pallet_evm::Event::ExecutedFailed {
					address: Precompile1.into()
=======
				vec![RuntimeEvent::Evm(pallet_evm::Event::ExecutedFailed {
					address: Account::Precompile.into()
>>>>>>> f96bf5ab
				}),]
			);

			// Check precompile balance is still 0.
			precompiles()
				.prepare_test(
					CryptoAlith,
					Precompile1,
					PCall::balance_of {
						owner: Address(Precompile1.into()),
					},
				)
				.expect_cost(0) // TODO: Test db read/write costs
				.expect_no_logs()
				.execute_returns_encoded(U256::from(0));

			// Check CryptoAlith balance is still 1000.
			precompiles()
				.prepare_test(
					CryptoAlith,
					Precompile1,
					PCall::balance_of {
						owner: Address(CryptoAlith.into()),
					},
				)
				.expect_cost(0) // TODO: Test db read/write costs
				.expect_no_logs()
				.execute_returns_encoded(U256::from(1000));
		});
}

#[test]
fn withdraw() {
	ExtBuilder::default()
		.with_balances(vec![(CryptoAlith.into(), 1000)])
		.build()
		.execute_with(|| {
			// Check precompile balance is 0.
			precompiles()
				.prepare_test(
					CryptoAlith,
					Precompile1,
					PCall::balance_of {
						owner: Address(Precompile1.into()),
					},
				)
				.expect_cost(0) // TODO: Test db read/write costs
				.expect_no_logs()
				.execute_returns_encoded(U256::from(0));

			// Withdraw
			precompiles()
				.prepare_test(
					CryptoAlith,
					Precompile1,
					PCall::withdraw { value: 500.into() },
				)
				.expect_cost(1381)
				.expect_log(log2(
					Precompile1,
					SELECTOR_LOG_WITHDRAWAL,
					CryptoAlith,
					EvmDataWriter::new().write(U256::from(500)).build(),
				))
				.execute_returns(vec![]);

			// Check CryptoAlith balance is still 1000.
			precompiles()
				.prepare_test(
					CryptoAlith,
					Precompile1,
					PCall::balance_of {
						owner: Address(CryptoAlith.into()),
					},
				)
				.expect_cost(0) // TODO: Test db read/write costs
				.expect_no_logs()
				.execute_returns_encoded(U256::from(1000));
		});
}

#[test]
fn withdraw_more_than_owned() {
	ExtBuilder::default()
		.with_balances(vec![(CryptoAlith.into(), 1000)])
		.build()
		.execute_with(|| {
			// Check precompile balance is 0.
			precompiles()
				.prepare_test(
					CryptoAlith,
					Precompile1,
					PCall::balance_of {
						owner: Address(Precompile1.into()),
					},
				)
				.expect_cost(0) // TODO: Test db read/write costs
				.expect_no_logs()
				.execute_returns_encoded(U256::from(0));

			// Withdraw
			precompiles()
				.prepare_test(
					CryptoAlith,
					Precompile1,
					PCall::withdraw { value: 1001.into() },
				)
				.execute_reverts(|output| output == b"Trying to withdraw more than owned");

			// Check CryptoAlith balance is still 1000.
			precompiles()
				.prepare_test(
					CryptoAlith,
					Precompile1,
					PCall::balance_of {
						owner: Address(CryptoAlith.into()),
					},
				)
				.expect_cost(0) // TODO: Test db read/write costs
				.expect_no_logs()
				.execute_returns_encoded(U256::from(1000));
		});
}

#[test]
fn permit_valid() {
	ExtBuilder::default()
		.with_balances(vec![(CryptoAlith.into(), 1000)])
		.build()
		.execute_with(|| {
			let owner: H160 = CryptoAlith.into();
			let spender: H160 = Bob.into();
			let value: U256 = 500u16.into();
			let deadline: U256 = 0u8.into(); // todo: proper timestamp

			let permit = Eip2612::<Runtime, NativeErc20Metadata>::generate_permit(
				Precompile1.into(),
				owner,
				spender,
				value,
				0u8.into(), // nonce
				deadline,
			);

			let secret_key = SecretKey::parse(&alith_secret_key()).unwrap();
			let message = Message::parse(&permit);
			let (rs, v) = sign(&message, &secret_key);

			precompiles()
				.prepare_test(
					CryptoAlith,
					Precompile1,
					PCall::eip2612_nonces {
						owner: Address(CryptoAlith.into()),
					},
				)
				.expect_cost(0) // TODO: Test db read/write costs
				.expect_no_logs()
				.execute_returns_encoded(U256::from(0u8));

			precompiles()
				.prepare_test(
					Charlie, // can be anyone
					Precompile1,
					PCall::eip2612_permit {
						owner: Address(owner),
						spender: Address(spender),
						value,
						deadline,
						v: v.serialize(),
						r: rs.r.b32().into(),
						s: rs.s.b32().into(),
					},
				)
				.expect_cost(0) // TODO: Test db read/write costs
				.expect_log(log3(
					Precompile1,
					SELECTOR_LOG_APPROVAL,
					CryptoAlith,
					Bob,
					EvmDataWriter::new().write(U256::from(value)).build(),
				))
				.execute_returns(vec![]);

			precompiles()
				.prepare_test(
					CryptoAlith,
					Precompile1,
					PCall::allowance {
						owner: Address(CryptoAlith.into()),
						spender: Address(Bob.into()),
					},
				)
				.expect_cost(0) // TODO: Test db read/write costs
				.expect_no_logs()
				.execute_returns_encoded(U256::from(500u16));

			precompiles()
				.prepare_test(
					CryptoAlith,
					Precompile1,
					PCall::eip2612_nonces {
						owner: Address(CryptoAlith.into()),
					},
				)
				.expect_cost(0) // TODO: Test db read/write costs
				.expect_no_logs()
				.execute_returns_encoded(U256::from(1u8));
		});
}

#[test]
fn permit_invalid_nonce() {
	ExtBuilder::default()
		.with_balances(vec![(CryptoAlith.into(), 1000)])
		.build()
		.execute_with(|| {
			let owner: H160 = CryptoAlith.into();
			let spender: H160 = Bob.into();
			let value: U256 = 500u16.into();
			let deadline: U256 = 0u8.into();

			let permit = Eip2612::<Runtime, NativeErc20Metadata>::generate_permit(
				Precompile1.into(),
				owner,
				spender,
				value,
				1u8.into(), // nonce
				deadline,
			);

			let secret_key = SecretKey::parse(&alith_secret_key()).unwrap();
			let message = Message::parse(&permit);
			let (rs, v) = sign(&message, &secret_key);

			precompiles()
				.prepare_test(
					CryptoAlith,
					Precompile1,
					PCall::eip2612_nonces {
						owner: Address(CryptoAlith.into()),
					},
				)
				.expect_cost(0) // TODO: Test db read/write costs
				.expect_no_logs()
				.execute_returns_encoded(U256::from(0u8));

			precompiles()
				.prepare_test(
					Charlie, // can be anyone
					Precompile1,
					PCall::eip2612_permit {
						owner: Address(owner),
						spender: Address(spender),
						value,
						deadline,
						v: v.serialize(),
						r: rs.r.b32().into(),
						s: rs.s.b32().into(),
					},
				)
				.execute_reverts(|output| output == b"Invalid permit");

			precompiles()
				.prepare_test(
					CryptoAlith,
					Precompile1,
					PCall::allowance {
						owner: Address(CryptoAlith.into()),
						spender: Address(Bob.into()),
					},
				)
				.expect_cost(0) // TODO: Test db read/write costs
				.expect_no_logs()
				.execute_returns_encoded(U256::from(0u16));

			precompiles()
				.prepare_test(
					CryptoAlith,
					Precompile1,
					PCall::eip2612_nonces {
						owner: Address(CryptoAlith.into()),
					},
				)
				.expect_cost(0) // TODO: Test db read/write costs
				.expect_no_logs()
				.execute_returns_encoded(U256::from(0u8));
		});
}

#[test]
fn permit_invalid_signature() {
	ExtBuilder::default()
		.with_balances(vec![(CryptoAlith.into(), 1000)])
		.build()
		.execute_with(|| {
			let owner: H160 = CryptoAlith.into();
			let spender: H160 = Bob.into();
			let value: U256 = 500u16.into();
			let deadline: U256 = 0u8.into();

			precompiles()
				.prepare_test(
					CryptoAlith,
					Precompile1,
					PCall::eip2612_nonces {
						owner: Address(CryptoAlith.into()),
					},
				)
				.expect_cost(0) // TODO: Test db read/write costs
				.expect_no_logs()
				.execute_returns_encoded(U256::from(0u8));

			precompiles()
				.prepare_test(
					Charlie, // can be anyone
					Precompile1,
					PCall::eip2612_permit {
						owner: Address(owner),
						spender: Address(spender),
						value,
						deadline,
						v: 0,
						r: H256::repeat_byte(0x11),
						s: H256::repeat_byte(0x11),
					},
				)
				.execute_reverts(|output| output == b"Invalid permit");

			precompiles()
				.prepare_test(
					CryptoAlith,
					Precompile1,
					PCall::allowance {
						owner: Address(CryptoAlith.into()),
						spender: Address(Bob.into()),
					},
				)
				.expect_cost(0) // TODO: Test db read/write costs
				.expect_no_logs()
				.execute_returns_encoded(U256::from(0u16));

			precompiles()
				.prepare_test(
					CryptoAlith,
					Precompile1,
					PCall::eip2612_nonces {
						owner: Address(CryptoAlith.into()),
					},
				)
				.expect_cost(0) // TODO: Test db read/write costs
				.expect_no_logs()
				.execute_returns_encoded(U256::from(0u8));
		});
}

#[test]
fn permit_invalid_deadline() {
	ExtBuilder::default()
		.with_balances(vec![(CryptoAlith.into(), 1000)])
		.build()
		.execute_with(|| {
			pallet_timestamp::Pallet::<Runtime>::set_timestamp(10_000);

			let owner: H160 = CryptoAlith.into();
			let spender: H160 = Bob.into();
			let value: U256 = 500u16.into();
			let deadline: U256 = 5u8.into(); // deadline < timestamp => expired

			let permit = Eip2612::<Runtime, NativeErc20Metadata>::generate_permit(
				Precompile1.into(),
				owner,
				spender,
				value,
				0u8.into(), // nonce
				deadline,
			);

			let secret_key = SecretKey::parse(&alith_secret_key()).unwrap();
			let message = Message::parse(&permit);
			let (rs, v) = sign(&message, &secret_key);

			precompiles()
				.prepare_test(
					CryptoAlith,
					Precompile1,
					PCall::eip2612_nonces {
						owner: Address(CryptoAlith.into()),
					},
				)
				.expect_cost(0) // TODO: Test db read/write costs
				.expect_no_logs()
				.execute_returns_encoded(U256::from(0u8));

			precompiles()
				.prepare_test(
					Charlie, // can be anyone
					Precompile1,
					PCall::eip2612_permit {
						owner: Address(owner),
						spender: Address(spender),
						value,
						deadline,
						v: v.serialize(),
						r: rs.r.b32().into(),
						s: rs.s.b32().into(),
					},
				)
				.execute_reverts(|output| output == b"Permit expired");

			precompiles()
				.prepare_test(
					CryptoAlith,
					Precompile1,
					PCall::allowance {
						owner: Address(CryptoAlith.into()),
						spender: Address(Bob.into()),
					},
				)
				.expect_cost(0) // TODO: Test db read/write costs
				.expect_no_logs()
				.execute_returns_encoded(U256::from(0u16));

			precompiles()
				.prepare_test(
					CryptoAlith,
					Precompile1,
					PCall::eip2612_nonces {
						owner: Address(CryptoAlith.into()),
					},
				)
				.expect_cost(0) // TODO: Test db read/write costs
				.expect_no_logs()
				.execute_returns_encoded(U256::from(0u8));
		});
}

// This test checks the validity of a metamask signed message against the permit precompile
// The code used to generate the signature is the following.
// You will need to import ALICE_PRIV_KEY in metamask.
// If you put this code in the developer tools console, it will log the signature
/*
await window.ethereum.enable();
const accounts = await window.ethereum.request({ method: "eth_requestAccounts" });

const value = 1000;

const fromAddress = "0xf24FF3a9CF04c71Dbc94D0b566f7A27B94566cac";
const deadline = 1;
const nonce = 0;
const spender = "0xbbbbbbbbbbbbbbbbbbbbbbbbbbbbbbbbbbbbbbbb";
const from = accounts[0];

const createPermitMessageData = function () {
	const message = {
	owner: from,
	spender: spender,
	value: value,
	nonce: nonce,
	deadline: deadline,
	};

	const typedData = JSON.stringify({
	types: {
		EIP712Domain: [
		{
			name: "name",
			type: "string",
		},
		{
			name: "version",
			type: "string",
		},
		{
			name: "chainId",
			type: "uint256",
		},
		{
			name: "verifyingContract",
			type: "address",
		},
		],
		Permit: [
		{
			name: "owner",
			type: "address",
		},
		{
			name: "spender",
			type: "address",
		},
		{
			name: "value",
			type: "uint256",
		},
		{
			name: "nonce",
			type: "uint256",
		},
		{
			name: "deadline",
			type: "uint256",
		},
		],
	},
	primaryType: "Permit",
	domain: {
		name: "Mock token",
		version: "1",
		chainId: 0,
		verifyingContract: "0x0000000000000000000000000000000000000001",
	},
	message: message,
	});

	return {
		typedData,
		message,
	};
};

const method = "eth_signTypedData_v4"
const messageData = createPermitMessageData();
const params = [from, messageData.typedData];

web3.currentProvider.sendAsync(
	{
		method,
		params,
		from,
	},
	function (err, result) {
		if (err) return console.dir(err);
		if (result.error) {
			alert(result.error.message);
		}
		if (result.error) return console.error('ERROR', result);
		console.log('TYPED SIGNED:' + JSON.stringify(result.result));

		const recovered = sigUtil.recoverTypedSignature_v4({
			data: JSON.parse(msgParams),
			sig: result.result,
		});

		if (
			ethUtil.toChecksumAddress(recovered) === ethUtil.toChecksumAddress(from)
		) {
			alert('Successfully recovered signer as ' + from);
		} else {
			alert(
				'Failed to verify signer when comparing ' + result + ' to ' + from
			);
		}
	}
);
*/

#[test]
fn permit_valid_with_metamask_signed_data() {
	ExtBuilder::default()
		.with_balances(vec![(CryptoAlith.into(), 1000)])
		.build()
		.execute_with(|| {
			let owner: H160 = CryptoAlith.into();
			let spender: H160 = Bob.into();
			let value: U256 = 1000u16.into();
			let deadline: U256 = 1u16.into(); // todo: proper timestamp

			let rsv = hex_literal::hex!(
				"612960858951e133d05483804be5456a030be4ce6c000a855d865c0be75a8fc11d89ca96d5a153e8c
				7155ab1147f0f6d3326388b8d866c2406ce34567b7501a01b"
			)
			.as_slice();
			let (r, sv) = rsv.split_at(32);
			let (s, v) = sv.split_at(32);
			let v_real = v[0];
			let r_real: [u8; 32] = r.try_into().unwrap();
			let s_real: [u8; 32] = s.try_into().unwrap();

			precompiles()
				.prepare_test(
					Charlie, // can be anyone,
					Precompile1,
					PCall::eip2612_permit {
						owner: Address(owner),
						spender: Address(spender),
						value,
						deadline,
						v: v_real,
						r: r_real.into(),
						s: s_real.into(),
					},
				)
				.expect_cost(0) // TODO: Test db read/write costs
				.expect_log(log3(
					Precompile1,
					SELECTOR_LOG_APPROVAL,
					CryptoAlith,
					Bob,
					EvmDataWriter::new().write(U256::from(1000)).build(),
				))
				.execute_returns(vec![]);
		});
}

#[test]
fn test_solidity_interface_has_all_function_selectors_documented_and_implemented() {
	for file in ["ERC20.sol", "Permit.sol"] {
		for solidity_fn in solidity::get_selectors(file) {
			assert_eq!(
				solidity_fn.compute_selector_hex(),
				solidity_fn.docs_selector,
				"documented selector for '{}' did not match for file '{}'",
				solidity_fn.signature(),
				file,
			);

			let selector = solidity_fn.compute_selector();
			if !PCall::supports_selector(selector) {
				panic!(
					"failed decoding selector 0x{:x} => '{}' as Action for file '{}'",
					selector,
					solidity_fn.signature(),
					file,
				)
			}
		}
	}
}<|MERGE_RESOLUTION|>--- conflicted
+++ resolved
@@ -571,15 +571,9 @@
 			// We need to call using EVM pallet so we can check the EVM correctly sends the amount
 			// to the precompile.
 			Evm::call(
-<<<<<<< HEAD
-				Origin::root(),
+				RuntimeOrigin::root(),
 				CryptoAlith.into(),
 				Precompile1.into(),
-=======
-				RuntimeOrigin::root(),
-				Account::Alice.into(),
-				Account::Precompile.into(),
->>>>>>> f96bf5ab
 				data,
 				From::from(500), // amount sent
 				u64::MAX,        // gas limit
@@ -593,43 +587,23 @@
 			assert_eq!(
 				events(),
 				vec![
-<<<<<<< HEAD
-					Event::System(frame_system::Event::NewAccount {
+					RuntimeEvent::System(frame_system::Event::NewAccount {
 						account: Precompile1.into()
 					}),
-					Event::Balances(pallet_balances::Event::Endowed {
+					RuntimeEvent::Balances(pallet_balances::Event::Endowed {
 						account: Precompile1.into(),
 						free_balance: 500
 					}),
 					// EVM make a transfer because some value is provided.
-					Event::Balances(pallet_balances::Event::Transfer {
+					RuntimeEvent::Balances(pallet_balances::Event::Transfer {
 						from: CryptoAlith.into(),
 						to: Precompile1.into(),
 						amount: 500
 					}),
 					// Precompile1 send it back since deposit should be a no-op.
-					Event::Balances(pallet_balances::Event::Transfer {
+					RuntimeEvent::Balances(pallet_balances::Event::Transfer {
 						from: Precompile1.into(),
 						to: CryptoAlith.into(),
-=======
-					RuntimeEvent::System(frame_system::Event::NewAccount {
-						account: Account::Precompile
-					}),
-					RuntimeEvent::Balances(pallet_balances::Event::Endowed {
-						account: Account::Precompile,
-						free_balance: 500
-					}),
-					// EVM make a transfer because some value is provided.
-					RuntimeEvent::Balances(pallet_balances::Event::Transfer {
-						from: Account::Alice,
-						to: Account::Precompile,
-						amount: 500
-					}),
-					// Precompile send it back since deposit should be a no-op.
-					RuntimeEvent::Balances(pallet_balances::Event::Transfer {
-						from: Account::Precompile,
-						to: Account::Alice,
->>>>>>> f96bf5ab
 						amount: 500
 					}),
 					// Log is correctly emited.
@@ -641,13 +615,8 @@
 							EvmDataWriter::new().write(U256::from(500)).build(),
 						)
 					}),
-<<<<<<< HEAD
-					Event::Evm(pallet_evm::Event::Executed {
+					RuntimeEvent::Evm(pallet_evm::Event::Executed {
 						address: Precompile1.into()
-=======
-					RuntimeEvent::Evm(pallet_evm::Event::Executed {
-						address: Account::Precompile.into()
->>>>>>> f96bf5ab
 					}),
 				]
 			);
@@ -718,15 +687,9 @@
 			// We need to call using EVM pallet so we can check the EVM correctly sends the amount
 			// to the precompile.
 			Evm::call(
-<<<<<<< HEAD
-				Origin::root(),
+				RuntimeOrigin::root(),
 				CryptoAlith.into(),
 				Precompile1.into(),
-=======
-				RuntimeOrigin::root(),
-				Account::Alice.into(),
-				Account::Precompile.into(),
->>>>>>> f96bf5ab
 				PCall::deposit {}.into(),
 				From::from(0), // amount sent
 				u64::MAX,      // gas limit
@@ -739,13 +702,8 @@
 
 			assert_eq!(
 				events(),
-<<<<<<< HEAD
-				vec![Event::Evm(pallet_evm::Event::ExecutedFailed {
+				vec![RuntimeEvent::Evm(pallet_evm::Event::ExecutedFailed {
 					address: Precompile1.into()
-=======
-				vec![RuntimeEvent::Evm(pallet_evm::Event::ExecutedFailed {
-					address: Account::Precompile.into()
->>>>>>> f96bf5ab
 				}),]
 			);
 
