// Copyright 2019-2022 PureStake Inc.
// This file is part of Moonbeam.

// Moonbeam is free software: you can redistribute it and/or modify
// it under the terms of the GNU General Public License as published by
// the Free Software Foundation, either version 3 of the License, or
// (at your option) any later version.

// Moonbeam is distributed in the hope that it will be useful,
// but WITHOUT ANY WARRANTY; without even the implied warranty of
// MERCHANTABILITY or FITNESS FOR A PARTICULAR PURPOSE.  See the
// GNU General Public License for more details.

// You should have received a copy of the GNU General Public License
// along with Moonbeam.  If not, see <http://www.gnu.org/licenses/>.

//! Test utilities
use super::*;

use codec::{Decode, Encode, MaxEncodedLen};
use frame_support::traits::Everything;
use frame_support::{construct_runtime, pallet_prelude::*, parameter_types};
use pallet_evm::{AddressMapping, EnsureAddressNever, EnsureAddressRoot};
use precompile_utils::precompile_set::*;
use serde::{Deserialize, Serialize};
use sp_core::H160;
use sp_core::H256;
use sp_runtime::{
	traits::{BlakeTwo256, IdentityLookup},
	Perbill,
};

pub type AccountId = Account;
pub type Balance = u128;
pub type BlockNumber = u32;

type UncheckedExtrinsic = frame_system::mocking::MockUncheckedExtrinsic<Runtime>;
type Block = frame_system::mocking::MockBlock<Runtime>;

construct_runtime!(
	pub enum Runtime where
		Block = Block,
		NodeBlock = Block,
		UncheckedExtrinsic = UncheckedExtrinsic,
	{
		System: frame_system::{Pallet, Call, Config, Storage, Event<T>},
		Balances: pallet_balances::{Pallet, Call, Storage, Config<T>, Event<T>},
		Evm: pallet_evm::{Pallet, Call, Storage, Event<T>},
		Timestamp: pallet_timestamp::{Pallet, Call, Storage, Inherent},
	}
);

// FRom https://github.com/PureStake/moonbeam/pull/518. Merge to common once is merged
#[derive(
	Eq,
	PartialEq,
	Ord,
	PartialOrd,
	Clone,
	Encode,
	Decode,
	Debug,
	MaxEncodedLen,
	Serialize,
	Deserialize,
	derive_more::Display,
	scale_info::TypeInfo,
)]
pub enum Account {
	Alice,
	Bob,
	Charlie,
	David,
	Bogus,
	Precompile,
	Revert,
}

impl Default for Account {
	fn default() -> Self {
		Self::Bogus
	}
}

impl Into<H160> for Account {
	fn into(self) -> H160 {
		match self {
			Account::Alice => H160::repeat_byte(0xAA),
			Account::Bob => H160::repeat_byte(0xBB),
			Account::Charlie => H160::repeat_byte(0xCC),
			Account::David => H160::repeat_byte(0xDD),
			Account::Bogus => H160::repeat_byte(0xFF),
			Account::Precompile => H160::from_low_u64_be(1),
			Account::Revert => H160::from_low_u64_be(2),
		}
	}
}

impl AddressMapping<Account> for Account {
	fn into_account_id(h160_account: H160) -> Account {
		match h160_account {
			a if a == H160::repeat_byte(0xAA) => Self::Alice,
			a if a == H160::repeat_byte(0xBB) => Self::Bob,
			a if a == H160::repeat_byte(0xCC) => Self::Charlie,
			a if a == H160::repeat_byte(0xDD) => Self::David,
			a if a == H160::from_low_u64_be(1) => Self::Precompile,
			a if a == H160::from_low_u64_be(2) => Self::Revert,
			_ => Self::Bogus,
		}
	}
}

impl From<H160> for Account {
	fn from(x: H160) -> Account {
		Account::into_account_id(x)
	}
}

parameter_types! {
<<<<<<< HEAD
	pub const BlockHashCount: u64 = 250;
	pub const MaximumBlockWeight: Weight = Weight::from_ref_time(1024);
=======
	pub const BlockHashCount: u32 = 250;
	pub const MaximumBlockWeight: Weight = 1024;
>>>>>>> f93c75d5
	pub const MaximumBlockLength: u32 = 2 * 1024;
	pub const AvailableBlockRatio: Perbill = Perbill::one();
	pub const SS58Prefix: u8 = 42;
}

impl frame_system::Config for Runtime {
	type BaseCallFilter = Everything;
	type DbWeight = ();
	type Origin = Origin;
	type Index = u64;
	type BlockNumber = BlockNumber;
	type Call = Call;
	type Hash = H256;
	type Hashing = BlakeTwo256;
	type AccountId = AccountId;
	type Lookup = IdentityLookup<Self::AccountId>;
	type Header = sp_runtime::generic::Header<BlockNumber, BlakeTwo256>;
	type Event = Event;
	type BlockHashCount = BlockHashCount;
	type Version = ();
	type PalletInfo = PalletInfo;
	type AccountData = pallet_balances::AccountData<Balance>;
	type OnNewAccount = ();
	type OnKilledAccount = ();
	type SystemWeightInfo = ();
	type BlockWeights = ();
	type BlockLength = ();
	type SS58Prefix = SS58Prefix;
	type OnSetCode = ();
	type MaxConsumers = frame_support::traits::ConstU32<16>;
}
parameter_types! {
	pub const ExistentialDeposit: u128 = 1;
}
impl pallet_balances::Config for Runtime {
	type MaxReserves = ();
	type ReserveIdentifier = [u8; 4];
	type MaxLocks = ();
	type Balance = Balance;
	type Event = Event;
	type DustRemoval = ();
	type ExistentialDeposit = ExistentialDeposit;
	type AccountStore = System;
	type WeightInfo = ();
}

pub type TestPrecompiles<R> = PrecompileSetBuilder<
	R,
	(
		PrecompileAt<AddressU64<1>, BatchPrecompile<R>, LimitRecursionTo<1>>,
		RevertPrecompile<AddressU64<2>>,
	),
>;

pub type PCall = BatchPrecompileCall<Runtime>;

parameter_types! {
	pub BlockGasLimit: U256 = U256::max_value();
	pub PrecompilesValue: TestPrecompiles<Runtime> = TestPrecompiles::new();
}

impl pallet_evm::Config for Runtime {
	type FeeCalculator = ();
	type GasWeightMapping = ();
	type CallOrigin = EnsureAddressRoot<AccountId>;
	type WithdrawOrigin = EnsureAddressNever<AccountId>;
	type AddressMapping = AccountId;
	type Currency = Balances;
	type Event = Event;
	type Runner = pallet_evm::runner::stack::Runner<Self>;
	type PrecompilesType = TestPrecompiles<Runtime>;
	type PrecompilesValue = PrecompilesValue;
	type ChainId = ();
	type OnChargeTransaction = ();
	type BlockGasLimit = BlockGasLimit;
	type BlockHashMapping = pallet_evm::SubstrateBlockHashMapping<Self>;
	type FindAuthor = ();
}

parameter_types! {
	pub const MinimumPeriod: u64 = 5;
}
impl pallet_timestamp::Config for Runtime {
	type Moment = u64;
	type OnTimestampSet = ();
	type MinimumPeriod = MinimumPeriod;
	type WeightInfo = ();
}

pub(crate) struct ExtBuilder {
	// endowed accounts with balances
	balances: Vec<(AccountId, Balance)>,
}

impl Default for ExtBuilder {
	fn default() -> ExtBuilder {
		ExtBuilder { balances: vec![] }
	}
}

impl ExtBuilder {
	pub(crate) fn with_balances(mut self, balances: Vec<(AccountId, Balance)>) -> Self {
		self.balances = balances;
		self
	}

	pub(crate) fn build(self) -> sp_io::TestExternalities {
		let mut t = frame_system::GenesisConfig::default()
			.build_storage::<Runtime>()
			.expect("Frame system builds valid default genesis config");

		pallet_balances::GenesisConfig::<Runtime> {
			balances: self.balances,
		}
		.assimilate_storage(&mut t)
		.expect("Pallet balances storage can be assimilated");

		let mut ext = sp_io::TestExternalities::new(t);
		ext.execute_with(|| {
			System::set_block_number(1);
			pallet_evm::Pallet::<Runtime>::create_account(
				Account::Revert.into(),
				hex_literal::hex!("1460006000fd").to_vec(),
			);
		});
		ext
	}
}

pub fn balance(account: impl Into<Account>) -> Balance {
	pallet_balances::Pallet::<Runtime>::usable_balance(account.into())
}<|MERGE_RESOLUTION|>--- conflicted
+++ resolved
@@ -117,13 +117,8 @@
 }
 
 parameter_types! {
-<<<<<<< HEAD
-	pub const BlockHashCount: u64 = 250;
+	pub const BlockHashCount: u32 = 250;
 	pub const MaximumBlockWeight: Weight = Weight::from_ref_time(1024);
-=======
-	pub const BlockHashCount: u32 = 250;
-	pub const MaximumBlockWeight: Weight = 1024;
->>>>>>> f93c75d5
 	pub const MaximumBlockLength: u32 = 2 * 1024;
 	pub const AvailableBlockRatio: Perbill = Perbill::one();
 	pub const SS58Prefix: u8 = 42;
