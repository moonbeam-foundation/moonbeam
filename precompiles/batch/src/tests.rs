// Copyright 2019-2022 PureStake Inc.
// This file is part of Moonbeam.

// Moonbeam is free software: you can redistribute it and/or modify
// it under the terms of the GNU General Public License as published by
// the Free Software Foundation, either version 3 of the License, or
// (at your option) any later version.

// Moonbeam is distributed in the hope that it will be useful,
// but WITHOUT ANY WARRANTY; without even the implied warranty of
// MERCHANTABILITY or FITNESS FOR A PARTICULAR PURPOSE.  See the
// GNU General Public License for more details.

// You should have received a copy of the GNU General Public License
// along with Moonbeam.  If not, see <http://www.gnu.org/licenses/>.

use crate::mock::{
<<<<<<< HEAD
	balance, Batch, Call, ExtBuilder, Origin, PCall, PrecompilesValue, Revert, Runtime,
	TestPrecompiles,
=======
	balance,
	Account::{Alice, Bob, Charlie, David, Precompile, Revert},
	ExtBuilder, PCall, PrecompilesValue, Runtime, RuntimeCall, RuntimeOrigin, TestPrecompiles,
>>>>>>> f96bf5ab
};
use crate::{
	log_subcall_failed, log_subcall_succeeded, Mode, LOG_SUBCALL_FAILED, LOG_SUBCALL_SUCCEEDED,
};
use evm::ExitReason;
use fp_evm::{ExitError, ExitRevert, ExitSucceed};
use frame_support::{assert_ok, dispatch::Dispatchable};
use pallet_evm::Call as EvmCall;
use precompile_utils::{costs::call_cost, prelude::*, revert::RevertSelector, testing::*};
use sp_core::{H160, H256, U256};

fn precompiles() -> TestPrecompiles<Runtime> {
	PrecompilesValue::get()
}

fn evm_call(from: impl Into<H160>, input: Vec<u8>) -> EvmCall<Runtime> {
	EvmCall::call {
		source: from.into(),
		target: Batch.into(),
		input,
		value: U256::zero(), // No value sent in EVM
		gas_limit: u64::max_value(),
		max_fee_per_gas: 0.into(),
		max_priority_fee_per_gas: Some(U256::zero()),
		nonce: None, // Use the next nonce
		access_list: Vec::new(),
	}
}

fn costs() -> (u64, u64) {
	let return_log_cost = log_subcall_failed(Batch, 0).compute_cost().unwrap();
	let call_cost =
		return_log_cost + call_cost(U256::one(), <Runtime as pallet_evm::Config>::config());
	(return_log_cost, call_cost)
}

#[test]
fn selectors() {
	assert!(PCall::batch_some_selectors().contains(&0x79df4b9c));
	assert!(PCall::batch_some_until_failure_selectors().contains(&0xcf0491c7));
	assert!(PCall::batch_all_selectors().contains(&0x96e292b8));
	assert_eq!(
		LOG_SUBCALL_FAILED,
		hex_literal::hex!("dbc5d06f4f877f959b1ff12d2161cdd693fa8e442ee53f1790b2804b24881f05")
	);
	assert_eq!(
		LOG_SUBCALL_SUCCEEDED,
		hex_literal::hex!("bf855484633929c3d6688eb3caf8eff910fb4bef030a8d7dbc9390d26759714d")
	);
}

#[test]
fn modifiers() {
	ExtBuilder::default()
		.with_balances(vec![(Alice.into(), 1000)])
		.build()
		.execute_with(|| {
			let mut tester = PrecompilesModifierTester::new(precompiles(), Alice, Batch);

			tester.test_default_modifier(PCall::batch_some_selectors());
			tester.test_default_modifier(PCall::batch_some_until_failure_selectors());
			tester.test_default_modifier(PCall::batch_all_selectors());
		});
}

#[test]
fn batch_some_empty() {
	ExtBuilder::default().build().execute_with(|| {
		precompiles()
			.prepare_test(
				Alice,
				Batch,
				PCall::batch_some {
					to: vec![].into(),
					value: vec![].into(),
					call_data: vec![].into(),
					gas_limit: vec![].into(),
				},
			)
			.with_subcall_handle(|Subcall { .. }| panic!("there should be no subcall"))
			.execute_returns(Vec::new())
	})
}

#[test]
fn batch_some_until_failure_empty() {
	ExtBuilder::default().build().execute_with(|| {
		precompiles()
			.prepare_test(
				Alice,
				Batch,
				PCall::batch_some_until_failure {
					to: vec![].into(),
					value: vec![].into(),
					call_data: vec![].into(),
					gas_limit: vec![].into(),
				},
			)
			.with_subcall_handle(|Subcall { .. }| panic!("there should be no subcall"))
			.execute_returns(Vec::new())
	})
}

#[test]
fn batch_all_empty() {
	ExtBuilder::default().build().execute_with(|| {
		precompiles()
			.prepare_test(
				Alice,
				Batch,
				PCall::batch_all {
					to: vec![].into(),
					value: vec![].into(),
					call_data: vec![].into(),
					gas_limit: vec![].into(),
				},
			)
			.with_subcall_handle(|Subcall { .. }| panic!("there should be no subcall"))
			.execute_returns(Vec::new())
	})
}

fn batch_returns(
	precompiles: &TestPrecompiles<Runtime>,
	mode: Mode,
) -> PrecompilesTester<TestPrecompiles<Runtime>> {
	let mut counter = 0;

	let (_, total_call_cost) = costs();

	precompiles
		.prepare_test(
			Alice,
			Batch,
			PCall::batch_from_mode(
				mode,
				vec![Address(Bob.into()), Address(Charlie.into())],
				vec![U256::from(1u8), U256::from(2u8)],
				vec![b"one".to_vec(), b"two".to_vec()],
				vec![],
			),
		)
		.with_target_gas(Some(100_000))
		.with_subcall_handle(move |subcall| {
			let Subcall {
				address,
				transfer,
				input,
				target_gas,
				is_static,
				context,
			} = subcall;

			// Called from the precompile caller.
			assert_eq!(context.caller, Alice.into());
			assert_eq!(is_static, false);

			match address {
				a if a == Bob.into() => {
					assert_eq!(counter, 0, "this is the first call");
					counter += 1;

					assert_eq!(
						target_gas,
						Some(100_000 - total_call_cost),
						"batch forward all gas"
					);
					let transfer = transfer.expect("there is a transfer");
					assert_eq!(transfer.source, Alice.into());
					assert_eq!(transfer.target, Bob.into());
					assert_eq!(transfer.value, 1u8.into());

					assert_eq!(context.address, Bob.into());
					assert_eq!(context.apparent_value, 1u8.into());

					assert_eq!(&input, b"one");

					SubcallOutput {
						reason: ExitReason::Succeed(ExitSucceed::Returned),
						output: Vec::new(),
						cost: 13,
						logs: vec![log1(Bob, H256::repeat_byte(0x11), vec![])],
					}
				}
				a if a == Charlie.into() => {
					assert_eq!(counter, 1, "this is the second call");
					counter += 1;

					assert_eq!(
						target_gas,
						Some(100_000 - 13 - total_call_cost * 2),
						"batch forward all gas"
					);
					let transfer = transfer.expect("there is a transfer");
					assert_eq!(transfer.source, Alice.into());
					assert_eq!(transfer.target, Charlie.into());
					assert_eq!(transfer.value, 2u8.into());

					assert_eq!(context.address, Charlie.into());
					assert_eq!(context.apparent_value, 2u8.into());

					assert_eq!(&input, b"two");

					SubcallOutput {
						reason: ExitReason::Succeed(ExitSucceed::Returned),
						output: Vec::new(),
						cost: 17,
						logs: vec![log1(Charlie, H256::repeat_byte(0x22), vec![])],
					}
				}
				_ => panic!("unexpected subcall"),
			}
		})
		.expect_cost(13 + 17 + total_call_cost * 2)
}

#[test]
fn batch_some_returns() {
	ExtBuilder::default().build().execute_with(|| {
		batch_returns(&precompiles(), Mode::BatchSome)
			.expect_log(log1(Bob, H256::repeat_byte(0x11), vec![]))
			.expect_log(log_subcall_succeeded(Batch, 0))
			.expect_log(log1(Charlie, H256::repeat_byte(0x22), vec![]))
			.expect_log(log_subcall_succeeded(Batch, 1))
			.execute_returns(Vec::new())
	})
}

#[test]
fn batch_some_until_failure_returns() {
	ExtBuilder::default().build().execute_with(|| {
		batch_returns(&precompiles(), Mode::BatchSomeUntilFailure)
			.expect_log(log1(Bob, H256::repeat_byte(0x11), vec![]))
			.expect_log(log_subcall_succeeded(Batch, 0))
			.expect_log(log1(Charlie, H256::repeat_byte(0x22), vec![]))
			.expect_log(log_subcall_succeeded(Batch, 1))
			.execute_returns(Vec::new())
	})
}

#[test]
fn batch_all_returns() {
	ExtBuilder::default().build().execute_with(|| {
		batch_returns(&precompiles(), Mode::BatchAll)
			.expect_log(log1(Bob, H256::repeat_byte(0x11), vec![]))
			.expect_log(log_subcall_succeeded(Batch, 0))
			.expect_log(log1(Charlie, H256::repeat_byte(0x22), vec![]))
			.expect_log(log_subcall_succeeded(Batch, 1))
			.execute_returns(Vec::new())
	})
}

fn batch_out_of_gas(
	precompiles: &TestPrecompiles<Runtime>,
	mode: Mode,
) -> PrecompilesTester<TestPrecompiles<Runtime>> {
	let (_, total_call_cost) = costs();

	precompiles
		.prepare_test(
			Alice,
			Batch,
			PCall::batch_from_mode(
				mode,
				vec![Address(Bob.into())],
				vec![U256::from(1u8)],
				vec![b"one".to_vec()],
				vec![],
			),
		)
		.with_target_gas(Some(50_000))
		.with_subcall_handle(move |subcall| {
			let Subcall {
				address,
				transfer,
				input,
				target_gas,
				is_static,
				context,
			} = subcall;

			// Called from the precompile caller.
			assert_eq!(context.caller, Alice.into());
			assert_eq!(is_static, false);

			match address {
				a if a == Bob.into() => {
					assert_eq!(
						target_gas,
						Some(50_000 - total_call_cost),
						"batch forward all gas"
					);
					let transfer = transfer.expect("there is a transfer");
					assert_eq!(transfer.source, Alice.into());
					assert_eq!(transfer.target, Bob.into());
					assert_eq!(transfer.value, 1u8.into());

					assert_eq!(context.address, Bob.into());
					assert_eq!(context.apparent_value, 1u8.into());

					assert_eq!(&input, b"one");

					SubcallOutput {
						reason: ExitReason::Error(ExitError::OutOfGas),
						output: Vec::new(),
						cost: 11_000,
						logs: vec![],
					}
				}
				_ => panic!("unexpected subcall"),
			}
		})
}

#[test]
fn batch_some_out_of_gas() {
	ExtBuilder::default().build().execute_with(|| {
		batch_out_of_gas(&precompiles(), Mode::BatchSome)
			.expect_log(log_subcall_failed(Batch, 0))
			.execute_returns(Vec::new())
	})
}

#[test]
fn batch_some_until_failure_out_of_gas() {
	ExtBuilder::default().build().execute_with(|| {
		batch_out_of_gas(&precompiles(), Mode::BatchSomeUntilFailure)
			.expect_log(log_subcall_failed(Batch, 0))
			.execute_returns(Vec::new())
	})
}

#[test]
fn batch_all_out_of_gas() {
	ExtBuilder::default().build().execute_with(|| {
		batch_out_of_gas(&precompiles(), Mode::BatchAll).execute_error(ExitError::OutOfGas)
	})
}

fn batch_incomplete(
	precompiles: &TestPrecompiles<Runtime>,
	mode: Mode,
) -> PrecompilesTester<TestPrecompiles<Runtime>> {
	let mut counter = 0;

	let (_, total_call_cost) = costs();

	precompiles
		.prepare_test(
			Alice,
			Batch,
			PCall::batch_from_mode(
				mode,
				vec![
					Address(Bob.into()),
					Address(Charlie.into()),
					Address(Alice.into()),
				],
				vec![U256::from(1u8), U256::from(2u8), U256::from(3u8)],
				vec![b"one".to_vec()],
				vec![],
			),
		)
		.with_target_gas(Some(300_000))
		.with_subcall_handle(move |subcall| {
			let Subcall {
				address,
				transfer,
				input,
				target_gas,
				is_static,
				context,
			} = subcall;

			// Called from the precompile caller.
			assert_eq!(context.caller, Alice.into());
			assert_eq!(is_static, false);

			match address {
				a if a == Bob.into() => {
					assert_eq!(counter, 0, "this is the first call");
					counter += 1;

					assert_eq!(
						target_gas,
						Some(300_000 - total_call_cost),
						"batch forward all gas"
					);
					let transfer = transfer.expect("there is a transfer");
					assert_eq!(transfer.source, Alice.into());
					assert_eq!(transfer.target, Bob.into());
					assert_eq!(transfer.value, 1u8.into());

					assert_eq!(context.address, Bob.into());
					assert_eq!(context.apparent_value, 1u8.into());

					assert_eq!(&input, b"one");

					SubcallOutput {
						reason: ExitReason::Succeed(ExitSucceed::Returned),
						output: Vec::new(),
						cost: 13,
						logs: vec![log1(Bob, H256::repeat_byte(0x11), vec![])],
					}
				}
				a if a == Charlie.into() => {
					assert_eq!(counter, 1, "this is the second call");
					counter += 1;

					assert_eq!(
						target_gas,
						Some(300_000 - 13 - total_call_cost * 2),
						"batch forward all gas"
					);
					let transfer = transfer.expect("there is a transfer");
					assert_eq!(transfer.source, Alice.into());
					assert_eq!(transfer.target, Charlie.into());
					assert_eq!(transfer.value, 2u8.into());

					assert_eq!(context.address, Charlie.into());
					assert_eq!(context.apparent_value, 2u8.into());

					assert_eq!(&input, b"");

					SubcallOutput {
						reason: ExitReason::Revert(ExitRevert::Reverted),
						output: EvmDataWriter::new_with_selector(RevertSelector::Generic)
							.write::<UnboundedBytes>(b"Revert message".into())
							.build(),
						cost: 17,
						logs: vec![],
					}
				}
				a if a == Alice.into() => {
					assert_eq!(counter, 2, "this is the third call");
					counter += 1;

					assert_eq!(
						target_gas,
						Some(300_000 - 13 - 17 - total_call_cost * 3),
						"batch forward all gas"
					);
					let transfer = transfer.expect("there is a transfer");
					assert_eq!(transfer.source, Alice.into());
					assert_eq!(transfer.target, Alice.into());
					assert_eq!(transfer.value, 3u8.into());

					assert_eq!(context.address, Alice.into());
					assert_eq!(context.apparent_value, 3u8.into());

					assert_eq!(&input, b"");

					SubcallOutput {
						reason: ExitReason::Succeed(ExitSucceed::Returned),
						output: Vec::new(),
						cost: 19,
						logs: vec![log1(Alice, H256::repeat_byte(0x33), vec![])],
					}
				}
				_ => panic!("unexpected subcall"),
			}
		})
}

#[test]
fn batch_some_incomplete() {
	ExtBuilder::default().build().execute_with(|| {
		let (_, total_call_cost) = costs();

		batch_incomplete(&precompiles(), Mode::BatchSome)
			.expect_log(log1(Bob, H256::repeat_byte(0x11), vec![]))
			.expect_log(log_subcall_succeeded(Batch, 0))
			.expect_log(log_subcall_failed(Batch, 1))
			.expect_log(log1(Alice, H256::repeat_byte(0x33), vec![]))
			.expect_log(log_subcall_succeeded(Batch, 2))
			.expect_cost(13 + 17 + 19 + total_call_cost * 3)
			.execute_returns(Vec::new())
	})
}

#[test]
fn batch_some_until_failure_incomplete() {
	ExtBuilder::default().build().execute_with(|| {
		let (_, total_call_cost) = costs();

		batch_incomplete(&precompiles(), Mode::BatchSomeUntilFailure)
			.expect_log(log1(Bob, H256::repeat_byte(0x11), vec![]))
			.expect_log(log_subcall_succeeded(Batch, 0))
			.expect_log(log_subcall_failed(Batch, 1))
			.expect_cost(13 + 17 + total_call_cost * 2)
			.execute_returns(Vec::new())
	})
}

#[test]
fn batch_all_incomplete() {
	ExtBuilder::default().build().execute_with(|| {
		batch_incomplete(&precompiles(), Mode::BatchAll)
			.execute_reverts(|output| output == b"Revert message")
	})
}

fn batch_log_out_of_gas(
	precompiles: &TestPrecompiles<Runtime>,
	mode: Mode,
) -> PrecompilesTester<TestPrecompiles<Runtime>> {
	let (log_cost, _) = costs();

	precompiles
		.prepare_test(
			Alice,
			Batch,
			PCall::batch_from_mode(
				mode,
				vec![Address(Bob.into())],
				vec![U256::from(1u8)],
				vec![b"one".to_vec()],
				vec![],
			),
		)
		.with_target_gas(Some(log_cost - 1))
		.with_subcall_handle(move |_subcall| panic!("there shouldn't be any subcalls"))
}

#[test]
fn batch_all_log_out_of_gas() {
	ExtBuilder::default().build().execute_with(|| {
		batch_log_out_of_gas(&precompiles(), Mode::BatchAll).execute_error(ExitError::OutOfGas);
	})
}

#[test]
fn batch_some_log_out_of_gas() {
	ExtBuilder::default().build().execute_with(|| {
		batch_log_out_of_gas(&precompiles(), Mode::BatchSome)
			.expect_no_logs()
			.execute_returns(Vec::new());
	})
}

#[test]
fn batch_some_until_failure_log_out_of_gas() {
	ExtBuilder::default().build().execute_with(|| {
		batch_log_out_of_gas(&precompiles(), Mode::BatchSomeUntilFailure)
			.expect_no_logs()
			.execute_returns(Vec::new());
	})
}

fn batch_call_out_of_gas(
	precompiles: &TestPrecompiles<Runtime>,
	mode: Mode,
) -> PrecompilesTester<TestPrecompiles<Runtime>> {
	let (_, total_call_cost) = costs();

	precompiles
		.prepare_test(
			Alice,
			Batch,
			PCall::batch_from_mode(
				mode,
				vec![Address(Bob.into())],
				vec![U256::from(1u8)],
				vec![b"one".to_vec()],
				vec![],
			),
		)
		.with_target_gas(Some(total_call_cost - 1))
		.with_subcall_handle(move |_subcall| panic!("there shouldn't be any subcalls"))
}

#[test]
fn batch_all_call_out_of_gas() {
	ExtBuilder::default().build().execute_with(|| {
		batch_call_out_of_gas(&precompiles(), Mode::BatchAll).execute_error(ExitError::OutOfGas);
	})
}

#[test]
fn batch_some_call_out_of_gas() {
	ExtBuilder::default().build().execute_with(|| {
		batch_call_out_of_gas(&precompiles(), Mode::BatchSome)
			.expect_log(log_subcall_failed(Batch, 0))
			.execute_returns(Vec::new());
	})
}

#[test]
fn batch_some_until_failure_call_out_of_gas() {
	ExtBuilder::default().build().execute_with(|| {
		batch_call_out_of_gas(&precompiles(), Mode::BatchSomeUntilFailure)
			.expect_log(log_subcall_failed(Batch, 0))
			.execute_returns(Vec::new());
	})
}

fn batch_gas_limit(
	precompiles: &TestPrecompiles<Runtime>,
	mode: Mode,
) -> PrecompilesTester<TestPrecompiles<Runtime>> {
	let (_, total_call_cost) = costs();

	precompiles
		.prepare_test(
			Alice,
			Batch,
			PCall::batch_from_mode(
				mode,
				vec![Address(Bob.into())],
				vec![U256::from(1u8)],
				vec![b"one".to_vec()],
				vec![50_000 - total_call_cost + 1],
			),
		)
		.with_target_gas(Some(50_000))
		.with_subcall_handle(move |_subcall| panic!("there shouldn't be any subcalls"))
}

#[test]
fn batch_all_gas_limit() {
	ExtBuilder::default().build().execute_with(|| {
		batch_gas_limit(&precompiles(), Mode::BatchAll).execute_error(ExitError::OutOfGas);
	})
}

#[test]
fn batch_some_gas_limit() {
	ExtBuilder::default().build().execute_with(|| {
		let (return_log_cost, _) = costs();

		batch_gas_limit(&precompiles(), Mode::BatchSome)
			.expect_log(log_subcall_failed(Batch, 0))
			.expect_cost(return_log_cost)
			.execute_returns(Vec::new());
	})
}

#[test]
fn batch_some_until_failure_gas_limit() {
	ExtBuilder::default().build().execute_with(|| {
		batch_gas_limit(&precompiles(), Mode::BatchSomeUntilFailure)
			.expect_log(log_subcall_failed(Batch, 0))
			.execute_returns(Vec::new());
	})
}

#[test]
fn evm_batch_some_transfers_enough() {
	ExtBuilder::default()
		.with_balances(vec![(Alice.into(), 10_000)])
		.build()
		.execute_with(|| {
			assert_ok!(RuntimeCall::Evm(evm_call(
				Alice,
				PCall::batch_some {
					to: vec![Address(Bob.into()), Address(Charlie.into())].into(),
					value: vec![U256::from(1_000u16), U256::from(2_000u16)].into(),
					call_data: vec![].into(),
					gas_limit: vec![].into(),
				}
				.into()
			))
			.dispatch(RuntimeOrigin::root()));
		})
}

#[test]
fn evm_batch_some_until_failure_transfers_enough() {
	ExtBuilder::default()
		.with_balances(vec![(Alice.into(), 10_000)])
		.build()
		.execute_with(|| {
			assert_ok!(RuntimeCall::Evm(evm_call(
				Alice,
				PCall::batch_some_until_failure {
					to: vec![Address(Bob.into()), Address(Charlie.into())].into(),
					value: vec![U256::from(1_000u16), U256::from(2_000u16)].into(),
					call_data: vec![].into(),
					gas_limit: vec![].into(),
				}
				.into()
			))
			.dispatch(RuntimeOrigin::root()));
		})
}

#[test]
fn evm_batch_all_transfers_enough() {
	ExtBuilder::default()
		.with_balances(vec![(Alice.into(), 10_000)])
		.build()
		.execute_with(|| {
			assert_ok!(RuntimeCall::Evm(evm_call(
				Alice,
				PCall::batch_all {
					to: vec![Address(Bob.into()), Address(Charlie.into())].into(),
					value: vec![U256::from(1_000u16), U256::from(2_000u16)].into(),
					call_data: vec![].into(),
					gas_limit: vec![].into(),
				}
				.into()
			))
			.dispatch(RuntimeOrigin::root()));

			assert_eq!(balance(Bob), 1_000);
			assert_eq!(balance(Charlie), 2_000);
		})
}

#[test]
fn evm_batch_some_transfers_too_much() {
	ExtBuilder::default()
		.with_balances(vec![(Alice.into(), 10_000)])
		.build()
		.execute_with(|| {
			assert_ok!(RuntimeCall::Evm(evm_call(
				Alice,
				PCall::batch_some {
					to: vec![
						Address(Bob.into()),
						Address(Charlie.into()),
						Address(David.into()),
					]
					.into(),
					value: vec![
						U256::from(9_000u16),
						U256::from(2_000u16),
						U256::from(500u16)
					]
					.into(),
					call_data: vec![].into(),
					gas_limit: vec![].into()
				}
				.into()
			))
			.dispatch(RuntimeOrigin::root()));

			assert_eq!(balance(Alice), 500); // gasprice = 0
			assert_eq!(balance(Bob), 9_000);
			assert_eq!(balance(Charlie), 0);
			assert_eq!(balance(David), 500);
		})
}

#[test]
fn evm_batch_some_until_failure_transfers_too_much() {
	ExtBuilder::default()
		.with_balances(vec![(Alice.into(), 10_000)])
		.build()
		.execute_with(|| {
			assert_ok!(RuntimeCall::Evm(evm_call(
				Alice,
				PCall::batch_some_until_failure {
					to: vec![
						Address(Bob.into()),
						Address(Charlie.into()),
						Address(David.into()),
					]
					.into(),
					value: vec![
						U256::from(9_000u16),
						U256::from(2_000u16),
						U256::from(500u16)
					]
					.into(),
					call_data: vec![].into(),
					gas_limit: vec![].into()
				}
				.into()
			))
			.dispatch(RuntimeOrigin::root()));

			assert_eq!(balance(Alice), 1_000); // gasprice = 0
			assert_eq!(balance(Bob), 9_000);
			assert_eq!(balance(Charlie), 0);
			assert_eq!(balance(David), 0);
		})
}

#[test]
fn evm_batch_all_transfers_too_much() {
	ExtBuilder::default()
		.with_balances(vec![(Alice.into(), 10_000)])
		.build()
		.execute_with(|| {
			assert_ok!(RuntimeCall::Evm(evm_call(
				Alice,
				PCall::batch_all {
					to: vec![
						Address(Bob.into()),
						Address(Charlie.into()),
						Address(David.into()),
					]
					.into(),
					value: vec![
						U256::from(9_000u16),
						U256::from(2_000u16),
						U256::from(500u16)
					]
					.into(),
					call_data: vec![].into(),
					gas_limit: vec![].into()
				}
				.into()
			))
			.dispatch(RuntimeOrigin::root()));

			assert_eq!(balance(Alice), 10_000); // gasprice = 0
			assert_eq!(balance(Bob), 0);
			assert_eq!(balance(Charlie), 0);
			assert_eq!(balance(David), 0);
		})
}

#[test]
fn evm_batch_some_contract_revert() {
	ExtBuilder::default()
		.with_balances(vec![(Alice.into(), 10_000)])
		.build()
		.execute_with(|| {
			assert_ok!(RuntimeCall::Evm(evm_call(
				Alice,
				PCall::batch_some {
					to: vec![
						Address(Bob.into()),
						Address(Revert.into()),
						Address(David.into()),
					]
					.into(),
					value: vec![
						U256::from(1_000u16),
						U256::from(2_000),
						U256::from(3_000u16)
					]
					.into(),
					call_data: vec![].into(),
					gas_limit: vec![].into()
				}
				.into()
			))
			.dispatch(RuntimeOrigin::root()));

			assert_eq!(balance(Alice), 6_000); // gasprice = 0
			assert_eq!(balance(Bob), 1_000);
			assert_eq!(balance(Revert), 0);
			assert_eq!(balance(David), 3_000);
		})
}

#[test]
fn evm_batch_some_until_failure_contract_revert() {
	ExtBuilder::default()
		.with_balances(vec![(Alice.into(), 10_000)])
		.build()
		.execute_with(|| {
			assert_ok!(RuntimeCall::Evm(evm_call(
				Alice,
				PCall::batch_some_until_failure {
					to: vec![
						Address(Bob.into()),
						Address(Revert.into()),
						Address(David.into()),
					]
					.into(),
					value: vec![
						U256::from(1_000u16),
						U256::from(2_000),
						U256::from(3_000u16)
					]
					.into(),
					call_data: vec![].into(),
					gas_limit: vec![].into()
				}
				.into()
			))
			.dispatch(RuntimeOrigin::root()));

			assert_eq!(balance(Alice), 9_000); // gasprice = 0
			assert_eq!(balance(Bob), 1_000);
			assert_eq!(balance(Revert), 0);
			assert_eq!(balance(David), 0);
		})
}

#[test]
fn evm_batch_all_contract_revert() {
	ExtBuilder::default()
		.with_balances(vec![(Alice.into(), 10_000)])
		.build()
		.execute_with(|| {
			assert_ok!(RuntimeCall::Evm(evm_call(
				Alice,
				PCall::batch_all {
					to: vec![
						Address(Bob.into()),
						Address(Revert.into()),
						Address(David.into()),
					]
					.into(),
					value: vec![
						U256::from(1_000u16),
						U256::from(2_000),
						U256::from(3_000u16)
					]
					.into(),
					call_data: vec![].into(),
					gas_limit: vec![].into()
				}
				.into()
			))
			.dispatch(RuntimeOrigin::root()));

			assert_eq!(balance(Alice), 10_000); // gasprice = 0
			assert_eq!(balance(Bob), 0);
			assert_eq!(balance(Revert), 0);
			assert_eq!(balance(David), 0);
		})
}

#[test]
fn evm_batch_recursion_under_limit() {
	ExtBuilder::default()
		.with_balances(vec![(Alice.into(), 10_000)])
		.build()
		.execute_with(|| {
			// Mock sets the recursion limit to 2, and we 2 nested batch.
			// Thus it succeeds.

			let input = PCall::batch_all {
				to: vec![Address(Batch.into())].into(),
				value: vec![].into(),
				gas_limit: vec![].into(),
				call_data: vec![PCall::batch_all {
					to: vec![Address(Bob.into())].into(),
					value: vec![1000_u32.into()].into(),
					gas_limit: vec![].into(),
					call_data: vec![].into(),
				}
				.encode()
				.into()]
				.into(),
			}
			.into();

			assert_ok!(RuntimeCall::Evm(evm_call(Alice, input)).dispatch(RuntimeOrigin::root()));

			assert_eq!(balance(Alice), 9_000); // gasprice = 0
			assert_eq!(balance(Bob), 1_000);
		})
}

#[test]
fn evm_batch_recursion_over_limit() {
	ExtBuilder::default()
		.with_balances(vec![(Alice.into(), 10_000)])
		.build()
		.execute_with(|| {
			// Mock sets the recursion limit to 2, and we 3 nested batch.
			// Thus it reverts.

			let input = PCall::batch_from_mode(
				Mode::BatchAll,
				vec![Address(Batch.into())],
				vec![],
				vec![PCall::batch_from_mode(
					Mode::BatchAll,
					vec![Address(Batch.into())],
					vec![],
					vec![PCall::batch_from_mode(
						Mode::BatchAll,
						vec![Address(Bob.into())],
						vec![1000_u32.into()],
						vec![],
						vec![].into(),
					)
					.into()],
					vec![].into(),
				)
				.into()],
				vec![],
			)
			.into();

			assert_ok!(RuntimeCall::Evm(evm_call(Alice, input)).dispatch(RuntimeOrigin::root()));

			assert_eq!(balance(Alice), 10_000); // gasprice = 0
			assert_eq!(balance(Bob), 0);
		})
}

#[test]
fn batch_not_callable_by_smart_contract() {
	ExtBuilder::default()
		.with_balances(vec![(Alice.into(), 10_000)])
		.build()
		.execute_with(|| {
			// "deploy" SC to alice address
			let alice_h160: H160 = Alice.into();
			pallet_evm::AccountCodes::<Runtime>::insert(alice_h160, vec![10u8]);

			// succeeds if not called by SC, see `evm_batch_recursion_under_limit`
			let input = PCall::batch_all {
				to: vec![Address(Batch.into())].into(),
				value: vec![].into(),
				gas_limit: vec![].into(),
				call_data: vec![PCall::batch_all {
					to: vec![Address(Bob.into())].into(),
					value: vec![1000_u32.into()].into(),
					gas_limit: vec![].into(),
					call_data: vec![].into(),
				}
				.encode()
				.into()]
				.into(),
			}
			.into();

			assert_ok!(RuntimeCall::Evm(evm_call(Alice, input)).dispatch(RuntimeOrigin::root()));

			// batch failed so state is same
			assert_eq!(balance(Alice), 10_000);
			assert_eq!(balance(Bob), 0);
		})
}

#[test]
fn batch_is_callable_by_dummy_code() {
	ExtBuilder::default()
		.with_balances(vec![(Alice.into(), 10_000)])
		.build()
		.execute_with(|| {
			// "deploy" dummy code to alice address
			let alice_h160: H160 = Alice.into();
			pallet_evm::AccountCodes::<Runtime>::insert(
				alice_h160,
				[0x60, 0x00, 0x60, 0x00, 0xfd].to_vec(),
			);

			// succeeds if called by dummy code, see `evm_batch_recursion_under_limit`
			let input = PCall::batch_all {
				to: vec![Address(Batch.into())].into(),
				value: vec![].into(),
				gas_limit: vec![].into(),
				call_data: vec![PCall::batch_all {
					to: vec![Address(Bob.into())].into(),
					value: vec![1000_u32.into()].into(),
					gas_limit: vec![].into(),
					call_data: vec![].into(),
				}
				.encode()
				.into()]
				.into(),
			}
			.into();

			assert_ok!(RuntimeCall::Evm(evm_call(Alice, input)).dispatch(RuntimeOrigin::root()));

			// batch succeeds
			assert_eq!(balance(Alice), 9_000);
			assert_eq!(balance(Bob), 1_000);
		})
}

#[test]
fn test_solidity_interface_has_all_function_selectors_documented_and_implemented() {
	for file in ["Batch.sol"] {
		for solidity_fn in solidity::get_selectors(file) {
			assert_eq!(
				solidity_fn.compute_selector_hex(),
				solidity_fn.docs_selector,
				"documented selector for '{}' did not match for file '{}'",
				solidity_fn.signature(),
				file,
			);

			let selector = solidity_fn.compute_selector();
			if !PCall::supports_selector(selector) {
				panic!(
					"failed decoding selector 0x{:x} => '{}' as Action for file '{}'",
					selector,
					solidity_fn.signature(),
					file,
				)
			}
		}
	}
}<|MERGE_RESOLUTION|>--- conflicted
+++ resolved
@@ -15,14 +15,8 @@
 // along with Moonbeam.  If not, see <http://www.gnu.org/licenses/>.
 
 use crate::mock::{
-<<<<<<< HEAD
-	balance, Batch, Call, ExtBuilder, Origin, PCall, PrecompilesValue, Revert, Runtime,
-	TestPrecompiles,
-=======
-	balance,
-	Account::{Alice, Bob, Charlie, David, Precompile, Revert},
-	ExtBuilder, PCall, PrecompilesValue, Runtime, RuntimeCall, RuntimeOrigin, TestPrecompiles,
->>>>>>> f96bf5ab
+	balance, Batch, ExtBuilder, PCall, Precompiles, PrecompilesValue, Revert, Runtime, RuntimeCall,
+	RuntimeOrigin,
 };
 use crate::{
 	log_subcall_failed, log_subcall_succeeded, Mode, LOG_SUBCALL_FAILED, LOG_SUBCALL_SUCCEEDED,
@@ -34,7 +28,7 @@
 use precompile_utils::{costs::call_cost, prelude::*, revert::RevertSelector, testing::*};
 use sp_core::{H160, H256, U256};
 
-fn precompiles() -> TestPrecompiles<Runtime> {
+fn precompiles() -> Precompiles<Runtime> {
 	PrecompilesValue::get()
 }
 
@@ -146,9 +140,9 @@
 }
 
 fn batch_returns(
-	precompiles: &TestPrecompiles<Runtime>,
+	precompiles: &Precompiles<Runtime>,
 	mode: Mode,
-) -> PrecompilesTester<TestPrecompiles<Runtime>> {
+) -> PrecompilesTester<Precompiles<Runtime>> {
 	let mut counter = 0;
 
 	let (_, total_call_cost) = costs();
@@ -276,9 +270,9 @@
 }
 
 fn batch_out_of_gas(
-	precompiles: &TestPrecompiles<Runtime>,
+	precompiles: &Precompiles<Runtime>,
 	mode: Mode,
-) -> PrecompilesTester<TestPrecompiles<Runtime>> {
+) -> PrecompilesTester<Precompiles<Runtime>> {
 	let (_, total_call_cost) = costs();
 
 	precompiles
@@ -363,9 +357,9 @@
 }
 
 fn batch_incomplete(
-	precompiles: &TestPrecompiles<Runtime>,
+	precompiles: &Precompiles<Runtime>,
 	mode: Mode,
-) -> PrecompilesTester<TestPrecompiles<Runtime>> {
+) -> PrecompilesTester<Precompiles<Runtime>> {
 	let mut counter = 0;
 
 	let (_, total_call_cost) = costs();
@@ -526,9 +520,9 @@
 }
 
 fn batch_log_out_of_gas(
-	precompiles: &TestPrecompiles<Runtime>,
+	precompiles: &Precompiles<Runtime>,
 	mode: Mode,
-) -> PrecompilesTester<TestPrecompiles<Runtime>> {
+) -> PrecompilesTester<Precompiles<Runtime>> {
 	let (log_cost, _) = costs();
 
 	precompiles
@@ -573,9 +567,9 @@
 }
 
 fn batch_call_out_of_gas(
-	precompiles: &TestPrecompiles<Runtime>,
+	precompiles: &Precompiles<Runtime>,
 	mode: Mode,
-) -> PrecompilesTester<TestPrecompiles<Runtime>> {
+) -> PrecompilesTester<Precompiles<Runtime>> {
 	let (_, total_call_cost) = costs();
 
 	precompiles
@@ -620,9 +614,9 @@
 }
 
 fn batch_gas_limit(
-	precompiles: &TestPrecompiles<Runtime>,
+	precompiles: &Precompiles<Runtime>,
 	mode: Mode,
-) -> PrecompilesTester<TestPrecompiles<Runtime>> {
+) -> PrecompilesTester<Precompiles<Runtime>> {
 	let (_, total_call_cost) = costs();
 
 	precompiles
