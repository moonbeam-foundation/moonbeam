--- conflicted
+++ resolved
@@ -16,14 +16,7 @@
 
 use crate::{
 	assert_event_emitted, hash, log_closed, log_executed, log_proposed, log_voted,
-<<<<<<< HEAD
-	mock::{ExtBuilder, Origin, PCall, Precompiles, PrecompilesValue, Runtime},
-=======
-	mock::{
-		Account::{self, Alice, Bob, Charlie, Precompile},
-		ExtBuilder, PCall, Precompiles, PrecompilesValue, Runtime, RuntimeOrigin,
-	},
->>>>>>> f96bf5ab
+	mock::{ExtBuilder, PCall, Precompiles, PrecompilesValue, Runtime, RuntimeOrigin},
 };
 use frame_support::{assert_ok, dispatch::Encode};
 use precompile_utils::{data::Address, testing::*};
@@ -601,14 +594,10 @@
 			Runtime,
 			pallet_collective::Instance1,
 		>::set_members(
-<<<<<<< HEAD
-			Origin::root(),
+			RuntimeOrigin::root(),
 			vec![Alice.into(), Bob.into()],
 			Some(Alice.into()),
 			2
-=======
-			RuntimeOrigin::root(), vec![Alice, Bob], Some(Alice), 2
->>>>>>> f96bf5ab
 		));
 
 		precompiles()
