--- conflicted
+++ resolved
@@ -25,7 +25,7 @@
 	VotingFor,
 };
 use pallet_evm::{AddressMapping, Log};
-use precompile_utils::{data::String, prelude::*};
+use precompile_utils::prelude::*;
 use sp_core::{H160, H256, U256};
 use sp_runtime::traits::StaticLookup;
 use sp_std::marker::PhantomData;
@@ -223,19 +223,8 @@
 
 	#[precompile::public("removeVote(uint32)")]
 	fn remove_vote(handle: &mut impl PrecompileHandle, poll_index: u32) -> EvmResult {
-<<<<<<< HEAD
-		let caller = handle.context().caller;
-		let event = log2(
-			handle.context().address,
-			SELECTOR_LOG_VOTE_REMOVED,
-			H256::from_low_u64_be(poll_index as u64), // poll index,
-			Writer::new().write::<Address>(Address(caller)).build(),
-		);
-		handle.record_log_costs(&[&event])?;
-=======
 		Self::rm_vote(handle, poll_index, None)
 	}
->>>>>>> 9f7a647b
 
 	#[precompile::public("removeVoteForTrack(uint32,uint16)")]
 	fn remove_vote_for_track(
@@ -266,10 +255,7 @@
 					handle.context().address,
 					SELECTOR_LOG_VOTE_REMOVED_FOR_TRACK,
 					H256::from_low_u64_be(poll_index as u64),
-					EvmDataWriter::new()
-						.write::<u16>(track_id)
-						.write::<Address>(Address(caller))
-						.build(),
+					(track_id, Address(caller)).encode_for_event(),
 				),
 				Some(Self::u16_to_track_id(track_id).in_field("trackId")?),
 			)
@@ -284,9 +270,7 @@
 					handle.context().address,
 					SELECTOR_LOG_VOTE_REMOVED,
 					H256::from_low_u64_be(poll_index as u64),
-					EvmDataWriter::new()
-						.write::<Address>(Address(caller))
-						.build(),
+					Address(caller).encode_for_event(),
 				),
 				None,
 			)
@@ -688,13 +672,13 @@
 	}
 }
 
-#[derive(Default, EvmData)]
+#[derive(Default, solidity::Codec)]
 pub struct OutputClassLock {
 	track: u16,
 	amount: U256,
 }
 
-#[derive(Default, EvmData)]
+#[derive(Default, solidity::Codec)]
 pub struct OutputVotingFor {
 	is_casting: bool,
 	is_delegating: bool,
@@ -702,20 +686,20 @@
 	delegating: OutputDelegating,
 }
 
-#[derive(Default, EvmData)]
+#[derive(Default, solidity::Codec)]
 pub struct OutputCasting {
 	votes: Vec<PollAccountVote>,
 	delegations: Delegations,
 	prior: PriorLock,
 }
 
-#[derive(Default, EvmData)]
+#[derive(Default, solidity::Codec)]
 pub struct PollAccountVote {
 	poll_index: u32,
 	account_vote: OutputAccountVote,
 }
 
-#[derive(Default, EvmData)]
+#[derive(Default, solidity::Codec)]
 pub struct OutputDelegating {
 	balance: U256,
 	target: Address,
@@ -724,7 +708,7 @@
 	prior: PriorLock,
 }
 
-#[derive(Default, EvmData)]
+#[derive(Default, solidity::Codec)]
 pub struct OutputAccountVote {
 	is_standard: bool,
 	is_split: bool,
@@ -734,38 +718,38 @@
 	split_abstain: SplitAbstainVote,
 }
 
-#[derive(Default, EvmData)]
+#[derive(Default, solidity::Codec)]
 pub struct StandardVote {
 	vote: OutputVote,
 	balance: U256,
 }
 
-#[derive(Default, EvmData)]
+#[derive(Default, solidity::Codec)]
 pub struct OutputVote {
 	aye: bool,
 	conviction: u8,
 }
 
-#[derive(Default, EvmData)]
+#[derive(Default, solidity::Codec)]
 pub struct SplitVote {
 	aye: U256,
 	nay: U256,
 }
 
-#[derive(Default, EvmData)]
+#[derive(Default, solidity::Codec)]
 pub struct SplitAbstainVote {
 	aye: U256,
 	nay: U256,
 	abstain: U256,
 }
 
-#[derive(Default, EvmData)]
+#[derive(Default, solidity::Codec)]
 pub struct Delegations {
 	votes: U256,
 	capital: U256,
 }
 
-#[derive(Default, EvmData)]
+#[derive(Default, solidity::Codec)]
 pub struct PriorLock {
 	balance: U256,
 }