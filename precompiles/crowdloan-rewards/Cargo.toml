--- conflicted
+++ resolved
@@ -11,26 +11,18 @@
 rustc-hex = { version = "2.0.1", default-features = false }
 
 # Moonbeam
+pallet-crowdloan-rewards = { git = "https://github.com/purestake/crowdloan-rewards", branch = "moonbeam-polkadot-v0.9.20", default-features = false }
 precompile-utils = { path = "../utils", default-features = false }
 
 # Substrate
-<<<<<<< HEAD
-fp-evm = { git = "https://github.com/purestake/frontier", branch = "jeremy-precompile-handle-0.9.19", default-features = false }
-frame-support = { git = "https://github.com/purestake/substrate", branch = "moonbeam-polkadot-v0.9.19", default-features = false }
-frame-system = { git = "https://github.com/purestake/substrate", branch = "moonbeam-polkadot-v0.9.19", default-features = false }
-pallet-crowdloan-rewards = { git = "https://github.com/purestake/crowdloan-rewards", branch = "moonbeam-polkadot-v0.9.19", default-features = false }
-pallet-evm = { git = "https://github.com/purestake/frontier", branch = "jeremy-precompile-handle-0.9.19", default-features = false }
-sp-core = { git = "https://github.com/purestake/substrate", branch = "moonbeam-polkadot-v0.9.19", default-features = false }
-sp-std = { git = "https://github.com/purestake/substrate", branch = "moonbeam-polkadot-v0.9.19", default-features = false }
-=======
-fp-evm = { git = "https://github.com/purestake/frontier", branch = "moonbeam-polkadot-v0.9.20", default-features = false }
 frame-support = { git = "https://github.com/paritytech/substrate", branch = "polkadot-v0.9.20", default-features = false }
 frame-system = { git = "https://github.com/paritytech/substrate", branch = "polkadot-v0.9.20", default-features = false }
-pallet-crowdloan-rewards = { git = "https://github.com/purestake/crowdloan-rewards", branch = "moonbeam-polkadot-v0.9.20", default-features = false }
-pallet-evm = { git = "https://github.com/purestake/frontier", branch = "moonbeam-polkadot-v0.9.20", default-features = false }
 sp-core = { git = "https://github.com/paritytech/substrate", branch = "polkadot-v0.9.20", default-features = false }
 sp-std = { git = "https://github.com/paritytech/substrate", branch = "polkadot-v0.9.20", default-features = false }
->>>>>>> 511b2559
+
+# Frontier
+fp-evm = { git = "https://github.com/purestake/frontier", branch = "moonbeam-polkadot-v0.9.20", default-features = false }
+pallet-evm = { git = "https://github.com/purestake/frontier", branch = "moonbeam-polkadot-v0.9.20", default-features = false }
 
 [dev-dependencies]
 derive_more = "0.99"
