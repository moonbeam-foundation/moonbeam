[package]
name = "crowdloan-rewards-precompiles"
authors = [ "PureStake" ]
description = "A Precompile to make crowdloan rewards accessible to pallet-evm"
edition = "2021"
version = "0.6.0"

[dependencies]
log = "0.4"
num_enum = { version = "0.5.3", default-features = false }
rustc-hex = { version = "2.0.1", default-features = false }

# Moonbeam
precompile-utils = { path = "../utils", default-features = false }

# Substrate
<<<<<<< HEAD
fp-evm = { git = "https://github.com/purestake/frontier", branch = "moonbeam-polkadot-v0.9.18", default-features = false }
frame-support = { git = "https://github.com/purestake/substrate", branch = "moonbeam-polkadot-v0.9.18", default-features = false }
frame-system = { git = "https://github.com/purestake/substrate", branch = "moonbeam-polkadot-v0.9.18", default-features = false }
pallet-crowdloan-rewards = { git = "https://github.com/purestake/crowdloan-rewards", branch = "girazoki-benchmark-kick-off-moonbeam-polkadot-v0.9.18", default-features = false }
pallet-evm = { git = "https://github.com/purestake/frontier", branch = "moonbeam-polkadot-v0.9.18", default-features = false }
sp-core = { git = "https://github.com/purestake/substrate", branch = "moonbeam-polkadot-v0.9.18", default-features = false }
sp-std = { git = "https://github.com/purestake/substrate", branch = "moonbeam-polkadot-v0.9.18", default-features = false }
=======
fp-evm = { git = "https://github.com/purestake/frontier", branch = "moonbeam-polkadot-v0.9.20", default-features = false }
frame-support = { git = "https://github.com/paritytech/substrate", branch = "polkadot-v0.9.20", default-features = false }
frame-system = { git = "https://github.com/paritytech/substrate", branch = "polkadot-v0.9.20", default-features = false }
pallet-crowdloan-rewards = { git = "https://github.com/purestake/crowdloan-rewards", branch = "moonbeam-polkadot-v0.9.20", default-features = false }
pallet-evm = { git = "https://github.com/purestake/frontier", branch = "moonbeam-polkadot-v0.9.20", default-features = false }
sp-core = { git = "https://github.com/paritytech/substrate", branch = "polkadot-v0.9.20", default-features = false }
sp-std = { git = "https://github.com/paritytech/substrate", branch = "polkadot-v0.9.20", default-features = false }
>>>>>>> eb6b6688

[dev-dependencies]
derive_more = "0.99"
serde = "1.0.100"
sha3 = "0.9"

# Substrate
codec = { package = "parity-scale-codec", version = "3.0.0", default-features = false, features = [ "max-encoded-len" ] }
pallet-balances = { git = "https://github.com/paritytech/substrate", branch = "polkadot-v0.9.20" }
pallet-scheduler = { git = "https://github.com/paritytech/substrate", branch = "polkadot-v0.9.20" }
pallet-timestamp = { git = "https://github.com/paritytech/substrate", branch = "polkadot-v0.9.20" }
scale-info = { version = "2.0", default-features = false, features = [ "derive" ] }
sp-io = { git = "https://github.com/paritytech/substrate", branch = "polkadot-v0.9.20", default-features = false }
sp-runtime = { git = "https://github.com/paritytech/substrate", branch = "polkadot-v0.9.20" }

# Cumulus
<<<<<<< HEAD
cumulus-pallet-parachain-system = { git = "https://github.com/purestake/cumulus", branch = "gorka-kick-off-polkadot-v0.9.18", default-features = false }
cumulus-primitives-core = { git = "https://github.com/purestake/cumulus", branch = "gorka-kick-off-polkadot-v0.9.18", default-features = false }
cumulus-primitives-parachain-inherent = { git = "https://github.com/purestake/cumulus", branch = "gorka-kick-off-polkadot-v0.9.18", default-features = false }
cumulus-test-relay-sproof-builder = { git = "https://github.com/purestake/cumulus", branch = "gorka-kick-off-polkadot-v0.9.18", default-features = false }
=======
cumulus-pallet-parachain-system = { git = "https://github.com/paritytech/cumulus", branch = "polkadot-v0.9.20", default-features = false }
cumulus-primitives-core = { git = "https://github.com/paritytech/cumulus", branch = "polkadot-v0.9.20", default-features = false }
cumulus-primitives-parachain-inherent = { git = "https://github.com/paritytech/cumulus", branch = "polkadot-v0.9.20", default-features = false }
cumulus-test-relay-sproof-builder = { git = "https://github.com/paritytech/cumulus", branch = "polkadot-v0.9.20", default-features = false }
>>>>>>> eb6b6688

[features]
default = [ "std" ]
std = [
	"fp-evm/std",
	"frame-support/std",
	"frame-system/std",
	"pallet-crowdloan-rewards/std",
	"pallet-evm/std",
	"precompile-utils/std",
	"sp-core/std",
	"sp-std/std",
]<|MERGE_RESOLUTION|>--- conflicted
+++ resolved
@@ -14,15 +14,6 @@
 precompile-utils = { path = "../utils", default-features = false }
 
 # Substrate
-<<<<<<< HEAD
-fp-evm = { git = "https://github.com/purestake/frontier", branch = "moonbeam-polkadot-v0.9.18", default-features = false }
-frame-support = { git = "https://github.com/purestake/substrate", branch = "moonbeam-polkadot-v0.9.18", default-features = false }
-frame-system = { git = "https://github.com/purestake/substrate", branch = "moonbeam-polkadot-v0.9.18", default-features = false }
-pallet-crowdloan-rewards = { git = "https://github.com/purestake/crowdloan-rewards", branch = "girazoki-benchmark-kick-off-moonbeam-polkadot-v0.9.18", default-features = false }
-pallet-evm = { git = "https://github.com/purestake/frontier", branch = "moonbeam-polkadot-v0.9.18", default-features = false }
-sp-core = { git = "https://github.com/purestake/substrate", branch = "moonbeam-polkadot-v0.9.18", default-features = false }
-sp-std = { git = "https://github.com/purestake/substrate", branch = "moonbeam-polkadot-v0.9.18", default-features = false }
-=======
 fp-evm = { git = "https://github.com/purestake/frontier", branch = "moonbeam-polkadot-v0.9.20", default-features = false }
 frame-support = { git = "https://github.com/paritytech/substrate", branch = "polkadot-v0.9.20", default-features = false }
 frame-system = { git = "https://github.com/paritytech/substrate", branch = "polkadot-v0.9.20", default-features = false }
@@ -30,7 +21,6 @@
 pallet-evm = { git = "https://github.com/purestake/frontier", branch = "moonbeam-polkadot-v0.9.20", default-features = false }
 sp-core = { git = "https://github.com/paritytech/substrate", branch = "polkadot-v0.9.20", default-features = false }
 sp-std = { git = "https://github.com/paritytech/substrate", branch = "polkadot-v0.9.20", default-features = false }
->>>>>>> eb6b6688
 
 [dev-dependencies]
 derive_more = "0.99"
@@ -47,17 +37,10 @@
 sp-runtime = { git = "https://github.com/paritytech/substrate", branch = "polkadot-v0.9.20" }
 
 # Cumulus
-<<<<<<< HEAD
-cumulus-pallet-parachain-system = { git = "https://github.com/purestake/cumulus", branch = "gorka-kick-off-polkadot-v0.9.18", default-features = false }
-cumulus-primitives-core = { git = "https://github.com/purestake/cumulus", branch = "gorka-kick-off-polkadot-v0.9.18", default-features = false }
-cumulus-primitives-parachain-inherent = { git = "https://github.com/purestake/cumulus", branch = "gorka-kick-off-polkadot-v0.9.18", default-features = false }
-cumulus-test-relay-sproof-builder = { git = "https://github.com/purestake/cumulus", branch = "gorka-kick-off-polkadot-v0.9.18", default-features = false }
-=======
 cumulus-pallet-parachain-system = { git = "https://github.com/paritytech/cumulus", branch = "polkadot-v0.9.20", default-features = false }
 cumulus-primitives-core = { git = "https://github.com/paritytech/cumulus", branch = "polkadot-v0.9.20", default-features = false }
 cumulus-primitives-parachain-inherent = { git = "https://github.com/paritytech/cumulus", branch = "polkadot-v0.9.20", default-features = false }
 cumulus-test-relay-sproof-builder = { git = "https://github.com/paritytech/cumulus", branch = "polkadot-v0.9.20", default-features = false }
->>>>>>> eb6b6688
 
 [features]
 default = [ "std" ]
