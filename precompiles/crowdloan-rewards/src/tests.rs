// Copyright 2019-2022 PureStake Inc.
// This file is part of Moonbeam.

// Moonbeam is free software: you can redistribute it and/or modify
// it under the terms of the GNU General Public License as published by
// the Free Software Foundation, either version 3 of the License, or
// (at your option) any later version.

// Moonbeam is distributed in the hope that it will be useful,
// but WITHOUT ANY WARRANTY; without even the implied warranty of
// MERCHANTABILITY or FITNESS FOR A PARTICULAR PURPOSE.  See the
// GNU General Public License for more details.

// You should have received a copy of the GNU General Public License
// along with Moonbeam.  If not, see <http://www.gnu.org/licenses/>.

use crate::mock::{
<<<<<<< HEAD
	events, roll_to, AccountId, Call, Crowdloan, ExtBuilder, Origin, PCall, Precompiles,
	PrecompilesValue, Runtime,
=======
	events, roll_to,
	Account::{Alice, Bob, Charlie, Precompile},
	Crowdloan, ExtBuilder, PCall, PrecompilesValue, Runtime, RuntimeCall, RuntimeOrigin,
	TestPrecompiles,
>>>>>>> f96bf5ab
};
use frame_support::{assert_ok, dispatch::Dispatchable};
use pallet_crowdloan_rewards::{Call as CrowdloanCall, Event as CrowdloanEvent};
use pallet_evm::Call as EvmCall;
use precompile_utils::{prelude::*, testing::*};
use sha3::{Digest, Keccak256};
use sp_core::U256;

fn precompiles() -> Precompiles<Runtime> {
	PrecompilesValue::get()
}

fn evm_call(input: Vec<u8>) -> EvmCall<Runtime> {
	EvmCall::call {
		source: Alice.into(),
		target: Precompile1.into(),
		input,
		value: U256::zero(), // No value sent in EVM
		gas_limit: u64::max_value(),
		max_fee_per_gas: 0.into(),
		max_priority_fee_per_gas: Some(U256::zero()),
		nonce: None, // Use the next nonce
		access_list: Vec::new(),
	}
}

#[test]
fn selectors() {
	assert!(PCall::is_contributor_selectors().contains(&0x1d0d35f5));
	assert!(PCall::reward_info_selectors().contains(&0xcbecf6b5));
	assert!(PCall::claim_selectors().contains(&0x4e71d92d));
	assert!(PCall::update_reward_address_selectors().contains(&0x944dd5a2));
}

#[test]
fn modifiers() {
	ExtBuilder::default().build().execute_with(|| {
		let mut tester = PrecompilesModifierTester::new(precompiles(), Alice, Precompile1);

		tester.test_view_modifier(PCall::is_contributor_selectors());
		tester.test_view_modifier(PCall::reward_info_selectors());
		tester.test_default_modifier(PCall::claim_selectors());
		tester.test_default_modifier(PCall::update_reward_address_selectors());
	});
}

#[test]
fn selector_less_than_four_bytes() {
	ExtBuilder::default().build().execute_with(|| {
		// This selector is only three bytes long when four are required.
		precompiles()
			.prepare_test(Alice, Precompile1, vec![1u8, 2u8, 3u8])
			.execute_reverts(|output| output == b"Tried to read selector out of bounds");
	});
}

#[test]
fn no_selector_exists_but_length_is_right() {
	ExtBuilder::default().build().execute_with(|| {
		precompiles()
			.prepare_test(Alice, Precompile1, vec![1u8, 2u8, 3u8, 4u8])
			.execute_reverts(|output| output == b"Unknown selector");
	});
}

#[test]
fn is_contributor_returns_false() {
	ExtBuilder::default()
		.with_balances(vec![(Alice.into(), 1000)])
		.build()
		.execute_with(|| {
			precompiles()
				.prepare_test(
					Alice,
					Precompile1,
					PCall::is_contributor {
						contributor: Address(Alice.into()),
					},
				)
				.expect_cost(0) // TODO: Test db read/write costs
				.expect_no_logs()
				.execute_returns_encoded(false);
		});
}

#[test]
fn is_contributor_returns_true() {
	ExtBuilder::default()
		.with_balances(vec![(Alice.into(), 1000)])
		.with_crowdloan_pot(100u32.into())
		.build()
		.execute_with(|| {
			pub const VESTING: u32 = 8;
			// The init relay block gets inserted
			roll_to(2);

			let init_block = Crowdloan::init_vesting_block();
			assert_ok!(
				RuntimeCall::Crowdloan(CrowdloanCall::initialize_reward_vec {
					rewards: vec![
						([1u8; 32], Some(Alice.into()), 50u32.into()),
						([2u8; 32], Some(Bob.into()), 50u32.into()),
					]
				})
				.dispatch(RuntimeOrigin::root())
			);

			assert_ok!(Crowdloan::complete_initialization(
				RuntimeOrigin::root(),
				init_block + VESTING
			));

			// Assert that no props have been opened.
			precompiles()
				.prepare_test(
					Alice,
					Precompile1,
					PCall::is_contributor {
						contributor: Address(Alice.into()),
					},
				)
				.expect_cost(0) // TODO: Test db read/write costs
				.expect_no_logs()
				.execute_returns_encoded(true);
		});
}

#[test]
fn claim_works() {
	ExtBuilder::default()
		.with_balances(vec![(Alice.into(), 1000)])
		.with_crowdloan_pot(100u32.into())
		.build()
		.execute_with(|| {
			pub const VESTING: u32 = 8;
			// The init relay block gets inserted
			roll_to(2);

			let init_block = Crowdloan::init_vesting_block();
			assert_ok!(
				RuntimeCall::Crowdloan(CrowdloanCall::initialize_reward_vec {
					rewards: vec![
						([1u8; 32].into(), Some(Alice.into()), 50u32.into()),
						([2u8; 32].into(), Some(Bob.into()), 50u32.into()),
					]
				})
				.dispatch(RuntimeOrigin::root())
			);

			assert_ok!(Crowdloan::complete_initialization(
				RuntimeOrigin::root(),
				init_block + VESTING
			));

			roll_to(5);

			let input = PCall::claim {}.into();

			// Make sure the call goes through successfully
			assert_ok!(RuntimeCall::Evm(evm_call(input)).dispatch(RuntimeOrigin::root()));

			let expected: crate::mock::RuntimeEvent =
				CrowdloanEvent::RewardsPaid(Alice.into(), 25).into();
			// Assert that the events vector contains the one expected
			assert!(events().contains(&expected));
		});
}

#[test]
fn reward_info_works() {
	ExtBuilder::default()
		.with_balances(vec![(Alice.into(), 1000)])
		.with_crowdloan_pot(100u32.into())
		.build()
		.execute_with(|| {
			pub const VESTING: u32 = 8;
			// The init relay block gets inserted
			roll_to(2);

			let init_block = Crowdloan::init_vesting_block();
			assert_ok!(
				RuntimeCall::Crowdloan(CrowdloanCall::initialize_reward_vec {
					rewards: vec![
						([1u8; 32].into(), Some(Alice.into()), 50u32.into()),
						([2u8; 32].into(), Some(Bob.into()), 50u32.into()),
					]
				})
				.dispatch(RuntimeOrigin::root())
			);

			assert_ok!(Crowdloan::complete_initialization(
				RuntimeOrigin::root(),
				init_block + VESTING
			));

			roll_to(5);

			// Assert that no props have been opened.
			precompiles()
				.prepare_test(
					Alice,
					Precompile1,
					PCall::reward_info {
						contributor: Address(Alice.into()),
					},
				)
				.expect_cost(0) // TODO: Test db read/write costs
				.expect_no_logs()
				.execute_returns(
					EvmDataWriter::new()
						.write(U256::from(50u64))
						.write(U256::from(10u64))
						.build(),
				);
		});
}

#[test]
fn update_reward_address_works() {
	ExtBuilder::default()
		.with_balances(vec![(Alice.into(), 1000)])
		.with_crowdloan_pot(100u32.into())
		.build()
		.execute_with(|| {
			pub const VESTING: u32 = 8;
			// The init relay block gets inserted
			roll_to(2);

			let init_block = Crowdloan::init_vesting_block();
			assert_ok!(
				RuntimeCall::Crowdloan(CrowdloanCall::initialize_reward_vec {
					rewards: vec![
						([1u8; 32].into(), Some(Alice.into()), 50u32.into()),
						([2u8; 32].into(), Some(Bob.into()), 50u32.into()),
					]
				})
				.dispatch(RuntimeOrigin::root())
			);

			assert_ok!(Crowdloan::complete_initialization(
				RuntimeOrigin::root(),
				init_block + VESTING
			));

			roll_to(5);

			let input = PCall::update_reward_address {
				new_address: Address(Charlie.into()),
			}
			.into();

			// Make sure the call goes through successfully
			assert_ok!(RuntimeCall::Evm(evm_call(input)).dispatch(RuntimeOrigin::root()));

			let expected: crate::mock::RuntimeEvent =
				CrowdloanEvent::RewardAddressUpdated(Alice.into(), Charlie.into()).into();
			// Assert that the events vector contains the one expected
			assert!(events().contains(&expected));
			// Assert storage is correctly moved
			assert!(Crowdloan::accounts_payable(AccountId::from(Alice)).is_none());
			assert!(Crowdloan::accounts_payable(AccountId::from(Charlie)).is_some());
		});
}

#[test]
fn test_bound_checks_for_address_parsing() {
	ExtBuilder::default()
		.with_balances(vec![(Alice.into(), 1000)])
		.with_crowdloan_pot(100u32.into())
		.build()
		.execute_with(|| {
			let mut input = Keccak256::digest(b"update_reward_address(address)")[0..4].to_vec();
			input.extend_from_slice(&[1u8; 4]); // incomplete data

			precompiles()
				.prepare_test(Alice, Precompile1, input)
				.execute_reverts(|output| output == b"Expected at least 1 arguments")
		})
}

#[test]
fn test_solidity_interface_has_all_function_selectors_documented_and_implemented() {
	for file in ["CrowdloanInterface.sol"] {
		for solidity_fn in solidity::get_selectors(file) {
			assert_eq!(
				solidity_fn.compute_selector_hex(),
				solidity_fn.docs_selector,
				"documented selector for '{}' did not match for file '{}'",
				solidity_fn.signature(),
				file,
			);

			let selector = solidity_fn.compute_selector();
			if !PCall::supports_selector(selector) {
				panic!(
					"failed decoding selector 0x{:x} => '{}' as Action for file '{}'",
					selector,
					solidity_fn.signature(),
					file,
				)
			}
		}
	}
}

#[test]
fn test_deprecated_solidity_selectors_are_supported() {
	for deprecated_function in [
		"is_contributor(address)",
		"reward_info(address)",
		"update_reward_address(address)",
	] {
		let selector = solidity::compute_selector(deprecated_function);
		if !PCall::supports_selector(selector) {
			panic!(
				"failed decoding selector 0x{:x} => '{}' as Action",
				selector, deprecated_function,
			)
		}
	}
}<|MERGE_RESOLUTION|>--- conflicted
+++ resolved
@@ -15,15 +15,8 @@
 // along with Moonbeam.  If not, see <http://www.gnu.org/licenses/>.
 
 use crate::mock::{
-<<<<<<< HEAD
-	events, roll_to, AccountId, Call, Crowdloan, ExtBuilder, Origin, PCall, Precompiles,
-	PrecompilesValue, Runtime,
-=======
-	events, roll_to,
-	Account::{Alice, Bob, Charlie, Precompile},
-	Crowdloan, ExtBuilder, PCall, PrecompilesValue, Runtime, RuntimeCall, RuntimeOrigin,
-	TestPrecompiles,
->>>>>>> f96bf5ab
+	events, roll_to, Crowdloan, ExtBuilder, PCall, PrecompilesValue, Runtime, RuntimeCall,
+	RuntimeOrigin, TestPrecompiles,
 };
 use frame_support::{assert_ok, dispatch::Dispatchable};
 use pallet_crowdloan_rewards::{Call as CrowdloanCall, Event as CrowdloanEvent};
