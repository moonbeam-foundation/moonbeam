// Copyright 2019-2023 PureStake Inc.
// This file is part of Moonbeam.

// Moonbeam is free software: you can redistribute it and/or modify
// it under the terms of the GNU General Public License as published by
// the Free Software Foundation, either version 3 of the License, or
// (at your option) any later version.

// Moonbeam is distributed in the hope that it will be useful,
// but WITHOUT ANY WARRANTY; without even the implied warranty of
// MERCHANTABILITY or FITNESS FOR A PARTICULAR PURPOSE.  See the
// GNU General Public License for more details.

// You should have received a copy of the GNU General Public License
// along with Moonbeam.  If not, see <http://www.gnu.org/licenses/>.

//! Precompile to receive GMP callbacks and forward to XCM

#![cfg_attr(not(feature = "std"), no_std)]

extern crate alloc;

use enumflags2::BitFlags;
use fp_evm::PrecompileHandle;
use frame_support::dispatch::{GetDispatchInfo, PostDispatchInfo};
use frame_support::sp_runtime::traits::StaticLookup;
use frame_support::traits::Currency;
use pallet_evm::AddressMapping;
use pallet_identity::simple::IdentityField;
use parity_scale_codec::MaxEncodedLen;
use precompile_utils::prelude::*;
use sp_core::{ConstU32, Get, H160, H256, U256};
use sp_runtime::traits::Dispatchable;
use sp_std::boxed::Box;
use sp_std::marker::PhantomData;
use sp_std::vec::Vec;

#[cfg(test)]
mod mock;
#[cfg(test)]
mod tests;

type BalanceOf<T> = <<T as pallet_identity::Config>::Currency as Currency<
	<T as frame_system::Config>::AccountId,
>>::Balance;

type IdentityFieldOf<T> = <<T as pallet_identity::Config>::IdentityInformation
	as pallet_identity::IdentityInformationProvider>::IdentityField;
<<<<<<< HEAD
=======
type MaxAdditionalFieldsOf<T> = <T as pallet_identity::Config>::MaxAdditionalFields;
>>>>>>> 60e92746

/// Solidity selector of the Vote log, which is the Keccak of the Log signature.
pub(crate) const SELECTOR_LOG_IDENTITY_SET: [u8; 32] = keccak256!("IdentitySet(address)");
pub(crate) const SELECTOR_LOG_IDENTITY_CLEARED: [u8; 32] = keccak256!("IdentityCleared(address)");
pub(crate) const SELECTOR_LOG_JUDGEMENT_REQUESTED: [u8; 32] =
	keccak256!("JudgementRequested(address,uint32)");
pub(crate) const SELECTOR_LOG_JUDGEMENT_UNREQUESTED: [u8; 32] =
	keccak256!("JudgementUnrequested(address,uint32)");
pub(crate) const SELECTOR_LOG_JUDGEMENT_GIVEN: [u8; 32] =
	keccak256!("JudgementGiven(address,uint32)");
pub(crate) const SELECTOR_LOG_SUB_IDENTITY_ADDED: [u8; 32] =
	keccak256!("SubIdentityAdded(address,address)");
pub(crate) const SELECTOR_LOG_SUB_IDENTITY_REMOVED: [u8; 32] =
	keccak256!("SubIdentityRemoved(address,address)");
pub(crate) const SELECTOR_LOG_SUB_IDENTITY_REVOKED: [u8; 32] =
	keccak256!("SubIdentityRevoked(address)");

/// A precompile to wrap the functionality from pallet-identity
pub struct IdentityPrecompile<Runtime>(PhantomData<Runtime>);

#[precompile_utils::precompile]
#[precompile::test_concrete_types(mock::Runtime)]
impl<Runtime> IdentityPrecompile<Runtime>
where
<<<<<<< HEAD
	Runtime: pallet_identity::Config<
			IdentityInformation = pallet_identity::simple::IdentityInfo<
				<Runtime as pallet_identity::Config>::MaxAdditionalFields,
			>,
		> + pallet_evm::Config,
=======
	Runtime: pallet_evm::Config
		+ pallet_identity::Config<
			IdentityInformation = pallet_identity::simple::IdentityInfo<
				MaxAdditionalFieldsOf<Runtime>,
			>,
		>,
>>>>>>> 60e92746
	Runtime::AccountId: Into<H160>,
	Runtime::Hash: From<H256>,
	Runtime::RuntimeCall: Dispatchable<PostInfo = PostDispatchInfo> + GetDispatchInfo,
	<Runtime::RuntimeCall as Dispatchable>::RuntimeOrigin: From<Option<Runtime::AccountId>>,
	Runtime::RuntimeCall: From<pallet_identity::Call<Runtime>>,
	BalanceOf<Runtime>: TryFrom<U256> + Into<U256> + solidity::Codec,
{
	// Note: addRegistrar(address) & killIdentity(address) are not supported since they use a
	// force origin.

	// editorconfig-checker-disable
	#[precompile::public("setIdentity((((bool,bytes),(bool,bytes))[],(bool,bytes),(bool,bytes),(bool,bytes),(bool,bytes),(bool,bytes),bool,bytes,(bool,bytes),(bool,bytes)))")]
	fn set_identity(
		handle: &mut impl PrecompileHandle,
		info: IdentityInfo<Runtime::MaxAdditionalFields>,
	) -> EvmResult {
		// editorconfig-checker-enable
		let caller = handle.context().caller;

		let event = log1(
			handle.context().address,
			SELECTOR_LOG_IDENTITY_SET,
			solidity::encode_event_data(Address(caller)),
		);
		handle.record_log_costs(&[&event])?;

		let call = pallet_identity::Call::<Runtime>::set_identity {
			info: Self::identity_to_input(info)?,
		};

		let origin = Runtime::AddressMapping::into_account_id(caller);
		RuntimeHelper::<Runtime>::try_dispatch(handle, Some(origin).into(), call, 0)?;

		event.record(handle)?;

		Ok(())
	}

	#[precompile::public("setSubs((address,(bool,bytes))[])")]
	fn set_subs(
		handle: &mut impl PrecompileHandle,
		subs: BoundedVec<(Address, Data), Runtime::MaxSubAccounts>,
	) -> EvmResult {
		let subs: Vec<_> = subs.into();
		let mut call_subs = Vec::with_capacity(subs.len());
		for (i, (addr, data)) in subs.into_iter().enumerate() {
			let addr = Runtime::AddressMapping::into_account_id(addr.into());
			let data: pallet_identity::Data = data
				.try_into()
				.map_err(|e| RevertReason::custom(e).in_field(alloc::format!("index {i}")))?;
			call_subs.push((addr, data));
		}
		let call = pallet_identity::Call::<Runtime>::set_subs { subs: call_subs };

		let origin = Runtime::AddressMapping::into_account_id(handle.context().caller);
		RuntimeHelper::<Runtime>::try_dispatch(handle, Some(origin).into(), call, 0)?;

		Ok(())
	}

	#[precompile::public("clearIdentity()")]
	fn clear_identity(handle: &mut impl PrecompileHandle) -> EvmResult {
		let caller = handle.context().caller;

		let event = log1(
			handle.context().address,
			SELECTOR_LOG_IDENTITY_CLEARED,
			solidity::encode_event_data(Address(caller)),
		);
		handle.record_log_costs(&[&event])?;

		let call = pallet_identity::Call::<Runtime>::clear_identity {};

		let origin = Runtime::AddressMapping::into_account_id(caller);
		RuntimeHelper::<Runtime>::try_dispatch(handle, Some(origin).into(), call, 0)?;

		event.record(handle)?;

		Ok(())
	}

	#[precompile::public("requestJudgement(uint32,uint256)")]
	fn request_judgement(
		handle: &mut impl PrecompileHandle,
		reg_index: u32,
		max_fee: U256,
	) -> EvmResult {
		let caller = handle.context().caller;

		let event = log1(
			handle.context().address,
			SELECTOR_LOG_JUDGEMENT_REQUESTED,
			solidity::encode_event_data((Address(caller), reg_index)),
		);
		handle.record_log_costs(&[&event])?;

		let max_fee = max_fee
			.try_into()
			.map_err(|_| RevertReason::value_is_too_large("max_fee"))?;
		let call = pallet_identity::Call::<Runtime>::request_judgement { reg_index, max_fee };

		let origin = Runtime::AddressMapping::into_account_id(caller);
		RuntimeHelper::<Runtime>::try_dispatch(handle, Some(origin).into(), call, 0)?;

		event.record(handle)?;

		Ok(())
	}

	#[precompile::public("cancelRequest(uint32)")]
	fn cancel_request(handle: &mut impl PrecompileHandle, reg_index: u32) -> EvmResult {
		let caller = handle.context().caller;

		let event = log1(
			handle.context().address,
			SELECTOR_LOG_JUDGEMENT_UNREQUESTED,
			solidity::encode_event_data((Address(caller), reg_index)),
		);
		handle.record_log_costs(&[&event])?;

		let call = pallet_identity::Call::<Runtime>::cancel_request { reg_index };

		let origin = Runtime::AddressMapping::into_account_id(caller);
		RuntimeHelper::<Runtime>::try_dispatch(handle, Some(origin).into(), call, 0)?;

		event.record(handle)?;

		Ok(())
	}

	#[precompile::public("setFee(uint32,uint256)")]
	fn set_fee(handle: &mut impl PrecompileHandle, index: u32, fee: U256) -> EvmResult {
		let fee = fee
			.try_into()
			.map_err(|_| RevertReason::value_is_too_large("fee"))?;
		let call = pallet_identity::Call::<Runtime>::set_fee { index, fee };

		let origin = Runtime::AddressMapping::into_account_id(handle.context().caller);
		RuntimeHelper::<Runtime>::try_dispatch(handle, Some(origin).into(), call, 0)?;

		Ok(())
	}

	#[precompile::public("setAccountId(uint32,address)")]
	fn set_account_id(handle: &mut impl PrecompileHandle, index: u32, new: Address) -> EvmResult {
		let new = Runtime::Lookup::unlookup(Runtime::AddressMapping::into_account_id(new.0));
		let call = pallet_identity::Call::<Runtime>::set_account_id { index, new };

		let origin = Runtime::AddressMapping::into_account_id(handle.context().caller);
		RuntimeHelper::<Runtime>::try_dispatch(handle, Some(origin).into(), call, 0)?;

		Ok(())
	}

	#[precompile::public("setFields(uint32,(bool,bool,bool,bool,bool,bool,bool,bool))")]
	fn set_fields(
		handle: &mut impl PrecompileHandle,
		index: u32,
		fields: IdentityFields,
	) -> EvmResult {
		let fields = Self::identity_fields_to_input(fields)
			.map_err(|_| RevertReason::custom("invalid flag").in_field("fields"))?;
		let call = pallet_identity::Call::<Runtime>::set_fields { index, fields };

		let origin = Runtime::AddressMapping::into_account_id(handle.context().caller);
		RuntimeHelper::<Runtime>::try_dispatch(handle, Some(origin).into(), call, 0)?;

		Ok(())
	}

	#[precompile::public(
		"provideJudgement(uint32,address,(bool,bool,uint256,bool,bool,bool,bool,bool),bytes32)"
	)]
	fn provide_judgement(
		handle: &mut impl PrecompileHandle,
		reg_index: u32,
		target: Address,
		judgement: Judgement,
		identity: H256,
	) -> EvmResult {
		let caller = handle.context().caller;

		let event = log1(
			handle.context().address,
			SELECTOR_LOG_JUDGEMENT_GIVEN,
			solidity::encode_event_data((target, reg_index)),
		);
		handle.record_log_costs(&[&event])?;

		let target = Runtime::Lookup::unlookup(Runtime::AddressMapping::into_account_id(target.0));
		let judgement = Self::judgment_to_input(judgement)?;
		let identity: Runtime::Hash = identity.into();
		let call = pallet_identity::Call::<Runtime>::provide_judgement {
			reg_index,
			target,
			judgement,
			identity,
		};

		let origin = Runtime::AddressMapping::into_account_id(caller);
		RuntimeHelper::<Runtime>::try_dispatch(handle, Some(origin).into(), call, 0)?;

		event.record(handle)?;

		Ok(())
	}

	#[precompile::public("addSub(address,(bool,bytes))")]
	fn add_sub(handle: &mut impl PrecompileHandle, sub: Address, data: Data) -> EvmResult {
		let caller = handle.context().caller;

		let event = log1(
			handle.context().address,
			SELECTOR_LOG_SUB_IDENTITY_ADDED,
			solidity::encode_event_data((sub, Address(caller))),
		);
		handle.record_log_costs(&[&event])?;

		let sub = Runtime::Lookup::unlookup(Runtime::AddressMapping::into_account_id(sub.0));
		let data: pallet_identity::Data = data
			.try_into()
			.map_err(|e| RevertReason::custom(e).in_field("data"))?;
		let call = pallet_identity::Call::<Runtime>::add_sub { sub, data };

		let origin = Runtime::AddressMapping::into_account_id(caller);
		RuntimeHelper::<Runtime>::try_dispatch(handle, Some(origin).into(), call, 0)?;

		event.record(handle)?;

		Ok(())
	}

	#[precompile::public("renameSub(address,(bool,bytes))")]
	fn rename_sub(handle: &mut impl PrecompileHandle, sub: Address, data: Data) -> EvmResult {
		let sub = Runtime::Lookup::unlookup(Runtime::AddressMapping::into_account_id(sub.0));
		let data: pallet_identity::Data = data
			.try_into()
			.map_err(|e| RevertReason::custom(e).in_field("data"))?;
		let call = pallet_identity::Call::<Runtime>::rename_sub { sub, data };

		let origin = Runtime::AddressMapping::into_account_id(handle.context().caller);
		RuntimeHelper::<Runtime>::try_dispatch(handle, Some(origin).into(), call, 0)?;

		Ok(())
	}

	#[precompile::public("removeSub(address)")]
	fn remove_sub(handle: &mut impl PrecompileHandle, sub: Address) -> EvmResult {
		let caller = handle.context().caller;

		let event = log1(
			handle.context().address,
			SELECTOR_LOG_SUB_IDENTITY_REMOVED,
			solidity::encode_event_data((sub, Address(caller))),
		);
		handle.record_log_costs(&[&event])?;

		let sub = Runtime::Lookup::unlookup(Runtime::AddressMapping::into_account_id(sub.0));
		let call = pallet_identity::Call::<Runtime>::remove_sub { sub };

		let origin = Runtime::AddressMapping::into_account_id(caller);
		RuntimeHelper::<Runtime>::try_dispatch(handle, Some(origin).into(), call, 0)?;

		event.record(handle)?;

		Ok(())
	}

	#[precompile::public("quitSub()")]
	fn quit_sub(handle: &mut impl PrecompileHandle) -> EvmResult {
		let caller = handle.context().caller;

		let event = log1(
			handle.context().address,
			SELECTOR_LOG_SUB_IDENTITY_REVOKED,
			solidity::encode_event_data(Address(caller)),
		);
		handle.record_log_costs(&[&event])?;

		let call = pallet_identity::Call::<Runtime>::quit_sub {};

		let origin = Runtime::AddressMapping::into_account_id(caller);
		RuntimeHelper::<Runtime>::try_dispatch(handle, Some(origin).into(), call, 0)?;

		event.record(handle)?;

		Ok(())
	}

	#[precompile::public("identity(address)")]
	#[precompile::view]
	fn identity(
		handle: &mut impl PrecompileHandle,
		who: Address,
	) -> EvmResult<Registration<Runtime::MaxAdditionalFields>> {
		// Storage item: IdentityOf ->
		//		Registration<BalanceOf<T>, T::MaxRegistrars, T::MaxAdditionalFields>
		handle.record_db_read::<Runtime>(pallet_identity::Registration::<
			BalanceOf<Runtime>,
			Runtime::MaxRegistrars,
			Runtime::IdentityInformation,
		>::max_encoded_len())?;

		let who: H160 = who.into();
		let who = Runtime::AddressMapping::into_account_id(who);
		let identity = pallet_identity::Pallet::<Runtime>::identity(who);

		Ok(Self::identity_to_output(identity)?)
	}

	#[precompile::public("superOf(address)")]
	#[precompile::view]
	fn super_of(handle: &mut impl PrecompileHandle, who: Address) -> EvmResult<SuperOf> {
		// Storage item: SuperOf -> (T::AccountId, Data)
		handle.record_db_read::<Runtime>(
			Runtime::AccountId::max_encoded_len()
				.saturating_add(pallet_identity::Data::max_encoded_len()),
		)?;

		let who: H160 = who.into();
		let who = Runtime::AddressMapping::into_account_id(who);
		if let Some((account, data)) = pallet_identity::Pallet::<Runtime>::super_of(who) {
			Ok(SuperOf {
				is_valid: true,
				account: Address(account.into()),
				data: Self::data_to_output(data),
			})
		} else {
			Ok(SuperOf::default())
		}
	}

	#[precompile::public("subsOf(address)")]
	#[precompile::view]
	fn subs_of(handle: &mut impl PrecompileHandle, who: Address) -> EvmResult<SubsOf> {
		// Storage item: SubsOf -> (BalanceOf<T>, BoundedVec<T::AccountId, T::MaxSubAccounts>)
		handle.record_db_read::<Runtime>(
			BalanceOf::<Runtime>::max_encoded_len().saturating_add(
				Runtime::AccountId::max_encoded_len()
					.saturating_mul(Runtime::MaxSubAccounts::get() as usize),
			),
		)?;

		let who: H160 = who.into();
		let who = Runtime::AddressMapping::into_account_id(who);
		let (deposit, accounts) = pallet_identity::Pallet::<Runtime>::subs_of(who);

		let accounts = accounts
			.into_iter()
			.map(|account| Address(account.into()))
			.collect();

		Ok(SubsOf {
			deposit: deposit.into(),
			accounts,
		})
	}

	#[precompile::public("registrars()")]
	#[precompile::view]
	fn registrars(handle: &mut impl PrecompileHandle) -> EvmResult<Vec<Registrar>> {
		// Storage item: Registrars ->
		// 		BoundedVec<Option<RegistrarInfo<BalanceOf<T>, T::AccountId>>, T::MaxRegistrars>
		handle.record_db_read::<Runtime>(
			pallet_identity::RegistrarInfo::<
				BalanceOf<Runtime>,
				Runtime::AccountId,
				IdentityFieldOf<Runtime>,
			>::max_encoded_len()
			.saturating_mul(Runtime::MaxRegistrars::get() as usize),
		)?;

		let registrars = pallet_identity::Pallet::<Runtime>::registrars()
			.into_iter()
			.enumerate()
			.map(|(index, maybe_reg)| {
				if let Some(reg) = maybe_reg {
					Registrar {
						is_valid: true,
						index: index as u32,
						account: Address(reg.account.into()),
						fee: reg.fee.into(),
						fields: IdentityFields {
<<<<<<< HEAD
							display: reg
								.fields
								.0
								.contains(pallet_identity::simple::IdentityField::Display),
							legal: reg
								.fields
								.0
								.contains(pallet_identity::simple::IdentityField::Legal),
							web: reg
								.fields
								.0
								.contains(pallet_identity::simple::IdentityField::Web),
							riot: reg
								.fields
								.0
								.contains(pallet_identity::simple::IdentityField::Riot),
							email: reg
								.fields
								.0
								.contains(pallet_identity::simple::IdentityField::Email),
							pgp_fingerprint: reg
								.fields
								.0
								.contains(pallet_identity::simple::IdentityField::PgpFingerprint),
							image: reg
								.fields
								.0
								.contains(pallet_identity::simple::IdentityField::Image),
							twitter: reg
								.fields
								.0
								.contains(pallet_identity::simple::IdentityField::Twitter),
=======
							display: reg.fields.0.contains(IdentityField::Display),
							legal: reg.fields.0.contains(IdentityField::Legal),
							web: reg.fields.0.contains(IdentityField::Web),
							riot: reg.fields.0.contains(IdentityField::Riot),
							email: reg.fields.0.contains(IdentityField::Email),
							pgp_fingerprint: reg.fields.0.contains(IdentityField::PgpFingerprint),
							image: reg.fields.0.contains(IdentityField::Image),
							twitter: reg.fields.0.contains(IdentityField::Twitter),
>>>>>>> 60e92746
						},
					}
				} else {
					Registrar {
						is_valid: false,
						index: index as u32,
						..Default::default()
					}
				}
			})
			.collect();

		Ok(registrars)
	}

	fn identity_fields_to_input(
		fields: IdentityFields,
	) -> Result<
		pallet_identity::IdentityFields<IdentityFieldOf<Runtime>>,
		enumflags2::FromBitsError<IdentityFieldOf<Runtime>>,
	> {
		let mut field_bits = 0u64;
		if fields.display {
<<<<<<< HEAD
			field_bits = field_bits | pallet_identity::simple::IdentityField::Display as u64;
		}
		if fields.legal {
			field_bits = field_bits | pallet_identity::simple::IdentityField::Legal as u64;
		}
		if fields.web {
			field_bits = field_bits | pallet_identity::simple::IdentityField::Web as u64;
		}
		if fields.riot {
			field_bits = field_bits | pallet_identity::simple::IdentityField::Riot as u64;
		}
		if fields.email {
			field_bits = field_bits | pallet_identity::simple::IdentityField::Email as u64;
		}
		if fields.pgp_fingerprint {
			field_bits = field_bits | pallet_identity::simple::IdentityField::PgpFingerprint as u64;
		}
		if fields.image {
			field_bits = field_bits | pallet_identity::simple::IdentityField::Image as u64;
		}
		if fields.twitter {
			field_bits = field_bits | pallet_identity::simple::IdentityField::Twitter as u64;
=======
			field_bits = field_bits | IdentityField::Display as u64;
		}
		if fields.legal {
			field_bits = field_bits | IdentityField::Legal as u64;
		}
		if fields.web {
			field_bits = field_bits | IdentityField::Web as u64;
		}
		if fields.riot {
			field_bits = field_bits | IdentityField::Riot as u64;
		}
		if fields.email {
			field_bits = field_bits | IdentityField::Email as u64;
		}
		if fields.pgp_fingerprint {
			field_bits = field_bits | IdentityField::PgpFingerprint as u64;
		}
		if fields.image {
			field_bits = field_bits | IdentityField::Image as u64;
		}
		if fields.twitter {
			field_bits = field_bits | IdentityField::Twitter as u64;
>>>>>>> 60e92746
		}

		let bit_flags = BitFlags::<IdentityFieldOf<Runtime>>::from_bits(field_bits)?;

		Ok(pallet_identity::IdentityFields(bit_flags))
	}

	fn identity_to_input(
		info: IdentityInfo<Runtime::MaxAdditionalFields>,
	) -> MayRevert<Box<pallet_identity::simple::IdentityInfo<Runtime::MaxAdditionalFields>>> {
		// let additional: Vec<(pallet_identity::Data, pallet_identity::Data)> = info.additional.into();
		let mut additional: sp_runtime::BoundedVec<
			(pallet_identity::Data, pallet_identity::Data),
			Runtime::MaxAdditionalFields,
		> = Default::default();
		let iter: Vec<_> = info.additional.into();
		for (i, (k, v)) in iter.into_iter().enumerate() {
			let k: pallet_identity::Data = k.try_into().map_err(|e| {
				RevertReason::custom(e).in_field(alloc::format!("additional.{i}.key"))
			})?;
			let v: pallet_identity::Data = v.try_into().map_err(|e| {
				RevertReason::custom(e).in_field(alloc::format!("additional.{i}.value"))
			})?;
			additional
				.try_push((k, v))
				.map_err(|_| RevertReason::custom("out of bounds").in_field("additional"))?;
		}

		let pgp_fingerprint: Option<[u8; 20]> = if info.has_pgp_fingerprint {
			let fingerprint: Vec<_> = info.pgp_fingerprint.into();
			let fingerprint = fingerprint
				.try_into()
				.map_err(|_| RevertReason::custom("pgp_fingerprint must be 20 bytes long"))?;
			Some(fingerprint)
		} else {
			None
		};
		let identity_info = pallet_identity::simple::IdentityInfo::<Runtime::MaxAdditionalFields> {
			additional,
			display: info
				.display
				.try_into()
				.map_err(|e| RevertReason::custom(e).in_field("display"))?,
			legal: info
				.legal
				.try_into()
				.map_err(|e| RevertReason::custom(e).in_field("legal"))?,
			web: info
				.web
				.try_into()
				.map_err(|e| RevertReason::custom(e).in_field("web"))?,
			riot: info
				.riot
				.try_into()
				.map_err(|e| RevertReason::custom(e).in_field("riot"))?,
			email: info
				.email
				.try_into()
				.map_err(|e| RevertReason::custom(e).in_field("email"))?,
			pgp_fingerprint,
			image: info
				.image
				.try_into()
				.map_err(|e| RevertReason::custom(e).in_field("image"))?,
			twitter: info
				.twitter
				.try_into()
				.map_err(|e| RevertReason::custom(e).in_field("twitter"))?,
		};

		Ok(Box::new(identity_info))
	}

	fn identity_to_output(
		registration: Option<
			pallet_identity::Registration<
				BalanceOf<Runtime>,
				Runtime::MaxRegistrars,
				Runtime::IdentityInformation,
			>,
		>,
	) -> MayRevert<Registration<Runtime::MaxAdditionalFields>> {
		if registration.is_none() {
			return Ok(Registration::<Runtime::MaxAdditionalFields>::default());
		}

		let registration = registration.expect("none case checked above; qed");
		let mut identity_info = IdentityInfo::<Runtime::MaxAdditionalFields> {
			additional: Default::default(),
			display: Self::data_to_output(registration.info.display),
			legal: Self::data_to_output(registration.info.legal),
			web: Self::data_to_output(registration.info.web),
			riot: Self::data_to_output(registration.info.riot),
			email: Self::data_to_output(registration.info.email),
			has_pgp_fingerprint: false,
			pgp_fingerprint: Default::default(),
			image: Self::data_to_output(registration.info.image),
			twitter: Self::data_to_output(registration.info.twitter),
		};

		let mut additional = Vec::new();
		for (k, v) in registration.info.additional.into_iter() {
			let k: Data = Self::data_to_output(k);
			let v: Data = Self::data_to_output(v);
			additional.push((k, v));
		}

		if let Some(pgp_fingerprint) = registration.info.pgp_fingerprint {
			identity_info.has_pgp_fingerprint = true;
			identity_info.pgp_fingerprint = pgp_fingerprint.into();
		}

		identity_info.additional = additional.into();

		let mut judgements = Vec::new();
		for (index, judgement) in registration.judgements.into_iter() {
			judgements.push((index, Self::judgement_to_output(judgement)));
		}

		let reg = Registration::<Runtime::MaxAdditionalFields> {
			is_valid: true,
			judgements: judgements.into(),
			deposit: registration.deposit.into(),
			info: identity_info,
		};

		Ok(reg)
	}

	fn judgement_to_output(value: pallet_identity::Judgement<BalanceOf<Runtime>>) -> Judgement {
		let mut judgement = Judgement::default();

		match value {
			pallet_identity::Judgement::Unknown => {
				judgement.is_unknown = true;
			}
			pallet_identity::Judgement::FeePaid(balance) => {
				judgement.is_fee_paid = true;
				judgement.fee_paid_deposit = balance.into();
			}
			pallet_identity::Judgement::Reasonable => {
				judgement.is_reasonable = true;
			}
			pallet_identity::Judgement::KnownGood => {
				judgement.is_known_good = true;
			}
			pallet_identity::Judgement::OutOfDate => {
				judgement.is_out_of_date = true;
			}
			pallet_identity::Judgement::LowQuality => {
				judgement.is_low_quality = true;
			}
			pallet_identity::Judgement::Erroneous => {
				judgement.is_erroneous = true;
			}
		};

		judgement
	}

	fn judgment_to_input(
		value: Judgement,
	) -> Result<pallet_identity::Judgement<BalanceOf<Runtime>>, RevertReason> {
		if value.is_unknown {
			return Ok(pallet_identity::Judgement::Unknown);
		}

		if value.is_fee_paid {
			let amount: BalanceOf<Runtime> = value
				.fee_paid_deposit
				.try_into()
				.map_err(|_| RevertReason::value_is_too_large("fee_paid_deposit").into())?;

			return Ok(pallet_identity::Judgement::FeePaid(amount));
		}

		if value.is_reasonable {
			return Ok(pallet_identity::Judgement::Reasonable);
		}

		if value.is_known_good {
			return Ok(pallet_identity::Judgement::KnownGood);
		}

		if value.is_out_of_date {
			return Ok(pallet_identity::Judgement::OutOfDate);
		}

		if value.is_low_quality {
			return Ok(pallet_identity::Judgement::LowQuality);
		}

		if value.is_erroneous {
			return Ok(pallet_identity::Judgement::Erroneous);
		}

		return Err(RevertReason::custom("invalid"));
	}

	fn data_to_output(data: pallet_identity::Data) -> Data {
		let mut output = Data::default();
		match data {
			pallet_identity::Data::None => (),
			pallet_identity::Data::Raw(bytes) => {
				let bytes: Vec<_> = bytes.into();
				output.has_data = true;
				output.value = bytes.into();
			}
			pallet_identity::Data::BlakeTwo256(bytes) => {
				output.has_data = true;
				output.value = bytes.into();
			}
			pallet_identity::Data::Sha256(bytes) => {
				output.has_data = true;
				output.value = bytes.into();
			}
			pallet_identity::Data::Keccak256(bytes) => {
				output.has_data = true;
				output.value = bytes.into();
			}
			pallet_identity::Data::ShaThree256(bytes) => {
				output.has_data = true;
				output.value = bytes.into();
			}
		}

		output
	}
}

#[derive(Default, Debug, Eq, PartialEq, solidity::Codec)]
pub struct Data {
	has_data: bool,
	value: BoundedBytes<ConstU32<32>>,
}

impl TryFrom<Data> for pallet_identity::Data {
	type Error = &'static str;

	fn try_from(value: Data) -> Result<Self, Self::Error> {
		if !value.has_data {
			return Ok(pallet_identity::Data::None);
		}

		let value: Vec<_> = value.value.into();
		let value: sp_runtime::BoundedVec<_, ConstU32<32>> =
			value.try_into().map_err(|_| "exceeded bounds")?;
		Ok(pallet_identity::Data::Raw(value))
	}
}

#[derive(Eq, PartialEq, Debug, solidity::Codec)]
pub struct Additional {
	key: Data,
	value: Data,
}

#[derive(Eq, PartialEq, Debug, solidity::Codec)]
pub struct IdentityInfo<FieldLimit> {
	additional: BoundedVec<(Data, Data), FieldLimit>,
	display: Data,
	legal: Data,
	web: Data,
	riot: Data,
	email: Data,
	has_pgp_fingerprint: bool,
	pgp_fingerprint: BoundedBytes<ConstU32<20>>,
	image: Data,
	twitter: Data,
}

impl<T> Default for IdentityInfo<T> {
	fn default() -> Self {
		Self {
			additional: Default::default(),
			display: Default::default(),
			legal: Default::default(),
			web: Default::default(),
			riot: Default::default(),
			email: Default::default(),
			has_pgp_fingerprint: Default::default(),
			pgp_fingerprint: Default::default(),
			image: Default::default(),
			twitter: Default::default(),
		}
	}
}

#[derive(Eq, PartialEq, Default, Debug, solidity::Codec)]
pub struct Judgement {
	is_unknown: bool,
	is_fee_paid: bool,
	fee_paid_deposit: U256,
	is_reasonable: bool,
	is_known_good: bool,
	is_out_of_date: bool,
	is_low_quality: bool,
	is_erroneous: bool,
}

#[derive(Eq, PartialEq, Debug, solidity::Codec)]
pub struct Registration<FieldLimit> {
	is_valid: bool,
	judgements: Vec<(u32, Judgement)>,
	deposit: U256,
	info: IdentityInfo<FieldLimit>,
}

impl<T> Default for Registration<T> {
	fn default() -> Self {
		Self {
			is_valid: false,
			judgements: Vec::new(),
			deposit: Default::default(),
			info: Default::default(),
		}
	}
}

#[derive(Default, Debug, solidity::Codec)]
pub struct SuperOf {
	is_valid: bool,
	account: Address,
	data: Data,
}

#[derive(Default, Debug, solidity::Codec)]
pub struct SubsOf {
	deposit: U256,
	accounts: Vec<Address>,
}

#[derive(Default, Debug, solidity::Codec)]
pub struct IdentityFields {
	display: bool,
	legal: bool,
	web: bool,
	riot: bool,
	email: bool,
	pgp_fingerprint: bool,
	image: bool,
	twitter: bool,
}

#[derive(Default, Debug, solidity::Codec)]
pub struct Registrar {
	is_valid: bool,
	index: u32,
	account: Address,
	fee: U256,
	fields: IdentityFields,
}<|MERGE_RESOLUTION|>--- conflicted
+++ resolved
@@ -46,10 +46,7 @@
 
 type IdentityFieldOf<T> = <<T as pallet_identity::Config>::IdentityInformation
 	as pallet_identity::IdentityInformationProvider>::IdentityField;
-<<<<<<< HEAD
-=======
 type MaxAdditionalFieldsOf<T> = <T as pallet_identity::Config>::MaxAdditionalFields;
->>>>>>> 60e92746
 
 /// Solidity selector of the Vote log, which is the Keccak of the Log signature.
 pub(crate) const SELECTOR_LOG_IDENTITY_SET: [u8; 32] = keccak256!("IdentitySet(address)");
@@ -74,20 +71,12 @@
 #[precompile::test_concrete_types(mock::Runtime)]
 impl<Runtime> IdentityPrecompile<Runtime>
 where
-<<<<<<< HEAD
-	Runtime: pallet_identity::Config<
-			IdentityInformation = pallet_identity::simple::IdentityInfo<
-				<Runtime as pallet_identity::Config>::MaxAdditionalFields,
-			>,
-		> + pallet_evm::Config,
-=======
 	Runtime: pallet_evm::Config
 		+ pallet_identity::Config<
 			IdentityInformation = pallet_identity::simple::IdentityInfo<
 				MaxAdditionalFieldsOf<Runtime>,
 			>,
 		>,
->>>>>>> 60e92746
 	Runtime::AccountId: Into<H160>,
 	Runtime::Hash: From<H256>,
 	Runtime::RuntimeCall: Dispatchable<PostInfo = PostDispatchInfo> + GetDispatchInfo,
@@ -471,40 +460,6 @@
 						account: Address(reg.account.into()),
 						fee: reg.fee.into(),
 						fields: IdentityFields {
-<<<<<<< HEAD
-							display: reg
-								.fields
-								.0
-								.contains(pallet_identity::simple::IdentityField::Display),
-							legal: reg
-								.fields
-								.0
-								.contains(pallet_identity::simple::IdentityField::Legal),
-							web: reg
-								.fields
-								.0
-								.contains(pallet_identity::simple::IdentityField::Web),
-							riot: reg
-								.fields
-								.0
-								.contains(pallet_identity::simple::IdentityField::Riot),
-							email: reg
-								.fields
-								.0
-								.contains(pallet_identity::simple::IdentityField::Email),
-							pgp_fingerprint: reg
-								.fields
-								.0
-								.contains(pallet_identity::simple::IdentityField::PgpFingerprint),
-							image: reg
-								.fields
-								.0
-								.contains(pallet_identity::simple::IdentityField::Image),
-							twitter: reg
-								.fields
-								.0
-								.contains(pallet_identity::simple::IdentityField::Twitter),
-=======
 							display: reg.fields.0.contains(IdentityField::Display),
 							legal: reg.fields.0.contains(IdentityField::Legal),
 							web: reg.fields.0.contains(IdentityField::Web),
@@ -513,7 +468,6 @@
 							pgp_fingerprint: reg.fields.0.contains(IdentityField::PgpFingerprint),
 							image: reg.fields.0.contains(IdentityField::Image),
 							twitter: reg.fields.0.contains(IdentityField::Twitter),
->>>>>>> 60e92746
 						},
 					}
 				} else {
@@ -537,30 +491,6 @@
 	> {
 		let mut field_bits = 0u64;
 		if fields.display {
-<<<<<<< HEAD
-			field_bits = field_bits | pallet_identity::simple::IdentityField::Display as u64;
-		}
-		if fields.legal {
-			field_bits = field_bits | pallet_identity::simple::IdentityField::Legal as u64;
-		}
-		if fields.web {
-			field_bits = field_bits | pallet_identity::simple::IdentityField::Web as u64;
-		}
-		if fields.riot {
-			field_bits = field_bits | pallet_identity::simple::IdentityField::Riot as u64;
-		}
-		if fields.email {
-			field_bits = field_bits | pallet_identity::simple::IdentityField::Email as u64;
-		}
-		if fields.pgp_fingerprint {
-			field_bits = field_bits | pallet_identity::simple::IdentityField::PgpFingerprint as u64;
-		}
-		if fields.image {
-			field_bits = field_bits | pallet_identity::simple::IdentityField::Image as u64;
-		}
-		if fields.twitter {
-			field_bits = field_bits | pallet_identity::simple::IdentityField::Twitter as u64;
-=======
 			field_bits = field_bits | IdentityField::Display as u64;
 		}
 		if fields.legal {
@@ -583,7 +513,6 @@
 		}
 		if fields.twitter {
 			field_bits = field_bits | IdentityField::Twitter as u64;
->>>>>>> 60e92746
 		}
 
 		let bit_flags = BitFlags::<IdentityFieldOf<Runtime>>::from_bits(field_bits)?;
