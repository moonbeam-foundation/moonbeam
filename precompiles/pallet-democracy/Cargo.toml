[package]
name = "pallet-evm-precompile-democracy"
authors = [ "PureStake" ]
description = "A Precompile to make Substrate's pallet-democracy accessible to pallet-evm"
edition = "2021"
version = "0.2.0"

[dependencies]
log = "0.4"
num_enum = { version = "0.5.3", default-features = false }

# Moonbeam
precompile-utils = { path = "../utils", default-features = false }

# Substrate
codec = { package = "parity-scale-codec", version = "3.0.0", default-features = false }
<<<<<<< HEAD
fp-evm = { git = "https://github.com/purestake/frontier", branch = "moonbeam-polkadot-v0.9.32-sql", default-features = false }
frame-support = { git = "https://github.com/purestake/substrate", branch = "moonbeam-polkadot-v0.9.29", default-features = false }
frame-system = { git = "https://github.com/purestake/substrate", branch = "moonbeam-polkadot-v0.9.29", default-features = false }
pallet-democracy = { git = "https://github.com/purestake/substrate", branch = "moonbeam-polkadot-v0.9.29", default-features = false }
sp-core = { git = "https://github.com/purestake/substrate", branch = "moonbeam-polkadot-v0.9.29", default-features = false }
sp-io = { git = "https://github.com/purestake/substrate", branch = "moonbeam-polkadot-v0.9.29", default-features = false }
sp-runtime = { git = "https://github.com/purestake/substrate", branch = "moonbeam-polkadot-v0.9.29", default-features = false }
sp-std = { git = "https://github.com/purestake/substrate", branch = "moonbeam-polkadot-v0.9.29", default-features = false }


# Frontier
pallet-evm = { git = "https://github.com/purestake/frontier", branch = "moonbeam-polkadot-v0.9.32-sql", default-features = false, features = [ "forbid-evm-reentrancy" ] }
=======
fp-evm = { git = "https://github.com/purestake/frontier", branch = "moonbeam-polkadot-v0.9.32", default-features = false }
frame-support = { git = "https://github.com/purestake/substrate", branch = "moonbeam-polkadot-v0.9.32", default-features = false }
frame-system = { git = "https://github.com/purestake/substrate", branch = "moonbeam-polkadot-v0.9.32", default-features = false }
pallet-democracy = { git = "https://github.com/purestake/substrate", branch = "moonbeam-polkadot-v0.9.32", default-features = false }
pallet-preimage = { git = "https://github.com/purestake/substrate", branch = "moonbeam-polkadot-v0.9.32", default-features = false }
sp-core = { git = "https://github.com/purestake/substrate", branch = "moonbeam-polkadot-v0.9.32", default-features = false }
sp-io = { git = "https://github.com/purestake/substrate", branch = "moonbeam-polkadot-v0.9.32", default-features = false }
sp-runtime = { git = "https://github.com/purestake/substrate", branch = "moonbeam-polkadot-v0.9.32", default-features = false }
sp-std = { git = "https://github.com/purestake/substrate", branch = "moonbeam-polkadot-v0.9.32", default-features = false }

# Frontier
pallet-evm = { git = "https://github.com/purestake/frontier", branch = "moonbeam-polkadot-v0.9.32", default-features = false, features = [ "forbid-evm-reentrancy" ] }
>>>>>>> d505ffc8

[dev-dependencies]
derive_more = "0.99"
hex-literal = "0.3.4"
serde = "1.0.100"

# Moonbeam
precompile-utils = { path = "../utils", features = [ "testing" ] }

# Substrate
pallet-balances = { git = "https://github.com/purestake/substrate", branch = "moonbeam-polkadot-v0.9.32" }
pallet-scheduler = { git = "https://github.com/purestake/substrate", branch = "moonbeam-polkadot-v0.9.32" }
pallet-timestamp = { git = "https://github.com/purestake/substrate", branch = "moonbeam-polkadot-v0.9.32" }
scale-info = { version = "2.0", default-features = false, features = [
	"derive",
] }
sp-runtime = { git = "https://github.com/purestake/substrate", branch = "moonbeam-polkadot-v0.9.32" }

[features]
default = [ "std" ]
std = [
	"codec/std",
	"fp-evm/std",
	"frame-support/std",
	"frame-system/std",
	"pallet-democracy/std",
	"pallet-evm/std",
	"precompile-utils/std",
	"sp-core/std",
	"sp-io/std",
	"sp-std/std",
]<|MERGE_RESOLUTION|>--- conflicted
+++ resolved
@@ -14,21 +14,6 @@
 
 # Substrate
 codec = { package = "parity-scale-codec", version = "3.0.0", default-features = false }
-<<<<<<< HEAD
-fp-evm = { git = "https://github.com/purestake/frontier", branch = "moonbeam-polkadot-v0.9.32-sql", default-features = false }
-frame-support = { git = "https://github.com/purestake/substrate", branch = "moonbeam-polkadot-v0.9.29", default-features = false }
-frame-system = { git = "https://github.com/purestake/substrate", branch = "moonbeam-polkadot-v0.9.29", default-features = false }
-pallet-democracy = { git = "https://github.com/purestake/substrate", branch = "moonbeam-polkadot-v0.9.29", default-features = false }
-sp-core = { git = "https://github.com/purestake/substrate", branch = "moonbeam-polkadot-v0.9.29", default-features = false }
-sp-io = { git = "https://github.com/purestake/substrate", branch = "moonbeam-polkadot-v0.9.29", default-features = false }
-sp-runtime = { git = "https://github.com/purestake/substrate", branch = "moonbeam-polkadot-v0.9.29", default-features = false }
-sp-std = { git = "https://github.com/purestake/substrate", branch = "moonbeam-polkadot-v0.9.29", default-features = false }
-
-
-# Frontier
-pallet-evm = { git = "https://github.com/purestake/frontier", branch = "moonbeam-polkadot-v0.9.32-sql", default-features = false, features = [ "forbid-evm-reentrancy" ] }
-=======
-fp-evm = { git = "https://github.com/purestake/frontier", branch = "moonbeam-polkadot-v0.9.32", default-features = false }
 frame-support = { git = "https://github.com/purestake/substrate", branch = "moonbeam-polkadot-v0.9.32", default-features = false }
 frame-system = { git = "https://github.com/purestake/substrate", branch = "moonbeam-polkadot-v0.9.32", default-features = false }
 pallet-democracy = { git = "https://github.com/purestake/substrate", branch = "moonbeam-polkadot-v0.9.32", default-features = false }
@@ -39,8 +24,8 @@
 sp-std = { git = "https://github.com/purestake/substrate", branch = "moonbeam-polkadot-v0.9.32", default-features = false }
 
 # Frontier
-pallet-evm = { git = "https://github.com/purestake/frontier", branch = "moonbeam-polkadot-v0.9.32", default-features = false, features = [ "forbid-evm-reentrancy" ] }
->>>>>>> d505ffc8
+fp-evm = { git = "https://github.com/purestake/frontier", branch = "moonbeam-polkadot-v0.9.32-sql", default-features = false }
+pallet-evm = { git = "https://github.com/purestake/frontier", branch = "moonbeam-polkadot-v0.9.32-sql", default-features = false, features = [ "forbid-evm-reentrancy" ] }
 
 [dev-dependencies]
 derive_more = "0.99"
