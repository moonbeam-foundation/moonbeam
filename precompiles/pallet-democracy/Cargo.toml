[package]
name = "pallet-evm-precompile-democracy"
authors = { workspace = true }
description = "A Precompile to make Substrate's pallet-democracy accessible to pallet-evm"
edition = "2021"
version = "0.2.0"

[dependencies]
log = { workspace = true }
num_enum = { workspace = true }

# Moonbeam
precompile-utils = { workspace = true }

# Substrate
<<<<<<< HEAD
codec = { package = "parity-scale-codec", version = "3.0.0", default-features = false }
fp-evm = { git = "https://github.com/purestake/frontier", branch = "tgm-fc-log-indexer-v0.9.37", default-features = false }
frame-support = { git = "https://github.com/purestake/substrate", branch = "moonbeam-polkadot-v0.9.37", default-features = false }
frame-system = { git = "https://github.com/purestake/substrate", branch = "moonbeam-polkadot-v0.9.37", default-features = false }
pallet-democracy = { git = "https://github.com/purestake/substrate", branch = "moonbeam-polkadot-v0.9.37", default-features = false }
pallet-preimage = { git = "https://github.com/purestake/substrate", branch = "moonbeam-polkadot-v0.9.37", default-features = false }
sp-core = { git = "https://github.com/purestake/substrate", branch = "moonbeam-polkadot-v0.9.37", default-features = false }
sp-io = { git = "https://github.com/purestake/substrate", branch = "moonbeam-polkadot-v0.9.37", default-features = false }
sp-runtime = { git = "https://github.com/purestake/substrate", branch = "moonbeam-polkadot-v0.9.37", default-features = false }
sp-std = { git = "https://github.com/purestake/substrate", branch = "moonbeam-polkadot-v0.9.37", default-features = false }

# Frontier
pallet-evm = { git = "https://github.com/purestake/frontier", branch = "tgm-fc-log-indexer-v0.9.37", default-features = false, features = [ "forbid-evm-reentrancy" ] }
=======
fp-evm = { workspace = true }
frame-support = { workspace = true }
frame-system = { workspace = true }
pallet-democracy = { workspace = true }
pallet-preimage = { workspace = true }
parity-scale-codec = { workspace = true }
sp-core = { workspace = true }
sp-io = { workspace = true }
sp-runtime = { workspace = true }
sp-std = { workspace = true }

# Frontier
pallet-evm = { workspace = true, features = [ "forbid-evm-reentrancy" ] }
>>>>>>> 752ed6ea

[dev-dependencies]
derive_more = { workspace = true }
hex-literal = { workspace = true }
serde = { workspace = true }

# Moonbeam
precompile-utils = { workspace = true, features = [ "std", "testing" ] }

# Substrate
pallet-balances = { workspace = true, features = [ "std" ] }
pallet-scheduler = { workspace = true, features = [ "std" ] }
pallet-timestamp = { workspace = true, features = [ "std" ] }
scale-info = { workspace = true, features = [ "derive", "std" ] }
sp-runtime = { workspace = true, features = [ "std" ] }

[features]
default = [ "std" ]
std = [
	"fp-evm/std",
	"frame-support/std",
	"frame-system/std",
	"pallet-democracy/std",
	"pallet-evm/std",
	"parity-scale-codec/std",
	"precompile-utils/std",
	"sp-core/std",
	"sp-io/std",
	"sp-std/std",
]<|MERGE_RESOLUTION|>--- conflicted
+++ resolved
@@ -13,21 +13,6 @@
 precompile-utils = { workspace = true }
 
 # Substrate
-<<<<<<< HEAD
-codec = { package = "parity-scale-codec", version = "3.0.0", default-features = false }
-fp-evm = { git = "https://github.com/purestake/frontier", branch = "tgm-fc-log-indexer-v0.9.37", default-features = false }
-frame-support = { git = "https://github.com/purestake/substrate", branch = "moonbeam-polkadot-v0.9.37", default-features = false }
-frame-system = { git = "https://github.com/purestake/substrate", branch = "moonbeam-polkadot-v0.9.37", default-features = false }
-pallet-democracy = { git = "https://github.com/purestake/substrate", branch = "moonbeam-polkadot-v0.9.37", default-features = false }
-pallet-preimage = { git = "https://github.com/purestake/substrate", branch = "moonbeam-polkadot-v0.9.37", default-features = false }
-sp-core = { git = "https://github.com/purestake/substrate", branch = "moonbeam-polkadot-v0.9.37", default-features = false }
-sp-io = { git = "https://github.com/purestake/substrate", branch = "moonbeam-polkadot-v0.9.37", default-features = false }
-sp-runtime = { git = "https://github.com/purestake/substrate", branch = "moonbeam-polkadot-v0.9.37", default-features = false }
-sp-std = { git = "https://github.com/purestake/substrate", branch = "moonbeam-polkadot-v0.9.37", default-features = false }
-
-# Frontier
-pallet-evm = { git = "https://github.com/purestake/frontier", branch = "tgm-fc-log-indexer-v0.9.37", default-features = false, features = [ "forbid-evm-reentrancy" ] }
-=======
 fp-evm = { workspace = true }
 frame-support = { workspace = true }
 frame-system = { workspace = true }
@@ -41,7 +26,6 @@
 
 # Frontier
 pallet-evm = { workspace = true, features = [ "forbid-evm-reentrancy" ] }
->>>>>>> 752ed6ea
 
 [dev-dependencies]
 derive_more = { workspace = true }
