// Copyright 2019-2022 PureStake Inc.
// This file is part of Moonbeam.

// Moonbeam is free software: you can redistribute it and/or modify
// it under the terms of the GNU General Public License as published by
// the Free Software Foundation, either version 3 of the License, or
// (at your option) any later version.

// Moonbeam is distributed in the hope that it will be useful,
// but WITHOUT ANY WARRANTY; without even the implied warranty of
// MERCHANTABILITY or FITNESS FOR A PARTICULAR PURPOSE.  See the
// GNU General Public License for more details.

// You should have received a copy of the GNU General Public License
// along with Moonbeam.  If not, see <http://www.gnu.org/licenses/>.

//! Test utilities
use super::*;
use frame_support::{
	construct_runtime, parameter_types,
	traits::{EqualPrivilegeOnly, Everything, OnFinalize, OnInitialize, StorePreimage},
	weights::Weight,
};
use frame_system::{EnsureRoot, EnsureSigned};
<<<<<<< HEAD
use pallet_democracy::VoteThreshold;
use pallet_evm::{EnsureAddressNever, EnsureAddressRoot, SubstrateBlockHashMapping};
use precompile_utils::{precompile_set::*, testing::MockAccount};
=======
use pallet_democracy::{BoundedCallOf, VoteThreshold};
use pallet_evm::{
	AddressMapping, EnsureAddressNever, EnsureAddressRoot, PrecompileSet, SubstrateBlockHashMapping,
};
use scale_info::TypeInfo;
use serde::{Deserialize, Serialize};
>>>>>>> f96bf5ab
use sp_core::{H256, U256};
use sp_io;
use sp_runtime::traits::{BlakeTwo256, IdentityLookup};

pub type AccountId = MockAccount;
pub type Balance = u128;
pub type BlockNumber = u32;

type UncheckedExtrinsic = frame_system::mocking::MockUncheckedExtrinsic<Runtime>;
type Block = frame_system::mocking::MockBlock<Runtime>;

// Configure a mock runtime to test the pallet.
construct_runtime!(
	pub enum Runtime where
		Block = Block,
		NodeBlock = Block,
		UncheckedExtrinsic = UncheckedExtrinsic,
	{
		System: frame_system::{Pallet, Call, Config, Storage, Event<T>},
		Balances: pallet_balances::{Pallet, Call, Storage, Config<T>, Event<T>},
		Evm: pallet_evm::{Pallet, Config, Call, Storage, Event<T>},
		Timestamp: pallet_timestamp::{Pallet, Call, Storage, Inherent},
		Democracy: pallet_democracy::{Pallet, Storage, Config<T>, Event<T>, Call},
		Scheduler: pallet_scheduler::{Pallet, Call, Storage, Event<T>},
		Preimage: pallet_preimage::{Pallet, Event<T>, Call},
	}
);

parameter_types! {
	pub const BlockHashCount: u32 = 250;
	pub const SS58Prefix: u8 = 42;
}
impl frame_system::Config for Runtime {
	type BaseCallFilter = Everything;
	type DbWeight = ();
	type RuntimeOrigin = RuntimeOrigin;
	type Index = u64;
	type BlockNumber = BlockNumber;
	type RuntimeCall = RuntimeCall;
	type Hash = H256;
	type Hashing = BlakeTwo256;
	type AccountId = AccountId;
	type Lookup = IdentityLookup<Self::AccountId>;
	type Header = sp_runtime::generic::Header<BlockNumber, BlakeTwo256>;
	type RuntimeEvent = RuntimeEvent;
	type BlockHashCount = BlockHashCount;
	type Version = ();
	type PalletInfo = PalletInfo;
	type AccountData = pallet_balances::AccountData<Balance>;
	type OnNewAccount = ();
	type OnKilledAccount = ();
	type SystemWeightInfo = ();
	type BlockWeights = ();
	type BlockLength = ();
	type SS58Prefix = SS58Prefix;
	type OnSetCode = ();
	type MaxConsumers = frame_support::traits::ConstU32<16>;
}
parameter_types! {
	pub const ExistentialDeposit: u128 = 0;
}
impl pallet_balances::Config for Runtime {
	type MaxReserves = ();
	type ReserveIdentifier = ();
	type MaxLocks = ();
	type Balance = Balance;
	type RuntimeEvent = RuntimeEvent;
	type DustRemoval = ();
	type ExistentialDeposit = ExistentialDeposit;
	type AccountStore = System;
	type WeightInfo = ();
}

parameter_types! {
	pub BlockGasLimit: U256 = U256::max_value();
<<<<<<< HEAD
	pub PrecompilesValue: Precompiles<Runtime> = Precompiles::new();
	pub const WeightPerGas: u64 = 1;
=======
	pub const PrecompilesValue: Precompiles<Runtime> = Precompiles(PhantomData);
	pub const WeightPerGas: Weight = Weight::from_ref_time(1);
>>>>>>> f96bf5ab
}

pub type Precompiles<R> =
	PrecompileSetBuilder<R, (PrecompileAt<AddressU64<1>, DemocracyPrecompile<R>>,)>;

pub type PCall = DemocracyPrecompileCall<Runtime>;

impl pallet_evm::Config for Runtime {
	type FeeCalculator = ();
	type GasWeightMapping = pallet_evm::FixedGasWeightMapping<Self>;
	type WeightPerGas = WeightPerGas;
	type CallOrigin = EnsureAddressRoot<AccountId>;
	type WithdrawOrigin = EnsureAddressNever<AccountId>;
	type AddressMapping = AccountId;
	type Currency = Balances;
	type RuntimeEvent = RuntimeEvent;
	type Runner = pallet_evm::runner::stack::Runner<Self>;
	type PrecompilesType = Precompiles<Self>;
	type PrecompilesValue = PrecompilesValue;
	type ChainId = ();
	type OnChargeTransaction = ();
	type BlockGasLimit = BlockGasLimit;
	type BlockHashMapping = SubstrateBlockHashMapping<Self>;
	type FindAuthor = ();
}

parameter_types! {
	pub const MinimumPeriod: u64 = 5;
}
impl pallet_timestamp::Config for Runtime {
	type Moment = u64;
	type OnTimestampSet = ();
	type MinimumPeriod = MinimumPeriod;
	type WeightInfo = ();
}

parameter_types! {
	pub const LaunchPeriod: BlockNumber = 10;
	pub const VotingPeriod: BlockNumber = 10;
	pub const VoteLockingPeriod: BlockNumber = 10;
	pub const FastTrackVotingPeriod: BlockNumber = 5;
	pub const EnactmentPeriod: BlockNumber = 10;
	pub const CooloffPeriod: BlockNumber = 10;
	pub const MinimumDeposit: Balance = 10;
	pub const MaxVotes: u32 = 10;
	pub const MaxProposals: u32 = 10;
	pub const PreimageByteDeposit: Balance = 10;
	pub const InstantAllowed: bool = false;
}

impl pallet_democracy::Config for Runtime {
	type RuntimeEvent = RuntimeEvent;
	type Currency = Balances;
	type EnactmentPeriod = EnactmentPeriod;
	type LaunchPeriod = LaunchPeriod;
	type VotingPeriod = VotingPeriod;
	type VoteLockingPeriod = VoteLockingPeriod;
	type FastTrackVotingPeriod = FastTrackVotingPeriod;
	type MinimumDeposit = MinimumDeposit;
	type ExternalOrigin = EnsureRoot<AccountId>;
	type ExternalMajorityOrigin = EnsureRoot<AccountId>;
	type ExternalDefaultOrigin = EnsureRoot<AccountId>;
	type FastTrackOrigin = EnsureRoot<AccountId>;
	type InstantOrigin = EnsureRoot<AccountId>;
	type CancellationOrigin = EnsureRoot<AccountId>;
	type CancelProposalOrigin = EnsureRoot<AccountId>;
	type BlacklistOrigin = EnsureRoot<AccountId>;
	type VetoOrigin = EnsureSigned<AccountId>;
	type CooloffPeriod = CooloffPeriod;
	type Slash = ();
	type InstantAllowed = InstantAllowed;
	type Scheduler = Scheduler;
	type MaxVotes = MaxVotes;
	type PalletsOrigin = OriginCaller;
	type WeightInfo = ();
	type MaxProposals = MaxProposals;
	type Preimages = Preimage;
	type MaxDeposits = ConstU32<1000>;
	type MaxBlacklisted = ConstU32<5>;
}
impl pallet_scheduler::Config for Runtime {
	type RuntimeEvent = RuntimeEvent;
	type RuntimeOrigin = RuntimeOrigin;
	type PalletsOrigin = OriginCaller;
	type RuntimeCall = RuntimeCall;
	type MaximumWeight = ();
	type ScheduleOrigin = EnsureRoot<AccountId>;
	type MaxScheduledPerBlock = ();
	type WeightInfo = ();
	type OriginPrivilegeCmp = EqualPrivilegeOnly; // TODO : Simplest type, maybe there is better ?
	type Preimages = ();
}

parameter_types! {
	pub const BaseDeposit: u64 = 10;
	pub const ByteDeposit: u64 = 10;
}

impl pallet_preimage::Config for Runtime {
	type RuntimeEvent = RuntimeEvent;
	type WeightInfo = ();
	type Currency = Balances;
	type ManagerOrigin = EnsureRoot<Account>;
	type BaseDeposit = BaseDeposit;
	type ByteDeposit = ByteDeposit;
}

/// Build test externalities, prepopulated with data for testing democracy precompiles
pub(crate) struct ExtBuilder {
	/// Endowed accounts with balances
	balances: Vec<(AccountId, Balance)>,
	/// Referenda that already exist (don't need a proposal and launch period delay)
	referenda: Vec<(Bounded<RuntimeCall>, VoteThreshold, BlockNumber)>,
}

impl Default for ExtBuilder {
	fn default() -> ExtBuilder {
		ExtBuilder {
			balances: vec![],
			referenda: vec![],
		}
	}
}

impl ExtBuilder {
	/// Fund some accounts before starting the test
	pub(crate) fn with_balances(mut self, balances: Vec<(AccountId, Balance)>) -> Self {
		self.balances = balances;
		self
	}

	/// Put some referenda into storage before starting the test
	pub(crate) fn with_referenda(
		mut self,
		referenda: Vec<(Bounded<RuntimeCall>, VoteThreshold, BlockNumber)>,
	) -> Self {
		self.referenda = referenda;
		self
	}

	/// Build the test externalities for use in tests
	pub(crate) fn build(self) -> sp_io::TestExternalities {
		let mut t = frame_system::GenesisConfig::default()
			.build_storage::<Runtime>()
			.expect("Frame system builds valid default genesis config");

		pallet_balances::GenesisConfig::<Runtime> {
			balances: self.balances.clone(),
		}
		.assimilate_storage(&mut t)
		.expect("Pallet balances storage can be assimilated");

		let mut ext = sp_io::TestExternalities::new(t);
		ext.execute_with(|| {
			System::set_block_number(1);

			// Pallet democracy doesn't have a meaningful genesis config, so we use
			// its helper method to initialize the referenda
			for (hash, thresh, delay) in self.referenda {
				Democracy::internal_start_referendum(hash, thresh, delay);
			}
		});
		ext
	}
}

pub(crate) fn roll_to(n: BlockNumber) {
	// We skip timestamp's on_finalize because it requires that the timestamp inherent be set
	// We may be able to simulate this by poking its storage directly, but I don't see any value
	// added from doing that.
	while System::block_number() < n {
		Scheduler::on_finalize(System::block_number());
		Democracy::on_finalize(System::block_number());
		// Timestamp::on_finalize(System::block_number());
		Evm::on_finalize(System::block_number());
		Balances::on_finalize(System::block_number());
		System::on_finalize(System::block_number());

		System::set_block_number(System::block_number() + 1);

		System::on_initialize(System::block_number());
		Balances::on_initialize(System::block_number());
		Evm::on_initialize(System::block_number());
		Timestamp::on_initialize(System::block_number());
		Democracy::on_initialize(System::block_number());
		Scheduler::on_initialize(System::block_number());
	}
}

pub(crate) fn events() -> Vec<RuntimeEvent> {
	System::events()
		.into_iter()
		.map(|r| r.event)
		.collect::<Vec<_>>()
<<<<<<< HEAD
=======
}

pub(crate) fn set_balance_proposal(who: Account, value: u128) -> BoundedCallOf<Runtime> {
	let inner = pallet_balances::Call::set_balance {
		who,
		new_free: value,
		new_reserved: 0,
	};
	let outer = RuntimeCall::Balances(inner);
	Preimage::bound(outer).unwrap()
}

#[test]
fn test_account_id_mapping_works() {
	// Bidirectional conversions for normal accounts
	assert_eq!(
		Account::Alice,
		Account::into_account_id(Account::Alice.into())
	);
	assert_eq!(Account::Bob, Account::into_account_id(Account::Bob.into()));
	assert_eq!(
		Account::Charlie,
		Account::into_account_id(Account::Charlie.into())
	);

	// Bidirectional conversion between bogus and default H160
	assert_eq!(Account::Bogus, Account::into_account_id(H160::default()));
	assert_eq!(H160::default(), Account::Bogus.into());

	// All other H160s map to bogus
	assert_eq!(Account::Bogus, Account::into_account_id(H160::zero()));
	assert_eq!(
		Account::Bogus,
		Account::into_account_id(H160::repeat_byte(0x12))
	);
	assert_eq!(
		Account::Bogus,
		Account::into_account_id(H160::repeat_byte(0xFF))
	);
>>>>>>> f96bf5ab
}<|MERGE_RESOLUTION|>--- conflicted
+++ resolved
@@ -22,20 +22,14 @@
 	weights::Weight,
 };
 use frame_system::{EnsureRoot, EnsureSigned};
-<<<<<<< HEAD
-use pallet_democracy::VoteThreshold;
-use pallet_evm::{EnsureAddressNever, EnsureAddressRoot, SubstrateBlockHashMapping};
-use precompile_utils::{precompile_set::*, testing::MockAccount};
-=======
 use pallet_democracy::{BoundedCallOf, VoteThreshold};
 use pallet_evm::{
 	AddressMapping, EnsureAddressNever, EnsureAddressRoot, PrecompileSet, SubstrateBlockHashMapping,
 };
+use precompile_utils::{precompile_set::*, testing::MockAccount};
 use scale_info::TypeInfo;
 use serde::{Deserialize, Serialize};
->>>>>>> f96bf5ab
 use sp_core::{H256, U256};
-use sp_io;
 use sp_runtime::traits::{BlakeTwo256, IdentityLookup};
 
 pub type AccountId = MockAccount;
@@ -109,13 +103,8 @@
 
 parameter_types! {
 	pub BlockGasLimit: U256 = U256::max_value();
-<<<<<<< HEAD
 	pub PrecompilesValue: Precompiles<Runtime> = Precompiles::new();
-	pub const WeightPerGas: u64 = 1;
-=======
-	pub const PrecompilesValue: Precompiles<Runtime> = Precompiles(PhantomData);
 	pub const WeightPerGas: Weight = Weight::from_ref_time(1);
->>>>>>> f96bf5ab
 }
 
 pub type Precompiles<R> =
@@ -218,7 +207,7 @@
 	type RuntimeEvent = RuntimeEvent;
 	type WeightInfo = ();
 	type Currency = Balances;
-	type ManagerOrigin = EnsureRoot<Account>;
+	type ManagerOrigin = EnsureRoot<AccountId>;
 	type BaseDeposit = BaseDeposit;
 	type ByteDeposit = ByteDeposit;
 }
@@ -310,11 +299,13 @@
 		.into_iter()
 		.map(|r| r.event)
 		.collect::<Vec<_>>()
-<<<<<<< HEAD
-=======
-}
-
-pub(crate) fn set_balance_proposal(who: Account, value: u128) -> BoundedCallOf<Runtime> {
+}
+
+pub(crate) fn set_balance_proposal(
+	who: impl Into<AccountId>,
+	value: u128,
+) -> BoundedCallOf<Runtime> {
+	let who = who.into();
 	let inner = pallet_balances::Call::set_balance {
 		who,
 		new_free: value,
@@ -322,34 +313,4 @@
 	};
 	let outer = RuntimeCall::Balances(inner);
 	Preimage::bound(outer).unwrap()
-}
-
-#[test]
-fn test_account_id_mapping_works() {
-	// Bidirectional conversions for normal accounts
-	assert_eq!(
-		Account::Alice,
-		Account::into_account_id(Account::Alice.into())
-	);
-	assert_eq!(Account::Bob, Account::into_account_id(Account::Bob.into()));
-	assert_eq!(
-		Account::Charlie,
-		Account::into_account_id(Account::Charlie.into())
-	);
-
-	// Bidirectional conversion between bogus and default H160
-	assert_eq!(Account::Bogus, Account::into_account_id(H160::default()));
-	assert_eq!(H160::default(), Account::Bogus.into());
-
-	// All other H160s map to bogus
-	assert_eq!(Account::Bogus, Account::into_account_id(H160::zero()));
-	assert_eq!(
-		Account::Bogus,
-		Account::into_account_id(H160::repeat_byte(0x12))
-	);
-	assert_eq!(
-		Account::Bogus,
-		Account::into_account_id(H160::repeat_byte(0xFF))
-	);
->>>>>>> f96bf5ab
 }