--- conflicted
+++ resolved
@@ -16,15 +16,8 @@
 
 use crate::{
 	mock::{
-<<<<<<< HEAD
-		events, roll_to, AccountId, Balances, Call, Democracy, ExtBuilder, Origin, PCall,
-		Precompiles, PrecompilesValue, Runtime,
-=======
-		events, roll_to, set_balance_proposal,
-		Account::{self, Alice, Bob, Charlie, Precompile},
-		Balances, Democracy, ExtBuilder, PCall, Precompiles, PrecompilesValue, Preimage, Runtime,
-		RuntimeCall, RuntimeOrigin,
->>>>>>> f96bf5ab
+		events, roll_to, set_balance_proposal, AccountId, Balances, Democracy, ExtBuilder, PCall,
+		Precompiles, PrecompilesValue, Preimage, Runtime, RuntimeCall, RuntimeOrigin,
 	},
 	SELECTOR_LOG_DELEGATED, SELECTOR_LOG_PROPOSED, SELECTOR_LOG_SECONDED,
 	SELECTOR_LOG_STANDARD_VOTE, SELECTOR_LOG_UNDELEGATED,
@@ -144,11 +137,7 @@
 				proposal: set_balance_proposal(Charlie, 1000u128),
 				value: 1000u128
 			})
-<<<<<<< HEAD
-			.dispatch(Origin::signed(Alice.into())));
-=======
-			.dispatch(RuntimeOrigin::signed(Alice)));
->>>>>>> f96bf5ab
+			.dispatch(RuntimeOrigin::signed(Alice.into())));
 
 			precompiles()
 				.prepare_test(Alice, Precompile1, PCall::public_prop_count {})
@@ -171,11 +160,7 @@
 				proposal: set_balance_proposal(Charlie, 1000u128),
 				value: 1000u128
 			})
-<<<<<<< HEAD
-			.dispatch(Origin::signed(Alice.into())));
-=======
-			.dispatch(RuntimeOrigin::signed(Alice)));
->>>>>>> f96bf5ab
+			.dispatch(RuntimeOrigin::signed(Alice.into())));
 
 			precompiles()
 				.prepare_test(
@@ -249,18 +234,9 @@
 					balance: 100_000,
 				}
 			})
-<<<<<<< HEAD
-			.dispatch(Origin::signed(Alice.into())));
-
-			// Assert that the vote was recorded in storage
-			assert_eq!(
-				pallet_democracy::VotingOf::<Runtime>::get(AccountId::from(Alice)),
-				Voting::Direct {
-					votes: vec![(
-=======
-			.dispatch(RuntimeOrigin::signed(Alice)));
-
-			let voting = match pallet_democracy::VotingOf::<Runtime>::get(Alice) {
+			.dispatch(RuntimeOrigin::signed(Alice.into())));
+
+			let voting = match pallet_democracy::VotingOf::<Runtime>::get(AccountId::from(Alice)) {
 				Voting::Direct {
 					votes,
 					delegations,
@@ -274,7 +250,6 @@
 				voting,
 				(
 					vec![(
->>>>>>> f96bf5ab
 						0,
 						AccountVote::Standard {
 							vote: Vote {
@@ -325,11 +300,7 @@
 					balance: 100_000,
 				}
 			})
-<<<<<<< HEAD
-			.dispatch(Origin::signed(Alice.into())));
-=======
-			.dispatch(RuntimeOrigin::signed(Alice)));
->>>>>>> f96bf5ab
+			.dispatch(RuntimeOrigin::signed(Alice.into())));
 
 			let hash = set_balance_proposal(Charlie, 1000u128).hash();
 			precompiles()
@@ -394,11 +365,7 @@
 					balance: 100_000,
 				}
 			})
-<<<<<<< HEAD
-			.dispatch(Origin::signed(Alice.into())));
-=======
-			.dispatch(RuntimeOrigin::signed(Alice)));
->>>>>>> f96bf5ab
+			.dispatch(RuntimeOrigin::signed(Alice.into())));
 
 			roll_to(12);
 
@@ -434,11 +401,7 @@
 					balance: 100_000,
 				}
 			})
-<<<<<<< HEAD
-			.dispatch(Origin::signed(Alice.into())));
-=======
-			.dispatch(RuntimeOrigin::signed(Alice)));
->>>>>>> f96bf5ab
+			.dispatch(RuntimeOrigin::signed(Alice.into())));
 
 			roll_to(12);
 
@@ -567,11 +530,7 @@
 				proposal: set_balance_proposal(Charlie, 1000u128), // Propose the default hash
 				value: 100u128,                                    // bond of 100 tokens
 			})
-<<<<<<< HEAD
-			.dispatch(Origin::signed(Alice.into())));
-=======
-			.dispatch(RuntimeOrigin::signed(Alice)));
->>>>>>> f96bf5ab
+			.dispatch(RuntimeOrigin::signed(Alice.into())));
 
 			// Construct the call to second via a precompile
 			let input = PCall::second {
@@ -698,7 +657,7 @@
 				]
 			);
 
-			let voting = match pallet_democracy::VotingOf::<Runtime>::get(Alice) {
+			let voting = match pallet_democracy::VotingOf::<Runtime>::get(AccountId::from(Alice)) {
 				Voting::Direct {
 					votes,
 					delegations,
@@ -709,15 +668,9 @@
 
 			// Assert that the vote was recorded in storage
 			assert_eq!(
-<<<<<<< HEAD
-				pallet_democracy::VotingOf::<Runtime>::get(AccountId::from(Alice)),
-				Voting::Direct {
-					votes: vec![(
-=======
 				voting,
 				(
 					vec![(
->>>>>>> f96bf5ab
 						0,
 						AccountVote::Standard {
 							vote: Vote {
@@ -799,7 +752,7 @@
 				]
 			);
 
-			let voting = match pallet_democracy::VotingOf::<Runtime>::get(Alice) {
+			let voting = match pallet_democracy::VotingOf::<Runtime>::get(AccountId::from(Alice)) {
 				Voting::Direct {
 					votes,
 					delegations,
@@ -811,15 +764,9 @@
 			// Assert that the vote was recorded in storage
 			// Should check ReferendumInfoOf too, but can't because of private fields etc
 			assert_eq!(
-<<<<<<< HEAD
-				pallet_democracy::VotingOf::<Runtime>::get(AccountId::from(Alice)),
-				Voting::Direct {
-					votes: vec![(
-=======
 				voting,
 				(
 					vec![(
->>>>>>> f96bf5ab
 						0,
 						AccountVote::Standard {
 							vote: Vote {
@@ -854,11 +801,7 @@
 		.execute_with(|| {
 			// Vote on it
 			assert_ok!(Democracy::vote(
-<<<<<<< HEAD
-				Origin::signed(Alice.into()),
-=======
-				RuntimeOrigin::signed(Alice),
->>>>>>> f96bf5ab
+				RuntimeOrigin::signed(Alice.into()),
 				0, // Propose the default hash
 				AccountVote::Standard {
 					vote: Vote {
@@ -905,7 +848,7 @@
 				]
 			);
 
-			let voting = match pallet_democracy::VotingOf::<Runtime>::get(Alice) {
+			let voting = match pallet_democracy::VotingOf::<Runtime>::get(AccountId::from(Alice)) {
 				Voting::Direct {
 					votes,
 					delegations,
@@ -916,18 +859,7 @@
 
 			// Assert that the vote was recorded in storage
 			// Should check ReferendumInfoOf too, but can't because of private fields etc
-<<<<<<< HEAD
-			assert_eq!(
-				pallet_democracy::VotingOf::<Runtime>::get(AccountId::from(Alice)),
-				Voting::Direct {
-					votes: vec![],
-					delegations: Default::default(),
-					prior: Default::default(),
-				},
-			);
-=======
 			assert_eq!(voting, (vec![], Default::default(), Default::default()));
->>>>>>> f96bf5ab
 		})
 }
 
@@ -944,11 +876,7 @@
 				proposal: set_balance_proposal(Charlie, 1000u128), // Propose the default hash
 				value: 100u128,                                    // bond of 100 tokens
 			})
-<<<<<<< HEAD
-			.dispatch(Origin::signed(Alice.into())));
-=======
-			.dispatch(RuntimeOrigin::signed(Alice)));
->>>>>>> f96bf5ab
+			.dispatch(RuntimeOrigin::signed(Alice.into())));
 
 			// Wait until it becomes a referendum
 			roll_to(<Runtime as DemocracyConfig>::LaunchPeriod::get());
@@ -1008,46 +936,33 @@
 					.into(),
 				]
 			);
-			let alice_voting = match pallet_democracy::VotingOf::<Runtime>::get(Alice) {
-				Voting::Delegating {
-					balance,
-					target,
-					conviction,
-					delegations,
-					prior,
-				} => (balance, target, conviction, delegations, prior),
-				_ => panic!("Votes are not delegating"),
-			};
+			let alice_voting =
+				match pallet_democracy::VotingOf::<Runtime>::get(AccountId::from(Alice)) {
+					Voting::Delegating {
+						balance,
+						target,
+						conviction,
+						delegations,
+						prior,
+					} => (balance, target, conviction, delegations, prior),
+					_ => panic!("Votes are not delegating"),
+				};
 
 			// Assert that the vote was recorded in storage
 			// Should check ReferendumInfoOf too, but can't because of private fields etc
 			assert_eq!(
-<<<<<<< HEAD
-				pallet_democracy::VotingOf::<Runtime>::get(AccountId::from(Alice)),
-				Voting::Delegating {
-					balance: 100,
-					target: Bob.into(),
-					conviction: 2u8.try_into().unwrap(),
-					delegations: Default::default(),
-					prior: Default::default(),
-				}
-			);
-
-			assert_eq!(
-				pallet_democracy::VotingOf::<Runtime>::get(AccountId::from(Bob)),
-=======
 				alice_voting,
 				(
 					100,
-					Bob,
+					Bob.into(),
 					2u8.try_into().unwrap(),
 					Default::default(),
 					Default::default(),
 				)
 			);
 
-			let bob_voting = match pallet_democracy::VotingOf::<Runtime>::get(Bob) {
->>>>>>> f96bf5ab
+			let bob_voting = match pallet_democracy::VotingOf::<Runtime>::get(AccountId::from(Bob))
+			{
 				Voting::Direct {
 					votes,
 					delegations,
@@ -1080,13 +995,8 @@
 			// Before we can undelegate there has to be a delegation.
 			// There's no a genesis config or helper function available, so I'll make one here.
 			assert_ok!(Democracy::delegate(
-<<<<<<< HEAD
-				Origin::signed(Alice.into()),
+				RuntimeOrigin::signed(Alice.into()),
 				Bob.into(),
-=======
-				RuntimeOrigin::signed(Alice),
-				Bob,
->>>>>>> f96bf5ab
 				1u8.try_into().unwrap(),
 				100
 			));
@@ -1157,11 +1067,7 @@
 		.execute_with(|| {
 			// Alice votes to get some tokens locked
 			assert_ok!(Democracy::vote(
-<<<<<<< HEAD
-				Origin::signed(Alice.into()),
-=======
-				RuntimeOrigin::signed(Alice),
->>>>>>> f96bf5ab
+				RuntimeOrigin::signed(Alice.into()),
 				0,
 				AccountVote::Standard {
 					vote: Vote {
@@ -1292,15 +1198,8 @@
 						amount: expected_deposit
 					}
 					.into(),
-<<<<<<< HEAD
-					DemocracyEvent::PreimageNoted {
-						proposal_hash,
-						who: Alice.into(),
-						deposit: expected_deposit
-=======
 					PreimageEvent::Noted {
 						hash: proposal_hash
->>>>>>> f96bf5ab
 					}
 					.into(),
 					EvmEvent::Executed {
@@ -1310,25 +1209,6 @@
 				]
 			);
 
-<<<<<<< HEAD
-			// Check storage to make sure the data is actually stored there.
-			// There is no `Eq` implementation, so we check the data individually
-			if let PreimageStatus::Available {
-				data,
-				provider,
-				deposit,
-				expiry,
-				..
-			} = pallet_democracy::Preimages::<Runtime>::get(proposal_hash).unwrap()
-			{
-				assert_eq!(data, dummy_preimage);
-				assert_eq!(provider, Alice.into());
-				assert_eq!(deposit, 40u128);
-				assert_eq!(expiry, None);
-			} else {
-				panic!("Expected preimage status to be available");
-			}
-=======
 			// Storage is private so we need to check information through traits
 			let len = <<Runtime as pallet_democracy::Config>::Preimages as QueryPreimage>::len(
 				&proposal_hash,
@@ -1343,14 +1223,13 @@
 				);
 
 			// preimage not requested yet
-			assert!(!requested,);
+			assert!(!requested);
 
 			let preimage =
 				<Preimage as PreimageProvider<H256>>::get_preimage(&proposal_hash).unwrap();
 
 			// preimage bytes are stored correctly
 			assert_eq!(preimage, dummy_preimage);
->>>>>>> f96bf5ab
 		})
 }
 
@@ -1409,15 +1288,8 @@
 						amount: expected_deposit
 					}
 					.into(),
-<<<<<<< HEAD
-					DemocracyEvent::PreimageNoted {
-						proposal_hash,
-						who: Alice.into(),
-						deposit: expected_deposit
-=======
 					PreimageEvent::Noted {
 						hash: proposal_hash
->>>>>>> f96bf5ab
 					}
 					.into(),
 					EvmEvent::Executed {
@@ -1427,25 +1299,6 @@
 				]
 			);
 
-<<<<<<< HEAD
-			// Check storage to make sure the data is actually stored there.
-			// There is no `Eq` implementation, so we check the data individually
-			if let PreimageStatus::Available {
-				data,
-				provider,
-				deposit,
-				expiry,
-				..
-			} = pallet_democracy::Preimages::<Runtime>::get(proposal_hash).unwrap()
-			{
-				assert_eq!(data, dummy_preimage);
-				assert_eq!(provider, Alice.into());
-				assert_eq!(deposit, (10 * dummy_preimage.len()) as u128);
-				assert_eq!(expiry, None);
-			} else {
-				panic!("Expected preimage status to be available");
-			}
-=======
 			// Storage is private so we need to check information through traits
 			let len = <<Runtime as pallet_democracy::Config>::Preimages as QueryPreimage>::len(
 				&proposal_hash,
@@ -1467,7 +1320,6 @@
 
 			// preimage bytes are stored correctly
 			assert_eq!(preimage, dummy_preimage);
->>>>>>> f96bf5ab
 		})
 }
 
@@ -1531,15 +1383,8 @@
 						amount: expected_deposit
 					}
 					.into(),
-<<<<<<< HEAD
-					DemocracyEvent::PreimageNoted {
-						proposal_hash,
-						who: Alice.into(),
-						deposit: expected_deposit
-=======
 					PreimageEvent::Noted {
 						hash: proposal_hash
->>>>>>> f96bf5ab
 					}
 					.into(),
 					EvmEvent::Executed {
@@ -1553,31 +1398,6 @@
 				]
 			);
 		})
-}
-
-#[test]
-fn test_solidity_interface_has_all_function_selectors_documented_and_implemented() {
-	for file in ["DemocracyInterface.sol"] {
-		for solidity_fn in solidity::get_selectors(file) {
-			assert_eq!(
-				solidity_fn.compute_selector_hex(),
-				solidity_fn.docs_selector,
-				"documented selector for '{}' did not match for file '{}'",
-				solidity_fn.signature(),
-				file,
-			);
-
-			let selector = solidity_fn.compute_selector();
-			if !PCall::supports_selector(selector) {
-				panic!(
-					"failed decoding selector 0x{:x} => '{}' as Action for file '{}'",
-					selector,
-					solidity_fn.signature(),
-					file,
-				)
-			}
-		}
-	}
 }
 
 #[test]
@@ -1619,6 +1439,31 @@
 				.into()]
 			);
 		})
+}
+
+#[test]
+fn test_solidity_interface_has_all_function_selectors_documented_and_implemented() {
+	for file in ["DemocracyInterface.sol"] {
+		for solidity_fn in solidity::get_selectors(file) {
+			assert_eq!(
+				solidity_fn.compute_selector_hex(),
+				solidity_fn.docs_selector,
+				"documented selector for '{}' did not match for file '{}'",
+				solidity_fn.signature(),
+				file,
+			);
+
+			let selector = solidity_fn.compute_selector();
+			if !PCall::supports_selector(selector) {
+				panic!(
+					"failed decoding selector 0x{:x} => '{}' as Action for file '{}'",
+					selector,
+					solidity_fn.signature(),
+					file,
+				)
+			}
+		}
+	}
 }
 
 #[test]
