--- conflicted
+++ resolved
@@ -39,26 +39,13 @@
 #[generate_function_selector]
 #[derive(Debug, PartialEq)]
 enum Action {
-<<<<<<< HEAD
-	// DEPRECATED
-	MinNomination = "minNomination()",
 	MinDelegation = "minDelegation()",
-=======
-	MinDelegation = "min_delegation()",
->>>>>>> 7f88e608
 	Points = "points(uint256)",
 	CandidateCount = "candidateCount()",
 	Round = "round()",
-<<<<<<< HEAD
-	// DEPRECATED
-	CollatorNominationCount = "collatorNominationCount(address)",
-	// DEPRECATED
-	NominatorNominationCount = "nominatorNominationCount(address)",
 	CandidateDelegationCount = "candidateDelegationCount(address)",
 	DelegatorDelegationCount = "delegatorDelegationCount(address)",
 	SelectedCandidates = "selectedCandidates()",
-	// DEPRECATED
-	IsNominator = "isNominator(address)",
 	IsDelegator = "isDelegator(address)",
 	IsCandidate = "isCandidate(address)",
 	IsSelectedCandidate = "isSelectedCandidate(address)",
@@ -66,49 +53,31 @@
 	CandidateExitIsPending = "candidateExitIsPending(address)",
 	CandidateRequestIsPending = "candidateRequestIsPending(address)",
 	JoinCandidates = "joinCandidates(uint256,uint256)",
-	// DEPRECATED
-	LeaveCandidates = "leaveCandidates(uint256)",
 	ScheduleLeaveCandidates = "scheduleLeaveCandidates(uint256)",
 	ExecuteLeaveCandidates = "executeLeaveCandidates(address,uint256)",
 	CancelLeaveCandidates = "cancelLeaveCandidates(uint256)",
 	GoOffline = "goOffline()",
 	GoOnline = "goOnline()",
-	// DEPRECATED
-	CandidateBondLess = "candidateBondLess(uint256)",
 	ScheduleCandidateBondLess = "scheduleCandidateBondLess(uint256)",
 	CandidateBondMore = "candidateBondMore(uint256)",
 	ExecuteCandidateBondLess = "executeCandidateBondLess(address)",
 	CancelCandidateBondLess = "cancelCandidateBondLess()",
-	// DEPRECATED
-	Nominate = "nominate(address,uint256,uint256,uint256)",
 	Delegate = "delegate(address,uint256,uint256,uint256)",
-	// DEPRECATED
-	LeaveNominators = "leaveNominators(uint256)",
 	ScheduleLeaveDelegators = "scheduleLeaveDelegators()",
 	ExecuteLeaveDelegators = "executeLeaveDelegators(address,uint256)",
 	CancelLeaveDelegators = "cancelLeaveDelegators()",
-	// DEPRECATED
-	RevokeNomination = "revokeNomination(address)",
 	ScheduleRevokeDelegation = "scheduleRevokeDelegation(address)",
-	// DEPRECATED
-	NominatorBondLess = "nominatorBondLess(address,uint256)",
 	ScheduleDelegatorBondLess = "scheduleDelegatorBondLess(address,uint256)",
-	// DEPRECATED
-	NominatorBondMore = "nominatorBondMore(address,uint256)",
 	DelegatorBondMore = "delegatorBondMore(address,uint256)",
 	ExecuteDelegationRequest = "executeDelegationRequest(address,address)",
 	CancelDelegationRequest = "cancelDelegationRequest(address)",
 
 	// deprecated
-	DeprecatedMinNomination = "min_nomination()",
 	DeprecatedMinDelegation = "min_delegation()",
 	DeprecatedCandidateCount = "candidate_count()",
-	DeprecatedCollatorNominationCount = "collator_nomination_count(address)",
-	DeprecatedNominatorNominationCount = "nominator_nomination_count(address)",
 	DeprecatedCandidateDelegationCount = "candidate_delegation_count(address)",
 	DeprecatedDelegatorDelegationCount = "delegator_delegation_count(address)",
 	DeprecatedSelectedCandidates = "selected_candidates()",
-	DeprecatedIsNominator = "is_nominator(address)",
 	DeprecatedIsDelegator = "is_delegator(address)",
 	DeprecatedIsCandidate = "is_candidate(address)",
 	DeprecatedIsSelectedCandidate = "is_selected_candidate(address)",
@@ -116,59 +85,23 @@
 	DeprecatedCandidateExitIsPending = "candidate_exit_is_pending(address)",
 	DeprecatedCandidateRequestIsPending = "candidate_request_is_pending(address)",
 	DeprecatedJoinCandidates = "join_candidates(uint256,uint256)",
-	DeprecatedLeaveCandidates = "leave_candidates(uint256)",
 	DeprecatedScheduleLeaveCandidates = "schedule_leave_candidates(uint256)",
 	DeprecatedExecuteLeaveCandidates = "execute_leave_candidates(address,uint256)",
 	DeprecatedCancelLeaveCandidates = "cancel_leave_candidates(uint256)",
 	DeprecatedGoOffline = "go_offline()",
 	DeprecatedGoOnline = "go_online()",
-	DeprecatedCandidateBondLess = "candidate_bond_less(uint256)",
 	DeprecatedScheduleCandidateBondLess = "schedule_candidate_bond_less(uint256)",
 	DeprecatedCandidateBondMore = "candidate_bond_more(uint256)",
 	DeprecatedExecuteCandidateBondLess = "execute_candidate_bond_less(address)",
 	DeprecatedCancelCandidateBondLess = "cancel_candidate_bond_less()",
-	DeprecatedLeaveNominators = "leave_nominators(uint256)",
 	DeprecatedScheduleLeaveDelegators = "schedule_leave_delegators()",
 	DeprecatedExecuteLeaveDelegators = "execute_leave_delegators(address,uint256)",
 	DeprecatedCancelLeaveDelegators = "cancel_leave_delegators()",
-	DeprecatedRevokeNomination = "revoke_nomination(address)",
 	DeprecatedScheduleRevokeDelegation = "schedule_revoke_delegation(address)",
-	DeprecatedNominatorBondLess = "nominator_bond_less(address,uint256)",
 	DeprecatedScheduleDelegatorBondLess = "schedule_delegator_bond_less(address,uint256)",
-	DeprecatedNominatorBondMore = "nominator_bond_more(address,uint256)",
 	DeprecatedDelegatorBondMore = "delegator_bond_more(address,uint256)",
 	DeprecatedExecuteDelegationRequest = "execute_delegation_request(address,address)",
 	DeprecatedCancelDelegationRequest = "cancel_delegation_request(address)",
-=======
-	CandidateDelegationCount = "candidate_delegation_count(address)",
-	DelegatorDelegationCount = "delegator_delegation_count(address)",
-	SelectedCandidates = "selected_candidates()",
-	IsDelegator = "is_delegator(address)",
-	IsCandidate = "is_candidate(address)",
-	IsSelectedCandidate = "is_selected_candidate(address)",
-	DelegationRequestIsPending = "delegation_request_is_pending(address,address)",
-	CandidateExitIsPending = "candidate_exit_is_pending(address)",
-	CandidateRequestIsPending = "candidate_request_is_pending(address)",
-	JoinCandidates = "join_candidates(uint256,uint256)",
-	ScheduleLeaveCandidates = "schedule_leave_candidates(uint256)",
-	ExecuteLeaveCandidates = "execute_leave_candidates(address,uint256)",
-	CancelLeaveCandidates = "cancel_leave_candidates(uint256)",
-	GoOffline = "go_offline()",
-	GoOnline = "go_online()",
-	ScheduleCandidateBondLess = "schedule_candidate_bond_less(uint256)",
-	CandidateBondMore = "candidate_bond_more(uint256)",
-	ExecuteCandidateBondLess = "execute_candidate_bond_less(address)",
-	CancelCandidateBondLess = "cancel_candidate_bond_less()",
-	Delegate = "delegate(address,uint256,uint256,uint256)",
-	ScheduleLeaveDelegators = "schedule_leave_delegators()",
-	ExecuteLeaveDelegators = "execute_leave_delegators(address,uint256)",
-	CancelLeaveDelegators = "cancel_leave_delegators()",
-	ScheduleRevokeDelegation = "schedule_revoke_delegation(address)",
-	ScheduleDelegatorBondLess = "schedule_delegator_bond_less(address,uint256)",
-	DelegatorBondMore = "delegator_bond_more(address,uint256)",
-	ExecuteDelegationRequest = "execute_delegation_request(address,address)",
-	CancelDelegationRequest = "cancel_delegation_request(address)",
->>>>>>> 7f88e608
 }
 
 /// A precompile to wrap the functionality from parachain_staking.
@@ -208,15 +141,11 @@
 			| Action::DelegationRequestIsPending
 			| Action::CandidateExitIsPending
 			| Action::CandidateRequestIsPending
-			| Action::DeprecatedIsNominator
 			| Action::DeprecatedIsDelegator
 			| Action::DeprecatedIsCandidate
 			| Action::DeprecatedIsSelectedCandidate
-			| Action::DeprecatedMinNomination
 			| Action::DeprecatedMinDelegation
 			| Action::DeprecatedCandidateCount
-			| Action::DeprecatedCollatorNominationCount
-			| Action::DeprecatedNominatorNominationCount
 			| Action::DeprecatedCandidateDelegationCount
 			| Action::DeprecatedDelegatorDelegationCount
 			| Action::DeprecatedSelectedCandidates
@@ -244,26 +173,20 @@
 			| Action::ExecuteDelegationRequest
 			| Action::CancelDelegationRequest
 			| Action::DeprecatedJoinCandidates
-			| Action::DeprecatedLeaveCandidates
 			| Action::DeprecatedScheduleLeaveCandidates
 			| Action::DeprecatedExecuteLeaveCandidates
 			| Action::DeprecatedCancelLeaveCandidates
 			| Action::DeprecatedGoOffline
 			| Action::DeprecatedGoOnline
-			| Action::DeprecatedCandidateBondLess
 			| Action::DeprecatedScheduleCandidateBondLess
 			| Action::DeprecatedCandidateBondMore
 			| Action::DeprecatedExecuteCandidateBondLess
 			| Action::DeprecatedCancelCandidateBondLess
-			| Action::DeprecatedLeaveNominators
 			| Action::DeprecatedScheduleLeaveDelegators
 			| Action::DeprecatedExecuteLeaveDelegators
 			| Action::DeprecatedCancelLeaveDelegators
-			| Action::DeprecatedRevokeNomination
 			| Action::DeprecatedScheduleRevokeDelegation
-			| Action::DeprecatedNominatorBondLess
 			| Action::DeprecatedScheduleDelegatorBondLess
-			| Action::DeprecatedNominatorBondMore
 			| Action::DeprecatedDelegatorBondMore
 			| Action::DeprecatedExecuteDelegationRequest
 			| Action::DeprecatedCancelDelegationRequest => FunctionModifier::NonPayable,
@@ -271,31 +194,14 @@
 
 		// Return early if storage getter; return (origin, call) if dispatchable
 		let (origin, call) = match selector {
-<<<<<<< HEAD
-			// DEPRECATED
-			Action::MinNomination | Action::DeprecatedMinNomination => {
-				return Self::min_delegation(handle)
-			}
 			Action::MinDelegation | Action::DeprecatedMinDelegation => {
 				return Self::min_delegation(handle)
 			}
-=======
-			Action::MinDelegation => return Self::min_delegation(handle),
->>>>>>> 7f88e608
 			Action::Points => return Self::points(handle),
 			Action::CandidateCount | Action::DeprecatedCandidateCount => {
 				return Self::candidate_count(handle)
 			}
 			Action::Round => return Self::round(handle),
-<<<<<<< HEAD
-			// DEPRECATED
-			Action::CollatorNominationCount | Action::DeprecatedCollatorNominationCount => {
-				return Self::candidate_delegation_count(handle)
-			}
-			// DEPRECATED
-			Action::NominatorNominationCount | Action::DeprecatedNominatorNominationCount => {
-				return Self::delegator_delegation_count(handle)
-			}
 			Action::CandidateDelegationCount | Action::DeprecatedCandidateDelegationCount => {
 				return Self::candidate_delegation_count(handle)
 			}
@@ -305,10 +211,6 @@
 			Action::SelectedCandidates | Action::DeprecatedSelectedCandidates => {
 				return Self::selected_candidates(handle)
 			}
-			// DEPRECATED
-			Action::IsNominator | Action::DeprecatedIsNominator => {
-				return Self::is_delegator(handle)
-			}
 			Action::IsDelegator | Action::DeprecatedIsDelegator => {
 				return Self::is_delegator(handle)
 			}
@@ -319,15 +221,6 @@
 				return Self::is_selected_candidate(handle)
 			}
 			Action::DelegationRequestIsPending | Action::DeprecatedDelegationRequestIsPending => {
-=======
-			Action::CandidateDelegationCount => return Self::candidate_delegation_count(handle),
-			Action::DelegatorDelegationCount => return Self::delegator_delegation_count(handle),
-			Action::SelectedCandidates => return Self::selected_candidates(handle),
-			Action::IsDelegator => return Self::is_delegator(handle),
-			Action::IsCandidate => return Self::is_candidate(handle),
-			Action::IsSelectedCandidate => return Self::is_selected_candidate(handle),
-			Action::DelegationRequestIsPending => {
->>>>>>> 7f88e608
 				return Self::delegation_request_is_pending(handle)
 			}
 			Action::CandidateExitIsPending | Action::DeprecatedCandidateExitIsPending => {
@@ -337,14 +230,9 @@
 				return Self::candidate_request_is_pending(handle)
 			}
 			// runtime methods (dispatchables)
-<<<<<<< HEAD
 			Action::JoinCandidates | Action::DeprecatedJoinCandidates => {
 				Self::join_candidates(handle)?
 			}
-			// DEPRECATED
-			Action::LeaveCandidates | Action::DeprecatedLeaveCandidates => {
-				Self::schedule_leave_candidates(handle)?
-			}
 			Action::ScheduleLeaveCandidates | Action::DeprecatedScheduleLeaveCandidates => {
 				Self::schedule_leave_candidates(handle)?
 			}
@@ -356,10 +244,6 @@
 			}
 			Action::GoOffline | Action::DeprecatedGoOffline => Self::go_offline(handle)?,
 			Action::GoOnline | Action::DeprecatedGoOnline => Self::go_online(handle)?,
-			// DEPRECATED
-			Action::CandidateBondLess | Action::DeprecatedCandidateBondLess => {
-				Self::schedule_candidate_bond_less(handle)?
-			}
 			Action::ScheduleCandidateBondLess | Action::DeprecatedScheduleCandidateBondLess => {
 				Self::schedule_candidate_bond_less(handle)?
 			}
@@ -372,13 +256,7 @@
 			Action::CancelCandidateBondLess | Action::DeprecatedCancelCandidateBondLess => {
 				Self::cancel_candidate_bond_less(handle)?
 			}
-			// DEPRECATED
-			Action::Nominate => Self::delegate(handle)?,
 			Action::Delegate => Self::delegate(handle)?,
-			// DEPRECATED
-			Action::LeaveNominators | Action::DeprecatedLeaveNominators => {
-				Self::schedule_leave_delegators(handle)?
-			}
 			Action::ScheduleLeaveDelegators | Action::DeprecatedScheduleLeaveDelegators => {
 				Self::schedule_leave_delegators(handle)?
 			}
@@ -388,24 +266,12 @@
 			Action::CancelLeaveDelegators | Action::DeprecatedCancelLeaveDelegators => {
 				Self::cancel_leave_delegators(handle)?
 			}
-			// DEPRECATED
-			Action::RevokeNomination | Action::DeprecatedRevokeNomination => {
-				Self::schedule_revoke_delegation(handle)?
-			}
 			Action::ScheduleRevokeDelegation | Action::DeprecatedScheduleRevokeDelegation => {
 				Self::schedule_revoke_delegation(handle)?
 			}
-			// DEPRECATED
-			Action::NominatorBondLess | Action::DeprecatedNominatorBondLess => {
-				Self::schedule_delegator_bond_less(handle)?
-			}
 			Action::ScheduleDelegatorBondLess | Action::DeprecatedScheduleDelegatorBondLess => {
 				Self::schedule_delegator_bond_less(handle)?
 			}
-			// DEPRECATED
-			Action::NominatorBondMore | Action::DeprecatedNominatorBondMore => {
-				Self::delegator_bond_more(handle)?
-			}
 			Action::DelegatorBondMore | Action::DeprecatedDelegatorBondMore => {
 				Self::delegator_bond_more(handle)?
 			}
@@ -415,27 +281,6 @@
 			Action::CancelDelegationRequest | Action::DeprecatedCancelDelegationRequest => {
 				Self::cancel_delegation_request(handle)?
 			}
-=======
-			Action::JoinCandidates => Self::join_candidates(handle)?,
-			Action::ScheduleLeaveCandidates => Self::schedule_leave_candidates(handle)?,
-			Action::ExecuteLeaveCandidates => Self::execute_leave_candidates(handle)?,
-			Action::CancelLeaveCandidates => Self::cancel_leave_candidates(handle)?,
-			Action::GoOffline => Self::go_offline(handle)?,
-			Action::GoOnline => Self::go_online(handle)?,
-			Action::ScheduleCandidateBondLess => Self::schedule_candidate_bond_less(handle)?,
-			Action::CandidateBondMore => Self::candidate_bond_more(handle)?,
-			Action::ExecuteCandidateBondLess => Self::execute_candidate_bond_less(handle)?,
-			Action::CancelCandidateBondLess => Self::cancel_candidate_bond_less(handle)?,
-			Action::Delegate => Self::delegate(handle)?,
-			Action::ScheduleLeaveDelegators => Self::schedule_leave_delegators(handle)?,
-			Action::ExecuteLeaveDelegators => Self::execute_leave_delegators(handle)?,
-			Action::CancelLeaveDelegators => Self::cancel_leave_delegators(handle)?,
-			Action::ScheduleRevokeDelegation => Self::schedule_revoke_delegation(handle)?,
-			Action::ScheduleDelegatorBondLess => Self::schedule_delegator_bond_less(handle)?,
-			Action::DelegatorBondMore => Self::delegator_bond_more(handle)?,
-			Action::ExecuteDelegationRequest => Self::execute_delegation_request(handle)?,
-			Action::CancelDelegationRequest => Self::cancel_delegation_request(handle)?,
->>>>>>> 7f88e608
 		};
 
 		// Dispatch call (if enough gas).
