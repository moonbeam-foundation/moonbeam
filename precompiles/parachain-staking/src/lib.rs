// Copyright 2019-2022 PureStake Inc.
// This file is part of Moonbeam.

// Moonbeam is free software: you can redistribute it and/or modify
// it under the terms of the GNU General Public License as published by
// the Free Software Foundation, either version 3 of the License, or
// (at your option) any later version.

// Moonbeam is distributed in the hope that it will be useful,
// but WITHOUT ANY WARRANTY; without even the implied warranty of
// MERCHANTABILITY or FITNESS FOR A PARTICULAR PURPOSE.  See the
// GNU General Public License for more details.

// You should have received a copy of the GNU General Public License
// along with Moonbeam.  If not, see <http://www.gnu.org/licenses/>.

//! Precompile to call parachain-staking runtime methods via the EVM

#![cfg_attr(not(feature = "std"), no_std)]
#![cfg_attr(test, feature(assert_matches))]

#[cfg(test)]
mod mock;
#[cfg(test)]
mod tests;

use fp_evm::{PrecompileHandle, PrecompileOutput};
use frame_support::dispatch::{Dispatchable, GetDispatchInfo, PostDispatchInfo};
use frame_support::traits::{Currency, Get};
use pallet_evm::AddressMapping;
use precompile_utils::{
	revert, succeed, Address, EvmData, EvmDataReader, EvmDataWriter, EvmResult, FunctionModifier,
	PrecompileHandleExt, RuntimeHelper,
};
use sp_core::H160;
use sp_std::{convert::TryInto, fmt::Debug, marker::PhantomData, vec::Vec};

type BalanceOf<Runtime> = <<Runtime as parachain_staking::Config>::Currency as Currency<
	<Runtime as frame_system::Config>::AccountId,
>>::Balance;

#[precompile_utils::generate_function_selector]
#[derive(Debug, PartialEq)]
enum Action {
	// DEPRECATED
	MinNomination = "min_nomination()",
	MinDelegation = "min_delegation()",
	Points = "points(uint256)",
	CandidateCount = "candidate_count()",
	Round = "round()",
	// DEPRECATED
	CollatorNominationCount = "collator_nomination_count(address)",
	// DEPRECATED
	NominatorNominationCount = "nominator_nomination_count(address)",
	CandidateDelegationCount = "candidate_delegation_count(address)",
	DelegatorDelegationCount = "delegator_delegation_count(address)",
	SelectedCandidates = "selected_candidates()",
	// DEPRECATED
	IsNominator = "is_nominator(address)",
	IsDelegator = "is_delegator(address)",
	IsCandidate = "is_candidate(address)",
	IsSelectedCandidate = "is_selected_candidate(address)",
	DelegationRequestIsPending = "delegation_request_is_pending(address,address)",
	CandidateExitIsPending = "candidate_exit_is_pending(address)",
	CandidateRequestIsPending = "candidate_request_is_pending(address)",
	JoinCandidates = "join_candidates(uint256,uint256)",
	// DEPRECATED
	LeaveCandidates = "leave_candidates(uint256)",
	ScheduleLeaveCandidates = "schedule_leave_candidates(uint256)",
	ExecuteLeaveCandidates = "execute_leave_candidates(address,uint256)",
	CancelLeaveCandidates = "cancel_leave_candidates(uint256)",
	GoOffline = "go_offline()",
	GoOnline = "go_online()",
	// DEPRECATED
	CandidateBondLess = "candidate_bond_less(uint256)",
	ScheduleCandidateBondLess = "schedule_candidate_bond_less(uint256)",
	CandidateBondMore = "candidate_bond_more(uint256)",
	ExecuteCandidateBondLess = "execute_candidate_bond_less(address)",
	CancelCandidateBondLess = "cancel_candidate_bond_less()",
	// DEPRECATED
	Nominate = "nominate(address,uint256,uint256,uint256)",
	Delegate = "delegate(address,uint256,uint256,uint256)",
	// DEPRECATED
	LeaveNominators = "leave_nominators(uint256)",
	ScheduleLeaveDelegators = "schedule_leave_delegators()",
	ExecuteLeaveDelegators = "execute_leave_delegators(address,uint256)",
	CancelLeaveDelegators = "cancel_leave_delegators()",
	// DEPRECATED
	RevokeNomination = "revoke_nomination(address)",
	ScheduleRevokeDelegation = "schedule_revoke_delegation(address)",
	// DEPRECATED
	NominatorBondLess = "nominator_bond_less(address,uint256)",
	ScheduleDelegatorBondLess = "schedule_delegator_bond_less(address,uint256)",
	// DEPRECATED
	NominatorBondMore = "nominator_bond_more(address,uint256)",
	DelegatorBondMore = "delegator_bond_more(address,uint256)",
	ExecuteDelegationRequest = "execute_delegation_request(address,address)",
	CancelDelegationRequest = "cancel_delegation_request(address)",
}

/// A precompile to wrap the functionality from parachain_staking.
///
/// EXAMPLE USECASE:
/// A simple example usecase is a contract that allows donors to donate, and stakes all the funds
/// toward one fixed address chosen by the deployer.
/// Such a contract could be deployed by a collator candidate, and the deploy address distributed to
/// supporters who want to donate toward a perpetual nomination fund.
pub struct ParachainStakingWrapper<Runtime>(PhantomData<Runtime>);

// TODO: Migrate to precompile_utils::Precompile.
impl<Runtime> pallet_evm::Precompile for ParachainStakingWrapper<Runtime>
where
	Runtime: parachain_staking::Config + pallet_evm::Config,
	BalanceOf<Runtime>: EvmData,
	Runtime::AccountId: Into<H160>,
	Runtime::Call: Dispatchable<PostInfo = PostDispatchInfo> + GetDispatchInfo,
	<Runtime::Call as Dispatchable>::Origin: From<Option<Runtime::AccountId>>,
	Runtime::Call: From<parachain_staking::Call<Runtime>>,
{
	fn execute(handle: &mut impl PrecompileHandle) -> EvmResult<PrecompileOutput> {
		let selector = handle.read_selector()?;

		handle.check_function_modifier(match selector {
			// Views
			Action::IsNominator
			| Action::IsDelegator
			| Action::IsCandidate
			| Action::IsSelectedCandidate
			| Action::MinNomination
			| Action::MinDelegation
			| Action::Points
			| Action::CandidateCount
			| Action::Round
			| Action::CollatorNominationCount
			| Action::NominatorNominationCount
			| Action::CandidateDelegationCount
			| Action::DelegatorDelegationCount
			| Action::SelectedCandidates
			| Action::DelegationRequestIsPending
<<<<<<< HEAD
			| Action::DelegatorExitIsPending
=======
>>>>>>> 533d7d72
			| Action::CandidateExitIsPending
			| Action::CandidateRequestIsPending => FunctionModifier::View,
			// Non-payables
			Action::JoinCandidates
			| Action::LeaveCandidates
			| Action::ScheduleLeaveCandidates
			| Action::ExecuteLeaveCandidates
			| Action::CancelLeaveCandidates
			| Action::GoOffline
			| Action::GoOnline
			| Action::CandidateBondLess
			| Action::ScheduleCandidateBondLess
			| Action::CandidateBondMore
			| Action::ExecuteCandidateBondLess
			| Action::CancelCandidateBondLess
			| Action::Nominate
			| Action::Delegate
			| Action::LeaveNominators
			| Action::ScheduleLeaveDelegators
			| Action::ExecuteLeaveDelegators
			| Action::CancelLeaveDelegators
			| Action::RevokeNomination
			| Action::ScheduleRevokeDelegation
			| Action::NominatorBondLess
			| Action::ScheduleDelegatorBondLess
			| Action::NominatorBondMore
			| Action::DelegatorBondMore
			| Action::ExecuteDelegationRequest
			| Action::CancelDelegationRequest => FunctionModifier::NonPayable,
		})?;

		// Return early if storage getter; return (origin, call) if dispatchable
		let (origin, call) = match selector {
			// DEPRECATED
			Action::MinNomination => return Self::min_delegation(handle),
			Action::MinDelegation => return Self::min_delegation(handle),
			Action::Points => return Self::points(handle),
			Action::CandidateCount => return Self::candidate_count(handle),
			Action::Round => return Self::round(handle),
			// DEPRECATED
			Action::CollatorNominationCount => return Self::candidate_delegation_count(handle),
			// DEPRECATED
			Action::NominatorNominationCount => return Self::delegator_delegation_count(handle),
			Action::CandidateDelegationCount => return Self::candidate_delegation_count(handle),
			Action::DelegatorDelegationCount => return Self::delegator_delegation_count(handle),
			Action::SelectedCandidates => return Self::selected_candidates(handle),
			// DEPRECATED
			Action::IsNominator => return Self::is_delegator(handle),
			Action::IsDelegator => return Self::is_delegator(handle),
			Action::IsCandidate => return Self::is_candidate(handle),
			Action::IsSelectedCandidate => return Self::is_selected_candidate(handle),
			Action::DelegationRequestIsPending => {
				return Self::delegation_request_is_pending(handle)
			}
<<<<<<< HEAD
			Action::DelegatorExitIsPending => return Self::delegator_exit_is_pending(handle),
=======
>>>>>>> 533d7d72
			Action::CandidateExitIsPending => return Self::candidate_exit_is_pending(handle),
			Action::CandidateRequestIsPending => return Self::candidate_request_is_pending(handle),
			// runtime methods (dispatchables)
			Action::JoinCandidates => Self::join_candidates(handle)?,
			// DEPRECATED
			Action::LeaveCandidates => Self::schedule_leave_candidates(handle)?,
			Action::ScheduleLeaveCandidates => Self::schedule_leave_candidates(handle)?,
			Action::ExecuteLeaveCandidates => Self::execute_leave_candidates(handle)?,
			Action::CancelLeaveCandidates => Self::cancel_leave_candidates(handle)?,
			Action::GoOffline => Self::go_offline(handle)?,
			Action::GoOnline => Self::go_online(handle)?,
			// DEPRECATED
			Action::CandidateBondLess => Self::schedule_candidate_bond_less(handle)?,
			Action::ScheduleCandidateBondLess => Self::schedule_candidate_bond_less(handle)?,
			Action::CandidateBondMore => Self::candidate_bond_more(handle)?,
			Action::ExecuteCandidateBondLess => Self::execute_candidate_bond_less(handle)?,
			Action::CancelCandidateBondLess => Self::cancel_candidate_bond_less(handle)?,
			// DEPRECATED
			Action::Nominate => Self::delegate(handle)?,
			Action::Delegate => Self::delegate(handle)?,
			// DEPRECATED
			Action::LeaveNominators => Self::schedule_leave_delegators(handle)?,
			Action::ScheduleLeaveDelegators => Self::schedule_leave_delegators(handle)?,
			Action::ExecuteLeaveDelegators => Self::execute_leave_delegators(handle)?,
			Action::CancelLeaveDelegators => Self::cancel_leave_delegators(handle)?,
			// DEPRECATED
			Action::RevokeNomination => Self::schedule_revoke_delegation(handle)?,
			Action::ScheduleRevokeDelegation => Self::schedule_revoke_delegation(handle)?,
			// DEPRECATED
			Action::NominatorBondLess => Self::schedule_delegator_bond_less(handle)?,
			Action::ScheduleDelegatorBondLess => Self::schedule_delegator_bond_less(handle)?,
			// DEPRECATED
			Action::NominatorBondMore => Self::delegator_bond_more(handle)?,
			Action::DelegatorBondMore => Self::delegator_bond_more(handle)?,
			Action::ExecuteDelegationRequest => Self::execute_delegation_request(handle)?,
			Action::CancelDelegationRequest => Self::cancel_delegation_request(handle)?,
		};

		// Dispatch call (if enough gas).
		RuntimeHelper::<Runtime>::try_dispatch(handle, origin, call)?;

		Ok(succeed([]))
	}
}

impl<Runtime> ParachainStakingWrapper<Runtime>
where
	Runtime: parachain_staking::Config + pallet_evm::Config,
	BalanceOf<Runtime>: EvmData,
	Runtime::AccountId: Into<H160>,
	Runtime::Call: Dispatchable<PostInfo = PostDispatchInfo> + GetDispatchInfo,
	<Runtime::Call as Dispatchable>::Origin: From<Option<Runtime::AccountId>>,
	Runtime::Call: From<parachain_staking::Call<Runtime>>,
{
	// Constants

	fn min_delegation(handle: &mut impl PrecompileHandle) -> EvmResult<PrecompileOutput> {
		// Fetch info.
		handle.record_cost(RuntimeHelper::<Runtime>::db_read_gas_cost())?;
		let min_nomination: u128 = <<Runtime as parachain_staking::Config>::MinDelegation as Get<
			BalanceOf<Runtime>,
		>>::get()
		.try_into()
		.map_err(|_| revert("Amount is too large for provided balance type"))?;

		// Build output.
		Ok(succeed(EvmDataWriter::new().write(min_nomination).build()))
	}

	// Storage Getters

	fn points(handle: &mut impl PrecompileHandle) -> EvmResult<PrecompileOutput> {
		let mut input = EvmDataReader::new_skip_selector(handle.input())?;
		// Read input.
		input.expect_arguments(1)?;
		let round = input.read::<u32>()?;

		// Fetch info.
		handle.record_cost(RuntimeHelper::<Runtime>::db_read_gas_cost())?;
		let points: u32 = parachain_staking::Pallet::<Runtime>::points(round);

		// Build output.
		Ok(succeed(EvmDataWriter::new().write(points).build()))
	}

	fn candidate_count(handle: &mut impl PrecompileHandle) -> EvmResult<PrecompileOutput> {
		// Fetch info.
		handle.record_cost(RuntimeHelper::<Runtime>::db_read_gas_cost())?;
		let candidate_count: u32 = <parachain_staking::Pallet<Runtime>>::candidate_pool()
			.0
			.len() as u32;

		// Build output.
		Ok(succeed(EvmDataWriter::new().write(candidate_count).build()))
	}

	fn round(handle: &mut impl PrecompileHandle) -> EvmResult<PrecompileOutput> {
		// Fetch info.
		handle.record_cost(RuntimeHelper::<Runtime>::db_read_gas_cost())?;
		let round: u32 = <parachain_staking::Pallet<Runtime>>::round().current;

		// Build output.
		Ok(succeed(EvmDataWriter::new().write(round).build()))
	}

	fn candidate_delegation_count(
		handle: &mut impl PrecompileHandle,
	) -> EvmResult<PrecompileOutput> {
		let mut input = EvmDataReader::new_skip_selector(handle.input())?;
		// Read input.
		input.expect_arguments(1)?;
		let address = input.read::<Address>()?.0;
		let address = Runtime::AddressMapping::into_account_id(address);

		// Fetch info.
		handle.record_cost(RuntimeHelper::<Runtime>::db_read_gas_cost())?;
		let result =
			if let Some(state) = <parachain_staking::Pallet<Runtime>>::candidate_info(&address) {
				let candidate_delegation_count: u32 = state.delegation_count;

				log::trace!(
					target: "staking-precompile",
					"Result from pallet is {:?}",
					candidate_delegation_count
				);
				candidate_delegation_count
			} else {
				log::trace!(
					target: "staking-precompile",
					"Candidate {:?} not found, so delegation count is 0",
					address
				);
				0u32
			};

		// Build output.
		Ok(succeed(EvmDataWriter::new().write(result).build()))
	}

	fn delegator_delegation_count(
		handle: &mut impl PrecompileHandle,
	) -> EvmResult<PrecompileOutput> {
		let mut input = EvmDataReader::new_skip_selector(handle.input())?;
		// Read input.
		input.expect_arguments(1)?;
		let address = input.read::<Address>()?.0;
		let address = Runtime::AddressMapping::into_account_id(address);

		// Fetch info.
		handle.record_cost(RuntimeHelper::<Runtime>::db_read_gas_cost())?;
		let result =
			if let Some(state) = <parachain_staking::Pallet<Runtime>>::delegator_state(&address) {
				let delegator_delegation_count: u32 = state.delegations.0.len() as u32;

				log::trace!(
					target: "staking-precompile",
					"Result from pallet is {:?}",
					delegator_delegation_count
				);

				delegator_delegation_count
			} else {
				log::trace!(
					target: "staking-precompile",
					"Delegator {:?} not found, so delegation count is 0",
					address
				);
				0u32
			};

		// Build output.
		Ok(succeed(EvmDataWriter::new().write(result).build()))
	}

	fn selected_candidates(handle: &mut impl PrecompileHandle) -> EvmResult<PrecompileOutput> {
		// Fetch info.
		handle.record_cost(RuntimeHelper::<Runtime>::db_read_gas_cost())?;
		let selected_candidates: Vec<Address> =
			parachain_staking::Pallet::<Runtime>::selected_candidates()
				.into_iter()
				.map(|address| Address(address.into()))
				.collect();

		// Build output.
		Ok(succeed(
			EvmDataWriter::new().write(selected_candidates).build(),
		))
	}

	// Role Verifiers

	fn is_delegator(handle: &mut impl PrecompileHandle) -> EvmResult<PrecompileOutput> {
		let mut input = EvmDataReader::new_skip_selector(handle.input())?;
		// Read input.
		input.expect_arguments(1)?;
		let address = input.read::<Address>()?.0;
		let address = Runtime::AddressMapping::into_account_id(address);

		// Fetch info.
		handle.record_cost(RuntimeHelper::<Runtime>::db_read_gas_cost())?;
		let is_delegator = parachain_staking::Pallet::<Runtime>::is_delegator(&address);

		// Build output.
		Ok(succeed(EvmDataWriter::new().write(is_delegator).build()))
	}

	fn is_candidate(handle: &mut impl PrecompileHandle) -> EvmResult<PrecompileOutput> {
		let mut input = EvmDataReader::new_skip_selector(handle.input())?;
		// Read input.
		input.expect_arguments(1)?;
		let address = input.read::<Address>()?.0;
		let address = Runtime::AddressMapping::into_account_id(address);

		// Fetch info.
		handle.record_cost(RuntimeHelper::<Runtime>::db_read_gas_cost())?;
		let is_candidate = parachain_staking::Pallet::<Runtime>::is_candidate(&address);

		// Build output.
		Ok(succeed(EvmDataWriter::new().write(is_candidate).build()))
	}

	fn is_selected_candidate(handle: &mut impl PrecompileHandle) -> EvmResult<PrecompileOutput> {
		let mut input = EvmDataReader::new_skip_selector(handle.input())?;
		// Read input.
		input.expect_arguments(1)?;
		let address = input.read::<Address>()?.0;
		let address = Runtime::AddressMapping::into_account_id(address);

		// Fetch info.
		handle.record_cost(RuntimeHelper::<Runtime>::db_read_gas_cost())?;
		let is_selected = parachain_staking::Pallet::<Runtime>::is_selected_candidate(&address);

		// Build output.
		Ok(succeed(EvmDataWriter::new().write(is_selected).build()))
	}

	fn delegation_request_is_pending(
		handle: &mut impl PrecompileHandle,
	) -> EvmResult<PrecompileOutput> {
		let mut input = EvmDataReader::new_skip_selector(handle.input())?;
		// Read input.
		input.expect_arguments(2)?;

		// First argument is delegator
		let delegator = Runtime::AddressMapping::into_account_id(input.read::<Address>()?.0);

		// Second argument is candidate
		let candidate = Runtime::AddressMapping::into_account_id(input.read::<Address>()?.0);

		// Fetch info.
		handle.record_cost(RuntimeHelper::<Runtime>::db_read_gas_cost())?;

		// If we are not able to get delegator state, we return false
		// Users can call `is_delegator` to determine when this happens
		let pending =
			<parachain_staking::Pallet<Runtime>>::delegation_request_exists(&candidate, &delegator);

		// Build output.
		Ok(succeed(EvmDataWriter::new().write(pending).build()))
<<<<<<< HEAD
	}

	fn delegator_exit_is_pending(
		handle: &mut impl PrecompileHandle,
	) -> EvmResult<PrecompileOutput> {
		let mut input = EvmDataReader::new_skip_selector(handle.input())?;
		// Read input.
		input.expect_arguments(1)?;

		// Only argument is delegator
		let delegator = Runtime::AddressMapping::into_account_id(input.read::<Address>()?.0);

		// Fetch info.
		handle.record_cost(RuntimeHelper::<Runtime>::db_read_gas_cost())?;

		// If we are not able to get delegator state, we return false
		// Users can call `is_delegator` to determine when this happens
		let pending = if let Some(state) =
			<parachain_staking::Pallet<Runtime>>::delegator_state(&delegator)
		{
			state.is_leaving()
		} else {
			log::trace!(
				target: "staking-precompile",
				"Delegator state for {:?} not found, so pending exit is false",
				delegator
			);
			false
		};

		// Build output.
		Ok(succeed(EvmDataWriter::new().write(pending).build()))
=======
>>>>>>> 533d7d72
	}

	fn candidate_exit_is_pending(
		handle: &mut impl PrecompileHandle,
	) -> EvmResult<PrecompileOutput> {
		let mut input = EvmDataReader::new_skip_selector(handle.input())?;
		// Read input.
		input.expect_arguments(1)?;

		// Only argument is candidate
		let candidate = Runtime::AddressMapping::into_account_id(input.read::<Address>()?.0);

		// Fetch info.
		handle.record_cost(RuntimeHelper::<Runtime>::db_read_gas_cost())?;

		// If we are not able to get delegator state, we return false
		// Users can call `is_candidate` to determine when this happens
		let pending =
			if let Some(state) = <parachain_staking::Pallet<Runtime>>::candidate_info(&candidate) {
				state.is_leaving()
			} else {
				log::trace!(
					target: "staking-precompile",
					"Candidate state for {:?} not found, so pending exit is false",
					candidate
				);
				false
			};

		// Build output.
		Ok(succeed(EvmDataWriter::new().write(pending).build()))
	}

	fn candidate_request_is_pending(
		handle: &mut impl PrecompileHandle,
	) -> EvmResult<PrecompileOutput> {
		let mut input = EvmDataReader::new_skip_selector(handle.input())?;
		// Read input.
		input.expect_arguments(1)?;

		// Only argument is candidate
		let candidate = Runtime::AddressMapping::into_account_id(input.read::<Address>()?.0);

		// Fetch info.
		handle.record_cost(RuntimeHelper::<Runtime>::db_read_gas_cost())?;

		// If we are not able to get candidate metadata, we return false
		// Users can call `is_candidate` to determine when this happens
		let pending =
			if let Some(state) = <parachain_staking::Pallet<Runtime>>::candidate_info(&candidate) {
				state.request.is_some()
			} else {
				log::trace!(
					target: "staking-precompile",
					"Candidate metadata for {:?} not found, so pending request is false",
					candidate
				);
				false
			};

		// Build output.
		Ok(succeed(EvmDataWriter::new().write(pending).build()))
	}

	// Runtime Methods (dispatchables)

	fn join_candidates(
		handle: &mut impl PrecompileHandle,
	) -> EvmResult<(
		<Runtime::Call as Dispatchable>::Origin,
		parachain_staking::Call<Runtime>,
	)> {
		let mut input = EvmDataReader::new_skip_selector(handle.input())?;
		// Read input.
		input.expect_arguments(2)?;
		let bond: BalanceOf<Runtime> = input.read()?;
		let candidate_count = input.read()?;

		// Build call with origin.
		let origin = Runtime::AddressMapping::into_account_id(handle.context().caller);
		let call = parachain_staking::Call::<Runtime>::join_candidates {
			bond,
			candidate_count,
		};

		// Return call information
		Ok((Some(origin).into(), call))
	}

	fn schedule_leave_candidates(
		handle: &mut impl PrecompileHandle,
	) -> EvmResult<(
		<Runtime::Call as Dispatchable>::Origin,
		parachain_staking::Call<Runtime>,
	)> {
		let mut input = EvmDataReader::new_skip_selector(handle.input())?;
		// Read input.
		input.expect_arguments(1)?;
		let candidate_count = input.read()?;

		// Build call with origin.
		let origin = Runtime::AddressMapping::into_account_id(handle.context().caller);
		let call =
			parachain_staking::Call::<Runtime>::schedule_leave_candidates { candidate_count };

		// Return call information
		Ok((Some(origin).into(), call))
	}

	fn execute_leave_candidates(
		handle: &mut impl PrecompileHandle,
	) -> EvmResult<(
		<Runtime::Call as Dispatchable>::Origin,
		parachain_staking::Call<Runtime>,
	)> {
		let mut input = EvmDataReader::new_skip_selector(handle.input())?;
		// Read input.
		input.expect_arguments(1)?;
		let candidate = input.read::<Address>()?.0;
		let candidate = Runtime::AddressMapping::into_account_id(candidate);
		let candidate_delegation_count = input.read()?;

		// Build call with origin.
		let origin = Runtime::AddressMapping::into_account_id(handle.context().caller);
		let call = parachain_staking::Call::<Runtime>::execute_leave_candidates {
			candidate,
			candidate_delegation_count,
		};

		// Return call information
		Ok((Some(origin).into(), call))
	}

	fn cancel_leave_candidates(
		handle: &mut impl PrecompileHandle,
	) -> EvmResult<(
		<Runtime::Call as Dispatchable>::Origin,
		parachain_staking::Call<Runtime>,
	)> {
		let mut input = EvmDataReader::new_skip_selector(handle.input())?;
		// Read input.
		input.expect_arguments(1)?;
		let candidate_count = input.read()?;

		// Build call with origin.
		let origin = Runtime::AddressMapping::into_account_id(handle.context().caller);
		let call = parachain_staking::Call::<Runtime>::cancel_leave_candidates { candidate_count };

		// Return call information
		Ok((Some(origin).into(), call))
	}

	fn go_offline(
		handle: &mut impl PrecompileHandle,
	) -> EvmResult<(
		<Runtime::Call as Dispatchable>::Origin,
		parachain_staking::Call<Runtime>,
	)> {
		// Build call with origin.
		let origin = Runtime::AddressMapping::into_account_id(handle.context().caller);
		let call = parachain_staking::Call::<Runtime>::go_offline {};

		// Return call information
		Ok((Some(origin).into(), call))
	}

	fn go_online(
		handle: &mut impl PrecompileHandle,
	) -> EvmResult<(
		<Runtime::Call as Dispatchable>::Origin,
		parachain_staking::Call<Runtime>,
	)> {
		// Build call with origin.
		let origin = Runtime::AddressMapping::into_account_id(handle.context().caller);
		let call = parachain_staking::Call::<Runtime>::go_online {};

		// Return call information
		Ok((Some(origin).into(), call))
	}

	fn candidate_bond_more(
		handle: &mut impl PrecompileHandle,
	) -> EvmResult<(
		<Runtime::Call as Dispatchable>::Origin,
		parachain_staking::Call<Runtime>,
	)> {
		let mut input = EvmDataReader::new_skip_selector(handle.input())?;
		// Read input.
		input.expect_arguments(1)?;
		let more: BalanceOf<Runtime> = input.read()?;

		// Build call with origin.
		let origin = Runtime::AddressMapping::into_account_id(handle.context().caller);
		let call = parachain_staking::Call::<Runtime>::candidate_bond_more { more };

		// Return call information
		Ok((Some(origin).into(), call))
	}

	fn schedule_candidate_bond_less(
		handle: &mut impl PrecompileHandle,
	) -> EvmResult<(
		<Runtime::Call as Dispatchable>::Origin,
		parachain_staking::Call<Runtime>,
	)> {
		let mut input = EvmDataReader::new_skip_selector(handle.input())?;
		// Read input.
		input.expect_arguments(1)?;
		let less: BalanceOf<Runtime> = input.read()?;

		// Build call with origin.
		let origin = Runtime::AddressMapping::into_account_id(handle.context().caller);
		let call = parachain_staking::Call::<Runtime>::schedule_candidate_bond_less { less };

		// Return call information
		Ok((Some(origin).into(), call))
	}

	fn execute_candidate_bond_less(
		handle: &mut impl PrecompileHandle,
	) -> EvmResult<(
		<Runtime::Call as Dispatchable>::Origin,
		parachain_staking::Call<Runtime>,
	)> {
		let mut input = EvmDataReader::new_skip_selector(handle.input())?;
		// Read input.
		input.expect_arguments(1)?;
		let candidate = input.read::<Address>()?.0;
		let candidate = Runtime::AddressMapping::into_account_id(candidate);

		// Build call with origin.
		let origin = Runtime::AddressMapping::into_account_id(handle.context().caller);
		let call = parachain_staking::Call::<Runtime>::execute_candidate_bond_less { candidate };

		// Return call information
		Ok((Some(origin).into(), call))
	}

	fn cancel_candidate_bond_less(
		handle: &mut impl PrecompileHandle,
	) -> EvmResult<(
		<Runtime::Call as Dispatchable>::Origin,
		parachain_staking::Call<Runtime>,
	)> {
		// Build call with origin.
		let origin = Runtime::AddressMapping::into_account_id(handle.context().caller);
		let call = parachain_staking::Call::<Runtime>::cancel_candidate_bond_less {};

		// Return call information
		Ok((Some(origin).into(), call))
	}

	fn delegate(
		handle: &mut impl PrecompileHandle,
	) -> EvmResult<(
		<Runtime::Call as Dispatchable>::Origin,
		parachain_staking::Call<Runtime>,
	)> {
		let mut input = EvmDataReader::new_skip_selector(handle.input())?;
		// Read input.
		input.expect_arguments(4)?;
		let candidate = Runtime::AddressMapping::into_account_id(input.read::<Address>()?.0);
		let amount: BalanceOf<Runtime> = input.read()?;
		let candidate_delegation_count = input.read()?;
		let delegation_count = input.read()?;

		// Build call with origin.
		let origin = Runtime::AddressMapping::into_account_id(handle.context().caller);
		let call = parachain_staking::Call::<Runtime>::delegate {
			candidate,
			amount,
			candidate_delegation_count,
			delegation_count,
		};

		// Return call information
		Ok((Some(origin).into(), call))
	}

	fn schedule_leave_delegators(
		handle: &mut impl PrecompileHandle,
	) -> EvmResult<(
		<Runtime::Call as Dispatchable>::Origin,
		parachain_staking::Call<Runtime>,
	)> {
		// Build call with origin.
		let origin = Runtime::AddressMapping::into_account_id(handle.context().caller);
		let call = parachain_staking::Call::<Runtime>::schedule_leave_delegators {};

		// Return call information
		Ok((Some(origin).into(), call))
	}

	fn execute_leave_delegators(
		handle: &mut impl PrecompileHandle,
	) -> EvmResult<(
		<Runtime::Call as Dispatchable>::Origin,
		parachain_staking::Call<Runtime>,
	)> {
		let mut input = EvmDataReader::new_skip_selector(handle.input())?;
		// Read input.
		input.expect_arguments(2)?;
		let delegator = input.read::<Address>()?.0;
		let delegator = Runtime::AddressMapping::into_account_id(delegator);
		let delegation_count = input.read()?;

		// Build call with origin.
		let origin = Runtime::AddressMapping::into_account_id(handle.context().caller);
		let call = parachain_staking::Call::<Runtime>::execute_leave_delegators {
			delegator,
			delegation_count,
		};

		// Return call information
		Ok((Some(origin).into(), call))
	}

	fn cancel_leave_delegators(
		handle: &mut impl PrecompileHandle,
	) -> EvmResult<(
		<Runtime::Call as Dispatchable>::Origin,
		parachain_staking::Call<Runtime>,
	)> {
		// Build call with origin.
		let origin = Runtime::AddressMapping::into_account_id(handle.context().caller);
		let call = parachain_staking::Call::<Runtime>::cancel_leave_delegators {};

		// Return call information
		Ok((Some(origin).into(), call))
	}

	fn schedule_revoke_delegation(
		handle: &mut impl PrecompileHandle,
	) -> EvmResult<(
		<Runtime::Call as Dispatchable>::Origin,
		parachain_staking::Call<Runtime>,
	)> {
		let mut input = EvmDataReader::new_skip_selector(handle.input())?;
		// Read input.
		input.expect_arguments(1)?;
		let collator = input.read::<Address>()?.0;
		let collator = Runtime::AddressMapping::into_account_id(collator);

		// Build call with origin.
		let origin = Runtime::AddressMapping::into_account_id(handle.context().caller);
		let call = parachain_staking::Call::<Runtime>::schedule_revoke_delegation { collator };

		// Return call information
		Ok((Some(origin).into(), call))
	}

	fn delegator_bond_more(
		handle: &mut impl PrecompileHandle,
	) -> EvmResult<(
		<Runtime::Call as Dispatchable>::Origin,
		parachain_staking::Call<Runtime>,
	)> {
		let mut input = EvmDataReader::new_skip_selector(handle.input())?;
		// Read input.
		input.expect_arguments(2)?;
		let candidate = input.read::<Address>()?.0;
		let candidate = Runtime::AddressMapping::into_account_id(candidate);
		let more: BalanceOf<Runtime> = input.read()?;

		// Build call with origin.
		let origin = Runtime::AddressMapping::into_account_id(handle.context().caller);
		let call = parachain_staking::Call::<Runtime>::delegator_bond_more { candidate, more };

		// Return call information
		Ok((Some(origin).into(), call))
	}

	fn schedule_delegator_bond_less(
		handle: &mut impl PrecompileHandle,
	) -> EvmResult<(
		<Runtime::Call as Dispatchable>::Origin,
		parachain_staking::Call<Runtime>,
	)> {
		let mut input = EvmDataReader::new_skip_selector(handle.input())?;
		// Read input.
		input.expect_arguments(2)?;
		let candidate = input.read::<Address>()?.0;
		let candidate = Runtime::AddressMapping::into_account_id(candidate);
		let less: BalanceOf<Runtime> = input.read()?;

		// Build call with origin.
		let origin = Runtime::AddressMapping::into_account_id(handle.context().caller);
		let call =
			parachain_staking::Call::<Runtime>::schedule_delegator_bond_less { candidate, less };

		// Return call information
		Ok((Some(origin).into(), call))
	}

	fn execute_delegation_request(
		handle: &mut impl PrecompileHandle,
	) -> EvmResult<(
		<Runtime::Call as Dispatchable>::Origin,
		parachain_staking::Call<Runtime>,
	)> {
		let mut input = EvmDataReader::new_skip_selector(handle.input())?;
		// Read input.
		input.expect_arguments(2)?;
		let delegator = input.read::<Address>()?.0;
		let delegator = Runtime::AddressMapping::into_account_id(delegator);
		let candidate = input.read::<Address>()?.0;
		let candidate = Runtime::AddressMapping::into_account_id(candidate);

		// Build call with origin.
		let origin = Runtime::AddressMapping::into_account_id(handle.context().caller);
		let call = parachain_staking::Call::<Runtime>::execute_delegation_request {
			delegator,
			candidate,
		};

		// Return call information
		Ok((Some(origin).into(), call))
	}

	fn cancel_delegation_request(
		handle: &mut impl PrecompileHandle,
	) -> EvmResult<(
		<Runtime::Call as Dispatchable>::Origin,
		parachain_staking::Call<Runtime>,
	)> {
		let mut input = EvmDataReader::new_skip_selector(handle.input())?;
		// Read input.
		input.expect_arguments(1)?;
		let candidate = input.read::<Address>()?.0;
		let candidate = Runtime::AddressMapping::into_account_id(candidate);

		// Build call with origin.
		let origin = Runtime::AddressMapping::into_account_id(handle.context().caller);
		let call = parachain_staking::Call::<Runtime>::cancel_delegation_request { candidate };

		// Return call information
		Ok((Some(origin).into(), call))
	}
}<|MERGE_RESOLUTION|>--- conflicted
+++ resolved
@@ -137,10 +137,6 @@
 			| Action::DelegatorDelegationCount
 			| Action::SelectedCandidates
 			| Action::DelegationRequestIsPending
-<<<<<<< HEAD
-			| Action::DelegatorExitIsPending
-=======
->>>>>>> 533d7d72
 			| Action::CandidateExitIsPending
 			| Action::CandidateRequestIsPending => FunctionModifier::View,
 			// Non-payables
@@ -195,10 +191,6 @@
 			Action::DelegationRequestIsPending => {
 				return Self::delegation_request_is_pending(handle)
 			}
-<<<<<<< HEAD
-			Action::DelegatorExitIsPending => return Self::delegator_exit_is_pending(handle),
-=======
->>>>>>> 533d7d72
 			Action::CandidateExitIsPending => return Self::candidate_exit_is_pending(handle),
 			Action::CandidateRequestIsPending => return Self::candidate_request_is_pending(handle),
 			// runtime methods (dispatchables)
@@ -458,41 +450,6 @@
 
 		// Build output.
 		Ok(succeed(EvmDataWriter::new().write(pending).build()))
-<<<<<<< HEAD
-	}
-
-	fn delegator_exit_is_pending(
-		handle: &mut impl PrecompileHandle,
-	) -> EvmResult<PrecompileOutput> {
-		let mut input = EvmDataReader::new_skip_selector(handle.input())?;
-		// Read input.
-		input.expect_arguments(1)?;
-
-		// Only argument is delegator
-		let delegator = Runtime::AddressMapping::into_account_id(input.read::<Address>()?.0);
-
-		// Fetch info.
-		handle.record_cost(RuntimeHelper::<Runtime>::db_read_gas_cost())?;
-
-		// If we are not able to get delegator state, we return false
-		// Users can call `is_delegator` to determine when this happens
-		let pending = if let Some(state) =
-			<parachain_staking::Pallet<Runtime>>::delegator_state(&delegator)
-		{
-			state.is_leaving()
-		} else {
-			log::trace!(
-				target: "staking-precompile",
-				"Delegator state for {:?} not found, so pending exit is false",
-				delegator
-			);
-			false
-		};
-
-		// Build output.
-		Ok(succeed(EvmDataWriter::new().write(pending).build()))
-=======
->>>>>>> 533d7d72
 	}
 
 	fn candidate_exit_is_pending(
