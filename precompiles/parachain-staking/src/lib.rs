--- conflicted
+++ resolved
@@ -411,12 +411,9 @@
 
 		// Build call with origin.
 		let origin = Runtime::AddressMapping::into_account_id(context.caller);
-<<<<<<< HEAD
-		let call =
-			parachain_staking::Call::<Runtime>::schedule_leave_candidates(collator_candidate_count);
-=======
-		let call = parachain_staking::Call::<Runtime>::leave_candidates { candidate_count };
->>>>>>> 663df3da
+		let call = parachain_staking::Call::<Runtime>::schedule_leave_candidates {
+			collator_candidate_count,
+		};
 
 		// Return call information
 		Ok((Some(origin).into(), call))
@@ -519,11 +516,7 @@
 
 		// Build call with origin.
 		let origin = Runtime::AddressMapping::into_account_id(context.caller);
-<<<<<<< HEAD
-		let call = parachain_staking::Call::<Runtime>::delegate(
-=======
-		let call = parachain_staking::Call::<Runtime>::nominate {
->>>>>>> 663df3da
+		let call = parachain_staking::Call::<Runtime>::delegate {
 			collator,
 			amount,
 			collator_nominator_count,
@@ -550,11 +543,7 @@
 
 		// Build call with origin.
 		let origin = Runtime::AddressMapping::into_account_id(context.caller);
-<<<<<<< HEAD
-		let call = parachain_staking::Call::<Runtime>::leave_delegators(nomination_count);
-=======
-		let call = parachain_staking::Call::<Runtime>::leave_nominators { nomination_count };
->>>>>>> 663df3da
+		let call = parachain_staking::Call::<Runtime>::leave_delegators { nomination_count };
 
 		// Return call information
 		Ok((Some(origin).into(), call))
@@ -577,11 +566,7 @@
 
 		// Build call with origin.
 		let origin = Runtime::AddressMapping::into_account_id(context.caller);
-<<<<<<< HEAD
-		let call = parachain_staking::Call::<Runtime>::revoke_delegation(collator);
-=======
-		let call = parachain_staking::Call::<Runtime>::revoke_nomination { collator };
->>>>>>> 663df3da
+		let call = parachain_staking::Call::<Runtime>::revoke_delegation { collator };
 
 		// Return call information
 		Ok((Some(origin).into(), call))
@@ -604,11 +589,7 @@
 
 		// Build call with origin.
 		let origin = Runtime::AddressMapping::into_account_id(context.caller);
-<<<<<<< HEAD
-		let call = parachain_staking::Call::<Runtime>::delegator_bond_more(collator, amount);
-=======
-		let call = parachain_staking::Call::<Runtime>::nominator_bond_more { candidate, more };
->>>>>>> 663df3da
+		let call = parachain_staking::Call::<Runtime>::delegator_bond_more { collator, amount };
 
 		// Return call information
 		Ok((Some(origin).into(), call))
@@ -631,11 +612,7 @@
 
 		// Build call with origin.
 		let origin = Runtime::AddressMapping::into_account_id(context.caller);
-<<<<<<< HEAD
-		let call = parachain_staking::Call::<Runtime>::delegator_bond_less(collator, amount);
-=======
-		let call = parachain_staking::Call::<Runtime>::nominator_bond_less { candidate, less };
->>>>>>> 663df3da
+		let call = parachain_staking::Call::<Runtime>::delegator_bond_less { collator, less };
 
 		// Return call information
 		Ok((Some(origin).into(), call))
