// Copyright 2019-2022 PureStake Inc.
// This file is part of Moonbeam.

// Moonbeam is free software: you can redistribute it and/or modify
// it under the terms of the GNU General Public License as published by
// the Free Software Foundation, either version 3 of the License, or
// (at your option) any later version.

// Moonbeam is distributed in the hope that it will be useful,
// but WITHOUT ANY WARRANTY; without even the implied warranty of
// MERCHANTABILITY or FITNESS FOR A PARTICULAR PURPOSE.  See the
// GNU General Public License for more details.

// You should have received a copy of the GNU General Public License
// along with Moonbeam.  If not, see <http://www.gnu.org/licenses/>.

//! Precompile to call parachain-staking runtime methods via the EVM

#![cfg_attr(not(feature = "std"), no_std)]
#![cfg_attr(test, feature(assert_matches))]

#[cfg(test)]
mod mock;
#[cfg(test)]
mod tests;

use fp_evm::{PrecompileHandle, PrecompileOutput};
use frame_support::dispatch::{Dispatchable, GetDispatchInfo, PostDispatchInfo};
use frame_support::traits::{Currency, Get};
use pallet_evm::AddressMapping;
use precompile_utils::{
	revert, succeed, Address, EvmData, EvmDataReader, EvmDataWriter, EvmResult, FunctionModifier,
	PrecompileHandleExt, RuntimeHelper,
};
use sp_core::H160;
use sp_std::{convert::TryInto, fmt::Debug, marker::PhantomData, vec::Vec};

type BalanceOf<Runtime> = <<Runtime as parachain_staking::Config>::Currency as Currency<
	<Runtime as frame_system::Config>::AccountId,
>>::Balance;

#[precompile_utils::generate_function_selector]
#[derive(Debug, PartialEq)]
enum Action {
	// DEPRECATED
	MinNomination = "min_nomination()",
	MinDelegation = "min_delegation()",
	Points = "points(uint256)",
	CandidateCount = "candidate_count()",
	Round = "round()",
	// DEPRECATED
	CollatorNominationCount = "collator_nomination_count(address)",
	// DEPRECATED
	NominatorNominationCount = "nominator_nomination_count(address)",
	CandidateDelegationCount = "candidate_delegation_count(address)",
	DelegatorDelegationCount = "delegator_delegation_count(address)",
	SelectedCandidates = "selected_candidates()",
	// DEPRECATED
	IsNominator = "is_nominator(address)",
	IsDelegator = "is_delegator(address)",
	IsCandidate = "is_candidate(address)",
	IsSelectedCandidate = "is_selected_candidate(address)",
	DelegationRequestIsPending = "delegation_request_is_pending(address,address)",
	DelegatorExitIsPending = "delegator_exit_is_pending(address)",
	CandidateExitIsPending = "candidate_exit_is_pending(address)",
	CandidateRequestIsPending = "candidate_request_is_pending(address)",
	JoinCandidates = "join_candidates(uint256,uint256)",
	// DEPRECATED
	LeaveCandidates = "leave_candidates(uint256)",
	ScheduleLeaveCandidates = "schedule_leave_candidates(uint256)",
	ExecuteLeaveCandidates = "execute_leave_candidates(address,uint256)",
	CancelLeaveCandidates = "cancel_leave_candidates(uint256)",
	GoOffline = "go_offline()",
	GoOnline = "go_online()",
	// DEPRECATED
	CandidateBondLess = "candidate_bond_less(uint256)",
	ScheduleCandidateBondLess = "schedule_candidate_bond_less(uint256)",
	CandidateBondMore = "candidate_bond_more(uint256)",
	ExecuteCandidateBondLess = "execute_candidate_bond_less(address)",
	CancelCandidateBondLess = "cancel_candidate_bond_less()",
	// DEPRECATED
	Nominate = "nominate(address,uint256,uint256,uint256)",
	Delegate = "delegate(address,uint256,uint256,uint256)",
	// DEPRECATED
	LeaveNominators = "leave_nominators(uint256)",
	ScheduleLeaveDelegators = "schedule_leave_delegators()",
	ExecuteLeaveDelegators = "execute_leave_delegators(address,uint256)",
	CancelLeaveDelegators = "cancel_leave_delegators()",
	// DEPRECATED
	RevokeNomination = "revoke_nomination(address)",
	ScheduleRevokeDelegation = "schedule_revoke_delegation(address)",
	// DEPRECATED
	NominatorBondLess = "nominator_bond_less(address,uint256)",
	ScheduleDelegatorBondLess = "schedule_delegator_bond_less(address,uint256)",
	// DEPRECATED
	NominatorBondMore = "nominator_bond_more(address,uint256)",
	DelegatorBondMore = "delegator_bond_more(address,uint256)",
	ExecuteDelegationRequest = "execute_delegation_request(address,address)",
	CancelDelegationRequest = "cancel_delegation_request(address)",
}

/// A precompile to wrap the functionality from parachain_staking.
///
/// EXAMPLE USECASE:
/// A simple example usecase is a contract that allows donors to donate, and stakes all the funds
/// toward one fixed address chosen by the deployer.
/// Such a contract could be deployed by a collator candidate, and the deploy address distributed to
/// supporters who want to donate toward a perpetual nomination fund.
pub struct ParachainStakingWrapper<Runtime>(PhantomData<Runtime>);

// TODO: Migrate to precompile_utils::Precompile.
impl<Runtime> pallet_evm::Precompile for ParachainStakingWrapper<Runtime>
where
	Runtime: parachain_staking::Config + pallet_evm::Config,
	BalanceOf<Runtime>: EvmData,
	Runtime::AccountId: Into<H160>,
	Runtime::Call: Dispatchable<PostInfo = PostDispatchInfo> + GetDispatchInfo,
	<Runtime::Call as Dispatchable>::Origin: From<Option<Runtime::AccountId>>,
	Runtime::Call: From<parachain_staking::Call<Runtime>>,
{
<<<<<<< HEAD
	fn execute(handle: &mut impl PrecompileHandle) -> EvmResult<PrecompileOutput> {
		let selector = handle.read_selector()?;

		handle.check_function_modifier(match selector {
			Action::IsNominator
			| Action::IsDelegator
			| Action::IsCandidate
			| Action::IsSelectedCandidate
			| Action::Points
			| Action::MinNomination
			| Action::MinDelegation
			| Action::CandidateCount
			| Action::CollatorNominationCount
			| Action::CandidateDelegationCount
			| Action::NominatorNominationCount
			| Action::DelegatorDelegationCount
			| Action::SelectedCandidates => FunctionModifier::View,
			_ => FunctionModifier::NonPayable,
		})?;
=======
	fn execute(
		input: &[u8],
		target_gas: Option<u64>,
		context: &Context,
		is_static: bool,
	) -> EvmResult<PrecompileOutput> {
		let mut gasometer = Gasometer::new(target_gas);
		let gasometer = &mut gasometer;

		let (mut input, selector) = EvmDataReader::new_with_selector(gasometer, input)?;
		let input = &mut input;

		gasometer.check_function_modifier(
			context,
			is_static,
			match selector {
				// Views
				Action::IsNominator
				| Action::IsDelegator
				| Action::IsCandidate
				| Action::IsSelectedCandidate
				| Action::MinNomination
				| Action::MinDelegation
				| Action::Points
				| Action::CandidateCount
				| Action::Round
				| Action::CollatorNominationCount
				| Action::NominatorNominationCount
				| Action::CandidateDelegationCount
				| Action::DelegatorDelegationCount
				| Action::SelectedCandidates
				| Action::DelegationRequestIsPending
				| Action::DelegatorExitIsPending
				| Action::CandidateExitIsPending
				| Action::CandidateRequestIsPending => FunctionModifier::View,
				// Non-payables
				Action::JoinCandidates
				| Action::LeaveCandidates
				| Action::ScheduleLeaveCandidates
				| Action::ExecuteLeaveCandidates
				| Action::CancelLeaveCandidates
				| Action::GoOffline
				| Action::GoOnline
				| Action::CandidateBondLess
				| Action::ScheduleCandidateBondLess
				| Action::CandidateBondMore
				| Action::ExecuteCandidateBondLess
				| Action::CancelCandidateBondLess
				| Action::Nominate
				| Action::Delegate
				| Action::LeaveNominators
				| Action::ScheduleLeaveDelegators
				| Action::ExecuteLeaveDelegators
				| Action::CancelLeaveDelegators
				| Action::RevokeNomination
				| Action::ScheduleRevokeDelegation
				| Action::NominatorBondLess
				| Action::ScheduleDelegatorBondLess
				| Action::NominatorBondMore
				| Action::DelegatorBondMore
				| Action::ExecuteDelegationRequest
				| Action::CancelDelegationRequest => FunctionModifier::NonPayable,
			},
		)?;
>>>>>>> 3dc7902c

		// Return early if storage getter; return (origin, call) if dispatchable
		let (origin, call) = match selector {
			// DEPRECATED
			Action::MinNomination => return Self::min_delegation(handle),
			Action::MinDelegation => return Self::min_delegation(handle),
			Action::Points => return Self::points(handle),
			Action::CandidateCount => return Self::candidate_count(handle),
			Action::Round => return Self::round(handle),
			// DEPRECATED
			Action::CollatorNominationCount => return Self::candidate_delegation_count(handle),
			// DEPRECATED
			Action::NominatorNominationCount => return Self::delegator_delegation_count(handle),
			Action::CandidateDelegationCount => return Self::candidate_delegation_count(handle),
			Action::DelegatorDelegationCount => return Self::delegator_delegation_count(handle),
			Action::SelectedCandidates => return Self::selected_candidates(handle),
			// DEPRECATED
			Action::IsNominator => return Self::is_delegator(handle),
			Action::IsDelegator => return Self::is_delegator(handle),
			Action::IsCandidate => return Self::is_candidate(handle),
			Action::IsSelectedCandidate => return Self::is_selected_candidate(handle),
			Action::DelegationRequestIsPending => {
				return Self::delegation_request_is_pending(handle)
			}
			Action::DelegatorExitIsPending => return Self::delegator_exit_is_pending(handle),
			Action::CandidateExitIsPending => return Self::candidate_exit_is_pending(handle),
			Action::CandidateRequestIsPending => return Self::candidate_request_is_pending(handle),
			// runtime methods (dispatchables)
			Action::JoinCandidates => Self::join_candidates(handle)?,
			// DEPRECATED
			Action::LeaveCandidates => Self::schedule_leave_candidates(handle)?,
			Action::ScheduleLeaveCandidates => Self::schedule_leave_candidates(handle)?,
			Action::ExecuteLeaveCandidates => Self::execute_leave_candidates(handle)?,
			Action::CancelLeaveCandidates => Self::cancel_leave_candidates(handle)?,
			Action::GoOffline => Self::go_offline(handle)?,
			Action::GoOnline => Self::go_online(handle)?,
			// DEPRECATED
			Action::CandidateBondLess => Self::schedule_candidate_bond_less(handle)?,
			Action::ScheduleCandidateBondLess => Self::schedule_candidate_bond_less(handle)?,
			Action::CandidateBondMore => Self::candidate_bond_more(handle)?,
			Action::ExecuteCandidateBondLess => Self::execute_candidate_bond_less(handle)?,
			Action::CancelCandidateBondLess => Self::cancel_candidate_bond_less(handle)?,
			// DEPRECATED
			Action::Nominate => Self::delegate(handle)?,
			Action::Delegate => Self::delegate(handle)?,
			// DEPRECATED
			Action::LeaveNominators => Self::schedule_leave_delegators(handle)?,
			Action::ScheduleLeaveDelegators => Self::schedule_leave_delegators(handle)?,
			Action::ExecuteLeaveDelegators => Self::execute_leave_delegators(handle)?,
			Action::CancelLeaveDelegators => Self::cancel_leave_delegators(handle)?,
			// DEPRECATED
			Action::RevokeNomination => Self::schedule_revoke_delegation(handle)?,
			Action::ScheduleRevokeDelegation => Self::schedule_revoke_delegation(handle)?,
			// DEPRECATED
			Action::NominatorBondLess => Self::schedule_delegator_bond_less(handle)?,
			Action::ScheduleDelegatorBondLess => Self::schedule_delegator_bond_less(handle)?,
			// DEPRECATED
			Action::NominatorBondMore => Self::delegator_bond_more(handle)?,
			Action::DelegatorBondMore => Self::delegator_bond_more(handle)?,
			Action::ExecuteDelegationRequest => Self::execute_delegation_request(handle)?,
			Action::CancelDelegationRequest => Self::cancel_delegation_request(handle)?,
		};

		// Dispatch call (if enough gas).
		RuntimeHelper::<Runtime>::try_dispatch(handle, origin, call)?;

		Ok(succeed([]))
	}
}

impl<Runtime> ParachainStakingWrapper<Runtime>
where
	Runtime: parachain_staking::Config + pallet_evm::Config,
	BalanceOf<Runtime>: EvmData,
	Runtime::AccountId: Into<H160>,
	Runtime::Call: Dispatchable<PostInfo = PostDispatchInfo> + GetDispatchInfo,
	<Runtime::Call as Dispatchable>::Origin: From<Option<Runtime::AccountId>>,
	Runtime::Call: From<parachain_staking::Call<Runtime>>,
{
	// Constants

	fn min_delegation(handle: &mut impl PrecompileHandle) -> EvmResult<PrecompileOutput> {
		// Fetch info.
		handle.record_cost(RuntimeHelper::<Runtime>::db_read_gas_cost())?;
		let min_nomination: u128 = <<Runtime as parachain_staking::Config>::MinDelegation as Get<
			BalanceOf<Runtime>,
		>>::get()
		.try_into()
		.map_err(|_| revert("Amount is too large for provided balance type"))?;

		// Build output.
		Ok(succeed(EvmDataWriter::new().write(min_nomination).build()))
	}

	// Storage Getters

	fn points(handle: &mut impl PrecompileHandle) -> EvmResult<PrecompileOutput> {
		let mut input = EvmDataReader::new_skip_selector(handle.input())?;
		// Read input.
		input.expect_arguments(1)?;
		let round = input.read::<u32>()?;

		// Fetch info.
		handle.record_cost(RuntimeHelper::<Runtime>::db_read_gas_cost())?;
		let points: u32 = parachain_staking::Pallet::<Runtime>::points(round);

		// Build output.
		Ok(succeed(EvmDataWriter::new().write(points).build()))
	}

	fn candidate_count(handle: &mut impl PrecompileHandle) -> EvmResult<PrecompileOutput> {
		// Fetch info.
		handle.record_cost(RuntimeHelper::<Runtime>::db_read_gas_cost())?;
		let candidate_count: u32 = <parachain_staking::Pallet<Runtime>>::candidate_pool()
			.0
			.len() as u32;

		// Build output.
		Ok(succeed(EvmDataWriter::new().write(candidate_count).build()))
	}

	fn round(handle: &mut impl PrecompileHandle) -> EvmResult<PrecompileOutput> {
		// Fetch info.
		handle.record_cost(RuntimeHelper::<Runtime>::db_read_gas_cost())?;
		let round: u32 = <parachain_staking::Pallet<Runtime>>::round().current;

		// Build output.
		Ok(succeed(EvmDataWriter::new().write(round).build()))
	}

	fn candidate_delegation_count(
		handle: &mut impl PrecompileHandle,
	) -> EvmResult<PrecompileOutput> {
		let mut input = EvmDataReader::new_skip_selector(handle.input())?;
		// Read input.
		input.expect_arguments(1)?;
		let address = input.read::<Address>()?.0;
		let address = Runtime::AddressMapping::into_account_id(address);

		// Fetch info.
		handle.record_cost(RuntimeHelper::<Runtime>::db_read_gas_cost())?;
		let result =
			if let Some(state) = <parachain_staking::Pallet<Runtime>>::candidate_info(&address) {
				let candidate_delegation_count: u32 = state.delegation_count;

				log::trace!(
					target: "staking-precompile",
					"Result from pallet is {:?}",
					candidate_delegation_count
				);
				candidate_delegation_count
			} else {
				log::trace!(
					target: "staking-precompile",
					"Candidate {:?} not found, so delegation count is 0",
					address
				);
				0u32
			};

		// Build output.
		Ok(succeed(EvmDataWriter::new().write(result).build()))
	}

	fn delegator_delegation_count(
		handle: &mut impl PrecompileHandle,
	) -> EvmResult<PrecompileOutput> {
		let mut input = EvmDataReader::new_skip_selector(handle.input())?;
		// Read input.
		input.expect_arguments(1)?;
		let address = input.read::<Address>()?.0;
		let address = Runtime::AddressMapping::into_account_id(address);

		// Fetch info.
		handle.record_cost(RuntimeHelper::<Runtime>::db_read_gas_cost())?;
		let result =
			if let Some(state) = <parachain_staking::Pallet<Runtime>>::delegator_state(&address) {
				let delegator_delegation_count: u32 = state.delegations.0.len() as u32;

				log::trace!(
					target: "staking-precompile",
					"Result from pallet is {:?}",
					delegator_delegation_count
				);

				delegator_delegation_count
			} else {
				log::trace!(
					target: "staking-precompile",
					"Delegator {:?} not found, so delegation count is 0",
					address
				);
				0u32
			};

		// Build output.
		Ok(succeed(EvmDataWriter::new().write(result).build()))
	}

	fn selected_candidates(handle: &mut impl PrecompileHandle) -> EvmResult<PrecompileOutput> {
		// Fetch info.
		handle.record_cost(RuntimeHelper::<Runtime>::db_read_gas_cost())?;
		let selected_candidates: Vec<Address> =
			parachain_staking::Pallet::<Runtime>::selected_candidates()
				.into_iter()
				.map(|address| Address(address.into()))
				.collect();

		// Build output.
		Ok(succeed(
			EvmDataWriter::new().write(selected_candidates).build(),
		))
	}

	// Role Verifiers

	fn is_delegator(handle: &mut impl PrecompileHandle) -> EvmResult<PrecompileOutput> {
		let mut input = EvmDataReader::new_skip_selector(handle.input())?;
		// Read input.
		input.expect_arguments(1)?;
		let address = input.read::<Address>()?.0;
		let address = Runtime::AddressMapping::into_account_id(address);

		// Fetch info.
		handle.record_cost(RuntimeHelper::<Runtime>::db_read_gas_cost())?;
		let is_delegator = parachain_staking::Pallet::<Runtime>::is_delegator(&address);

		// Build output.
		Ok(succeed(EvmDataWriter::new().write(is_delegator).build()))
	}

	fn is_candidate(handle: &mut impl PrecompileHandle) -> EvmResult<PrecompileOutput> {
		let mut input = EvmDataReader::new_skip_selector(handle.input())?;
		// Read input.
		input.expect_arguments(1)?;
		let address = input.read::<Address>()?.0;
		let address = Runtime::AddressMapping::into_account_id(address);

		// Fetch info.
		handle.record_cost(RuntimeHelper::<Runtime>::db_read_gas_cost())?;
		let is_candidate = parachain_staking::Pallet::<Runtime>::is_candidate(&address);

		// Build output.
		Ok(succeed(EvmDataWriter::new().write(is_candidate).build()))
	}

	fn is_selected_candidate(handle: &mut impl PrecompileHandle) -> EvmResult<PrecompileOutput> {
		let mut input = EvmDataReader::new_skip_selector(handle.input())?;
		// Read input.
		input.expect_arguments(1)?;
		let address = input.read::<Address>()?.0;
		let address = Runtime::AddressMapping::into_account_id(address);

		// Fetch info.
		handle.record_cost(RuntimeHelper::<Runtime>::db_read_gas_cost())?;
		let is_selected = parachain_staking::Pallet::<Runtime>::is_selected_candidate(&address);

		// Build output.
		Ok(succeed(EvmDataWriter::new().write(is_selected).build()))
	}

	fn delegation_request_is_pending(
		handle: &mut impl PrecompileHandle,
	) -> EvmResult<PrecompileOutput> {
		let mut input = EvmDataReader::new_skip_selector(handle.input())?;
		// Read input.
		input.expect_arguments(2)?;

		// First argument is delegator
		let delegator = Runtime::AddressMapping::into_account_id(input.read::<Address>()?.0);

		// Second argument is candidate
		let candidate = Runtime::AddressMapping::into_account_id(input.read::<Address>()?.0);

		// Fetch info.
		handle.record_cost(RuntimeHelper::<Runtime>::db_read_gas_cost())?;

		// If we are not able to get delegator state, we return false
		// Users can call `is_delegator` to determine when this happens
		let pending =
			<parachain_staking::Pallet<Runtime>>::delegation_request_exists(&candidate, &delegator);

		// Build output.
		Ok(succeed(EvmDataWriter::new().write(pending).build()))
	}

	fn delegator_exit_is_pending(
		handle: &mut impl PrecompileHandle,
	) -> EvmResult<PrecompileOutput> {
		let mut input = EvmDataReader::new_skip_selector(handle.input())?;
		// Read input.
		input.expect_arguments(1)?;

		// Only argument is delegator
		let delegator = Runtime::AddressMapping::into_account_id(input.read::<Address>()?.0);

		// Fetch info.
		handle.record_cost(RuntimeHelper::<Runtime>::db_read_gas_cost())?;

		// If we are not able to get delegator state, we return false
		// Users can call `is_delegator` to determine when this happens
		let pending = if let Some(state) =
			<parachain_staking::Pallet<Runtime>>::delegator_state(&delegator)
		{
			state.is_leaving()
		} else {
			log::trace!(
				target: "staking-precompile",
				"Delegator state for {:?} not found, so pending exit is false",
				delegator
			);
			false
		};

		// Build output.
		Ok(succeed(EvmDataWriter::new().write(pending).build()))
	}

	fn candidate_exit_is_pending(
		handle: &mut impl PrecompileHandle,
	) -> EvmResult<PrecompileOutput> {
		let mut input = EvmDataReader::new_skip_selector(handle.input())?;
		// Read input.
		input.expect_arguments(1)?;

		// Only argument is candidate
		let candidate = Runtime::AddressMapping::into_account_id(input.read::<Address>()?.0);

		// Fetch info.
		handle.record_cost(RuntimeHelper::<Runtime>::db_read_gas_cost())?;

		// If we are not able to get delegator state, we return false
		// Users can call `is_candidate` to determine when this happens
		let pending =
			if let Some(state) = <parachain_staking::Pallet<Runtime>>::candidate_info(&candidate) {
				state.is_leaving()
			} else {
				log::trace!(
					target: "staking-precompile",
					"Candidate state for {:?} not found, so pending exit is false",
					candidate
				);
				false
			};

		// Build output.
		Ok(succeed(EvmDataWriter::new().write(pending).build()))
	}

	fn candidate_request_is_pending(
		handle: &mut impl PrecompileHandle,
	) -> EvmResult<PrecompileOutput> {
		let mut input = EvmDataReader::new_skip_selector(handle.input())?;
		// Read input.
		input.expect_arguments(1)?;

		// Only argument is candidate
		let candidate = Runtime::AddressMapping::into_account_id(input.read::<Address>()?.0);

		// Fetch info.
		handle.record_cost(RuntimeHelper::<Runtime>::db_read_gas_cost())?;

		// If we are not able to get candidate metadata, we return false
		// Users can call `is_candidate` to determine when this happens
		let pending =
			if let Some(state) = <parachain_staking::Pallet<Runtime>>::candidate_info(&candidate) {
				state.request.is_some()
			} else {
				log::trace!(
					target: "staking-precompile",
					"Candidate metadata for {:?} not found, so pending request is false",
					candidate
				);
				false
			};

		// Build output.
		Ok(succeed(EvmDataWriter::new().write(pending).build()))
	}

	// Runtime Methods (dispatchables)

	fn join_candidates(
		handle: &mut impl PrecompileHandle,
	) -> EvmResult<(
		<Runtime::Call as Dispatchable>::Origin,
		parachain_staking::Call<Runtime>,
	)> {
		let mut input = EvmDataReader::new_skip_selector(handle.input())?;
		// Read input.
		input.expect_arguments(2)?;
		let bond: BalanceOf<Runtime> = input.read()?;
		let candidate_count = input.read()?;

		// Build call with origin.
		let origin = Runtime::AddressMapping::into_account_id(handle.context().caller);
		let call = parachain_staking::Call::<Runtime>::join_candidates {
			bond,
			candidate_count,
		};

		// Return call information
		Ok((Some(origin).into(), call))
	}

	fn schedule_leave_candidates(
		handle: &mut impl PrecompileHandle,
	) -> EvmResult<(
		<Runtime::Call as Dispatchable>::Origin,
		parachain_staking::Call<Runtime>,
	)> {
		let mut input = EvmDataReader::new_skip_selector(handle.input())?;
		// Read input.
		input.expect_arguments(1)?;
		let candidate_count = input.read()?;

		// Build call with origin.
		let origin = Runtime::AddressMapping::into_account_id(handle.context().caller);
		let call =
			parachain_staking::Call::<Runtime>::schedule_leave_candidates { candidate_count };

		// Return call information
		Ok((Some(origin).into(), call))
	}

	fn execute_leave_candidates(
		handle: &mut impl PrecompileHandle,
	) -> EvmResult<(
		<Runtime::Call as Dispatchable>::Origin,
		parachain_staking::Call<Runtime>,
	)> {
		let mut input = EvmDataReader::new_skip_selector(handle.input())?;
		// Read input.
		input.expect_arguments(1)?;
		let candidate = input.read::<Address>()?.0;
		let candidate = Runtime::AddressMapping::into_account_id(candidate);
		let candidate_delegation_count = input.read()?;

		// Build call with origin.
		let origin = Runtime::AddressMapping::into_account_id(handle.context().caller);
		let call = parachain_staking::Call::<Runtime>::execute_leave_candidates {
			candidate,
			candidate_delegation_count,
		};

		// Return call information
		Ok((Some(origin).into(), call))
	}

	fn cancel_leave_candidates(
		handle: &mut impl PrecompileHandle,
	) -> EvmResult<(
		<Runtime::Call as Dispatchable>::Origin,
		parachain_staking::Call<Runtime>,
	)> {
		let mut input = EvmDataReader::new_skip_selector(handle.input())?;
		// Read input.
		input.expect_arguments(1)?;
		let candidate_count = input.read()?;

		// Build call with origin.
		let origin = Runtime::AddressMapping::into_account_id(handle.context().caller);
		let call = parachain_staking::Call::<Runtime>::cancel_leave_candidates { candidate_count };

		// Return call information
		Ok((Some(origin).into(), call))
	}

	fn go_offline(
		handle: &mut impl PrecompileHandle,
	) -> EvmResult<(
		<Runtime::Call as Dispatchable>::Origin,
		parachain_staking::Call<Runtime>,
	)> {
		// Build call with origin.
		let origin = Runtime::AddressMapping::into_account_id(handle.context().caller);
		let call = parachain_staking::Call::<Runtime>::go_offline {};

		// Return call information
		Ok((Some(origin).into(), call))
	}

	fn go_online(
		handle: &mut impl PrecompileHandle,
	) -> EvmResult<(
		<Runtime::Call as Dispatchable>::Origin,
		parachain_staking::Call<Runtime>,
	)> {
		// Build call with origin.
		let origin = Runtime::AddressMapping::into_account_id(handle.context().caller);
		let call = parachain_staking::Call::<Runtime>::go_online {};

		// Return call information
		Ok((Some(origin).into(), call))
	}

	fn candidate_bond_more(
		handle: &mut impl PrecompileHandle,
	) -> EvmResult<(
		<Runtime::Call as Dispatchable>::Origin,
		parachain_staking::Call<Runtime>,
	)> {
		let mut input = EvmDataReader::new_skip_selector(handle.input())?;
		// Read input.
		input.expect_arguments(1)?;
		let more: BalanceOf<Runtime> = input.read()?;

		// Build call with origin.
		let origin = Runtime::AddressMapping::into_account_id(handle.context().caller);
		let call = parachain_staking::Call::<Runtime>::candidate_bond_more { more };

		// Return call information
		Ok((Some(origin).into(), call))
	}

	fn schedule_candidate_bond_less(
		handle: &mut impl PrecompileHandle,
	) -> EvmResult<(
		<Runtime::Call as Dispatchable>::Origin,
		parachain_staking::Call<Runtime>,
	)> {
		let mut input = EvmDataReader::new_skip_selector(handle.input())?;
		// Read input.
		input.expect_arguments(1)?;
		let less: BalanceOf<Runtime> = input.read()?;

		// Build call with origin.
		let origin = Runtime::AddressMapping::into_account_id(handle.context().caller);
		let call = parachain_staking::Call::<Runtime>::schedule_candidate_bond_less { less };

		// Return call information
		Ok((Some(origin).into(), call))
	}

	fn execute_candidate_bond_less(
		handle: &mut impl PrecompileHandle,
	) -> EvmResult<(
		<Runtime::Call as Dispatchable>::Origin,
		parachain_staking::Call<Runtime>,
	)> {
		let mut input = EvmDataReader::new_skip_selector(handle.input())?;
		// Read input.
		input.expect_arguments(1)?;
		let candidate = input.read::<Address>()?.0;
		let candidate = Runtime::AddressMapping::into_account_id(candidate);

		// Build call with origin.
		let origin = Runtime::AddressMapping::into_account_id(handle.context().caller);
		let call = parachain_staking::Call::<Runtime>::execute_candidate_bond_less { candidate };

		// Return call information
		Ok((Some(origin).into(), call))
	}

	fn cancel_candidate_bond_less(
		handle: &mut impl PrecompileHandle,
	) -> EvmResult<(
		<Runtime::Call as Dispatchable>::Origin,
		parachain_staking::Call<Runtime>,
	)> {
		// Build call with origin.
		let origin = Runtime::AddressMapping::into_account_id(handle.context().caller);
		let call = parachain_staking::Call::<Runtime>::cancel_candidate_bond_less {};

		// Return call information
		Ok((Some(origin).into(), call))
	}

	fn delegate(
		handle: &mut impl PrecompileHandle,
	) -> EvmResult<(
		<Runtime::Call as Dispatchable>::Origin,
		parachain_staking::Call<Runtime>,
	)> {
		let mut input = EvmDataReader::new_skip_selector(handle.input())?;
		// Read input.
		input.expect_arguments(4)?;
		let candidate = Runtime::AddressMapping::into_account_id(input.read::<Address>()?.0);
		let amount: BalanceOf<Runtime> = input.read()?;
		let candidate_delegation_count = input.read()?;
		let delegation_count = input.read()?;

		// Build call with origin.
		let origin = Runtime::AddressMapping::into_account_id(handle.context().caller);
		let call = parachain_staking::Call::<Runtime>::delegate {
			candidate,
			amount,
			candidate_delegation_count,
			delegation_count,
		};

		// Return call information
		Ok((Some(origin).into(), call))
	}

	fn schedule_leave_delegators(
		handle: &mut impl PrecompileHandle,
	) -> EvmResult<(
		<Runtime::Call as Dispatchable>::Origin,
		parachain_staking::Call<Runtime>,
	)> {
		// Build call with origin.
		let origin = Runtime::AddressMapping::into_account_id(handle.context().caller);
		let call = parachain_staking::Call::<Runtime>::schedule_leave_delegators {};

		// Return call information
		Ok((Some(origin).into(), call))
	}

	fn execute_leave_delegators(
		handle: &mut impl PrecompileHandle,
	) -> EvmResult<(
		<Runtime::Call as Dispatchable>::Origin,
		parachain_staking::Call<Runtime>,
	)> {
		let mut input = EvmDataReader::new_skip_selector(handle.input())?;
		// Read input.
		input.expect_arguments(2)?;
		let delegator = input.read::<Address>()?.0;
		let delegator = Runtime::AddressMapping::into_account_id(delegator);
		let delegation_count = input.read()?;

		// Build call with origin.
		let origin = Runtime::AddressMapping::into_account_id(handle.context().caller);
		let call = parachain_staking::Call::<Runtime>::execute_leave_delegators {
			delegator,
			delegation_count,
		};

		// Return call information
		Ok((Some(origin).into(), call))
	}

	fn cancel_leave_delegators(
		handle: &mut impl PrecompileHandle,
	) -> EvmResult<(
		<Runtime::Call as Dispatchable>::Origin,
		parachain_staking::Call<Runtime>,
	)> {
		// Build call with origin.
		let origin = Runtime::AddressMapping::into_account_id(handle.context().caller);
		let call = parachain_staking::Call::<Runtime>::cancel_leave_delegators {};

		// Return call information
		Ok((Some(origin).into(), call))
	}

	fn schedule_revoke_delegation(
		handle: &mut impl PrecompileHandle,
	) -> EvmResult<(
		<Runtime::Call as Dispatchable>::Origin,
		parachain_staking::Call<Runtime>,
	)> {
		let mut input = EvmDataReader::new_skip_selector(handle.input())?;
		// Read input.
		input.expect_arguments(1)?;
		let collator = input.read::<Address>()?.0;
		let collator = Runtime::AddressMapping::into_account_id(collator);

		// Build call with origin.
		let origin = Runtime::AddressMapping::into_account_id(handle.context().caller);
		let call = parachain_staking::Call::<Runtime>::schedule_revoke_delegation { collator };

		// Return call information
		Ok((Some(origin).into(), call))
	}

	fn delegator_bond_more(
		handle: &mut impl PrecompileHandle,
	) -> EvmResult<(
		<Runtime::Call as Dispatchable>::Origin,
		parachain_staking::Call<Runtime>,
	)> {
		let mut input = EvmDataReader::new_skip_selector(handle.input())?;
		// Read input.
		input.expect_arguments(2)?;
		let candidate = input.read::<Address>()?.0;
		let candidate = Runtime::AddressMapping::into_account_id(candidate);
		let more: BalanceOf<Runtime> = input.read()?;

		// Build call with origin.
		let origin = Runtime::AddressMapping::into_account_id(handle.context().caller);
		let call = parachain_staking::Call::<Runtime>::delegator_bond_more { candidate, more };

		// Return call information
		Ok((Some(origin).into(), call))
	}

	fn schedule_delegator_bond_less(
		handle: &mut impl PrecompileHandle,
	) -> EvmResult<(
		<Runtime::Call as Dispatchable>::Origin,
		parachain_staking::Call<Runtime>,
	)> {
		let mut input = EvmDataReader::new_skip_selector(handle.input())?;
		// Read input.
		input.expect_arguments(2)?;
		let candidate = input.read::<Address>()?.0;
		let candidate = Runtime::AddressMapping::into_account_id(candidate);
		let less: BalanceOf<Runtime> = input.read()?;

		// Build call with origin.
		let origin = Runtime::AddressMapping::into_account_id(handle.context().caller);
		let call =
			parachain_staking::Call::<Runtime>::schedule_delegator_bond_less { candidate, less };

		// Return call information
		Ok((Some(origin).into(), call))
	}

	fn execute_delegation_request(
		handle: &mut impl PrecompileHandle,
	) -> EvmResult<(
		<Runtime::Call as Dispatchable>::Origin,
		parachain_staking::Call<Runtime>,
	)> {
		let mut input = EvmDataReader::new_skip_selector(handle.input())?;
		// Read input.
		input.expect_arguments(2)?;
		let delegator = input.read::<Address>()?.0;
		let delegator = Runtime::AddressMapping::into_account_id(delegator);
		let candidate = input.read::<Address>()?.0;
		let candidate = Runtime::AddressMapping::into_account_id(candidate);

		// Build call with origin.
		let origin = Runtime::AddressMapping::into_account_id(handle.context().caller);
		let call = parachain_staking::Call::<Runtime>::execute_delegation_request {
			delegator,
			candidate,
		};

		// Return call information
		Ok((Some(origin).into(), call))
	}

	fn cancel_delegation_request(
		handle: &mut impl PrecompileHandle,
	) -> EvmResult<(
		<Runtime::Call as Dispatchable>::Origin,
		parachain_staking::Call<Runtime>,
	)> {
		let mut input = EvmDataReader::new_skip_selector(handle.input())?;
		// Read input.
		input.expect_arguments(1)?;
		let candidate = input.read::<Address>()?.0;
		let candidate = Runtime::AddressMapping::into_account_id(candidate);

		// Build call with origin.
		let origin = Runtime::AddressMapping::into_account_id(handle.context().caller);
		let call = parachain_staking::Call::<Runtime>::cancel_delegation_request { candidate };

		// Return call information
		Ok((Some(origin).into(), call))
	}
}<|MERGE_RESOLUTION|>--- conflicted
+++ resolved
@@ -118,92 +118,57 @@
 	<Runtime::Call as Dispatchable>::Origin: From<Option<Runtime::AccountId>>,
 	Runtime::Call: From<parachain_staking::Call<Runtime>>,
 {
-<<<<<<< HEAD
 	fn execute(handle: &mut impl PrecompileHandle) -> EvmResult<PrecompileOutput> {
 		let selector = handle.read_selector()?;
 
 		handle.check_function_modifier(match selector {
+			// Views
 			Action::IsNominator
 			| Action::IsDelegator
 			| Action::IsCandidate
 			| Action::IsSelectedCandidate
-			| Action::Points
 			| Action::MinNomination
 			| Action::MinDelegation
+			| Action::Points
 			| Action::CandidateCount
+			| Action::Round
 			| Action::CollatorNominationCount
+			| Action::NominatorNominationCount
 			| Action::CandidateDelegationCount
-			| Action::NominatorNominationCount
 			| Action::DelegatorDelegationCount
-			| Action::SelectedCandidates => FunctionModifier::View,
-			_ => FunctionModifier::NonPayable,
+			| Action::SelectedCandidates
+			| Action::DelegationRequestIsPending
+			| Action::DelegatorExitIsPending
+			| Action::CandidateExitIsPending
+			| Action::CandidateRequestIsPending => FunctionModifier::View,
+			// Non-payables
+			Action::JoinCandidates
+			| Action::LeaveCandidates
+			| Action::ScheduleLeaveCandidates
+			| Action::ExecuteLeaveCandidates
+			| Action::CancelLeaveCandidates
+			| Action::GoOffline
+			| Action::GoOnline
+			| Action::CandidateBondLess
+			| Action::ScheduleCandidateBondLess
+			| Action::CandidateBondMore
+			| Action::ExecuteCandidateBondLess
+			| Action::CancelCandidateBondLess
+			| Action::Nominate
+			| Action::Delegate
+			| Action::LeaveNominators
+			| Action::ScheduleLeaveDelegators
+			| Action::ExecuteLeaveDelegators
+			| Action::CancelLeaveDelegators
+			| Action::RevokeNomination
+			| Action::ScheduleRevokeDelegation
+			| Action::NominatorBondLess
+			| Action::ScheduleDelegatorBondLess
+			| Action::NominatorBondMore
+			| Action::DelegatorBondMore
+			| Action::ExecuteDelegationRequest
+			| Action::CancelDelegationRequest => FunctionModifier::NonPayable,
 		})?;
-=======
-	fn execute(
-		input: &[u8],
-		target_gas: Option<u64>,
-		context: &Context,
-		is_static: bool,
-	) -> EvmResult<PrecompileOutput> {
-		let mut gasometer = Gasometer::new(target_gas);
-		let gasometer = &mut gasometer;
-
-		let (mut input, selector) = EvmDataReader::new_with_selector(gasometer, input)?;
-		let input = &mut input;
-
-		gasometer.check_function_modifier(
-			context,
-			is_static,
-			match selector {
-				// Views
-				Action::IsNominator
-				| Action::IsDelegator
-				| Action::IsCandidate
-				| Action::IsSelectedCandidate
-				| Action::MinNomination
-				| Action::MinDelegation
-				| Action::Points
-				| Action::CandidateCount
-				| Action::Round
-				| Action::CollatorNominationCount
-				| Action::NominatorNominationCount
-				| Action::CandidateDelegationCount
-				| Action::DelegatorDelegationCount
-				| Action::SelectedCandidates
-				| Action::DelegationRequestIsPending
-				| Action::DelegatorExitIsPending
-				| Action::CandidateExitIsPending
-				| Action::CandidateRequestIsPending => FunctionModifier::View,
-				// Non-payables
-				Action::JoinCandidates
-				| Action::LeaveCandidates
-				| Action::ScheduleLeaveCandidates
-				| Action::ExecuteLeaveCandidates
-				| Action::CancelLeaveCandidates
-				| Action::GoOffline
-				| Action::GoOnline
-				| Action::CandidateBondLess
-				| Action::ScheduleCandidateBondLess
-				| Action::CandidateBondMore
-				| Action::ExecuteCandidateBondLess
-				| Action::CancelCandidateBondLess
-				| Action::Nominate
-				| Action::Delegate
-				| Action::LeaveNominators
-				| Action::ScheduleLeaveDelegators
-				| Action::ExecuteLeaveDelegators
-				| Action::CancelLeaveDelegators
-				| Action::RevokeNomination
-				| Action::ScheduleRevokeDelegation
-				| Action::NominatorBondLess
-				| Action::ScheduleDelegatorBondLess
-				| Action::NominatorBondMore
-				| Action::DelegatorBondMore
-				| Action::ExecuteDelegationRequest
-				| Action::CancelDelegationRequest => FunctionModifier::NonPayable,
-			},
-		)?;
->>>>>>> 3dc7902c
 
 		// Return early if storage getter; return (origin, call) if dispatchable
 		let (origin, call) = match selector {
