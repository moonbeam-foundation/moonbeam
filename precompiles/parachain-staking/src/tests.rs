// Copyright 2019-2022 PureStake Inc.
// This file is part of Moonbeam.

// Moonbeam is free software: you can redistribute it and/or modify
// it under the terms of the GNU General Public License as published by
// the Free Software Foundation, either version 3 of the License, or
// (at your option) any later version.

// Moonbeam is distributed in the hope that it will be useful,
// but WITHOUT ANY WARRANTY; without even the implied warranty of
// MERCHANTABILITY or FITNESS FOR A PARTICULAR PURPOSE.  See the
// GNU General Public License for more details.

// You should have received a copy of the GNU General Public License
// along with Moonbeam.  If not, see <http://www.gnu.org/licenses/>.

use crate::mock::{
	events, roll_to, roll_to_round_begin, set_points,
	Account::{self, Alice, Bob, Bogus, Charlie, Precompile},
	Call, ExtBuilder, Origin, ParachainStaking, PrecompilesValue, Runtime, TestPrecompiles,
};
use crate::Action;
use frame_support::{assert_ok, dispatch::Dispatchable};
use pallet_evm::Call as EvmCall;
use parachain_staking::Event as StakingEvent;
use precompile_utils::{testing::*, Address, EvmDataWriter};
use sp_core::U256;

fn precompiles() -> TestPrecompiles<Runtime> {
	PrecompilesValue::get()
}

fn evm_call(source: Account, input: Vec<u8>) -> EvmCall<Runtime> {
	EvmCall::call {
		source: source.into(),
		target: Precompile.into(),
		input,
		value: U256::zero(), // No value sent in EVM
		gas_limit: u64::max_value(),
		max_fee_per_gas: 0.into(),
		max_priority_fee_per_gas: Some(U256::zero()),
		nonce: None, // Use the next nonce
		access_list: Vec::new(),
	}
}

#[test]
fn selectors() {
	// DEPRECATED
	assert_eq!(Action::IsNominator as u32, 0x8e5080e7);
	assert_eq!(Action::IsDelegator as u32, 0x1f030587);
	assert_eq!(Action::IsCandidate as u32, 0x8545c833);
	assert_eq!(Action::IsSelectedCandidate as u32, 0x8f6d27c7);
	assert_eq!(Action::Points as u32, 0x9799b4e7);
	// DEPRECATED
	assert_eq!(Action::MinNomination as u32, 0xc9f593b2);
	assert_eq!(Action::MinDelegation as u32, 0x72ce8933);
	assert_eq!(Action::CandidateCount as u32, 0x4b1c4c29);
	assert_eq!(Action::Round as u32, 0x146ca531);
	assert_eq!(Action::CollatorNominationCount as u32, 0x0ad6a7be);
	assert_eq!(Action::CandidateDelegationCount as u32, 0x815b796c);
	assert_eq!(Action::NominatorNominationCount as u32, 0xdae5659b);
	assert_eq!(Action::DelegatorDelegationCount as u32, 0xfbc51bca);
	assert_eq!(Action::SelectedCandidates as u32, 0x89f47a21);
	assert_eq!(Action::DelegationRequestIsPending as u32, 0x192e1db3);
	assert_eq!(Action::CandidateExitIsPending as u32, 0xeb613b8a);
	assert_eq!(Action::CandidateRequestIsPending as u32, 0x26ab05fb);
	assert_eq!(Action::JoinCandidates as u32, 0x0a1bff60);
	// DEPRECATED
	assert_eq!(Action::LeaveCandidates as u32, 0x72b02a31);
	assert_eq!(Action::ScheduleLeaveCandidates as u32, 0x60afbac6);
	assert_eq!(Action::ExecuteLeaveCandidates as u32, 0x3fdc4c30);
	assert_eq!(Action::CancelLeaveCandidates as u32, 0x0880b3e2);
	assert_eq!(Action::GoOffline as u32, 0x767e0450);
	assert_eq!(Action::GoOnline as u32, 0xd2f73ceb);
	assert_eq!(Action::CandidateBondMore as u32, 0xc57bd3a8);
	// DEPRECATED
	assert_eq!(Action::CandidateBondLess as u32, 0x289b6ba7);
	assert_eq!(Action::ScheduleCandidateBondLess as u32, 0x034c47bc);
	assert_eq!(Action::ExecuteCandidateBondLess as u32, 0xa9a2b8b7);
	assert_eq!(Action::CancelCandidateBondLess as u32, 0x583d0fdc);
	// DEPRECATED
	assert_eq!(Action::Nominate as u32, 0x49df6eb3);
	assert_eq!(Action::Delegate as u32, 0x829f5ee3);
	// DEPRECATED
	assert_eq!(Action::LeaveNominators as u32, 0xb71d2153);
	assert_eq!(Action::ScheduleLeaveDelegators as u32, 0x65a5bbd0);
	assert_eq!(Action::ExecuteLeaveDelegators as u32, 0xa84a7468);
	assert_eq!(Action::CancelLeaveDelegators as u32, 0x2a987643);
	// DEPRECATED
	assert_eq!(Action::RevokeNomination as u32, 0x4b65c34b);
	assert_eq!(Action::ScheduleRevokeDelegation as u32, 0x22266e75);
	assert_eq!(Action::ExecuteLeaveDelegators as u32, 0xa84a7468);
	assert_eq!(Action::CancelLeaveDelegators as u32, 0x2a987643);
	// DEPRECATED
	assert_eq!(Action::RevokeNomination as u32, 0x4b65c34b);
	assert_eq!(Action::ScheduleRevokeDelegation as u32, 0x22266e75);
	// DEPRECATED
	assert_eq!(Action::NominatorBondMore as u32, 0x971d44c8);
	assert_eq!(Action::DelegatorBondMore as u32, 0xf8331108);
	// DEPRECATED
	assert_eq!(Action::NominatorBondLess as u32, 0xf6a52569);
	assert_eq!(Action::ScheduleDelegatorBondLess as u32, 0x00043acf);
	assert_eq!(Action::ExecuteDelegationRequest as u32, 0xe42366a6);
	assert_eq!(Action::CancelDelegationRequest as u32, 0x7284cf50);
}

#[test]
fn selector_less_than_four_bytes() {
	ExtBuilder::default().build().execute_with(|| {
		precompiles()
			.prepare_test(Alice, Precompile, vec![1u8, 2u8, 3u8])
			.execute_reverts(|output| output == b"tried to parse selector out of bounds");
	});
}

#[test]
fn no_selector_exists_but_length_is_right() {
	ExtBuilder::default().build().execute_with(|| {
		precompiles()
			.prepare_test(Alice, Precompile, vec![1u8, 2u8, 3u8, 4u8])
			.execute_reverts(|output| output == b"unknown selector");
	});
}

// DEPRECATED
#[test]
fn min_nomination_works() {
	ExtBuilder::default().build().execute_with(|| {
		precompiles()
			.prepare_test(
				Alice,
				Precompile,
				EvmDataWriter::new_with_selector(Action::MinNomination).build(),
			)
			.expect_cost(0) // TODO: Test db read/write costs
			.expect_no_logs()
			.execute_returns(EvmDataWriter::new().write(3u32).build())
	});
}

#[test]
fn min_delegation_works() {
	ExtBuilder::default().build().execute_with(|| {
		precompiles()
			.prepare_test(
				Alice,
				Precompile,
				EvmDataWriter::new_with_selector(Action::MinDelegation).build(),
			)
			.expect_cost(0) // TODO: Test db read/write costs
			.expect_no_logs()
			.execute_returns(EvmDataWriter::new().write(3u32).build())
	});
}

#[test]
fn points_zero() {
	ExtBuilder::default()
		.with_balances(vec![(Alice, 1_000)])
		.with_candidates(vec![(Alice, 1_000)])
		.build()
		.execute_with(|| {
			precompiles()
				// Assert that there are total 0 points in round 1
				.prepare_test(
					Alice,
					Precompile,
					EvmDataWriter::new_with_selector(Action::Points)
						.write(U256::one())
						.build(),
				)
				.expect_cost(0) // TODO: Test db read/write costs
				.expect_no_logs()
				.execute_returns(EvmDataWriter::new().write(0u32).build());
		});
}

#[test]
fn points_non_zero() {
	ExtBuilder::default()
		.with_balances(vec![(Alice, 1_000)])
		.with_candidates(vec![(Alice, 1_000)])
		.build()
		.execute_with(|| {
			set_points(1u32, Alice, 100);

			// Assert that there are total 100 points in round 1
			precompiles()
				.prepare_test(
					Alice,
					Precompile,
					EvmDataWriter::new_with_selector(Action::Points)
						.write(U256::one())
						.build(),
				)
				.expect_cost(0) // TODO: Test db read/write costs
				.expect_no_logs()
				.execute_returns(EvmDataWriter::new().write(100u32).build());
		});
}

#[test]
fn round_works() {
	ExtBuilder::default().build().execute_with(|| {
		precompiles()
			.prepare_test(
				Alice,
				Precompile,
				EvmDataWriter::new_with_selector(Action::Round).build(),
			)
			.expect_cost(0) // TODO: Test db read/write costs
			.expect_no_logs()
			.execute_returns(EvmDataWriter::new().write(1u32).build());

		// test next `ROUNDS_TO_TEST` rounds
		const ROUNDS_TO_TEST: u64 = 10;
		let mut current_round: u64 = 1;
		while current_round < ROUNDS_TO_TEST {
			current_round += 1;
			roll_to_round_begin(current_round);

			// Assert that round is equal to expectation
			precompiles()
				.prepare_test(
					Alice,
					Precompile,
					EvmDataWriter::new_with_selector(Action::Round).build(),
				)
				.expect_cost(0) // TODO: Test db read/write costs
				.expect_no_logs()
				.execute_returns(EvmDataWriter::new().write(current_round).build());
		}
	});
}

// DEPRECATED
#[test]
fn collator_nomination_count_works() {
	ExtBuilder::default()
		.with_balances(vec![(Alice, 1_000), (Bob, 50), (Charlie, 50), (Bogus, 50)])
		.with_candidates(vec![(Alice, 1_000)])
		.with_delegations(vec![
			(Bob, Alice, 50),
			(Charlie, Alice, 50),
			(Bogus, Alice, 50),
		])
		.build()
		.execute_with(|| {
			// Assert that there 3 nominations for Alice
			precompiles()
				.prepare_test(
					Alice,
					Precompile,
					EvmDataWriter::new_with_selector(Action::CollatorNominationCount)
						.write(Address(Alice.into()))
						.build(),
				)
				.expect_cost(0) // TODO: Test db read/write costs
				.expect_no_logs()
				.execute_returns(EvmDataWriter::new().write(3u32).build());
		});
}

#[test]
fn candidate_delegation_count_works() {
	ExtBuilder::default()
		.with_balances(vec![(Alice, 1_000), (Bob, 50), (Charlie, 50), (Bogus, 50)])
		.with_candidates(vec![(Alice, 1_000)])
		.with_delegations(vec![
			(Bob, Alice, 50),
			(Charlie, Alice, 50),
			(Bogus, Alice, 50),
		])
		.build()
		.execute_with(|| {
			// Assert that there 3 delegations to Alice
			precompiles()
				.prepare_test(
					Alice,
					Precompile,
					EvmDataWriter::new_with_selector(Action::CandidateDelegationCount)
						.write(Address(Alice.into()))
						.build(),
				)
				.expect_cost(0) // TODO: Test db read/write costs
				.expect_no_logs()
				.execute_returns(EvmDataWriter::new().write(3u32).build());
		});
}

// DEPRECATED
#[test]
fn nominator_nomination_count_works() {
	ExtBuilder::default()
		.with_balances(vec![(Alice, 1_000), (Bob, 1_000), (Charlie, 200)])
		.with_candidates(vec![(Alice, 1_000), (Bob, 1_000)])
		.with_delegations(vec![(Charlie, Alice, 100), (Charlie, Bob, 100)])
		.build()
		.execute_with(|| {
			// Assert that Charlie has 2 outstanding delegations
			precompiles()
				.prepare_test(
					Alice,
					Precompile,
					EvmDataWriter::new_with_selector(Action::NominatorNominationCount)
						.write(Address(Charlie.into()))
						.build(),
				)
				.expect_cost(0) // TODO: Test db read/write costs
				.expect_no_logs()
				.execute_returns(EvmDataWriter::new().write(2u32).build());
		});
}

#[test]
fn delegator_delegation_count_works() {
	ExtBuilder::default()
		.with_balances(vec![(Alice, 1_000), (Bob, 1_000), (Charlie, 200)])
		.with_candidates(vec![(Alice, 1_000), (Bob, 1_000)])
		.with_delegations(vec![(Charlie, Alice, 100), (Charlie, Bob, 100)])
		.build()
		.execute_with(|| {
			// Assert that Charlie has 2 outstanding nominations
			precompiles()
				.prepare_test(
					Alice,
					Precompile,
					EvmDataWriter::new_with_selector(Action::DelegatorDelegationCount)
						.write(Address(Charlie.into()))
						.build(),
				)
				.expect_cost(0) // TODO: Test db read/write costs
				.expect_no_logs()
				.execute_returns(EvmDataWriter::new().write(2u32).build());
		});
}

// DEPRECATED
#[test]
fn is_nominator_true_false() {
	ExtBuilder::default()
		.with_balances(vec![(Alice, 1_000), (Bob, 50)])
		.with_candidates(vec![(Alice, 1_000)])
		.with_delegations(vec![(Bob, Alice, 50)])
		.build()
		.execute_with(|| {
			// Assert that Charlie is not a delegator
			precompiles()
				.prepare_test(
					Alice,
					Precompile,
					EvmDataWriter::new_with_selector(Action::IsNominator)
						.write(Address(Charlie.into()))
						.build(),
				)
				.expect_cost(0) // TODO: Test db read/write costs
				.expect_no_logs()
				.execute_returns(EvmDataWriter::new().write(false).build());

			// Assert that Bob is a delegator
			precompiles()
				.prepare_test(
					Alice,
					Precompile,
					EvmDataWriter::new_with_selector(Action::IsNominator)
						.write(Address(Bob.into()))
						.build(),
				)
				.expect_cost(0) // TODO: Test db read/write costs
				.expect_no_logs()
				.execute_returns(EvmDataWriter::new().write(true).build());
		});
}

#[test]
fn is_delegator_false() {
	ExtBuilder::default().build().execute_with(|| {
		// Assert that Charlie is not a delegator
		precompiles()
			.prepare_test(
				Alice,
				Precompile,
				EvmDataWriter::new_with_selector(Action::IsDelegator)
					.write(Address(Charlie.into()))
					.build(),
			)
			.expect_cost(0) // TODO: Test db read/write costs
			.expect_no_logs()
			.execute_returns(EvmDataWriter::new().write(false).build());
	});
}

#[test]
fn is_delegator_true() {
	ExtBuilder::default()
		.with_balances(vec![(Alice, 1_000), (Bob, 50)])
		.with_candidates(vec![(Alice, 1_000)])
		.with_delegations(vec![(Bob, Alice, 50)])
		.build()
		.execute_with(|| {
			// Assert that Bob is a delegator
			precompiles()
				.prepare_test(
					Alice,
					Precompile,
					EvmDataWriter::new_with_selector(Action::IsDelegator)
						.write(Address(Bob.into()))
						.build(),
				)
				.expect_cost(0) // TODO: Test db read/write costs
				.expect_no_logs()
				.execute_returns(EvmDataWriter::new().write(true).build());
		});
}

#[test]
fn is_candidate_false() {
	ExtBuilder::default().build().execute_with(|| {
		// Assert that Alice is not a candidate
		precompiles()
			.prepare_test(
				Alice,
				Precompile,
				EvmDataWriter::new_with_selector(Action::IsCandidate)
					.write(Address(Alice.into()))
					.build(),
			)
			.expect_cost(0) // TODO: Test db read/write costs
			.expect_no_logs()
			.execute_returns(EvmDataWriter::new().write(false).build());
	});
}

#[test]
fn is_candidate_true() {
	ExtBuilder::default()
		.with_balances(vec![(Alice, 1_000)])
		.with_candidates(vec![(Alice, 1_000)])
		.build()
		.execute_with(|| {
			// Assert that Alice is a candidate
			precompiles()
				.prepare_test(
					Alice,
					Precompile,
					EvmDataWriter::new_with_selector(Action::IsCandidate)
						.write(Address(Alice.into()))
						.build(),
				)
				.expect_cost(0) // TODO: Test db read/write costs
				.expect_no_logs()
				.execute_returns(EvmDataWriter::new().write(true).build());
		});
}

#[test]
fn is_selected_candidate_false() {
	ExtBuilder::default().build().execute_with(|| {
		// Assert that Alice is not a selected candidate
		precompiles()
			.prepare_test(
				Alice,
				Precompile,
				EvmDataWriter::new_with_selector(Action::IsSelectedCandidate)
					.write(Address(Alice.into()))
					.build(),
			)
			.expect_cost(0) // TODO: Test db read/write costs
			.expect_no_logs()
			.execute_returns(EvmDataWriter::new().write(false).build());
	});
}

#[test]
fn is_selected_candidate_true() {
	ExtBuilder::default()
		.with_balances(vec![(Alice, 1_000)])
		.with_candidates(vec![(Alice, 1_000)])
		.build()
		.execute_with(|| {
			// Assert that Alice is not a selected candidate
			precompiles()
				.prepare_test(
					Alice,
					Precompile,
					EvmDataWriter::new_with_selector(Action::IsSelectedCandidate)
						.write(Address(Alice.into()))
						.build(),
				)
				.expect_cost(0) // TODO: Test db read/write costs
				.expect_no_logs()
				.execute_returns(EvmDataWriter::new().write(true).build());
		});
}

#[test]
fn selected_candidates_works() {
	ExtBuilder::default()
		.with_balances(vec![(Alice, 1_000)])
		.with_candidates(vec![(Alice, 1_000)])
		.build()
		.execute_with(|| {
			precompiles()
				.prepare_test(
					Alice,
					Precompile,
					EvmDataWriter::new_with_selector(Action::SelectedCandidates).build(),
				)
				.expect_cost(0) // TODO: Test db read/write costs
				.expect_no_logs()
				.execute_returns(
					EvmDataWriter::new()
						.write(vec![Address(Alice.into())])
						.build(),
				);
		});
}

#[test]
fn delegation_request_is_pending_works() {
	ExtBuilder::default()
		.with_balances(vec![(Alice, 1_000), (Charlie, 50), (Bogus, 50)])
		.with_candidates(vec![(Alice, 1_000)])
		.with_delegations(vec![(Charlie, Alice, 50)])
		.build()
		.execute_with(|| {
			// Assert that we dont have pending requests
			precompiles()
				.prepare_test(
					Alice,
					Precompile,
					EvmDataWriter::new_with_selector(Action::DelegationRequestIsPending)
						.write(Address(Charlie.into()))
						.write(Address(Alice.into()))
						.build(),
				)
				.expect_cost(0) // TODO: Test db read/write costs
				.expect_no_logs()
				.execute_returns(EvmDataWriter::new().write(false).build());

			// Schedule Revoke request
			precompiles()
				.prepare_test(
					Charlie,
					Precompile,
					EvmDataWriter::new_with_selector(Action::ScheduleRevokeDelegation)
						.write(Address(Alice.into()))
						.build(),
<<<<<<< HEAD
				)
				.expect_cost(282552000)
				.expect_no_logs()
				.execute_returns(vec![]);

=======
					None,
					&Context {
						address: precompile_address(),
						caller: TestAccount::Charlie.into(),
						apparent_value: From::from(0),
					},
					false,
				),
				Some(Ok(PrecompileOutput {
					exit_status: ExitSucceed::Returned,
					output: Default::default(),
					cost: 281793000,
					logs: Default::default(),
				}))
			);

			// Expected true because we scheduled a revoke request
			expected_result = Some(Ok(PrecompileOutput {
				exit_status: ExitSucceed::Returned,
				output: EvmDataWriter::new().write(true).build(),
				cost: Default::default(),
				logs: Default::default(),
			}));
>>>>>>> 8b6399cb
			// Assert that we have pending requests
			precompiles()
				.prepare_test(
					Alice,
					Precompile,
					EvmDataWriter::new_with_selector(Action::DelegationRequestIsPending)
						.write(Address(Charlie.into()))
						.write(Address(Alice.into()))
						.build(),
				)
				.expect_cost(0) // TODO: Test db read/write costs
				.expect_no_logs()
				.execute_returns(EvmDataWriter::new().write(true).build());
		})
}

#[test]
fn delegation_request_is_pending_returns_false_for_non_existing_delegator() {
	ExtBuilder::default().build().execute_with(|| {
		// Expected false because delegator Bob does not exist
		precompiles()
			.prepare_test(
				Alice,
				Precompile,
				EvmDataWriter::new_with_selector(Action::DelegationRequestIsPending)
					.write(Address(Bob.into()))
					.write(Address(Alice.into()))
					.build(),
			)
			.expect_cost(0) // TODO: Test db read/write costs
			.expect_no_logs()
			.execute_returns(EvmDataWriter::new().write(false).build());
	})
}

#[test]
<<<<<<< HEAD
fn delegation_exit_is_pending_works() {
	ExtBuilder::default()
		.with_balances(vec![(Alice, 1_000), (Charlie, 50), (Bogus, 50)])
		.with_candidates(vec![(Alice, 1_000)])
		.with_delegations(vec![(Charlie, Alice, 50)])
		.build()
		.execute_with(|| {
			// Assert that we don't have pending requests
			precompiles()
				.prepare_test(
					Alice,
					Precompile,
					EvmDataWriter::new_with_selector(Action::DelegatorExitIsPending)
						.write(Address(Charlie.into()))
						.build(),
				)
				.expect_cost(0) // TODO: Test db read/write costs
				.expect_no_logs()
				.execute_returns(EvmDataWriter::new().write(false).build());

			// Schedule exit request
			precompiles()
				.prepare_test(
					Charlie,
					Precompile,
					EvmDataWriter::new_with_selector(Action::ScheduleLeaveDelegators).build(),
				)
				.expect_cost(152072000)
				.expect_no_logs()
				.execute_returns(vec![]);

			// Assert that we have pending exit
			precompiles()
				.prepare_test(
					Alice,
					Precompile,
					EvmDataWriter::new_with_selector(Action::DelegatorExitIsPending)
						.write(Address(Charlie.into()))
						.build(),
				)
				.expect_cost(0) // TODO: Test db read/write costs
				.expect_no_logs()
				.execute_returns(EvmDataWriter::new().write(true).build());
		})
}

#[test]
fn delegation_exit_is_pending_returns_false_for_non_existing_delegator() {
	ExtBuilder::default().build().execute_with(|| {
		// Expected false because delegator Bob does not exist
		precompiles()
			.prepare_test(
				Alice,
				Precompile,
				EvmDataWriter::new_with_selector(Action::DelegatorExitIsPending)
					.write(Address(Bob.into()))
					.build(),
			)
			.expect_cost(0) // TODO: Test db read/write costs
			.expect_no_logs()
			.execute_returns(EvmDataWriter::new().write(false).build());
	})
}

#[test]
=======
>>>>>>> 8b6399cb
fn candidate_exit_is_pending_works() {
	ExtBuilder::default()
		.with_balances(vec![(Alice, 1_000)])
		.with_candidates(vec![(Alice, 1_000)])
		.build()
		.execute_with(|| {
			// Assert that we don't have pending requests
			precompiles()
				.prepare_test(
					Alice,
					Precompile,
					EvmDataWriter::new_with_selector(Action::CandidateExitIsPending)
						.write(Address(Alice.into()))
						.build(),
				)
				.expect_cost(0) // TODO: Test db read/write costs
				.expect_no_logs()
				.execute_returns(EvmDataWriter::new().write(false).build());

			// Schedule exit request
			precompiles()
				.prepare_test(
					Alice,
					Precompile,
					EvmDataWriter::new_with_selector(Action::ScheduleLeaveCandidates)
						.write(U256::one())
						.build(),
<<<<<<< HEAD
				)
				.expect_cost(313608000)
				.expect_no_logs()
				.execute_returns(vec![]);

=======
					None,
					&Context {
						address: precompile_address(),
						caller: TestAccount::Alice.into(),
						apparent_value: From::from(0),
					},
					false,
				),
				Some(Ok(PrecompileOutput {
					exit_status: ExitSucceed::Returned,
					output: Default::default(),
					cost: 303417000,
					logs: Default::default(),
				}))
			);

			// Expected true because we scheduled exit
			expected_result = Some(Ok(PrecompileOutput {
				exit_status: ExitSucceed::Returned,
				output: EvmDataWriter::new().write(true).build(),
				cost: Default::default(),
				logs: Default::default(),
			}));
>>>>>>> 8b6399cb
			// Assert that we have pending exit
			precompiles()
				.prepare_test(
					Alice,
					Precompile,
					EvmDataWriter::new_with_selector(Action::CandidateExitIsPending)
						.write(Address(Alice.into()))
						.build(),
				)
				.expect_cost(0) // TODO: Test db read/write costs
				.expect_no_logs()
				.execute_returns(EvmDataWriter::new().write(true).build());
		})
}

#[test]
fn candidate_exit_is_pending_returns_false_for_non_existing_delegator() {
	ExtBuilder::default().build().execute_with(|| {
		// Expected false because candidate Bob does not exist
		precompiles()
			.prepare_test(
				Alice,
				Precompile,
				EvmDataWriter::new_with_selector(Action::CandidateExitIsPending)
					.write(Address(Bob.into()))
					.build(),
			)
			.expect_cost(0) // TODO: Test db read/write costs
			.expect_no_logs()
			.execute_returns(EvmDataWriter::new().write(false).build());
	})
}

#[test]
fn candidate_request_is_pending_works() {
	ExtBuilder::default()
		.with_balances(vec![(Alice, 1_050)])
		.with_candidates(vec![(Alice, 1_050)])
		.build()
		.execute_with(|| {
			// Assert that we dont have pending requests
			precompiles()
				.prepare_test(
					Alice,
					Precompile,
					EvmDataWriter::new_with_selector(Action::CandidateRequestIsPending)
						.write(Address(Alice.into()))
						.build(),
				)
				.expect_cost(0) // TODO: Test db read/write costs
				.expect_no_logs()
				.execute_returns(EvmDataWriter::new().write(false).build());

			// Schedule bond less request
			precompiles()
				.prepare_test(
					Alice,
					Precompile,
					EvmDataWriter::new_with_selector(Action::ScheduleCandidateBondLess)
						.write(U256::zero())
						.build(),
<<<<<<< HEAD
				)
				.expect_cost(151339000)
				.expect_no_logs()
				.execute_returns(vec![]);

=======
					None,
					&Context {
						address: precompile_address(),
						caller: TestAccount::Alice.into(),
						apparent_value: From::from(0),
					},
					false,
				),
				Some(Ok(PrecompileOutput {
					exit_status: ExitSucceed::Returned,
					output: Default::default(),
					cost: 151710000,
					logs: Default::default(),
				}))
			);

			// Expected true because we scheduled a bond less request
			expected_result = Some(Ok(PrecompileOutput {
				exit_status: ExitSucceed::Returned,
				output: EvmDataWriter::new().write(true).build(),
				cost: Default::default(),
				logs: Default::default(),
			}));
>>>>>>> 8b6399cb
			// Assert that we have pending requests
			precompiles()
				.prepare_test(
					Alice,
					Precompile,
					EvmDataWriter::new_with_selector(Action::CandidateRequestIsPending)
						.write(Address(Alice.into()))
						.build(),
				)
				.expect_cost(0) // TODO: Test db read/write costs
				.expect_no_logs()
				.execute_returns(EvmDataWriter::new().write(true).build());
		})
}

#[test]
fn candidate_request_is_pending_returns_false_for_non_existing_candidate() {
	ExtBuilder::default().build().execute_with(|| {
		// Expected false because candidate Bob does not exist
		precompiles()
			.prepare_test(
				Alice,
				Precompile,
				EvmDataWriter::new_with_selector(Action::CandidateRequestIsPending)
					.write(Address(Bob.into()))
					.build(),
			)
			.expect_cost(0) // TODO: Test db read/write costs
			.expect_no_logs()
			.execute_returns(EvmDataWriter::new().write(false).build());
	})
}

#[test]
fn join_candidates_works() {
	ExtBuilder::default()
		.with_balances(vec![(Alice, 1_000)])
		.build()
		.execute_with(|| {
			let input_data = EvmDataWriter::new_with_selector(Action::JoinCandidates)
				.write(U256::from(1000u32))
				.write(U256::zero())
				.build();

			// Make sure the call goes through successfully
			assert_ok!(Call::Evm(evm_call(Alice, input_data)).dispatch(Origin::root()));

			let expected: crate::mock::Event = StakingEvent::JoinedCollatorCandidates {
				account: Alice,
				amount_locked: 1000,
				new_total_amt_locked: 1000,
			}
			.into();
			// Assert that the events vector contains the one expected
			println!("{:?}", events());
			assert!(events().contains(&expected));
		});
}

// DEPRECATED
#[test]
fn leave_candidates_works() {
	ExtBuilder::default()
		.with_balances(vec![(Alice, 1_000)])
		.with_candidates(vec![(Alice, 1_000)])
		.build()
		.execute_with(|| {
			let input_data = EvmDataWriter::new_with_selector(Action::LeaveCandidates)
				.write(U256::one())
				.build();

			// Make sure the call goes through successfully
			assert_ok!(Call::Evm(evm_call(Alice, input_data)).dispatch(Origin::root()));

			let expected: crate::mock::Event = StakingEvent::CandidateScheduledExit {
				exit_allowed_round: 1,
				candidate: Alice,
				scheduled_exit: 3,
			}
			.into();
			// Assert that the events vector contains the one expected
			assert!(events().contains(&expected));
		});
}

#[test]
fn schedule_leave_candidates_works() {
	ExtBuilder::default()
		.with_balances(vec![(Alice, 1_000)])
		.with_candidates(vec![(Alice, 1_000)])
		.build()
		.execute_with(|| {
			let input_data = EvmDataWriter::new_with_selector(Action::ScheduleLeaveCandidates)
				.write(U256::one())
				.build();

			// Make sure the call goes through successfully
			assert_ok!(Call::Evm(evm_call(Alice, input_data)).dispatch(Origin::root()));

			let expected: crate::mock::Event = StakingEvent::CandidateScheduledExit {
				exit_allowed_round: 1,
				candidate: Alice,
				scheduled_exit: 3,
			}
			.into();
			// Assert that the events vector contains the one expected
			assert!(events().contains(&expected));
		});
}

#[test]
fn execute_leave_candidates_works() {
	ExtBuilder::default()
		.with_balances(vec![(Alice, 1_000)])
		.with_candidates(vec![(Alice, 1_000)])
		.build()
		.execute_with(|| {
			assert_ok!(ParachainStaking::schedule_leave_candidates(
				Origin::signed(Alice),
				1
			));
			roll_to(10);

			let input_data = EvmDataWriter::new_with_selector(Action::ExecuteLeaveCandidates)
				.write(Address(Alice.into()))
				.write(U256::zero())
				.build();

			// Make sure the call goes through successfully
			assert_ok!(Call::Evm(evm_call(Alice, input_data)).dispatch(Origin::root()));

			let expected: crate::mock::Event = StakingEvent::CandidateLeft {
				ex_candidate: Alice,
				unlocked_amount: 1_000,
				new_total_amt_locked: 0,
			}
			.into();
			// Assert that the events vector contains the one expected
			assert!(events().contains(&expected));
		});
}

#[test]
fn cancel_leave_candidates_works() {
	ExtBuilder::default()
		.with_balances(vec![(Alice, 1_000)])
		.with_candidates(vec![(Alice, 1_000)])
		.build()
		.execute_with(|| {
			assert_ok!(ParachainStaking::schedule_leave_candidates(
				Origin::signed(Alice),
				1
			));

			let input_data = EvmDataWriter::new_with_selector(Action::CancelLeaveCandidates)
				.write(U256::zero())
				.build();

			// Make sure the call goes through successfully
			assert_ok!(Call::Evm(evm_call(Alice, input_data)).dispatch(Origin::root()));

			let expected: crate::mock::Event =
				StakingEvent::CancelledCandidateExit { candidate: Alice }.into();
			// Assert that the events vector contains the one expected
			assert!(events().contains(&expected));
		});
}

#[test]
fn go_online_works() {
	ExtBuilder::default()
		.with_balances(vec![(Alice, 1_000)])
		.with_candidates(vec![(Alice, 1_000)])
		.build()
		.execute_with(|| {
			assert_ok!(ParachainStaking::go_offline(Origin::signed(Alice)));

			let input_data = EvmDataWriter::new_with_selector(Action::GoOnline).build();

			// Make sure the call goes through successfully
			assert_ok!(Call::Evm(evm_call(Alice, input_data)).dispatch(Origin::root()));

			let expected: crate::mock::Event =
				StakingEvent::CandidateBackOnline { candidate: Alice }.into();
			// Assert that the events vector contains the one expected
			assert!(events().contains(&expected));
		});
}

#[test]
fn go_offline_works() {
	ExtBuilder::default()
		.with_balances(vec![(Alice, 1_000)])
		.with_candidates(vec![(Alice, 1_000)])
		.build()
		.execute_with(|| {
			let input_data = EvmDataWriter::new_with_selector(Action::GoOffline).build();
			// Make sure the call goes through successfully
			assert_ok!(Call::Evm(evm_call(Alice, input_data)).dispatch(Origin::root()));

			let expected: crate::mock::Event =
				StakingEvent::CandidateWentOffline { candidate: Alice }.into();
			// Assert that the events vector contains the one expected
			assert!(events().contains(&expected));
		});
}

#[test]
fn candidate_bond_more_works() {
	ExtBuilder::default()
		.with_balances(vec![(Alice, 1_500)])
		.with_candidates(vec![(Alice, 1_000)])
		.build()
		.execute_with(|| {
			let input_data = EvmDataWriter::new_with_selector(Action::CandidateBondMore)
				.write(U256::from(500))
				.build();

			// Make sure the call goes through successfully
			assert_ok!(Call::Evm(evm_call(Alice, input_data)).dispatch(Origin::root()));

			let expected: crate::mock::Event = StakingEvent::CandidateBondedMore {
				candidate: Alice,
				amount: 500,
				new_total_bond: 1500,
			}
			.into();
			// Assert that the events vector contains the one expected
			assert!(events().contains(&expected));
		});
}

// DEPRECATED
#[test]
fn candidate_bond_less_works() {
	ExtBuilder::default()
		.with_balances(vec![(Alice, 1_000)])
		.with_candidates(vec![(Alice, 1_000)])
		.build()
		.execute_with(|| {
			let input_data = EvmDataWriter::new_with_selector(Action::CandidateBondLess)
				.write(U256::from(500))
				.build();

			// Make sure the call goes through successfully
			assert_ok!(Call::Evm(evm_call(Alice, input_data)).dispatch(Origin::root()));

			let expected: crate::mock::Event = StakingEvent::CandidateBondLessRequested {
				candidate: Alice,
				amount_to_decrease: 500,
				execute_round: 3,
			}
			.into();
			// Assert that the events vector contains the one expected
			assert!(events().contains(&expected));
		});
}

#[test]
fn schedule_candidate_bond_less_works() {
	ExtBuilder::default()
		.with_balances(vec![(Alice, 1_000)])
		.with_candidates(vec![(Alice, 1_000)])
		.build()
		.execute_with(|| {
			let input_data = EvmDataWriter::new_with_selector(Action::ScheduleCandidateBondLess)
				.write(U256::from(500))
				.build();

			// Make sure the call goes through successfully
			assert_ok!(Call::Evm(evm_call(Alice, input_data)).dispatch(Origin::root()));

			let expected: crate::mock::Event = StakingEvent::CandidateBondLessRequested {
				candidate: Alice,
				amount_to_decrease: 500,
				execute_round: 3,
			}
			.into();
			// Assert that the events vector contains the one expected
			assert!(events().contains(&expected));
		});
}

#[test]
fn execute_candidate_bond_less_works() {
	ExtBuilder::default()
		.with_balances(vec![(Alice, 1_500)])
		.with_candidates(vec![(Alice, 1_500)])
		.build()
		.execute_with(|| {
			assert_ok!(ParachainStaking::schedule_candidate_bond_less(
				Origin::signed(Alice),
				500
			));
			roll_to(10);

			// Make sure the call goes through successfully
			let input_data = EvmDataWriter::new_with_selector(Action::ExecuteCandidateBondLess)
				.write(Address(Alice.into()))
				.build();

			assert_ok!(Call::Evm(evm_call(Alice, input_data)).dispatch(Origin::root()));

			let expected: crate::mock::Event = StakingEvent::CandidateBondedLess {
				candidate: Alice,
				amount: 500,
				new_bond: 1000,
			}
			.into();
			// Assert that the events vector contains the one expected
			assert!(events().contains(&expected));
		});
}

#[test]
fn cancel_candidate_bond_less_works() {
	ExtBuilder::default()
		.with_balances(vec![(Alice, 1_200)])
		.with_candidates(vec![(Alice, 1_200)])
		.build()
		.execute_with(|| {
			assert_ok!(ParachainStaking::schedule_candidate_bond_less(
				Origin::signed(Alice),
				200
			));

			let input_data =
				EvmDataWriter::new_with_selector(Action::CancelCandidateBondLess).build();

			// Make sure the call goes through successfully
			assert_ok!(Call::Evm(evm_call(Alice, input_data)).dispatch(Origin::root()));

			let expected: crate::mock::Event = StakingEvent::CancelledCandidateBondLess {
				candidate: Alice,
				amount: 200,
				execute_round: 3,
			}
			.into();
			// Assert that the events vector contains the one expected
			assert!(events().contains(&expected));
		});
}

// DEPRECATED
#[test]
fn nominate_works() {
	ExtBuilder::default()
		.with_balances(vec![(Alice, 1_000), (Bob, 1_000)])
		.with_candidates(vec![(Alice, 1_000)])
		.build()
		.execute_with(|| {
			let input_data = EvmDataWriter::new_with_selector(Action::Nominate)
				.write(Address(Alice.into()))
				.write(U256::from(1_000))
				.write(U256::zero())
				.write(U256::zero())
				.build();

			// Make sure the call goes through successfully
			assert_ok!(Call::Evm(evm_call(Bob, input_data)).dispatch(Origin::root()));

			assert!(ParachainStaking::is_delegator(&Bob));

			let expected: crate::mock::Event = StakingEvent::Delegation {
				delegator: Bob,
				locked_amount: 1_000,
				candidate: Alice,
				delegator_position: parachain_staking::DelegatorAdded::AddedToTop {
					new_total: 2_000,
				},
			}
			.into();
			// Assert that the events vector contains the one expected
			assert!(events().contains(&expected));
		});
}

#[test]
fn delegate_works() {
	ExtBuilder::default()
		.with_balances(vec![(Alice, 1_000), (Bob, 1_000)])
		.with_candidates(vec![(Alice, 1_000)])
		.build()
		.execute_with(|| {
			let input_data = EvmDataWriter::new_with_selector(Action::Delegate)
				.write(Address(Alice.into()))
				.write(U256::from(1_000))
				.write(U256::zero())
				.write(U256::zero())
				.build();

			// Make sure the call goes through successfully
			assert_ok!(Call::Evm(evm_call(Bob, input_data)).dispatch(Origin::root()));

			assert!(ParachainStaking::is_delegator(&Bob));

			let expected: crate::mock::Event = StakingEvent::Delegation {
				delegator: Bob,
				locked_amount: 1_000,
				candidate: Alice,
				delegator_position: parachain_staking::DelegatorAdded::AddedToTop {
					new_total: 2_000,
				},
			}
			.into();
			// Assert that the events vector contains the one expected
			assert!(events().contains(&expected));
		});
}

// DEPRECATED
#[test]
fn leave_nominators_works() {
	ExtBuilder::default()
		.with_balances(vec![(Alice, 1_000), (Bob, 1_000)])
		.with_candidates(vec![(Alice, 1_000)])
		.with_delegations(vec![(Bob, Alice, 1_000)])
		.build()
		.execute_with(|| {
			let input_data = EvmDataWriter::new_with_selector(Action::LeaveNominators)
				.write(U256::one())
				.build();

			// Make sure the call goes through successfully
			assert_ok!(Call::Evm(evm_call(Bob, input_data)).dispatch(Origin::root()));

			let expected: crate::mock::Event = StakingEvent::DelegatorExitScheduled {
				round: 1,
				delegator: Bob,
				scheduled_exit: 3,
			}
			.into();
			// Assert that the events vector contains the one expected
			assert!(events().contains(&expected));
		});
}

#[test]
fn schedule_leave_delegators_works() {
	ExtBuilder::default()
		.with_balances(vec![(Alice, 1_000), (Bob, 1_000)])
		.with_candidates(vec![(Alice, 1_000)])
		.with_delegations(vec![(Bob, Alice, 1_000)])
		.build()
		.execute_with(|| {
			let input_data =
				EvmDataWriter::new_with_selector(Action::ScheduleLeaveDelegators).build();

			// Make sure the call goes through successfully
			assert_ok!(Call::Evm(evm_call(Bob, input_data)).dispatch(Origin::root()));

			let expected: crate::mock::Event = StakingEvent::DelegatorExitScheduled {
				round: 1,
				delegator: Bob,
				scheduled_exit: 3,
			}
			.into();
			// Assert that the events vector contains the one expected
			assert!(events().contains(&expected));
		});
}

#[test]
fn execute_leave_delegators_works() {
	ExtBuilder::default()
		.with_balances(vec![(Alice, 1_000), (Bob, 500)])
		.with_candidates(vec![(Alice, 1_000)])
		.with_delegations(vec![(Bob, Alice, 500)])
		.build()
		.execute_with(|| {
			assert_ok!(ParachainStaking::schedule_leave_delegators(Origin::signed(
				Bob
			)));
			roll_to(10);

			let input_data = EvmDataWriter::new_with_selector(Action::ExecuteLeaveDelegators)
				.write(Address(Bob.into()))
				.write(U256::one())
				.build();

			// Make sure the call goes through successfully
			assert_ok!(Call::Evm(evm_call(Alice, input_data)).dispatch(Origin::root()));

			let expected: crate::mock::Event = StakingEvent::DelegatorLeft {
				delegator: Bob,
				unstaked_amount: 500,
			}
			.into();
			// Assert that the events vector contains the one expected
			assert!(events().contains(&expected));
		});
}

#[test]
fn cancel_leave_delegators_works() {
	ExtBuilder::default()
		.with_balances(vec![(Alice, 1_000), (Bob, 500)])
		.with_candidates(vec![(Alice, 1_000)])
		.with_delegations(vec![(Bob, Alice, 500)])
		.build()
		.execute_with(|| {
			assert_ok!(ParachainStaking::schedule_leave_delegators(Origin::signed(
				Bob
			)));

			let input_data =
				EvmDataWriter::new_with_selector(Action::CancelLeaveDelegators).build();

			// Make sure the call goes through successfully
			assert_ok!(Call::Evm(evm_call(Bob, input_data)).dispatch(Origin::root()));

			let expected: crate::mock::Event =
				StakingEvent::DelegatorExitCancelled { delegator: Bob }.into();
			// Assert that the events vector contains the one expected
			assert!(events().contains(&expected));
		});
}

// DEPRECATED
#[test]
fn revoke_nomination_works() {
	ExtBuilder::default()
		.with_balances(vec![(Alice, 1_000), (Bob, 1_000)])
		.with_candidates(vec![(Alice, 1_000)])
		.with_delegations(vec![(Bob, Alice, 1_000)])
		.build()
		.execute_with(|| {
			let input_data = EvmDataWriter::new_with_selector(Action::RevokeNomination)
				.write(Address(Alice.into()))
				.build();

			// Make sure the call goes through successfully
			assert_ok!(Call::Evm(evm_call(Bob, input_data)).dispatch(Origin::root()));

			let expected: crate::mock::Event = StakingEvent::DelegationRevocationScheduled {
				round: 1,
				delegator: Bob,
				candidate: Alice,
				scheduled_exit: 3,
			}
			.into();
			// Assert that the events vector contains the one expected
			assert!(events().contains(&expected));
		});
}

#[test]
fn schedule_revoke_delegation_works() {
	ExtBuilder::default()
		.with_balances(vec![(Alice, 1_000), (Bob, 1_000)])
		.with_candidates(vec![(Alice, 1_000)])
		.with_delegations(vec![(Bob, Alice, 1_000)])
		.build()
		.execute_with(|| {
			let input_data = EvmDataWriter::new_with_selector(Action::ScheduleRevokeDelegation)
				.write(Address(Alice.into()))
				.build();

			// Make sure the call goes through successfully
			assert_ok!(Call::Evm(evm_call(Bob, input_data)).dispatch(Origin::root()));

			let expected: crate::mock::Event = StakingEvent::DelegationRevocationScheduled {
				round: 1,
				delegator: Bob,
				candidate: Alice,
				scheduled_exit: 3,
			}
			.into();
			// Assert that the events vector contains the one expected
			assert!(events().contains(&expected));
		});
}

// DEPRECATED
#[test]
fn nominator_bond_more_works() {
	ExtBuilder::default()
		.with_balances(vec![(Alice, 1_000), (Bob, 1_500)])
		.with_candidates(vec![(Alice, 1_000)])
		.with_delegations(vec![(Bob, Alice, 500)])
		.build()
		.execute_with(|| {
			let input_data = EvmDataWriter::new_with_selector(Action::NominatorBondMore)
				.write(Address(Alice.into()))
				.write(U256::from(500))
				.build();

			assert_ok!(Call::Evm(evm_call(Bob, input_data)).dispatch(Origin::root()));

			let expected: crate::mock::Event = StakingEvent::DelegationIncreased {
				delegator: Bob,
				candidate: Alice,
				amount: 500,
				in_top: true,
			}
			.into();
			// Assert that the events vector contains the one expected
			assert!(events().contains(&expected));
		});
}

#[test]
fn delegator_bond_more_works() {
	ExtBuilder::default()
		.with_balances(vec![(Alice, 1_000), (Bob, 1_500)])
		.with_candidates(vec![(Alice, 1_000)])
		.with_delegations(vec![(Bob, Alice, 500)])
		.build()
		.execute_with(|| {
			let input_data = EvmDataWriter::new_with_selector(Action::DelegatorBondMore)
				.write(Address(Alice.into()))
				.write(U256::from(500))
				.build();

			assert_ok!(Call::Evm(evm_call(Bob, input_data)).dispatch(Origin::root()));

			let expected: crate::mock::Event = StakingEvent::DelegationIncreased {
				delegator: Bob,
				candidate: Alice,
				amount: 500,
				in_top: true,
			}
			.into();
			// Assert that the events vector contains the one expected
			assert!(events().contains(&expected));
		});
}

// DEPRECATED
#[test]
fn nominator_bond_less_works() {
	ExtBuilder::default()
		.with_balances(vec![(Alice, 1_000), (Bob, 1_500)])
		.with_candidates(vec![(Alice, 1_000)])
		.with_delegations(vec![(Bob, Alice, 1_500)])
		.build()
		.execute_with(|| {
			let input_data = EvmDataWriter::new_with_selector(Action::NominatorBondLess)
				.write(Address(Alice.into()))
				.write(U256::from(500))
				.build();

			assert_ok!(Call::Evm(evm_call(Bob, input_data)).dispatch(Origin::root()));

			// Check for the right events.
			let expected_event: crate::mock::Event = StakingEvent::DelegationDecreaseScheduled {
				delegator: Bob,
				candidate: Alice,
				amount_to_decrease: 500,
				execute_round: 3,
			}
			.into();

			assert!(events().contains(&expected_event));
		});
}

#[test]
fn schedule_delegator_bond_less_works() {
	ExtBuilder::default()
		.with_balances(vec![(Alice, 1_000), (Bob, 1_500)])
		.with_candidates(vec![(Alice, 1_000)])
		.with_delegations(vec![(Bob, Alice, 1_500)])
		.build()
		.execute_with(|| {
			let input_data = EvmDataWriter::new_with_selector(Action::ScheduleDelegatorBondLess)
				.write(Address(Alice.into()))
				.write(U256::from(500))
				.build();

			assert_ok!(Call::Evm(evm_call(Bob, input_data)).dispatch(Origin::root()));

			// Check for the right events.
			let expected_event: crate::mock::Event = StakingEvent::DelegationDecreaseScheduled {
				delegator: Bob,
				candidate: Alice,
				amount_to_decrease: 500,
				execute_round: 3,
			}
			.into();

			assert!(events().contains(&expected_event));
		});
}

#[test]
fn execute_revoke_delegation_works() {
	ExtBuilder::default()
		.with_balances(vec![(Alice, 1_000), (Bob, 1_000)])
		.with_candidates(vec![(Alice, 1_000)])
		.with_delegations(vec![(Bob, Alice, 1_000)])
		.build()
		.execute_with(|| {
			assert_ok!(ParachainStaking::schedule_revoke_delegation(
				Origin::signed(Bob),
				Alice
			));
			roll_to(10);

			let input_data = EvmDataWriter::new_with_selector(Action::ExecuteDelegationRequest)
				.write(Address(Bob.into()))
				.write(Address(Alice.into()))
				.build();

			// Make sure the call goes through successfully
			assert_ok!(Call::Evm(evm_call(Alice, input_data)).dispatch(Origin::root()));

			let expected: crate::mock::Event = StakingEvent::DelegationRevoked {
				delegator: Bob,
				candidate: Alice,
				unstaked_amount: 1_000,
			}
			.into();
			// Assert that the events vector contains the one expected
			assert!(events().contains(&expected));
		});
}

#[test]
fn execute_delegator_bond_less_works() {
	ExtBuilder::default()
		.with_balances(vec![(Alice, 1_000), (Bob, 1_000)])
		.with_candidates(vec![(Alice, 1_000)])
		.with_delegations(vec![(Bob, Alice, 1_000)])
		.build()
		.execute_with(|| {
			assert_ok!(ParachainStaking::schedule_delegator_bond_less(
				Origin::signed(Bob),
				Alice,
				500
			));
			roll_to(10);

			let input_data = EvmDataWriter::new_with_selector(Action::ExecuteDelegationRequest)
				.write(Address(Bob.into()))
				.write(Address(Alice.into()))
				.build();

			// Make sure the call goes through successfully
			assert_ok!(Call::Evm(evm_call(Alice, input_data)).dispatch(Origin::root()));

			let expected: crate::mock::Event = StakingEvent::DelegationDecreased {
				delegator: Bob,
				candidate: Alice,
				amount: 500,
				in_top: true,
			}
			.into();
			// Assert that the events vector contains the one expected
			assert!(events().contains(&expected));
		});
}

#[test]
fn cancel_revoke_delegation_works() {
	ExtBuilder::default()
		.with_balances(vec![(Alice, 1_000), (Bob, 1_000)])
		.with_candidates(vec![(Alice, 1_000)])
		.with_delegations(vec![(Bob, Alice, 1_000)])
		.build()
		.execute_with(|| {
			assert_ok!(ParachainStaking::schedule_revoke_delegation(
				Origin::signed(Bob),
				Alice
			));

			let input_data = EvmDataWriter::new_with_selector(Action::CancelDelegationRequest)
				.write(Address(Alice.into()))
				.build();

			// Make sure the call goes through successfully
			assert_ok!(Call::Evm(evm_call(Bob, input_data)).dispatch(Origin::root()));

			let expected: crate::mock::Event = StakingEvent::CancelledDelegationRequest {
				delegator: Bob,
				collator: Alice,
				cancelled_request: parachain_staking::CancelledScheduledRequest {
					when_executable: 3,
					action: parachain_staking::DelegationAction::Revoke(1_000),
				},
			}
			.into();
			// Assert that the events vector contains the one expected
			assert!(events().contains(&expected));
		});
}

#[test]
fn cancel_delegator_bonded_less_works() {
	ExtBuilder::default()
		.with_balances(vec![(Alice, 1_000), (Bob, 1_000)])
		.with_candidates(vec![(Alice, 1_000)])
		.with_delegations(vec![(Bob, Alice, 1_000)])
		.build()
		.execute_with(|| {
			assert_ok!(ParachainStaking::schedule_delegator_bond_less(
				Origin::signed(Bob),
				Alice,
				500
			));

			let input_data = EvmDataWriter::new_with_selector(Action::CancelDelegationRequest)
				.write(Address(Alice.into()))
				.build();

			// Make sure the call goes through successfully
			assert_ok!(Call::Evm(evm_call(Bob, input_data)).dispatch(Origin::root()));

			let expected: crate::mock::Event = StakingEvent::CancelledDelegationRequest {
				delegator: Bob,
				collator: Alice,
				cancelled_request: parachain_staking::CancelledScheduledRequest {
					when_executable: 3,
					action: parachain_staking::DelegationAction::Decrease(500),
				},
			}
			.into();
			// Assert that the events vector contains the one expected
			assert!(events().contains(&expected));
		});
}<|MERGE_RESOLUTION|>--- conflicted
+++ resolved
@@ -547,37 +547,11 @@
 					EvmDataWriter::new_with_selector(Action::ScheduleRevokeDelegation)
 						.write(Address(Alice.into()))
 						.build(),
-<<<<<<< HEAD
-				)
-				.expect_cost(282552000)
+				)
+				.expect_cost(281793000)
 				.expect_no_logs()
 				.execute_returns(vec![]);
 
-=======
-					None,
-					&Context {
-						address: precompile_address(),
-						caller: TestAccount::Charlie.into(),
-						apparent_value: From::from(0),
-					},
-					false,
-				),
-				Some(Ok(PrecompileOutput {
-					exit_status: ExitSucceed::Returned,
-					output: Default::default(),
-					cost: 281793000,
-					logs: Default::default(),
-				}))
-			);
-
-			// Expected true because we scheduled a revoke request
-			expected_result = Some(Ok(PrecompileOutput {
-				exit_status: ExitSucceed::Returned,
-				output: EvmDataWriter::new().write(true).build(),
-				cost: Default::default(),
-				logs: Default::default(),
-			}));
->>>>>>> 8b6399cb
 			// Assert that we have pending requests
 			precompiles()
 				.prepare_test(
@@ -614,74 +588,6 @@
 }
 
 #[test]
-<<<<<<< HEAD
-fn delegation_exit_is_pending_works() {
-	ExtBuilder::default()
-		.with_balances(vec![(Alice, 1_000), (Charlie, 50), (Bogus, 50)])
-		.with_candidates(vec![(Alice, 1_000)])
-		.with_delegations(vec![(Charlie, Alice, 50)])
-		.build()
-		.execute_with(|| {
-			// Assert that we don't have pending requests
-			precompiles()
-				.prepare_test(
-					Alice,
-					Precompile,
-					EvmDataWriter::new_with_selector(Action::DelegatorExitIsPending)
-						.write(Address(Charlie.into()))
-						.build(),
-				)
-				.expect_cost(0) // TODO: Test db read/write costs
-				.expect_no_logs()
-				.execute_returns(EvmDataWriter::new().write(false).build());
-
-			// Schedule exit request
-			precompiles()
-				.prepare_test(
-					Charlie,
-					Precompile,
-					EvmDataWriter::new_with_selector(Action::ScheduleLeaveDelegators).build(),
-				)
-				.expect_cost(152072000)
-				.expect_no_logs()
-				.execute_returns(vec![]);
-
-			// Assert that we have pending exit
-			precompiles()
-				.prepare_test(
-					Alice,
-					Precompile,
-					EvmDataWriter::new_with_selector(Action::DelegatorExitIsPending)
-						.write(Address(Charlie.into()))
-						.build(),
-				)
-				.expect_cost(0) // TODO: Test db read/write costs
-				.expect_no_logs()
-				.execute_returns(EvmDataWriter::new().write(true).build());
-		})
-}
-
-#[test]
-fn delegation_exit_is_pending_returns_false_for_non_existing_delegator() {
-	ExtBuilder::default().build().execute_with(|| {
-		// Expected false because delegator Bob does not exist
-		precompiles()
-			.prepare_test(
-				Alice,
-				Precompile,
-				EvmDataWriter::new_with_selector(Action::DelegatorExitIsPending)
-					.write(Address(Bob.into()))
-					.build(),
-			)
-			.expect_cost(0) // TODO: Test db read/write costs
-			.expect_no_logs()
-			.execute_returns(EvmDataWriter::new().write(false).build());
-	})
-}
-
-#[test]
-=======
->>>>>>> 8b6399cb
 fn candidate_exit_is_pending_works() {
 	ExtBuilder::default()
 		.with_balances(vec![(Alice, 1_000)])
@@ -709,37 +615,11 @@
 					EvmDataWriter::new_with_selector(Action::ScheduleLeaveCandidates)
 						.write(U256::one())
 						.build(),
-<<<<<<< HEAD
-				)
-				.expect_cost(313608000)
+				)
+				.expect_cost(303417000)
 				.expect_no_logs()
 				.execute_returns(vec![]);
 
-=======
-					None,
-					&Context {
-						address: precompile_address(),
-						caller: TestAccount::Alice.into(),
-						apparent_value: From::from(0),
-					},
-					false,
-				),
-				Some(Ok(PrecompileOutput {
-					exit_status: ExitSucceed::Returned,
-					output: Default::default(),
-					cost: 303417000,
-					logs: Default::default(),
-				}))
-			);
-
-			// Expected true because we scheduled exit
-			expected_result = Some(Ok(PrecompileOutput {
-				exit_status: ExitSucceed::Returned,
-				output: EvmDataWriter::new().write(true).build(),
-				cost: Default::default(),
-				logs: Default::default(),
-			}));
->>>>>>> 8b6399cb
 			// Assert that we have pending exit
 			precompiles()
 				.prepare_test(
@@ -801,37 +681,11 @@
 					EvmDataWriter::new_with_selector(Action::ScheduleCandidateBondLess)
 						.write(U256::zero())
 						.build(),
-<<<<<<< HEAD
-				)
-				.expect_cost(151339000)
+				)
+				.expect_cost(151710000)
 				.expect_no_logs()
 				.execute_returns(vec![]);
 
-=======
-					None,
-					&Context {
-						address: precompile_address(),
-						caller: TestAccount::Alice.into(),
-						apparent_value: From::from(0),
-					},
-					false,
-				),
-				Some(Ok(PrecompileOutput {
-					exit_status: ExitSucceed::Returned,
-					output: Default::default(),
-					cost: 151710000,
-					logs: Default::default(),
-				}))
-			);
-
-			// Expected true because we scheduled a bond less request
-			expected_result = Some(Ok(PrecompileOutput {
-				exit_status: ExitSucceed::Returned,
-				output: EvmDataWriter::new().write(true).build(),
-				cost: Default::default(),
-				logs: Default::default(),
-			}));
->>>>>>> 8b6399cb
 			// Assert that we have pending requests
 			precompiles()
 				.prepare_test(
