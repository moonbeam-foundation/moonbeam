[package]
name = "pallet-evm-precompile-preimage"
authors = { workspace = true }
description = "A Precompile to make pallet-preimage calls encoding accessible to pallet-evm"
edition = "2021"
version = "0.1.0"

[dependencies]
log = { workspace = true }
num_enum = { workspace = true }
rustc-hex = { workspace = true }

# Moonbeam
precompile-utils = { workspace = true }

# Substrate
frame-support = { workspace = true }
frame-system = { workspace = true }
pallet-preimage = { workspace = true }
parity-scale-codec = { workspace = true, features = [ "derive" ] }
sp-core = { workspace = true }
sp-runtime = { workspace = true }
sp-std = { workspace = true }

# Frontier
<<<<<<< HEAD
fp-evm = { git = "https://github.com/purestake/frontier", branch = "tgm-fc-log-indexer-v0.9.37", default-features = false }
pallet-evm = { git = "https://github.com/purestake/frontier", branch = "tgm-fc-log-indexer-v0.9.37", default-features = false, features = [ "forbid-evm-reentrancy" ] }
=======
fp-evm = { workspace = true }
pallet-evm = { workspace = true, features = [ "forbid-evm-reentrancy" ] }
>>>>>>> 752ed6ea

[dev-dependencies]
derive_more = { workspace = true }
hex-literal = { workspace = true }
serde = { workspace = true }
sha3 = { workspace = true }

# Moonbeam
precompile-utils = { workspace = true, features = [ "std", "testing" ] }

# Substrate
pallet-balances = { workspace = true, features = [ "std" ] }
pallet-timestamp = { workspace = true, features = [ "std" ] }
scale-info = { workspace = true, features = [ "derive", "std" ] }
sp-io = { workspace = true }

[features]
default = [ "std" ]
std = [
	"fp-evm/std",
	"frame-support/std",
	"frame-system/std",
	"pallet-evm/std",
	"pallet-preimage/std",
	"parity-scale-codec/std",
	"parity-scale-codec/std",
	"precompile-utils/std",
	"sp-runtime/std",
	"sp-std/std",
]<|MERGE_RESOLUTION|>--- conflicted
+++ resolved
@@ -23,13 +23,8 @@
 sp-std = { workspace = true }
 
 # Frontier
-<<<<<<< HEAD
-fp-evm = { git = "https://github.com/purestake/frontier", branch = "tgm-fc-log-indexer-v0.9.37", default-features = false }
-pallet-evm = { git = "https://github.com/purestake/frontier", branch = "tgm-fc-log-indexer-v0.9.37", default-features = false, features = [ "forbid-evm-reentrancy" ] }
-=======
 fp-evm = { workspace = true }
 pallet-evm = { workspace = true, features = [ "forbid-evm-reentrancy" ] }
->>>>>>> 752ed6ea
 
 [dev-dependencies]
 derive_more = { workspace = true }
