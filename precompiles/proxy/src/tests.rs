--- conflicted
+++ resolved
@@ -641,7 +641,30 @@
 }
 
 #[test]
-<<<<<<< HEAD
+fn succeed_if_is_proxy_called_by_smart_contract() {
+	ExtBuilder::default()
+		.with_balances(vec![(Alice.into(), 1000), (Bob.into(), 1000)])
+		.build()
+		.execute_with(|| {
+			// Set code to Alice address as it if was a smart contract.
+			pallet_evm::AccountCodes::<Runtime>::insert(H160::from(Alice), vec![10u8]);
+
+			PrecompilesValue::get()
+				.prepare_test(
+					Alice,
+					Precompile1,
+					PCall::is_proxy {
+						real: Address(Alice.into()),
+						delegate: Address(Bob.into()),
+						proxy_type: ProxyType::Something as u8,
+						delay: 1,
+					},
+				)
+				.execute_returns_encoded(false);
+		})
+}
+
+#[test]
 fn proxy_proxy_should_fail_if_called_by_precompile() {
 	ExtBuilder::default()
 		.with_balances(vec![
@@ -661,27 +684,5 @@
 					},
 				)
 				.execute_reverts(|output| output == b"Proxy.proxy not callable by precompiles");
-=======
-fn succeed_if_is_proxy_called_by_smart_contract() {
-	ExtBuilder::default()
-		.with_balances(vec![(Alice.into(), 1000), (Bob.into(), 1000)])
-		.build()
-		.execute_with(|| {
-			// Set code to Alice address as it if was a smart contract.
-			pallet_evm::AccountCodes::<Runtime>::insert(H160::from(Alice), vec![10u8]);
-
-			PrecompilesValue::get()
-				.prepare_test(
-					Alice,
-					Precompile1,
-					PCall::is_proxy {
-						real: Address(Alice.into()),
-						delegate: Address(Bob.into()),
-						proxy_type: ProxyType::Something as u8,
-						delay: 1,
-					},
-				)
-				.execute_returns_encoded(false);
->>>>>>> a58498c0
 		})
 }