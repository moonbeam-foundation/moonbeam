--- conflicted
+++ resolved
@@ -6,11 +6,7 @@
 /// @dev Minimum number of blocks before a request can be fulfilled
 uint32 constant MIN_DELAY_BLOCKS = 2;
 /// @dev Maximum number of blocks before a request can be fulfilled
-<<<<<<< HEAD
-uint32 constant MAX_DELAY_BLOCKS = 10_000;
-=======
 uint32 constant MAX_DELAY_BLOCKS = 2000;
->>>>>>> 599009a9
 
 interface Randomness {
     /// @notice The status of the request
