// SPDX-License-Identifier: GPL-3.0-only
pragma solidity >=0.8.0;

/// @dev Maximum number of random words being requested
uint32 constant MAX_RANDOM_WORDS = 100;
/// @dev Minimum number of blocks before a request can be fulfilled
uint32 constant MIN_DELAY_BLOCKS = 2;
/// @dev Maximum number of blocks before a request can be fulfilled
uint32 constant MAX_DELAY_BLOCKS = 2000;

interface Randomness {
    /// @notice The status of the request
<<<<<<< HEAD
    /// @param DoNotExist The request doesn't exist
=======
    /// @param DoesNotExist The request doesn't exist
>>>>>>> ac09c8fa
    /// @param Pending The request cannot be fulfilled yet
    /// @param Ready The request is ready to be fulfilled
    /// @param Expired The request has expired
    enum RequestStatus {
<<<<<<< HEAD
        DoNotExist,
=======
        DoesNotExist,
>>>>>>> ac09c8fa
        Pending,
        Ready,
        Expired
    }

    /// @notice The type of randomness source
    /// @param LocalVRF Randomness VRF using the parachain material as seed
    /// @param RelayBabeEpoch Randomness VRF using relay material from previous epoch
    enum RandomnessSource {
        LocalVRF,
        RelayBabeEpoch
    }

    /// @notice The request details
    /// @param id The id of the request
    /// @param refundAddress The address receiving the left-over fees after the fulfillment
    /// @param contractAddress The address of the contract being called back during fulfillment
    /// @param fee The amount to set aside to pay for the fulfillment
    /// @param gasLimit The gas limit to use for the fulfillment
    /// @param salt A string being mixed with the randomness seed to obtain different random words
    /// @param numWords The number of random words requested (from 1 to MAX_RANDOM_WORDS)
    /// @param randomnessSource The type of randomness source used to generate the random words
    /// @param fulfillmentBlock The parachain block number at which the request can be fulfilled (for LocalVRF only)
    /// @param fulfillmentEpochIndex The relay epoch index at which the request can be fulfilled (for RelayBabeEpoch)
    /// @param expirationBlock The parachain block number at which the request expires (for LocalVRF only)
    /// @param expirationEpochIndex The relay epoch index at which the request expires (for RelayBabeEpoch)
    /// @param status The current status of the request
    struct Request {
        uint256 id;
        address refundAddress;
        address contractAddress;
        uint256 fee;
        uint256 gasLimit;
        bytes32 salt;
        uint32 numWords;
        RandomnessSource randomnessSource;
        uint32 fulfillmentBlock;
        uint32 fulfillmentEpochIndex;
        uint32 expirationBlock;
        uint32 expirationEpochIndex;
        RequestStatus status;
    }

    /// Return the current relay epoch index
    /// @dev An epoch represents real time and not a block number
    /// @dev Currently, time between epoch changes cannot be longer than:
    /// @dev  - Kusama/Westend/Rococo: 600 relay blocks (1 hour)
    /// @dev  - Polkadot: 2400 relay blocks (4 hours)
    /// Selector: 81797566
    function relayEpochIndex() external view returns (uint64);

    /// @notice Returns the request status
    /// @param requestId The id of the request to check
    /// @return status Status of the request
    /// Selector: d8a4676f
    function getRequestStatus(uint256 requestId)
        external
        view
        returns (RequestStatus status);

    /// @notice Returns the request or revert
    /// @param requestId The id of the request to check
    /// @return request The request
    /// Selector: c58343ef
    function getRequest(uint256 requestId)
        external
        view
        returns (Request memory request);

    /// @notice Request random words generated from the parachain VRF
    /// @dev This is using pseudo-random VRF executed by the collator at the fulfillment
    /// @dev Warning:
    /// @dev The collator in charge of producing the block at fulfillment can decide to skip
    /// @dev producing the block in order to have a different random word generated by the next
    /// @dev collator, at the cost of a block reward. It is therefore economically viable to use
    /// @dev this randomness source only if the financial reward at stake is lower than the block
    /// @dev reward.
    /// @dev In order to reduce the risk of a collator being able to predict the random words
    /// @dev when the request is performed, it is possible to increase the delay to multiple blocks
    /// @dev The higher the delay is, the less likely the collator will be able to know which
    /// @dev collator will be in charge of fulfilling the request.
    /// @dev Fulfillment is manual and can be executed by anyone (for free) after the given delay
    /// @param refundAddress The address receiving the left-over fees after the fulfillment
    /// @param fee The amount to set aside to pay for the fulfillment
    /// @param gasLimit The gas limit to use for the fulfillment
    /// @param salt A string being mixed with the randomness seed to obtain different random words
    /// @param numWords The number of random words requested (from 1 to MAX_RANDOM_WORDS)
    /// @param delay The number of blocks until the request can be fulfilled (between MIN_DELAY_BLOCKS and MAX_DELAY_BLOCKS)
    /// @return requestId The id of the request requestLocalVRFRandomWords
    /// Selector: 4c9c81a8
    function requestLocalVRFRandomWords(
        address refundAddress,
        uint256 fee,
        uint64 gasLimit,
        bytes32 salt,
        uint8 numWords,
        uint64 delay
    ) external returns (uint256);

    /// @notice Request random words generated from the relaychain Babe consensus
    /// @dev The random words are generated from the hash of the all the VRF provided by the
    /// @dev relaychain validator during 1 epoch.
    /// @dev It requires a delay of at least 1 epoch after the current epoch to be unpredictable
    /// @dev at the time the request is performed.
    /// @dev Warning:
    /// @dev The validator (on the relaychain) of the last block of an epoch can decide to skip
    /// @dev producing the block in order to choose the previous generated epoch random number
    /// @dev at the cost of a relaychain block rewards. It is therefore economically viable to use
    /// @dev this randomness source only if the financial reward at stake is lower than the relaychain
    /// @dev block reward.
    /// @dev (see https://crates.parity.io/pallet_babe/struct.RandomnessFromOneEpochAgo.html)
    /// @dev Fulfillment is manual and can be executed by anyone (for free) at
    /// @dev the beginning of the 2nd relay epoch following the current one
    /// @param refundAddress The address receiving the left-over fees after the fulfillment
    /// @param fee Amount to set aside to pay for the fulfillment. Those fees are taken from the contract
    /// @param gasLimit Gas limit for the fulfillment
    /// @param salt Salt to be mixed with raw randomness to get output
    /// @param numWords Number of random words to be returned (limited to MAX_RANDOM_WORDS)
    /// @return requestId The id of the request
    /// Selector: bd063318
    function requestRelayBabeEpochRandomWords(
        address refundAddress,
        uint256 fee,
        uint64 gasLimit,
        bytes32 salt,
        uint8 numWords
    ) external returns (uint256);

    /// @dev fulFill the request which will call the contract method "fulfillRandomWords"
    /// @dev Fees of the caller are refunded if the request is fulfillable
    /// @param requestId Request to be fulfilled
    /// Selector: 9a91eb0d
    function fulfillRequest(uint256 requestId) external;

    /// @param requestId Request receiving the additional fees
    /// @param feeIncrease Amount to increase
    /// Selector: d0408a7f
    function increaseRequestFee(uint256 requestId, uint256 feeIncrease)
        external;

    /// @param requestId Request to be purged
    /// Selector: 1d26cbab
    function purgeExpiredRequest(uint256 requestId) external;
}<|MERGE_RESOLUTION|>--- conflicted
+++ resolved
@@ -10,20 +10,12 @@
 
 interface Randomness {
     /// @notice The status of the request
-<<<<<<< HEAD
-    /// @param DoNotExist The request doesn't exist
-=======
     /// @param DoesNotExist The request doesn't exist
->>>>>>> ac09c8fa
     /// @param Pending The request cannot be fulfilled yet
     /// @param Ready The request is ready to be fulfilled
     /// @param Expired The request has expired
     enum RequestStatus {
-<<<<<<< HEAD
-        DoNotExist,
-=======
         DoesNotExist,
->>>>>>> ac09c8fa
         Pending,
         Ready,
         Expired
