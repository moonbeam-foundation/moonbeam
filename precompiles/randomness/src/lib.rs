// Copyright 2019-2022 PureStake Inc.
// This file is part of Moonbeam.

// Moonbeam is free software: you can redistribute it and/or modify
// it under the terms of the GNU General Public License as published by
// the Free Software Foundation, either version 3 of the License, or
// (at your option) any later version.

// Moonbeam is distributed in the hope that it will be useful,
// but WITHOUT ANY WARRANTY; without even the implied warranty of
// MERCHANTABILITY or FITNESS FOR A PARTICULAR PURPOSE.  See the
// GNU General Public License for more details.

// You should have received a copy of the GNU General Public License
// along with Moonbeam.  If not, see <http://www.gnu.org/licenses/>.

//! Precompile to interact with randomness through an evm precompile.

#![cfg_attr(not(feature = "std"), no_std)]
#![feature(assert_matches)]

extern crate alloc;

use fp_evm::{
	Context, ExitReason, ExitSucceed, Log, Precompile, PrecompileHandle, PrecompileOutput,
};
use frame_support::sp_runtime::traits::Saturating;
use frame_support::traits::Get;
use pallet_randomness::{BalanceOf, GetBabeData, Pallet, Request, RequestInfo, RequestState};
use precompile_utils::{costs::call_cost, prelude::*};
use sp_core::{H160, H256, U256};
use sp_std::{fmt::Debug, marker::PhantomData, vec::Vec};

// #[cfg(test)]
// mod mock;
mod solidity_types;
use solidity_types::*;
#[cfg(test)]
mod tests;

#[generate_function_selector]
#[derive(Debug, PartialEq)]
pub enum Action {
	RelayEpochIndex = "relayEpochIndex()",
	GetRequestStatus = "getRequestStatus(uint256)",
	GetRequest = "getRequest(uint256)",
	RequestRelayBabeEpochRandomWords =
		"requestRelayBabeEpochRandomWords(address,uint256,uint64,bytes32,uint8)",
	RequestLocalVRFRandomWords =
		"requestLocalVRFRandomWords(address,uint256,uint64,bytes32,uint8,uint64)",
	FulfillRequest = "fulfillRequest(uint256)",
	IncreaseRequestFee = "increaseRequestFee(uint256,uint256)",
	PurgeExpiredRequest = "purgeExpiredRequest(uint256)",
}

pub const FULFILLMENT_ESTIMATED_COST: u64 = 1000u64; // TODO: get real value from benchmarking
pub const LOG_SUBCALL_SUCCEEDED: [u8; 32] = keccak256!("SubcallSucceeded");
pub const LOG_SUBCALL_FAILED: [u8; 32] = keccak256!("SubcallFailed");

pub fn log_subcall_succeeded(address: impl Into<H160>) -> Log {
	log0(address, LOG_SUBCALL_SUCCEEDED)
}

pub fn log_subcall_failed(address: impl Into<H160>) -> Log {
	log0(address, LOG_SUBCALL_FAILED)
}

/// Reverts if fees and gas_limit are not sufficient to make subcall and cleanup
fn ensure_can_provide_randomness<Runtime>(
	code_address: H160,
	gas_limit: u64,
	request_fee: BalanceOf<Runtime>,
	clean_up_cost: u64,
) -> EvmResult<()>
where
	Runtime: pallet_randomness::Config + pallet_evm::Config + pallet_base_fee::Config,
	BalanceOf<Runtime>: Into<U256>,
{
	// assert fee > gasLimit * base_fee
	let gas_limit_as_u256: U256 = gas_limit.into();
	if let Some(gas_limit_times_base_fee) =
		gas_limit_as_u256.checked_mul(pallet_base_fee::Pallet::<Runtime>::base_fee_per_gas())
	{
		if gas_limit_times_base_fee >= request_fee.into() {
			return Err(revert(
				"Gas limit at current price must be less than fees allotted",
			));
		}
	} else {
		return Err(revert("Gas limit times base fee overflowed U256"));
	}
	let log_cost = log_subcall_failed(code_address)
		.compute_cost()
		.map_err(|_| revert("failed to compute log cost"))?;
	// Cost of the call itself that the batch precompile must pay.
	let call_cost = call_cost(U256::zero(), <Runtime as pallet_evm::Config>::config());
	// assert gasLimit > overhead cost
	let overhead = call_cost + log_cost + clean_up_cost;
	if gas_limit <= overhead {
		return Err(revert("Gas limit must exceed overhead call cost"));
	}
	Ok(())
}

/// Subcall to provide randomness
/// caller must call `ensure_can_provide_randomness` before calling this function
fn provide_randomness(
	handle: &mut impl PrecompileHandle,
	gas_limit: u64,
	contract: H160,
	randomness: Vec<H256>,
) -> EvmResult<()> {
	let (reason, _) = handle.call(
		contract,
		None,
		EvmDataWriter::new().write(randomness).build(),
		Some(gas_limit),
		false,
		&Context {
			caller: handle.context().address,
			address: contract,
			apparent_value: U256::zero(),
		},
	);
	// Logs
	// We reserved enough gas so this should not OOG.
	match reason {
		ExitReason::Revert(_) | ExitReason::Error(_) => {
			let log = log_subcall_failed(handle.code_address());
			handle.record_log_costs(&[&log])?;
			log.record(handle)?
		}
		ExitReason::Succeed(_) => {
			let log = log_subcall_succeeded(handle.code_address());
			handle.record_log_costs(&[&log])?;
			log.record(handle)?
		}
		_ => (),
	}
	Ok(())
}

/// A precompile to wrap the functionality from pallet-randomness
pub struct RandomnessWrapper<Runtime>(PhantomData<Runtime>);

impl<Runtime> Precompile for RandomnessWrapper<Runtime>
where
	Runtime: pallet_randomness::Config + pallet_evm::Config + pallet_base_fee::Config,
	<Runtime as frame_system::Config>::BlockNumber: From<u32>,
	BalanceOf<Runtime>: TryFrom<U256> + Into<U256>,
{
	fn execute(handle: &mut impl PrecompileHandle) -> EvmResult<PrecompileOutput> {
		log::trace!(target: "randomness-precompile", "In randomness wrapper");

		let selector = handle.read_selector()?;

		// No funds are transferred to the precompile address.
		// Transfers will directly be made on behalf of the user by the precompile.
		handle.check_function_modifier(FunctionModifier::NonPayable)?;

		match selector {
			Action::RelayEpochIndex => Self::relay_epoch_index(handle),
			Action::GetRequestStatus => Self::get_request_status(handle),
			Action::GetRequest => Self::get_request(handle),
			Action::RequestRelayBabeEpochRandomWords => Self::request_babe_randomness(handle),
			Action::RequestLocalVRFRandomWords => Self::request_local_randomness(handle),
			Action::FulfillRequest => Self::fulfill_request(handle),
			Action::IncreaseRequestFee => Self::increase_request_fee(handle),
			Action::PurgeExpiredRequest => Self::execute_request_expiration(handle),
		}
	}
}

impl<Runtime> RandomnessWrapper<Runtime>
where
	Runtime: pallet_randomness::Config + pallet_evm::Config + pallet_base_fee::Config,
	<Runtime as frame_system::Config>::BlockNumber: TryInto<u64> + TryFrom<u64>,
	BalanceOf<Runtime>: TryFrom<U256> + Into<U256>,
{
	fn relay_epoch_index(handle: &mut impl PrecompileHandle) -> EvmResult<PrecompileOutput> {
		handle.record_cost(RuntimeHelper::<Runtime>::db_read_gas_cost())?;
		let relay_epoch_index =
			<Runtime as pallet_randomness::Config>::BabeDataGetter::get_epoch_index();
		Ok(succeed(
			EvmDataWriter::new().write(relay_epoch_index).build(),
		))
	}
	fn get_request_status(handle: &mut impl PrecompileHandle) -> EvmResult<PrecompileOutput> {
		let request_id = handle.read_input()?.read::<U256>()?.low_u64();
		// record cost of 2 DB reads
		handle.record_cost(RuntimeHelper::<Runtime>::db_read_gas_cost() * 2)?;
		let status =
			if let Some(RequestState { request, .. }) = Pallet::<Runtime>::requests(request_id) {
				if request.is_expired() {
<<<<<<< HEAD
					3u8 // EXPIRED
				} else if request.can_be_fulfilled() {
					2u8 // READY
				} else {
					1u8 // PENDING
				}
			} else {
				0u8 // DOES NOT EXIST
=======
					RequestStatus::Expired
				} else if request.can_be_fulfilled() {
					RequestStatus::Ready
				} else {
					RequestStatus::Pending
				}
			} else {
				RequestStatus::DoesNotExist
>>>>>>> 9e5df08e
			};
		Ok(succeed(EvmDataWriter::new().write(status).build()))
	}
	fn get_request(handle: &mut impl PrecompileHandle) -> EvmResult<PrecompileOutput> {
		let request_id = handle.read_input()?.read::<U256>()?.low_u64();
		// record cost of 2 DB reads
		handle.record_cost(RuntimeHelper::<Runtime>::db_read_gas_cost() * 2)?;
		let RequestState { request, .. } =
			Pallet::<Runtime>::requests(request_id).ok_or(error("Request Does Not Exist"))?;
		let status = if request.is_expired() {
<<<<<<< HEAD
			3u8 // EXPIRED
		} else if request.can_be_fulfilled() {
			2u8 // READY
		} else {
			1u8 // PENDING
=======
			RequestStatus::Expired
		} else if request.can_be_fulfilled() {
			RequestStatus::Ready
		} else {
			RequestStatus::Pending
>>>>>>> 9e5df08e
		};
		let (
			randomness_source,
			fulfillment_block,
			fulfillment_epoch,
			expiration_block,
			expiration_epoch,
			request_status,
		) = match request.info {
			RequestInfo::BabeEpoch(epoch_due, epoch_expired) => (
				RandomnessSource::RelayBabeEpoch,
				0u64,
				epoch_due,
				0u64,
				epoch_expired,
				status,
			),
			RequestInfo::Local(block_due, block_expired) => (
				RandomnessSource::LocalVRF,
				block_due
					.try_into()
					.map_err(|_| revert("block number overflowed u32"))?,
				0u64,
				block_expired
					.try_into()
					.map_err(|_| revert("block number overflowed u32"))?,
				0u64,
				status,
			),
		};
		let (refund_address, contract_address, fee): (Address, Address, U256) = (
			request.refund_address.into(),
			request.contract_address.into(),
			request.fee.into(),
		);
		let writer = EvmDataWriter::new()
			.write(request_id)
			.write(refund_address)
			.write(contract_address)
			.write(fee)
			.write(request.gas_limit)
			.write(request.salt)
			.write(request.num_words)
			.write(randomness_source)
			.write(fulfillment_block)
			.write(fulfillment_epoch)
			.write(expiration_block)
			.write(expiration_epoch)
			.write(request_status)
			.build();
		Ok(succeed(writer))
	}
	/// Make request for babe randomness one epoch ago
	fn request_babe_randomness(handle: &mut impl PrecompileHandle) -> EvmResult<PrecompileOutput> {
		let mut input = handle.read_input()?;
		let contract_address = handle.context().caller;
		let refund_address = input.read::<Address>()?.0;
		let fee: BalanceOf<Runtime> = input
			.read::<U256>()?
			.try_into()
			.map_err(|_| revert("amount is too large for provided balance type"))?;
		let gas_limit = input.read::<u64>()?;
		let salt = input.read::<H256>()?;
		let num_words = input.read::<u8>()?;
		handle.record_cost(RuntimeHelper::<Runtime>::db_read_gas_cost())?;
		let two_epochs_later =
			<Runtime as pallet_randomness::Config>::BabeDataGetter::get_epoch_index()
				.checked_add(2u64)
				.ok_or(error("Epoch Index (u64) overflowed"))?;
		let expiring_relay_epoch_index = Pallet::<Runtime>::relay_epoch().saturating_add(
			<Runtime as pallet_randomness::Config>::EpochExpirationDelay::get().into(),
		);
		let request = Request {
			refund_address,
			contract_address,
			fee,
			gas_limit,
			num_words,
			salt,
			info: RequestInfo::BabeEpoch(two_epochs_later, expiring_relay_epoch_index),
		};
		Pallet::<Runtime>::request_randomness(request)
			.map_err(|e| error(alloc::format!("{:?}", e)))?;

		Ok(PrecompileOutput {
			exit_status: ExitSucceed::Returned,
			output: Default::default(),
		})
	}
	/// Make request for local VRF randomness
	fn request_local_randomness(handle: &mut impl PrecompileHandle) -> EvmResult<PrecompileOutput> {
		let mut input = handle.read_input()?;
		let contract_address = handle.context().caller;
		let refund_address = input.read::<Address>()?.0;
		let fee: BalanceOf<Runtime> = input
			.read::<U256>()?
			.try_into()
			.map_err(|_| revert("amount is too large for provided balance type"))?;
		let gas_limit = input.read::<u64>()?;
		let salt = input.read::<H256>()?;
		let num_words = input.read::<u8>()?;
		let blocks_after_current = input.read::<u64>()?;
		handle.record_cost(RuntimeHelper::<Runtime>::db_read_gas_cost())?;
		let current_block_number: u64 = <frame_system::Pallet<Runtime>>::block_number()
			.try_into()
			.map_err(|_| revert("block number overflowed u64"))?;
		let requested_block_number = blocks_after_current
			.checked_add(current_block_number)
			.ok_or(error("addition result overflowed u64"))?
			.try_into()
			.map_err(|_| revert("u64 addition result overflowed block number type"))?;
		let expiring_block_number = frame_system::Pallet::<Runtime>::block_number().saturating_add(
			<Runtime as pallet_randomness::Config>::BlockExpirationDelay::get().into(),
		);
		let request = Request {
			refund_address,
			contract_address,
			fee,
			gas_limit,
			num_words,
			salt,
			info: RequestInfo::Local(requested_block_number, expiring_block_number),
		};
		Pallet::<Runtime>::request_randomness(request)
			.map_err(|e| error(alloc::format!("{:?}", e)))?;
		Ok(PrecompileOutput {
			exit_status: ExitSucceed::Returned,
			output: Default::default(),
		})
	}
	/// Fulfill a randomness request due to be fulfilled
	fn fulfill_request(handle: &mut impl PrecompileHandle) -> EvmResult<PrecompileOutput> {
		let mut input = handle.read_input()?;
		let request_id = input.read::<U256>()?.low_u64();
		// read all the inputs
		let pallet_randomness::FulfillArgs {
			request,
			deposit,
			randomness,
		} = Pallet::<Runtime>::prepare_fulfillment(request_id)
			.map_err(|e| error(alloc::format!("{:?}", e)))?;
		// check that randomness can be provided
		ensure_can_provide_randomness::<Runtime>(
			handle.code_address(),
			request.gas_limit,
			request.fee,
			FULFILLMENT_ESTIMATED_COST,
		)?;
		// get gas before subcall
		let before_remaining_gas = handle.remaining_gas();
		provide_randomness(
			handle,
			request.gas_limit,
			request.contract_address.clone().into(),
			randomness.into_iter().map(|x| H256(x)).collect(),
		)?;
		// get gas after subcall
		let after_remaining_gas = handle.remaining_gas();
		let gas_used: U256 = before_remaining_gas
			.checked_sub(after_remaining_gas)
			.ok_or(revert("Before remaining gas < After remaining gas"))?
			.into();
		// cost of execution is before_remaining_gas less after_remaining_gas
		let cost_of_execution: BalanceOf<Runtime> = gas_used
			.checked_mul(pallet_base_fee::Pallet::<Runtime>::base_fee_per_gas())
			.ok_or(revert("Multiply gas used by base fee overflowed"))?
			.try_into()
			.map_err(|_| revert("amount is too large for provided balance type"))?;
		// Finish fulfillment to
		// refund cost of execution to caller
		// refund excess fee to the refund_address
		// remove request state
		Pallet::<Runtime>::finish_fulfillment(
			request_id,
			request,
			deposit,
			&handle.context().caller,
			cost_of_execution,
		);
		Ok(PrecompileOutput {
			exit_status: ExitSucceed::Returned,
			output: Default::default(),
		})
	}
	/// Increase the fee used to refund fulfillment of the request
	fn increase_request_fee(handle: &mut impl PrecompileHandle) -> EvmResult<PrecompileOutput> {
		let mut input = handle.read_input()?;
		let request_id = input.read::<U256>()?.low_u64();
		let fee_increase: BalanceOf<Runtime> = input
			.read::<U256>()?
			.try_into()
			.map_err(|_| revert("amount is too large for provided balance type"))?;
		Pallet::<Runtime>::increase_request_fee(&handle.context().caller, request_id, fee_increase)
			.map_err(|e| error(alloc::format!("{:?}", e)))?;
		Ok(PrecompileOutput {
			exit_status: ExitSucceed::Returned,
			output: Default::default(),
		})
	}
	/// Execute request expiration to remove the request from storage
	/// Transfers `fee` to caller and `deposit` back to `contract_address`
	fn execute_request_expiration(
		handle: &mut impl PrecompileHandle,
	) -> EvmResult<PrecompileOutput> {
		let mut input = handle.read_input()?;
		let request_id = input.read::<U256>()?.low_u64();
		Pallet::<Runtime>::execute_request_expiration(&handle.context().caller, request_id)
			.map_err(|e| error(alloc::format!("{:?}", e)))?;
		Ok(PrecompileOutput {
			exit_status: ExitSucceed::Returned,
			output: Default::default(),
		})
	}
}<|MERGE_RESOLUTION|>--- conflicted
+++ resolved
@@ -192,16 +192,6 @@
 		let status =
 			if let Some(RequestState { request, .. }) = Pallet::<Runtime>::requests(request_id) {
 				if request.is_expired() {
-<<<<<<< HEAD
-					3u8 // EXPIRED
-				} else if request.can_be_fulfilled() {
-					2u8 // READY
-				} else {
-					1u8 // PENDING
-				}
-			} else {
-				0u8 // DOES NOT EXIST
-=======
 					RequestStatus::Expired
 				} else if request.can_be_fulfilled() {
 					RequestStatus::Ready
@@ -210,7 +200,6 @@
 				}
 			} else {
 				RequestStatus::DoesNotExist
->>>>>>> 9e5df08e
 			};
 		Ok(succeed(EvmDataWriter::new().write(status).build()))
 	}
@@ -221,19 +210,11 @@
 		let RequestState { request, .. } =
 			Pallet::<Runtime>::requests(request_id).ok_or(error("Request Does Not Exist"))?;
 		let status = if request.is_expired() {
-<<<<<<< HEAD
-			3u8 // EXPIRED
-		} else if request.can_be_fulfilled() {
-			2u8 // READY
-		} else {
-			1u8 // PENDING
-=======
 			RequestStatus::Expired
 		} else if request.can_be_fulfilled() {
 			RequestStatus::Ready
 		} else {
 			RequestStatus::Pending
->>>>>>> 9e5df08e
 		};
 		let (
 			randomness_source,
