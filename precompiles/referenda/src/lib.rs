// Copyright 2019-2022 PureStake Inc.
// This file is part of Moonbeam.

// Moonbeam is free software: you can redistribute it and/or modify
// it under the terms of the GNU General Public License as published by
// the Free Software Foundation, either version 3 of the License, or
// (at your option) any later version.

// Moonbeam is distributed in the hope that it will be useful,
// but WITHOUT ANY WARRANTY; without even the implied warranty of
// MERCHANTABILITY or FITNESS FOR A PARTICULAR PURPOSE.  See the
// GNU General Public License for more details.

// You should have received a copy of the GNU General Public License
// along with Moonbeam.  If not, see <http://www.gnu.org/licenses/>.

#![cfg_attr(not(feature = "std"), no_std)]
#![feature(assert_matches)]

use fp_evm::PrecompileHandle;
use frame_support::dispatch::{Dispatchable, GetDispatchInfo, PostDispatchInfo};
use frame_support::traits::{
	schedule::DispatchTime, Bounded, ConstU32, Currency, Get, OriginTrait,
};
use pallet_evm::AddressMapping;
use pallet_referenda::{Call as ReferendaCall, DecidingCount, ReferendumCount, TracksInfo};
use parity_scale_codec::{alloc::string::ToString, Encode};
use precompile_utils::{data::String, prelude::*};
use sp_core::{Hasher, H256, U256};
use sp_std::{boxed::Box, marker::PhantomData, vec::Vec};

#[cfg(test)]
mod mock;
#[cfg(test)]
mod tests;

pub const CALL_DATA_LIMIT: u32 = 2u32.pow(16);

type GetCallDataLimit = ConstU32<CALL_DATA_LIMIT>;
type BalanceOf<Runtime> = <<Runtime as pallet_referenda::Config>::Currency as Currency<
	<Runtime as frame_system::Config>::AccountId,
>>::Balance;
type TrackIdOf<Runtime> = <<Runtime as pallet_referenda::Config>::Tracks as TracksInfo<
	BalanceOf<Runtime>,
	<Runtime as frame_system::Config>::BlockNumber,
>>::Id;
type BoundedCallOf<Runtime> = Bounded<<Runtime as pallet_referenda::Config>::RuntimeCall>;

type OriginOf<Runtime> =
	<<Runtime as frame_system::Config>::RuntimeOrigin as OriginTrait>::PalletsOrigin;

/// Solidity selector of the SubmittedAt log, which is the Keccak of the Log signature.
pub(crate) const SELECTOR_LOG_SUBMITTED_AT: [u8; 32] =
	keccak256!("SubmittedAt(uint16,uint32,bytes32)");

/// Solidity selector of the SubmittedAfter log, which is the Keccak of the Log signature.
pub(crate) const SELECTOR_LOG_SUBMITTED_AFTER: [u8; 32] =
	keccak256!("SubmittedAfter(uint16,uint32,bytes32)");

/// Solidity selector of the DecisionDepositPlaced log, which is the Keccak of the Log signature.
pub(crate) const SELECTOR_LOG_DECISION_DEPOSIT_PLACED: [u8; 32] =
	keccak256!("DecisionDepositPlaced(uint32)");

/// Solidity selector of the DecisionDepositRefunded log, which is the Keccak of the Log signature.
pub(crate) const SELECTOR_LOG_DECISION_DEPOSIT_REFUNDED: [u8; 32] =
	keccak256!("DecisionDepositRefunded(uint32)");

pub struct TrackInfo {
	name: UnboundedBytes,
	max_deciding: U256,
	decision_deposit: U256,
	prepare_period: U256,
	decision_period: U256,
	confirm_period: U256,
	min_enactment_period: U256,
	min_approval: UnboundedBytes,
	min_support: UnboundedBytes,
}

impl EvmData for TrackInfo {
	fn read(reader: &mut EvmDataReader) -> MayRevert<Self> {
		precompile_utils::read_struct!(reader, {
			name: UnboundedBytes,
			max_deciding: U256,
			decision_deposit: U256,
			prepare_period: U256,
			decision_period: U256,
			confirm_period: U256,
			min_enactment_period: U256,
			min_approval: UnboundedBytes,
			min_support: UnboundedBytes
		});
		Ok(TrackInfo {
			name,
			max_deciding,
			decision_deposit,
			prepare_period,
			decision_period,
			confirm_period,
			min_enactment_period,
			min_approval,
			min_support,
		})
	}

	fn write(writer: &mut EvmDataWriter, value: Self) {
		EvmData::write(
			writer,
			(
				value.name,
				value.max_deciding,
				value.decision_deposit,
				value.prepare_period,
				value.decision_period,
				value.confirm_period,
				value.min_enactment_period,
				value.min_approval,
				value.min_support,
			),
		);
	}

	fn has_static_size() -> bool {
		<(
			UnboundedBytes,
			U256,
			U256,
			U256,
			U256,
			U256,
			U256,
			UnboundedBytes,
			UnboundedBytes,
		)>::has_static_size()
	}

	fn solidity_type() -> String {
		<(
			UnboundedBytes,
			U256,
			U256,
			U256,
			U256,
			U256,
			U256,
			UnboundedBytes,
			UnboundedBytes,
		)>::solidity_type()
	}
}

/// A precompile to wrap the functionality from pallet-referenda.
pub struct ReferendaPrecompile<Runtime, GovOrigin>(PhantomData<(Runtime, GovOrigin)>);

#[precompile_utils::precompile]
impl<Runtime, GovOrigin> ReferendaPrecompile<Runtime, GovOrigin>
where
	Runtime: pallet_referenda::Config + pallet_evm::Config + frame_system::Config,
	OriginOf<Runtime>: From<GovOrigin>,
	<Runtime as frame_system::Config>::RuntimeCall:
		Dispatchable<PostInfo = PostDispatchInfo> + GetDispatchInfo,
	<<Runtime as frame_system::Config>::RuntimeCall as Dispatchable>::RuntimeOrigin:
		From<Option<Runtime::AccountId>>,
	<Runtime as frame_system::Config>::RuntimeCall: From<ReferendaCall<Runtime>>,
	<Runtime as frame_system::Config>::Hash: Into<H256>,
	Runtime::BlockNumber: Into<U256>,
	TrackIdOf<Runtime>: TryFrom<u16> + TryInto<u16>,
	BalanceOf<Runtime>: Into<U256>,
	GovOrigin: TryFrom<String>,
{
	// The accessors are first. They directly return their result.
	#[precompile::public("referendumCount()")]
	#[precompile::view]
	fn referendum_count(handle: &mut impl PrecompileHandle) -> EvmResult<u32> {
		// Fetch data from pallet
		handle.record_cost(RuntimeHelper::<Runtime>::db_read_gas_cost())?;
		let ref_count = ReferendumCount::<Runtime>::get();
		log::trace!(target: "referendum-precompile", "Referendum count is {:?}", ref_count);

		Ok(ref_count)
	}

	#[precompile::public("submissionDeposit()")]
	#[precompile::view]
	fn submission_deposit(handle: &mut impl PrecompileHandle) -> EvmResult<U256> {
		// Fetch data from pallet
		handle.record_cost(RuntimeHelper::<Runtime>::db_read_gas_cost())?;
		let submission_deposit = Runtime::SubmissionDeposit::get();
		log::trace!(target: "referendum-precompile", "Submission deposit is {:?}", submission_deposit);

		Ok(submission_deposit.into())
	}

	#[precompile::public("decidingCount(uint16)")]
	#[precompile::view]
	fn deciding_count(handle: &mut impl PrecompileHandle, track_id: u16) -> EvmResult<U256> {
		// Fetch data from pallet
		handle.record_cost(RuntimeHelper::<Runtime>::db_read_gas_cost())?;
		let track_id: TrackIdOf<Runtime> = track_id
			.try_into()
			.map_err(|_| RevertReason::value_is_too_large("Track id type").into())
			.in_field("trackId")?;
		let deciding_count = DecidingCount::<Runtime>::get(track_id);
		log::trace!(
			target: "referendum-precompile", "Track {:?} deciding count is {:?}",
			track_id,
			deciding_count
		);

		Ok(deciding_count.into())
	}

	#[precompile::public("trackIds()")]
	#[precompile::view]
	fn track_ids(handle: &mut impl PrecompileHandle) -> EvmResult<Vec<u16>> {
		// Fetch data from runtime
		handle.record_cost(RuntimeHelper::<Runtime>::db_read_gas_cost())?;
		let track_ids: Vec<u16> = Runtime::Tracks::tracks()
			.into_iter()
			.filter_map(|x| {
				if let Ok(track_id) = x.0.try_into() {
					Some(track_id)
				} else {
					None
				}
			})
			.collect();

		Ok(track_ids)
	}

	#[precompile::public("trackInfo(uint16)")]
	#[precompile::view]
	fn track_info(handle: &mut impl PrecompileHandle, track_id: u16) -> EvmResult<TrackInfo> {
		// Fetch data from runtime
		handle.record_cost(RuntimeHelper::<Runtime>::db_read_gas_cost())?;
		let track_id: TrackIdOf<Runtime> = track_id
			.try_into()
			.map_err(|_| RevertReason::value_is_too_large("Track id type").into())
			.in_field("trackId")?;
		let tracks = Runtime::Tracks::tracks();
		let index = tracks
			.binary_search_by_key(&track_id, |x| x.0)
			.unwrap_or_else(|x| x);
		let track_info = &tracks[index].1;

		Ok(TrackInfo {
			name: track_info.name.into(),
			max_deciding: track_info.max_deciding.into(),
			decision_deposit: track_info.decision_deposit.into(),
			prepare_period: track_info.prepare_period.into(),
			decision_period: track_info.decision_period.into(),
			confirm_period: track_info.confirm_period.into(),
			min_enactment_period: track_info.min_enactment_period.into(),
			min_approval: track_info.min_approval.encode().into(),
			min_support: track_info.min_support.encode().into(),
		})
	}

<<<<<<< HEAD
	/// Use Runtime::Tracks::tracks_for to get the origin for input trackId
	fn get_track_origin(track_id: TrackIdOf<Runtime>) -> EvmResult<Box<OriginOf<Runtime>>> {
		let tracks = Runtime::Tracks::tracks();
		let index = tracks
			.binary_search_by_key(&track_id, |x| x.0)
			.unwrap_or_else(|x| x);
		let track_info = &tracks[index].1;
		let name_to_origin = |track_name| -> EvmResult<OriginOf<Runtime>> {
			if track_name == "root" {
				Ok(frame_system::RawOrigin::Root.into())
			} else {
				Ok(<String as TryInto<GovOrigin>>::try_into(track_name)
					.map_err(|_| {
						RevertReason::custom("Custom origin does not exist for track_info.name")
							.in_field("trackId")
					})?
					.into())
			}
		};
		Ok(Box::new(name_to_origin(track_info.name.to_string())?))
	}

	/// Propose a referendum on a privileged action.
	///
	/// Parameters:
	/// * track_id: The trackId for the origin from which the proposal is to be dispatched.
	/// * proposal: The proposed runtime call.
	/// * block_number: Block number at which proposal is dispatched.
	#[precompile::public("submitAt(uint16,bytes,uint32)")]
	fn submit_at(
		handle: &mut impl PrecompileHandle,
		track_id: u16,
		proposal: BoundedBytes<GetCallDataLimit>,
		block_number: u32,
	) -> EvmResult {
		let track_id: TrackIdOf<Runtime> = track_id
			.try_into()
			.map_err(|_| RevertReason::value_is_too_large("Track id type").into())
			.in_field("trackId")?;
		let proposal_origin = Self::get_track_origin(track_id)?;
		let proposal: BoundedCallOf<Runtime> = Bounded::Inline(
			frame_support::BoundedVec::try_from(proposal.as_bytes().to_vec()).map_err(|_| {
=======
	// Helper function for submitAt and submitAfter
	fn submit(
		handle: &mut impl PrecompileHandle,
		track_id: u16,
		proposal: Vec<u8>,
		enactment_moment: DispatchTime<Runtime::BlockNumber>,
	) -> EvmResult<u32> {
		// for read of referendumCount to get the referendum index
		handle.record_cost(RuntimeHelper::<Runtime>::db_read_gas_cost())?;
		let referendum_index = ReferendumCount::<Runtime>::get();
		let proposal_origin: GovOrigin = track_id.try_into().map_err(|_| {
			RevertReason::custom("Origin does not exist for TrackId").in_field("trackId")
		})?;
		let proposal_origin: Box<OriginOf<Runtime>> = Box::new(proposal_origin.into());
		let proposal: BoundedCallOf<Runtime> =
			Bounded::Inline(frame_support::BoundedVec::try_from(proposal).map_err(|_| {
>>>>>>> 4dd96469
				RevertReason::custom("Proposal input is not a runtime call").in_field("proposal")
			})?);

		let origin = Runtime::AddressMapping::into_account_id(handle.context().caller);

		let call = ReferendaCall::<Runtime>::submit {
			proposal_origin,
			proposal,
			enactment_moment,
		}
		.into();

		<RuntimeHelper<Runtime>>::try_dispatch(handle, Some(origin).into(), call)?;

		Ok(referendum_index)
	}

	/// Propose a referendum on a privileged action.
	///
	/// Parameters:
	/// * track_id: The trackId for the origin from which the proposal is to be dispatched.
	/// * proposal: The proposed runtime call.
	/// * block_number: Block number at which proposal is dispatched.
	#[precompile::public("submitAt(uint16,bytes,uint32)")]
	fn submit_at(
		handle: &mut impl PrecompileHandle,
		track_id: u16,
		proposal: BoundedBytes<GetCallDataLimit>,
		block_number: u32,
	) -> EvmResult<u32> {
		let proposal: sp_std::vec::Vec<u8> = proposal.into();
		let hash = <Runtime as frame_system::Config>::Hashing::hash(&proposal);
		let event = log2(
			handle.context().address,
			SELECTOR_LOG_SUBMITTED_AT,
			H256::from_low_u64_be(track_id as u64),
			EvmDataWriter::new()
				.write::<u32>(block_number)
				.write::<H256>(hash.into())
				.build(),
		);
		handle.record_log_costs(&[&event])?;

		let submit_result = Self::submit(
			handle,
			track_id,
			proposal,
			DispatchTime::At(block_number.into()),
		)?;

		event.record(handle)?;

		Ok(submit_result)
	}

	/// Propose a referendum on a privileged action.
	///
	/// Parameters:
	/// * track_id: The trackId for the origin from which the proposal is to be dispatched.
	/// * proposal: The proposed runtime call.
	/// * block_number: Block number after which proposal is dispatched.
	#[precompile::public("submitAfter(uint16,bytes,uint32)")]
	fn submit_after(
		handle: &mut impl PrecompileHandle,
		track_id: u16,
		proposal: BoundedBytes<GetCallDataLimit>,
		block_number: u32,
<<<<<<< HEAD
	) -> EvmResult {
		let track_id: TrackIdOf<Runtime> = track_id
			.try_into()
			.map_err(|_| RevertReason::value_is_too_large("Track id type").into())
			.in_field("trackId")?;
		let proposal_origin = Self::get_track_origin(track_id)?;
		let proposal: BoundedCallOf<Runtime> = Bounded::Inline(
			frame_support::BoundedVec::try_from(proposal.as_bytes().to_vec()).map_err(|_| {
				RevertReason::custom("Proposal input is not a runtime call").in_field("proposal")
			})?,
=======
	) -> EvmResult<u32> {
		let proposal: sp_std::vec::Vec<u8> = proposal.into();
		let hash = <Runtime as frame_system::Config>::Hashing::hash(&proposal);
		let event = log2(
			handle.context().address,
			SELECTOR_LOG_SUBMITTED_AFTER,
			H256::from_low_u64_be(track_id as u64),
			EvmDataWriter::new()
				.write::<u32>(block_number)
				.write::<H256>(hash.into())
				.build(),
>>>>>>> 4dd96469
		);
		handle.record_log_costs(&[&event])?;

		let submit_result = Self::submit(
			handle,
			track_id,
			proposal,
			DispatchTime::After(block_number.into()),
		)?;

		event.record(handle)?;

		Ok(submit_result)
	}

	/// Post the Decision Deposit for a referendum.
	///
	/// Parameters:
	/// * index: The index of the submitted referendum whose Decision Deposit is yet to be posted.
	#[precompile::public("placeDecisionDeposit(uint32)")]
	fn place_decision_deposit(handle: &mut impl PrecompileHandle, index: u32) -> EvmResult {
		let event = log1(
			handle.context().address,
			SELECTOR_LOG_DECISION_DEPOSIT_PLACED,
			EvmDataWriter::new().write::<u32>(index).build(),
		);
		handle.record_log_costs(&[&event])?;

		let origin = Runtime::AddressMapping::into_account_id(handle.context().caller);

		let call = ReferendaCall::<Runtime>::place_decision_deposit { index }.into();

		<RuntimeHelper<Runtime>>::try_dispatch(handle, Some(origin).into(), call)?;

		event.record(handle)?;
		Ok(())
	}

	/// Refund the Decision Deposit for a closed referendum back to the depositor.
	///
	/// Parameters:
	/// * index: The index of a closed referendum whose Decision Deposit has not yet been refunded.
	#[precompile::public("refundDecisionDeposit(uint32)")]
	fn refund_decision_deposit(handle: &mut impl PrecompileHandle, index: u32) -> EvmResult {
		let event = log1(
			handle.context().address,
			SELECTOR_LOG_DECISION_DEPOSIT_REFUNDED,
			EvmDataWriter::new().write::<u32>(index).build(),
		);
		handle.record_log_costs(&[&event])?;

		let origin = Runtime::AddressMapping::into_account_id(handle.context().caller);

		let call = ReferendaCall::<Runtime>::refund_decision_deposit { index }.into();

		<RuntimeHelper<Runtime>>::try_dispatch(handle, Some(origin).into(), call)?;

		event.record(handle)?;
		Ok(())
	}
}<|MERGE_RESOLUTION|>--- conflicted
+++ resolved
@@ -257,7 +257,6 @@
 		})
 	}
 
-<<<<<<< HEAD
 	/// Use Runtime::Tracks::tracks_for to get the origin for input trackId
 	fn get_track_origin(track_id: TrackIdOf<Runtime>) -> EvmResult<Box<OriginOf<Runtime>>> {
 		let tracks = Runtime::Tracks::tracks();
@@ -280,27 +279,6 @@
 		Ok(Box::new(name_to_origin(track_info.name.to_string())?))
 	}
 
-	/// Propose a referendum on a privileged action.
-	///
-	/// Parameters:
-	/// * track_id: The trackId for the origin from which the proposal is to be dispatched.
-	/// * proposal: The proposed runtime call.
-	/// * block_number: Block number at which proposal is dispatched.
-	#[precompile::public("submitAt(uint16,bytes,uint32)")]
-	fn submit_at(
-		handle: &mut impl PrecompileHandle,
-		track_id: u16,
-		proposal: BoundedBytes<GetCallDataLimit>,
-		block_number: u32,
-	) -> EvmResult {
-		let track_id: TrackIdOf<Runtime> = track_id
-			.try_into()
-			.map_err(|_| RevertReason::value_is_too_large("Track id type").into())
-			.in_field("trackId")?;
-		let proposal_origin = Self::get_track_origin(track_id)?;
-		let proposal: BoundedCallOf<Runtime> = Bounded::Inline(
-			frame_support::BoundedVec::try_from(proposal.as_bytes().to_vec()).map_err(|_| {
-=======
 	// Helper function for submitAt and submitAfter
 	fn submit(
 		handle: &mut impl PrecompileHandle,
@@ -311,13 +289,13 @@
 		// for read of referendumCount to get the referendum index
 		handle.record_cost(RuntimeHelper::<Runtime>::db_read_gas_cost())?;
 		let referendum_index = ReferendumCount::<Runtime>::get();
-		let proposal_origin: GovOrigin = track_id.try_into().map_err(|_| {
-			RevertReason::custom("Origin does not exist for TrackId").in_field("trackId")
-		})?;
-		let proposal_origin: Box<OriginOf<Runtime>> = Box::new(proposal_origin.into());
+		let track_id: TrackIdOf<Runtime> = track_id
+			.try_into()
+			.map_err(|_| RevertReason::value_is_too_large("Track id type").into())
+			.in_field("trackId")?;
+		let proposal_origin = Self::get_track_origin(track_id)?;
 		let proposal: BoundedCallOf<Runtime> =
 			Bounded::Inline(frame_support::BoundedVec::try_from(proposal).map_err(|_| {
->>>>>>> 4dd96469
 				RevertReason::custom("Proposal input is not a runtime call").in_field("proposal")
 			})?);
 
@@ -385,18 +363,6 @@
 		track_id: u16,
 		proposal: BoundedBytes<GetCallDataLimit>,
 		block_number: u32,
-<<<<<<< HEAD
-	) -> EvmResult {
-		let track_id: TrackIdOf<Runtime> = track_id
-			.try_into()
-			.map_err(|_| RevertReason::value_is_too_large("Track id type").into())
-			.in_field("trackId")?;
-		let proposal_origin = Self::get_track_origin(track_id)?;
-		let proposal: BoundedCallOf<Runtime> = Bounded::Inline(
-			frame_support::BoundedVec::try_from(proposal.as_bytes().to_vec()).map_err(|_| {
-				RevertReason::custom("Proposal input is not a runtime call").in_field("proposal")
-			})?,
-=======
 	) -> EvmResult<u32> {
 		let proposal: sp_std::vec::Vec<u8> = proposal.into();
 		let hash = <Runtime as frame_system::Config>::Hashing::hash(&proposal);
@@ -408,7 +374,6 @@
 				.write::<u32>(block_number)
 				.write::<H256>(hash.into())
 				.build(),
->>>>>>> 4dd96469
 		);
 		handle.record_log_costs(&[&event])?;
 
