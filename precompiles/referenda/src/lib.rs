--- conflicted
+++ resolved
@@ -261,30 +261,12 @@
 	fn submit(
 		handle: &mut impl PrecompileHandle,
 		track_id: u16,
-		proposal: BoundedBytes<GetCallDataLimit>,
-<<<<<<< HEAD
-		block_number: u32,
-	) -> EvmResult {
-		let proposal: sp_std::vec::Vec<u8> = proposal.into();
-		let hash = <Runtime as frame_system::Config>::Hashing::hash(&proposal);
-		let event = log2(
-			handle.context().address,
-			SELECTOR_LOG_SUBMITTED_AT,
-			H256::from_low_u64_be(track_id as u64),
-			EvmDataWriter::new()
-				.write::<u32>(block_number)
-				.write::<H256>(hash.into())
-				.build(),
-		);
-		handle.record_log_costs(&[&event])?;
-
-=======
+		proposal: Vec<u8>,
 		enactment_moment: DispatchTime<Runtime::BlockNumber>,
 	) -> EvmResult<u32> {
 		// for read of referendumCount to get the referendum index
 		handle.record_cost(RuntimeHelper::<Runtime>::db_read_gas_cost())?;
 		let referendum_index = ReferendumCount::<Runtime>::get();
->>>>>>> f1673f13
 		let proposal_origin: GovOrigin = track_id.try_into().map_err(|_| {
 			RevertReason::custom("Origin does not exist for TrackId").in_field("trackId")
 		})?;
@@ -292,13 +274,7 @@
 		let proposal: BoundedCallOf<Runtime> =
 			Bounded::Inline(frame_support::BoundedVec::try_from(proposal).map_err(|_| {
 				RevertReason::custom("Proposal input is not a runtime call").in_field("proposal")
-<<<<<<< HEAD
 			})?);
-		let enactment_moment = DispatchTime::At(block_number.into());
-=======
-			})?,
-		);
->>>>>>> f1673f13
 
 		let origin = Runtime::AddressMapping::into_account_id(handle.context().caller);
 
@@ -311,11 +287,6 @@
 
 		<RuntimeHelper<Runtime>>::try_dispatch(handle, Some(origin).into(), call)?;
 
-<<<<<<< HEAD
-		event.record(handle)?;
-
-		Ok(())
-=======
 		Ok(referendum_index)
 	}
 
@@ -332,13 +303,29 @@
 		proposal: BoundedBytes<GetCallDataLimit>,
 		block_number: u32,
 	) -> EvmResult<u32> {
-		Self::submit(
+		let proposal: sp_std::vec::Vec<u8> = proposal.into();
+		let hash = <Runtime as frame_system::Config>::Hashing::hash(&proposal);
+		let event = log2(
+			handle.context().address,
+			SELECTOR_LOG_SUBMITTED_AT,
+			H256::from_low_u64_be(track_id as u64),
+			EvmDataWriter::new()
+				.write::<u32>(block_number)
+				.write::<H256>(hash.into())
+				.build(),
+		);
+		handle.record_log_costs(&[&event])?;
+
+		let submit_result = Self::submit(
 			handle,
 			track_id,
 			proposal,
 			DispatchTime::At(block_number.into()),
-		)
->>>>>>> f1673f13
+		)?;
+
+		event.record(handle)?;
+
+		Ok(submit_result)
 	}
 
 	/// Propose a referendum on a privileged action.
@@ -353,8 +340,7 @@
 		track_id: u16,
 		proposal: BoundedBytes<GetCallDataLimit>,
 		block_number: u32,
-<<<<<<< HEAD
-	) -> EvmResult {
+	) -> EvmResult<u32> {
 		let proposal: sp_std::vec::Vec<u8> = proposal.into();
 		let hash = <Runtime as frame_system::Config>::Hashing::hash(&proposal);
 		let event = log2(
@@ -368,39 +354,16 @@
 		);
 		handle.record_log_costs(&[&event])?;
 
-		let origin: GovOrigin = track_id.try_into().map_err(|_| {
-			RevertReason::custom("Origin does not exist for TrackId").in_field("trackId")
-		})?;
-		let proposal_origin: Box<OriginOf<Runtime>> = Box::new(origin.into());
-		let proposal: BoundedCallOf<Runtime> =
-			Bounded::Inline(frame_support::BoundedVec::try_from(proposal).map_err(|_| {
-				RevertReason::custom("Proposal input is not a runtime call").in_field("proposal")
-			})?);
-		let enactment_moment = DispatchTime::After(block_number.into());
-
-		let origin = Runtime::AddressMapping::into_account_id(handle.context().caller);
-
-		let call = ReferendaCall::<Runtime>::submit {
-			proposal_origin,
-			proposal,
-			enactment_moment,
-		}
-		.into();
-
-		<RuntimeHelper<Runtime>>::try_dispatch(handle, Some(origin).into(), call)?;
-
-		event.record(handle)?;
-
-		Ok(())
-=======
-	) -> EvmResult<u32> {
-		Self::submit(
+		let submit_result = Self::submit(
 			handle,
 			track_id,
 			proposal,
 			DispatchTime::After(block_number.into()),
-		)
->>>>>>> f1673f13
+		)?;
+
+		event.record(handle)?;
+
+		Ok(submit_result)
 	}
 
 	/// Post the Decision Deposit for a referendum.
