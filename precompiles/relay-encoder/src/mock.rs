--- conflicted
+++ resolved
@@ -26,7 +26,7 @@
 use pallet_evm::{
 	EnsureAddressNever, EnsureAddressRoot, FrameSystemAccountProvider, SubstrateBlockHashMapping,
 };
-use pallet_xcm_transactor::RelayIndices;
+
 use parity_scale_codec::{Decode, DecodeWithMemTracking, Encode};
 use precompile_utils::{precompile_set::*, testing::MockAccount};
 use scale_info::TypeInfo;
@@ -282,38 +282,27 @@
 	}
 }
 
-<<<<<<< HEAD
 impl xcm_primitives::UtilityEncodeCall for MockTransactors {
-	fn encode_call(self, call: xcm_primitives::UtilityAvailableCalls) -> Vec<u8> {
-		match self {
-			MockTransactors::Relay | MockTransactors::AssetHub => match call {
-				xcm_primitives::UtilityAvailableCalls::AsDerivative(a, b) => {
-					let mut call =
-						RelayCall::Utility(UtilityCall::AsDerivative(a.clone())).encode();
-					call.append(&mut b.clone());
-					call
-				}
-			},
+	fn encode_call<Transactor: xcm_primitives::XcmTransact>(
+		_transactor: Transactor,
+		call: xcm_primitives::UtilityAvailableCalls,
+	) -> Vec<u8> {
+		match call {
+			xcm_primitives::UtilityAvailableCalls::AsDerivative(a, b) => {
+				let mut call = RelayCall::Utility(UtilityCall::AsDerivative(a.clone())).encode();
+				call.append(&mut b.clone());
+				call
+			}
 		}
 	}
 }
 
-=======
->>>>>>> e5d0948e
 impl xcm_primitives::XcmTransact for MockTransactors {
 	fn destination(self) -> Location {
 		match self {
 			MockTransactors::Relay => Location::parent(),
 			MockTransactors::AssetHub => Location::new(1, [Parachain(1000)]),
 		}
-	}
-
-	fn utility_pallet_index(&self) -> u8 {
-		RelayIndices::<Runtime>::get().utility
-	}
-
-	fn staking_pallet_index(&self) -> u8 {
-		RelayIndices::<Runtime>::get().staking
 	}
 }
 
