// Copyright 2019-2022 PureStake Inc.
// This file is part of Moonbeam.

// Moonbeam is free software: you can redistribute it and/or modify
// it under the terms of the GNU General Public License as published by
// the Free Software Foundation, either version 3 of the License, or
// (at your option) any later version.

// Moonbeam is distributed in the hope that it will be useful,
// but WITHOUT ANY WARRANTY; without even the implied warranty of
// MERCHANTABILITY or FITNESS FOR A PARTICULAR PURPOSE.  See the
// GNU General Public License for more details.

// You should have received a copy of the GNU General Public License
// along with Moonbeam.  If not, see <http://www.gnu.org/licenses/>.

//! Test utilities
use super::*;

use frame_support::{
	construct_runtime, parameter_types,
	traits::{Everything, PalletInfo as PalletInfoTrait},
	weights::Weight,
};
use pallet_evm::{EnsureAddressNever, EnsureAddressRoot, SubstrateBlockHashMapping};
use parity_scale_codec::{Decode, Encode};
use precompile_utils::{precompile_set::*, testing::MockAccount};
use scale_info::TypeInfo;
use sp_core::{H160, H256};
use sp_runtime::{
	traits::{BlakeTwo256, IdentityLookup},
	BuildStorage, Perbill,
};
use xcm::latest::{prelude::*, Error as XcmError};
use xcm_builder::FixedWeightBounds;
use xcm_executor::{traits::TransactAsset, Assets};

pub type AccountId = MockAccount;
pub type Balance = u128;

type Block = frame_system::mocking::MockBlockU32<Runtime>;

// Configure a mock runtime to test the pallet.
construct_runtime!(
<<<<<<< HEAD
	pub enum Runtime where
		Block = Block,
		NodeBlock = Block,
		UncheckedExtrinsic = UncheckedExtrinsic,
	{
		System: frame_system::{Pallet, Call, Config, Storage, Event<T>},
		Balances: pallet_balances::{Pallet, Call, Storage, Config<T>, Event<T>},
		Evm: pallet_evm::{Pallet, Call, Storage, Event<T>},
		ParachainSystem: cumulus_pallet_parachain_system::{Pallet, Call, Storage, Inherent, Event<T>},
		Timestamp: pallet_timestamp::{Pallet, Call, Storage, Inherent},
		XcmTransactor: pallet_xcm_transactor::{Pallet, Call, Storage, Event<T>},
=======
	pub enum Runtime	{
		System: frame_system,
		Balances: pallet_balances,
		Evm: pallet_evm,
		ParachainSystem: cumulus_pallet_parachain_system,
		Timestamp: pallet_timestamp,
>>>>>>> 633cb274
	}
);

parameter_types! {
	pub const BlockHashCount: u32 = 250;
	pub const SS58Prefix: u8 = 42;
}
impl frame_system::Config for Runtime {
	type BaseCallFilter = Everything;
	type DbWeight = ();
	type RuntimeOrigin = RuntimeOrigin;
	type Nonce = u64;
	type Block = Block;
	type RuntimeCall = RuntimeCall;
	type Hash = H256;
	type Hashing = BlakeTwo256;
	type AccountId = AccountId;
	type Lookup = IdentityLookup<Self::AccountId>;
	type RuntimeEvent = RuntimeEvent;
	type BlockHashCount = BlockHashCount;
	type Version = ();
	type PalletInfo = PalletInfo;
	type AccountData = pallet_balances::AccountData<Balance>;
	type OnNewAccount = ();
	type OnKilledAccount = ();
	type SystemWeightInfo = ();
	type BlockWeights = ();
	type BlockLength = ();
	type SS58Prefix = SS58Prefix;
	type OnSetCode = cumulus_pallet_parachain_system::ParachainSetCode<Self>;
	type MaxConsumers = frame_support::traits::ConstU32<16>;
}

parameter_types! {
	pub ParachainId: cumulus_primitives_core::ParaId = 100.into();
}

impl cumulus_pallet_parachain_system::Config for Runtime {
	type SelfParaId = ParachainId;
	type RuntimeEvent = RuntimeEvent;
	type OnSystemEvent = ();
	type OutboundXcmpMessageSource = ();
	type XcmpMessageHandler = ();
	type ReservedXcmpWeight = ();
	type DmpMessageHandler = ();
	type ReservedDmpWeight = ();
	type CheckAssociatedRelayNumber = cumulus_pallet_parachain_system::RelayNumberStrictlyIncreases;
}

parameter_types! {
	pub const ExistentialDeposit: u128 = 0;
}
impl pallet_balances::Config for Runtime {
	type MaxReserves = ();
	type ReserveIdentifier = ();
	type MaxLocks = ();
	type Balance = Balance;
	type RuntimeEvent = RuntimeEvent;
	type DustRemoval = ();
	type ExistentialDeposit = ExistentialDeposit;
	type AccountStore = System;
	type WeightInfo = ();
	type RuntimeHoldReason = ();
	type FreezeIdentifier = ();
	type MaxHolds = ();
	type MaxFreezes = ();
}

pub type AssetId = u128;

#[derive(Clone, Eq, Debug, PartialEq, Ord, PartialOrd, Encode, Decode, TypeInfo)]
pub enum CurrencyId {
	SelfReserve,
	OtherReserve(AssetId),
}

pub struct DoNothingRouter;
impl SendXcm for DoNothingRouter {
	type Ticket = ();

	fn validate(
		_destination: &mut Option<MultiLocation>,
		_message: &mut Option<Xcm<()>>,
	) -> SendResult<Self::Ticket> {
		Ok(((), MultiAssets::new()))
	}

	fn deliver(_: Self::Ticket) -> Result<XcmHash, SendError> {
		Ok(XcmHash::default())
	}
}

parameter_types! {
	pub Ancestry: MultiLocation = Parachain(ParachainId::get().into()).into();

	pub const BaseXcmWeight: Weight = Weight::from_parts(1000u64, 1000u64);
	pub const RelayNetwork: NetworkId = NetworkId::Polkadot;

	pub SelfLocation: MultiLocation =
		MultiLocation::new(1, Junctions::X1(Parachain(ParachainId::get().into())));

	pub SelfReserve: MultiLocation = MultiLocation::new(
		1,
		Junctions::X2(
			Parachain(ParachainId::get().into()),
			PalletInstance(
				<Runtime as frame_system::Config>::PalletInfo::index::<Balances>().unwrap() as u8
			)
		));
	pub MaxInstructions: u32 = 100;

	pub UniversalLocation: InteriorMultiLocation = Here;
}

pub struct AccountIdToMultiLocation;
impl sp_runtime::traits::Convert<AccountId, MultiLocation> for AccountIdToMultiLocation {
	fn convert(account: AccountId) -> MultiLocation {
		let as_h160: H160 = account.into();
		MultiLocation::new(
			0,
			Junctions::X1(AccountKey20 {
				network: None,
				key: as_h160.as_fixed_bytes().clone(),
			}),
		)
	}
}

pub struct CurrencyIdToMultiLocation;

impl sp_runtime::traits::Convert<CurrencyId, Option<MultiLocation>> for CurrencyIdToMultiLocation {
	fn convert(currency: CurrencyId) -> Option<MultiLocation> {
		match currency {
			CurrencyId::SelfReserve => {
				let multi: MultiLocation = SelfReserve::get();
				Some(multi)
			}
			// To distinguish between relay and others, specially for reserve asset
			CurrencyId::OtherReserve(asset) => {
				if asset == 0 {
					Some(MultiLocation::parent())
				} else {
					Some(MultiLocation::new(
						1,
						Junctions::X2(Parachain(2), GeneralIndex(asset)),
					))
				}
			}
		}
	}
}

// We need to use the encoding from the relay mock runtime
#[derive(Encode, Decode)]
pub enum RelayCall {
	#[codec(index = 5u8)]
	// the index should match the position of the module in `construct_runtime!`
	Utility(UtilityCall),
}

#[derive(Encode, Decode)]
pub enum UtilityCall {
	#[codec(index = 1u8)]
	AsDerivative(u16),
}

#[derive(Clone, Eq, Debug, PartialEq, Ord, PartialOrd, Encode, Decode, TypeInfo)]
pub enum MockTransactors {
	Relay,
}

impl TryFrom<u8> for MockTransactors {
	type Error = ();

	fn try_from(value: u8) -> Result<Self, Self::Error> {
		match value {
			0x0 => Ok(MockTransactors::Relay),
			_ => Err(()),
		}
	}
}

impl xcm_primitives::UtilityEncodeCall for MockTransactors {
	fn encode_call(self, call: xcm_primitives::UtilityAvailableCalls) -> Vec<u8> {
		match self {
			MockTransactors::Relay => match call {
				xcm_primitives::UtilityAvailableCalls::AsDerivative(a, b) => {
					let mut call =
						RelayCall::Utility(UtilityCall::AsDerivative(a.clone())).encode();
					call.append(&mut b.clone());
					call
				}
			},
		}
	}
}

impl xcm_primitives::XcmTransact for MockTransactors {
	fn destination(self) -> MultiLocation {
		match self {
			MockTransactors::Relay => MultiLocation::parent(),
		}
	}
}

pub struct DummyAssetTransactor;
impl TransactAsset for DummyAssetTransactor {
	fn deposit_asset(_what: &MultiAsset, _who: &MultiLocation, _context: &XcmContext) -> XcmResult {
		Ok(())
	}

	fn withdraw_asset(
		_what: &MultiAsset,
		_who: &MultiLocation,
		_maybe_context: Option<&XcmContext>,
	) -> Result<Assets, XcmError> {
		Ok(Assets::default())
	}
}

impl pallet_xcm_transactor::Config for Runtime {
	type RuntimeEvent = RuntimeEvent;
	type Balance = Balance;
	type Transactor = MockTransactors;
	type DerivativeAddressRegistrationOrigin = frame_system::EnsureRoot<AccountId>;
	type SovereignAccountDispatcherOrigin = frame_system::EnsureRoot<AccountId>;
	type CurrencyId = CurrencyId;
	type AccountIdToMultiLocation = AccountIdToMultiLocation;
	type CurrencyIdToMultiLocation = CurrencyIdToMultiLocation;
	type SelfLocation = SelfLocation;
	type Weigher = FixedWeightBounds<BaseXcmWeight, RuntimeCall, MaxInstructions>;
	type UniversalLocation = UniversalLocation;
	type BaseXcmWeight = BaseXcmWeight;
	type XcmSender = DoNothingRouter;
	type AssetTransactor = DummyAssetTransactor;
	type ReserveProvider = orml_traits::location::RelativeReserveProvider;
	type WeightInfo = ();
	type HrmpManipulatorOrigin = frame_system::EnsureRoot<AccountId>;
	type MaxHrmpFee = ();
}

pub type Precompiles<R> =
	PrecompileSetBuilder<R, PrecompileAt<AddressU64<1>, RelayEncoderPrecompile<R>>>;

pub type PCall = RelayEncoderPrecompileCall<Runtime>;

const MAX_POV_SIZE: u64 = 5 * 1024 * 1024;
/// Block storage limit in bytes. Set to 40 KB.
const BLOCK_STORAGE_LIMIT: u64 = 40 * 1024;

parameter_types! {
	pub BlockGasLimit: U256 = U256::from(u64::MAX);
	pub PrecompilesValue: Precompiles<Runtime> = Precompiles::new();
	pub const WeightPerGas: Weight = Weight::from_parts(1, 0);
	pub GasLimitPovSizeRatio: u64 = {
		let block_gas_limit = BlockGasLimit::get().min(u64::MAX.into()).low_u64();
		block_gas_limit.saturating_div(MAX_POV_SIZE)
	};
	pub GasLimitStorageGrowthRatio: u64 = {
		let block_gas_limit = BlockGasLimit::get().min(u64::MAX.into()).low_u64();
		block_gas_limit.saturating_div(BLOCK_STORAGE_LIMIT)
	};
}

impl pallet_evm::Config for Runtime {
	type FeeCalculator = ();
	type GasWeightMapping = pallet_evm::FixedGasWeightMapping<Self>;
	type WeightPerGas = WeightPerGas;
	type CallOrigin = EnsureAddressRoot<AccountId>;
	type WithdrawOrigin = EnsureAddressNever<AccountId>;
	type AddressMapping = AccountId;
	type Currency = Balances;
	type RuntimeEvent = RuntimeEvent;
	type Runner = pallet_evm::runner::stack::Runner<Self>;
	type PrecompilesValue = PrecompilesValue;
	type PrecompilesType = Precompiles<Self>;
	type ChainId = ();
	type OnChargeTransaction = ();
	type BlockGasLimit = BlockGasLimit;
	type BlockHashMapping = SubstrateBlockHashMapping<Self>;
	type FindAuthor = ();
	type OnCreate = ();
	type GasLimitPovSizeRatio = GasLimitPovSizeRatio;
	type GasLimitStorageGrowthRatio = GasLimitStorageGrowthRatio;
	type Timestamp = Timestamp;
	type WeightInfo = pallet_evm::weights::SubstrateWeight<Runtime>;
}

parameter_types! {
	pub const MinimumPeriod: u64 = 5;
}
impl pallet_timestamp::Config for Runtime {
	type Moment = u64;
	type OnTimestampSet = ();
	type MinimumPeriod = MinimumPeriod;
	type WeightInfo = ();
}

parameter_types! {
	pub const TestMaxInitContributors: u32 = 8;
	pub const TestMinimumReward: u128 = 0;
	pub const TestInitialized: bool = false;
	pub const TestInitializationPayment: Perbill = Perbill::from_percent(20);
}

pub(crate) struct ExtBuilder {
	// endowed accounts with balances
	balances: Vec<(AccountId, Balance)>,
}

impl Default for ExtBuilder {
	fn default() -> ExtBuilder {
		ExtBuilder { balances: vec![] }
	}
}

impl ExtBuilder {
	pub(crate) fn with_balances(mut self, balances: Vec<(AccountId, Balance)>) -> Self {
		self.balances = balances;
		self
	}

	pub(crate) fn build(self) -> sp_io::TestExternalities {
		let mut t = frame_system::GenesisConfig::<Runtime>::default()
			.build_storage()
			.expect("Frame system builds valid default genesis config");

		pallet_balances::GenesisConfig::<Runtime> {
			balances: self.balances,
		}
		.assimilate_storage(&mut t)
		.expect("Pallet balances storage can be assimilated");

		let mut ext = sp_io::TestExternalities::new(t);
		ext.execute_with(|| System::set_block_number(1));
		ext.execute_with(|| {
			pallet_xcm_transactor::RelayIndices::<Runtime>::put(
				crate::test_relay_runtime::TEST_RELAY_INDICES,
			);
		});
		ext
	}
}<|MERGE_RESOLUTION|>--- conflicted
+++ resolved
@@ -42,26 +42,13 @@
 
 // Configure a mock runtime to test the pallet.
 construct_runtime!(
-<<<<<<< HEAD
-	pub enum Runtime where
-		Block = Block,
-		NodeBlock = Block,
-		UncheckedExtrinsic = UncheckedExtrinsic,
-	{
-		System: frame_system::{Pallet, Call, Config, Storage, Event<T>},
-		Balances: pallet_balances::{Pallet, Call, Storage, Config<T>, Event<T>},
-		Evm: pallet_evm::{Pallet, Call, Storage, Event<T>},
-		ParachainSystem: cumulus_pallet_parachain_system::{Pallet, Call, Storage, Inherent, Event<T>},
-		Timestamp: pallet_timestamp::{Pallet, Call, Storage, Inherent},
-		XcmTransactor: pallet_xcm_transactor::{Pallet, Call, Storage, Event<T>},
-=======
 	pub enum Runtime	{
 		System: frame_system,
 		Balances: pallet_balances,
 		Evm: pallet_evm,
 		ParachainSystem: cumulus_pallet_parachain_system,
 		Timestamp: pallet_timestamp,
->>>>>>> 633cb274
+		XcmTransactor: pallet_xcm_transactor,
 	}
 );
 
