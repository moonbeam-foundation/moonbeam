--- conflicted
+++ resolved
@@ -18,12 +18,8 @@
 frame-system = { git = "https://github.com/purestake/substrate", default-features = false, branch = "moonbeam-polkadot-v0.9.11" }
 
 pallet-evm = { git = "https://github.com/purestake/frontier", default-features = false, branch = "moonbeam-polkadot-v0.9.11" }
-<<<<<<< HEAD
 fp-evm = { git = "https://github.com/purestake/frontier", default-features = false, branch = "moonbeam-polkadot-v0.9.11" }
-=======
-evm = { version = "0.30.1", default-features = false, features = ["with-codec"] }
 xcm = { git = "https://github.com/purestake/polkadot", default-features = false, branch = "moonbeam-polkadot-v0.9.11" }
->>>>>>> e351d1be
 
 precompile-utils-macro = { path = "macro" }
 
