[package]
name = "precompile-utils"
version = "0.1.0"
authors = ["PureStake"]
edition = "2018"
description = "Utils to write EVM precompiles."

[dependencies]
log = "0.4"
<<<<<<< HEAD
=======
num_enum = { version = "0.5.3", default-features = false }
slices = "0.2.0"
>>>>>>> dbfe47d4

sp-std = { git = "https://github.com/paritytech/substrate", default-features = false, branch = "polkadot-v0.9.8" }
sp-core = { git = "https://github.com/paritytech/substrate", default-features = false, branch = "polkadot-v0.9.8" }
sp-io = { git = "https://github.com/paritytech/substrate", default-features = false, branch = "polkadot-v0.9.8" }
codec = { package = "parity-scale-codec", version = "2.0.0", default-features = false }
frame-support = { git = "https://github.com/paritytech/substrate", default-features = false, branch = "polkadot-v0.9.8" }
frame-system = { git = "https://github.com/paritytech/substrate", default-features = false, branch = "polkadot-v0.9.8" }

pallet-evm = { git = "https://github.com/purestake/frontier", default-features = false, branch = "moonbeam-polkadot-pre" }
evm = { version = "0.27.0", default-features = false, features = ["with-codec"] }

precompile-utils-macro = { path = "macro" }

[dev-dependencies]
sha3 = "0.9"

[features]
default = ["std"]
std = [
    "codec/std",
    "sp-std/std",
    "sp-core/std",
    "sp-io/std",
    "frame-support/std",
    "frame-system/std",
    "pallet-evm/std",
    "evm/std",
]<|MERGE_RESOLUTION|>--- conflicted
+++ resolved
@@ -7,11 +7,7 @@
 
 [dependencies]
 log = "0.4"
-<<<<<<< HEAD
-=======
 num_enum = { version = "0.5.3", default-features = false }
-slices = "0.2.0"
->>>>>>> dbfe47d4
 
 sp-std = { git = "https://github.com/paritytech/substrate", default-features = false, branch = "polkadot-v0.9.8" }
 sp-core = { git = "https://github.com/paritytech/substrate", default-features = false, branch = "polkadot-v0.9.8" }
