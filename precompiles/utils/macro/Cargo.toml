[package]
name = "precompile-utils-macro"
authors = { workspace = true }
description = ""
edition = "2021"
version = "0.1.0"

[lib]
proc-macro = true

[[test]]
name = "tests"
path = "tests/tests.rs"

[dependencies]
case = "1.0"
num_enum = { version = "0.5.3", default-features = false }
prettyplease = "0.1.18"
proc-macro2 = "1.0"
quote = "1.0"
sha3 = "0.10"
syn = { version = "1.0", features = [ "extra-traits", "fold", "full", "visit" ] }

[dev-dependencies]
macrotest = "1.0.9"
trybuild = "1.0"

precompile-utils = { path = "../", features = [ "testing" ] }

<<<<<<< HEAD
fp-evm = { git = "https://github.com/purestake/frontier", branch = "tgm-fc-log-indexer-v0.9.37" }
frame-support = { git = "https://github.com/purestake/substrate", branch = "moonbeam-polkadot-v0.9.37", default-features = false }
sp-core = { git = "https://github.com/purestake/substrate", branch = "moonbeam-polkadot-v0.9.37" }
sp-std = { git = "https://github.com/purestake/substrate", branch = "moonbeam-polkadot-v0.9.37" }
=======
fp-evm = { workspace = true }
frame-support = { workspace = true }
sp-core = { workspace = true }
sp-std = { workspace = true }
>>>>>>> 752ed6ea
<|MERGE_RESOLUTION|>--- conflicted
+++ resolved
@@ -27,14 +27,7 @@
 
 precompile-utils = { path = "../", features = [ "testing" ] }
 
-<<<<<<< HEAD
-fp-evm = { git = "https://github.com/purestake/frontier", branch = "tgm-fc-log-indexer-v0.9.37" }
-frame-support = { git = "https://github.com/purestake/substrate", branch = "moonbeam-polkadot-v0.9.37", default-features = false }
-sp-core = { git = "https://github.com/purestake/substrate", branch = "moonbeam-polkadot-v0.9.37" }
-sp-std = { git = "https://github.com/purestake/substrate", branch = "moonbeam-polkadot-v0.9.37" }
-=======
 fp-evm = { workspace = true }
 frame-support = { workspace = true }
 sp-core = { workspace = true }
-sp-std = { workspace = true }
->>>>>>> 752ed6ea
+sp-std = { workspace = true }