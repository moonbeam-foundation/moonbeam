--- conflicted
+++ resolved
@@ -38,21 +38,6 @@
 	}
 }
 
-<<<<<<< HEAD
-/// The `bytes` type of Solidity.
-#[derive(Clone, Debug, Eq, PartialEq)]
-pub struct Bytes(pub Vec<u8>);
-
-impl From<Vec<u8>> for Bytes {
-	fn from(a: Vec<u8>) -> Bytes {
-		Bytes(a)
-	}
-}
-
-impl From<Bytes> for Vec<u8> {
-	fn from(a: Bytes) -> Vec<u8> {
-		a.0
-=======
 /// The `bytes`/`string` type of Solidity.
 /// It is different from `Vec<u8>` which will be serialized with padding for each `u8` element
 /// of the array, while `Bytes` is tightly packed.
@@ -81,7 +66,6 @@
 impl From<&str> for Bytes {
 	fn from(a: &str) -> Self {
 		a.as_bytes().into()
->>>>>>> ce20600c
 	}
 }
 
@@ -185,8 +169,6 @@
 /// prevent to have a `build` function that don't clone the output.
 #[derive(Clone, Debug)]
 pub struct EvmDataWriter {
-	// The selector cannot be part of the data we use to construct the offset
-	selector: Vec<u8>,
 	pub(crate) data: Vec<u8>,
 	offset_data: Vec<OffsetDatum>,
 }
@@ -202,7 +184,6 @@
 	/// Creates a new empty output builder.
 	pub fn new() -> Self {
 		Self {
-			selector: vec![],
 			data: vec![],
 			offset_data: vec![],
 		}
@@ -210,17 +191,9 @@
 
 	/// Return the built data.
 	pub fn build(mut self) -> Vec<u8> {
-<<<<<<< HEAD
-		let mut data: Vec<u8> = vec![];
-		// We construct offsets without taking into account selector
-		Self::build_arrays(&mut self.data, self.arrays, 0);
-=======
 		Self::compute_offsets(&mut self.data, self.offset_data);
->>>>>>> ce20600c
-
-		data.extend(self.selector);
-		data.extend(self.data);
-		data
+
+		self.data
 	}
 
 	/// Build the array into data.
@@ -525,68 +498,4 @@
 
 		writer.offset_data.push(array);
 	}
-}
-
-// Bytes are read differently
-impl EvmData for Bytes {
-	fn read(reader: &mut EvmDataReader) -> EvmResult<Self> {
-		let array_start: usize = reader
-			.read::<U256>()
-			.map_err(|_| error("tried to parse array offset out of bounds"))?
-			.try_into()
-			.map_err(|_| error("array offset is too large"))?;
-
-		// We temporarily move the cursor to the offset, we'll set it back afterward.
-		let original_cursor = reader.cursor;
-		reader.cursor = array_start;
-
-		let array_size: usize = reader
-			.read::<U256>()
-			.map_err(|_| error("tried to parse array length out of bounds"))?
-			.try_into()
-			.map_err(|_| error("array length is too large"))?;
-
-		let array = reader
-			.read_raw_bytes(array_size)
-			.map_err(|_| error("error while reading array"))?
-			.to_vec();
-
-		// We set back the cursor to its original location.
-		reader.cursor = original_cursor;
-
-		Ok(array.into())
-	}
-
-	fn write(writer: &mut EvmDataWriter, value: Self) {
-		let offset_position = writer.data.len();
-		H256::write(writer, H256::repeat_byte(0xff));
-		// 0xff = When debugging it makes spoting offset values easier.
-
-		let mut inner_writer = EvmDataWriter::new();
-
-		let data: Vec<u8> = value.into();
-		let length = data.len();
-
-		// Write length.
-		inner_writer = inner_writer.write(U256::from(length));
-
-		let mut cursor = 0;
-		while cursor < length {
-			let mut buffer = [0u8; 32];
-			if cursor + 32 > length {
-				buffer[0..length - cursor].copy_from_slice(&data[cursor..]);
-			} else {
-				buffer.copy_from_slice(&data[cursor..cursor + 32]);
-			}
-			inner_writer = inner_writer.write_raw_bytes(&buffer);
-			cursor += 32;
-		}
-		let array = Array {
-			offset_position,
-			data: inner_writer.data,
-			inner_arrays: vec![],
-		};
-
-		writer.arrays.push(array);
-	}
 }