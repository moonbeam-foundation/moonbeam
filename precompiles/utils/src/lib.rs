--- conflicted
+++ resolved
@@ -247,8 +247,22 @@
 
 	/// Record cost of logs.
 	#[must_use]
-<<<<<<< HEAD
 	fn record_log_costs(&mut self, logs: &[&Log]) -> EvmResult;
+
+	#[must_use]
+	/// Check that a function call is compatible with the context it is
+	/// called into.
+	fn check_function_modifier(&self, modifier: FunctionModifier) -> EvmResult;
+
+	#[must_use]
+	/// Read the selector from the input data.
+	fn read_selector<T>(&self) -> EvmResult<T>
+	where
+		T: num_enum::TryFromPrimitive<Primitive = u32>;
+
+	#[must_use]
+	/// Returns a reader of the input, skipping the selector.
+	fn read_input(&self) -> EvmResult<EvmDataReader>;
 }
 
 pub fn log_costs(topics: usize, data_len: usize) -> EvmResult<u64> {
@@ -280,24 +294,6 @@
 		.ok_or(PrecompileFailure::Error {
 			exit_status: ExitError::OutOfGas,
 		})
-=======
-	fn record_log_costs(&mut self, logs: &[Log]) -> EvmResult;
-
-	#[must_use]
-	/// Check that a function call is compatible with the context it is
-	/// called into.
-	fn check_function_modifier(&self, modifier: FunctionModifier) -> EvmResult;
-
-	#[must_use]
-	/// Read the selector from the input data.
-	fn read_selector<T>(&self) -> EvmResult<T>
-	where
-		T: num_enum::TryFromPrimitive<Primitive = u32>;
-
-	#[must_use]
-	/// Returns a reader of the input, skipping the selector.
-	fn read_input(&self) -> EvmResult<EvmDataReader>;
->>>>>>> 36cf6a95
 }
 
 impl<T: PrecompileHandle> PrecompileHandleExt for T {
