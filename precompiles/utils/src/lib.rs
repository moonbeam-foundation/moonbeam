--- conflicted
+++ resolved
@@ -19,34 +19,10 @@
 
 extern crate alloc;
 
-<<<<<<< HEAD
-use crate::alloc::borrow::ToOwned;
-use fp_evm::{
-	Context, ExitError, ExitRevert, ExitSucceed, PrecompileFailure, PrecompileHandle,
-	PrecompileOutput,
-};
-use frame_support::{
-	dispatch::{Dispatchable, GetDispatchInfo, PostDispatchInfo},
-	traits::Get,
-};
-use pallet_evm::{GasWeightMapping, Log};
-use sp_core::{H160, H256, U256};
-use sp_std::{marker::PhantomData, vec, vec::Vec};
-
-mod data;
-#[cfg(feature = "testing")]
-pub mod solidity;
-
-pub use data::{Address, Bytes, EvmData, EvmDataReader, EvmDataWriter};
-pub use fp_evm::Precompile;
-pub use precompile_utils_macro::{generate_function_selector, keccak256};
-
-=======
 pub mod costs;
 pub mod handle;
 pub mod logs;
 pub mod modifier;
->>>>>>> ae705bb2
 pub mod precompile_set;
 pub mod substrate;
 
