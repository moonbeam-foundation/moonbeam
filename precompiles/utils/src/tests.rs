--- conflicted
+++ resolved
@@ -481,111 +481,6 @@
 }
 
 #[test]
-<<<<<<< HEAD
-fn write_bytes() {
-	let array: Bytes = [1u8; 50].to_vec().into();
-	let writer_output = EvmDataWriter::new().write(array.clone()).build();
-
-	// We can read this "manualy" using simpler functions since arrays are 32-byte aligned.
-	let mut reader = EvmDataReader::new(&writer_output);
-
-	assert_eq!(reader.read::<U256>().expect("read offset"), 32.into());
-	assert_eq!(reader.read::<U256>().expect("read size"), 50.into());
-	assert_eq!(
-		[1u8; 50].to_vec(),
-		reader.read_raw_bytes(50).expect("read 1st")
-	);
-}
-
-#[test]
-fn read_bytes() {
-	let array: Bytes = [1u8; 50].to_vec().into();
-	let writer_output = EvmDataWriter::new().write(array.clone()).build();
-
-	let mut reader = EvmDataReader::new(&writer_output);
-	let parsed: Vec<u8> = reader
-		.read::<Bytes>()
-		.expect("to correctly parse Vec<u8>")
-		.into();
-
-	assert_eq!([1u8; 50].to_vec(), parsed);
-}
-
-#[test]
-
-fn write_multiple_bytes() {
-	let array1: Bytes = [1u8; 50].to_vec().into();
-
-	let array2: Bytes = [2u8; 50].to_vec().into();
-
-	let writer_output = EvmDataWriter::new()
-		.write(array1.clone())
-		.write(array2.clone())
-		.build();
-
-	assert_eq!(writer_output.len(), 0x100);
-	// We can read this "manualy" using simpler functions since arrays are 32-byte aligned.
-	let mut reader = EvmDataReader::new(&writer_output);
-
-	assert_eq!(reader.read::<U256>().expect("read 1st offset"), 0x40.into()); // 0x00
-	assert_eq!(reader.read::<U256>().expect("read 2nd offset"), 0xa0.into()); // 0x20
-	assert_eq!(reader.read::<U256>().expect("read 1st size"), 50.into()); // 0x40
-	assert_eq!(
-		[1u8; 50].to_vec(),
-		reader.read_raw_bytes(50).expect("read 1st")
-	);
-
-	// read remaining zeros
-	reader.read_raw_bytes(14).expect("read 1st");
-
-	assert_eq!(reader.read::<U256>().expect("read 2nd size"), 50.into()); // 0xC0
-	assert_eq!(
-		[2u8; 50].to_vec(),
-		reader.read_raw_bytes(50).expect("read 1st")
-	);
-}
-
-#[test]
-
-fn read_multiple_bytes() {
-	let array1: Bytes = [1u8; 50].to_vec().into();
-
-	let array2: Bytes = [2u8; 50].to_vec().into();
-
-	let writer_output = EvmDataWriter::new()
-		.write(array1.clone())
-		.write(array2.clone())
-		.build();
-
-	assert_eq!(writer_output.len(), 0x100);
-
-	let mut reader = EvmDataReader::new(&writer_output);
-	let parsed: Vec<u8> = reader
-		.read::<Bytes>()
-		.expect("to correctly parse Vec<u8>")
-		.into();
-	assert_eq!(array1, parsed.into());
-
-	let parsed_2: Vec<u8> = reader
-		.read::<Bytes>()
-		.expect("to correctly parse Vec<u8>")
-		.into();
-	assert_eq!(array2, parsed_2.into());
-}
-
-#[test]
-
-fn read_vec_of_bytes() {
-	let array1: Bytes = [1u8; 50].to_vec().into();
-	let array2: Bytes = [2u8; 50].to_vec().into();
-
-	let writer_output = EvmDataWriter::new()
-		.write(vec![array1.clone(), array2.clone()])
-		.build();
-
-	//assert_eq!(writer_output.len(), 0x100);
-
-=======
 fn read_bytes() {
 	let data = b"Lorem ipsum dolor sit amet, consectetur adipiscing elit, sed do eiusmod\
 	tempor incididunt ut labore et dolore magna aliqua.";
@@ -714,16 +609,11 @@
 		.write(vec![Bytes::from(&data[..]), Bytes::from(&data[..])])
 		.build();
 
->>>>>>> ce20600c
 	let mut reader = EvmDataReader::new(&writer_output);
 	let parsed: Vec<Bytes> = reader
 		.read::<Vec<Bytes>>()
 		.expect("to correctly parse Vec<u8>")
 		.into();
 
-<<<<<<< HEAD
-	assert_eq!(vec![array1.clone(), array2.clone()], parsed);
-=======
 	assert_eq!(vec![Bytes::from(&data[..]), Bytes::from(&data[..])], parsed);
->>>>>>> ce20600c
 }