--- conflicted
+++ resolved
@@ -25,12 +25,6 @@
 sp-runtime = { workspace = true }
 sp-std = { workspace = true }
 
-<<<<<<< HEAD
-evm = { version = "0.37.0", default-features = false, features = [ "with-codec" ] }
-fp-evm = { git = "https://github.com/purestake/frontier", branch = "tgm-fc-log-indexer-v0.9.37", default-features = false }
-pallet-evm = { git = "https://github.com/purestake/frontier", branch = "tgm-fc-log-indexer-v0.9.37", default-features = false, features = [ "forbid-evm-reentrancy" ] }
-=======
 evm = { workspace = true, features = [ "with-codec" ] }
 fp-evm = { workspace = true }
-pallet-evm = { workspace = true, features = [ "forbid-evm-reentrancy" ] }
->>>>>>> 752ed6ea
+pallet-evm = { workspace = true, features = [ "forbid-evm-reentrancy" ] }