--- conflicted
+++ resolved
@@ -17,327 +17,31 @@
 //! Precompile to xcm transactor runtime methods via the EVM
 
 #![cfg_attr(not(feature = "std"), no_std)]
+#![feature(assert_matches)]
+
+use fp_evm::PrecompileHandle;
+use frame_support::{
+	dispatch::{Dispatchable, GetDispatchInfo, PostDispatchInfo},
+	traits::ConstU32,
+};
+use pallet_evm::{AddressMapping, PrecompileOutput};
+use pallet_xcm_transactor::RemoteTransactInfoWithMaxWeight;
+use precompile_utils::prelude::*;
+use sp_core::H160;
+use sp_std::{
+	boxed::Box,
+	convert::{TryFrom, TryInto},
+	fmt::Debug,
+	marker::PhantomData,
+};
+use xcm::latest::MultiLocation;
+use xcm_primitives::AccountIdToCurrencyId;
 
 #[cfg(test)]
 mod mock;
 #[cfg(test)]
 mod tests;
 
-<<<<<<< HEAD
 mod functions;
 pub mod v1;
-pub mod v2;
-=======
-pub type TransactorOf<Runtime> = <Runtime as pallet_xcm_transactor::Config>::Transactor;
-pub type CurrencyIdOf<Runtime> = <Runtime as pallet_xcm_transactor::Config>::CurrencyId;
-
-pub const CALL_DATA_LIMIT: u32 = 2u32.pow(16);
-type GetDataLimit = ConstU32<CALL_DATA_LIMIT>;
-
-#[generate_function_selector]
-#[derive(Debug, PartialEq)]
-pub enum Action {
-	IndexToAccount = "indexToAccount(uint16)",
-	// DEPRECATED
-	TransactInfo = "transactInfo((uint8,bytes[]))",
-	TransactThroughDerivativeMultiLocation =
-		"transactThroughDerivativeMultilocation(uint8,uint16,(uint8,bytes[]),uint64,bytes)",
-	TransactThroughDerivative = "transactThroughDerivative(uint8,uint16,address,uint64,bytes)",
-	TransactInfoWithSigned = "transactInfoWithSigned((uint8,bytes[]))",
-	FeePerSecond = "feePerSecond((uint8,bytes[]))",
-	TransactThroughSignedMultiLocation =
-		"transactThroughSignedMultilocation((uint8,bytes[]),(uint8,bytes[]),uint64,bytes)",
-	TransactThroughSigned = "transactThroughSigned((uint8,bytes[]),address,uint64,bytes)",
-
-	// deprecated
-	DeprecatedIndexToAccount = "index_to_account(uint16)",
-	DeprecatedTransactInfo = "transact_info((uint8,bytes[]))",
-	DeprecatedTransactThroughDerivativeMultiLocation =
-		"transact_through_derivative_multilocation(uint8,uint16,(uint8,bytes[]),uint64,bytes)",
-	DeprecatedTransactThroughDerivative =
-		"transact_through_derivative(uint8,uint16,address,uint64,bytes)",
-	DeprecatedTransactInfoWithSigned = "transact_info_with_signed((uint8,bytes[]))",
-	DeprecatedFeePerSecond = "fee_per_second((uint8,bytes[]))",
-	DeprecatedTransactThroughSignedMultiLocation =
-		"transact_through_signed_multilocation((uint8,bytes[]),(uint8,bytes[]),uint64,bytes)",
-	DeprecatedTransactThroughSigned =
-		"transact_through_signed((uint8,bytes[]),address,uint64,bytes)",
-}
-
-/// A precompile to wrap the functionality from xcm transactor
-pub struct XcmTransactorWrapper<Runtime>(PhantomData<Runtime>);
-
-impl<Runtime> pallet_evm::Precompile for XcmTransactorWrapper<Runtime>
-where
-	Runtime: pallet_xcm_transactor::Config + pallet_evm::Config + frame_system::Config,
-	Runtime::Call: Dispatchable<PostInfo = PostDispatchInfo> + GetDispatchInfo,
-	Runtime::Call: From<pallet_xcm_transactor::Call<Runtime>>,
-	<Runtime::Call as Dispatchable>::Origin: From<Option<Runtime::AccountId>>,
-	TransactorOf<Runtime>: TryFrom<u8>,
-	Runtime::AccountId: Into<H160>,
-	Runtime: AccountIdToCurrencyId<Runtime::AccountId, CurrencyIdOf<Runtime>>,
-{
-	fn execute(handle: &mut impl PrecompileHandle) -> EvmResult<PrecompileOutput> {
-		let selector = handle.read_selector()?;
-
-		handle.check_function_modifier(match selector {
-			Action::TransactThroughDerivativeMultiLocation
-			| Action::TransactThroughDerivative
-			| Action::TransactThroughSignedMultiLocation
-			| Action::TransactThroughSigned
-			| Action::DeprecatedTransactThroughDerivativeMultiLocation
-			| Action::DeprecatedTransactThroughDerivative
-			| Action::DeprecatedTransactThroughSignedMultiLocation
-			| Action::DeprecatedTransactThroughSigned => FunctionModifier::NonPayable,
-			_ => FunctionModifier::View,
-		})?;
-
-		match selector {
-			// Check for accessor methods first. These return results immediately
-			Action::IndexToAccount | Action::DeprecatedIndexToAccount => {
-				Self::account_index(handle)
-			}
-			// DEPRECATED
-			Action::TransactInfo | Action::DeprecatedTransactInfo => Self::transact_info(handle),
-			Action::TransactInfoWithSigned | Action::DeprecatedTransactInfoWithSigned => {
-				Self::transact_info_with_signed(handle)
-			}
-			Action::FeePerSecond | Action::DeprecatedFeePerSecond => Self::fee_per_second(handle),
-			Action::TransactThroughDerivativeMultiLocation
-			| Action::DeprecatedTransactThroughDerivativeMultiLocation => {
-				Self::transact_through_derivative_multilocation(handle)
-			}
-			Action::TransactThroughDerivative | Action::DeprecatedTransactThroughDerivative => {
-				Self::transact_through_derivative(handle)
-			}
-			Action::TransactThroughSignedMultiLocation
-			| Action::DeprecatedTransactThroughSignedMultiLocation => {
-				Self::transact_through_signed_multilocation(handle)
-			}
-			Action::TransactThroughSigned | Action::DeprecatedTransactThroughSigned => {
-				Self::transact_through_signed(handle)
-			}
-		}
-	}
-}
-
-impl<Runtime> XcmTransactorWrapper<Runtime>
-where
-	Runtime: pallet_xcm_transactor::Config + pallet_evm::Config + frame_system::Config,
-	Runtime::Call: Dispatchable<PostInfo = PostDispatchInfo> + GetDispatchInfo,
-	Runtime::Call: From<pallet_xcm_transactor::Call<Runtime>>,
-	<Runtime::Call as Dispatchable>::Origin: From<Option<Runtime::AccountId>>,
-	TransactorOf<Runtime>: TryFrom<u8>,
-	Runtime::AccountId: Into<H160>,
-	Runtime: AccountIdToCurrencyId<Runtime::AccountId, CurrencyIdOf<Runtime>>,
-{
-	fn account_index(handle: &mut impl PrecompileHandle) -> EvmResult<PrecompileOutput> {
-		handle.record_cost(RuntimeHelper::<Runtime>::db_read_gas_cost())?;
-
-		read_args!(handle, { index: u16 });
-
-		// fetch data from pallet
-		let account: H160 = pallet_xcm_transactor::Pallet::<Runtime>::index_to_account(index)
-			.ok_or(revert("No index assigned"))?
-			.into();
-
-		Ok(succeed(
-			EvmDataWriter::new().write(Address(account)).build(),
-		))
-	}
-
-	fn transact_info(handle: &mut impl PrecompileHandle) -> EvmResult<PrecompileOutput> {
-		handle.record_cost(2 * RuntimeHelper::<Runtime>::db_read_gas_cost())?;
-
-		read_args!(handle, { multilocation: MultiLocation });
-
-		// fetch data from pallet
-		let remote_transact_info: RemoteTransactInfoWithMaxWeight =
-			pallet_xcm_transactor::Pallet::<Runtime>::transact_info(&multilocation)
-				.ok_or(revert("Transact Info not set"))?;
-
-		// fetch data from pallet
-		let fee_per_second: u128 =
-			pallet_xcm_transactor::Pallet::<Runtime>::dest_asset_fee_per_second(&multilocation)
-				.ok_or(revert("Fee Per Second not set"))?;
-
-		Ok(succeed(
-			EvmDataWriter::new()
-				.write(remote_transact_info.transact_extra_weight)
-				.write(fee_per_second)
-				.write(remote_transact_info.max_weight)
-				.build(),
-		))
-	}
-
-	fn transact_info_with_signed(
-		handle: &mut impl PrecompileHandle,
-	) -> EvmResult<PrecompileOutput> {
-		handle.record_cost(1 * RuntimeHelper::<Runtime>::db_read_gas_cost())?;
-
-		read_args!(handle, { multilocation: MultiLocation });
-
-		// fetch data from pallet
-		let remote_transact_info: RemoteTransactInfoWithMaxWeight =
-			pallet_xcm_transactor::Pallet::<Runtime>::transact_info(multilocation)
-				.ok_or(revert("Transact Info not set"))?;
-
-		let transact_extra_weight_signed = remote_transact_info
-			.transact_extra_weight_signed
-			.unwrap_or(0);
-		Ok(succeed(
-			EvmDataWriter::new()
-				.write(remote_transact_info.transact_extra_weight)
-				.write(transact_extra_weight_signed)
-				.write(remote_transact_info.max_weight)
-				.build(),
-		))
-	}
-
-	fn fee_per_second(handle: &mut impl PrecompileHandle) -> EvmResult<PrecompileOutput> {
-		handle.record_cost(1 * RuntimeHelper::<Runtime>::db_read_gas_cost())?;
-
-		read_args!(handle, { multilocation: MultiLocation });
-
-		// fetch data from pallet
-		let fee_per_second: u128 =
-			pallet_xcm_transactor::Pallet::<Runtime>::dest_asset_fee_per_second(multilocation)
-				.ok_or(revert("Fee Per Second not set"))?;
-
-		Ok(succeed(EvmDataWriter::new().write(fee_per_second).build()))
-	}
-
-	fn transact_through_derivative_multilocation(
-		handle: &mut impl PrecompileHandle,
-	) -> EvmResult<PrecompileOutput> {
-		read_args!(handle, {
-			transactor: u8,
-			index: u16,
-			fee_asset: MultiLocation,
-			weight: u64,
-			inner_call: BoundedBytes<GetDataLimit>
-		});
-		let transactor = transactor
-			.try_into()
-			.map_err(|_| RevertReason::custom("Non-existent transactor").in_field("transactor"))?;
-		let inner_call = inner_call.into_vec();
-
-		// Depending on the Runtime, this might involve a DB read. This is not the case in
-		// moonbeam, as we are using IdentityMapping
-		let origin = Runtime::AddressMapping::into_account_id(handle.context().caller);
-		let call =
-			pallet_xcm_transactor::Call::<Runtime>::transact_through_derivative_multilocation {
-				dest: transactor,
-				index,
-				fee_location: Box::new(xcm::VersionedMultiLocation::V1(fee_asset)),
-				dest_weight: weight,
-				inner_call,
-			};
-
-		RuntimeHelper::<Runtime>::try_dispatch(handle, Some(origin).into(), call)?;
-
-		Ok(succeed([]))
-	}
-
-	fn transact_through_derivative(
-		handle: &mut impl PrecompileHandle,
-	) -> EvmResult<PrecompileOutput> {
-		read_args!(handle, {
-			transactor: u8,
-			index: u16,
-			currency_id: Address,
-			weight: u64,
-			inner_call: BoundedBytes<GetDataLimit>
-		});
-
-		let transactor = transactor
-			.try_into()
-			.map_err(|_| RevertReason::custom("Non-existent transactor").in_field("transactor"))?;
-		let inner_call = inner_call.into_vec();
-
-		let to_account = Runtime::AddressMapping::into_account_id(currency_id.0);
-
-		// We convert the address into a currency
-		// This involves a DB read in moonbeam, hence the db Read
-		handle.record_cost(RuntimeHelper::<Runtime>::db_read_gas_cost())?;
-		let currency_id: <Runtime as pallet_xcm_transactor::Config>::CurrencyId =
-			Runtime::account_to_currency_id(to_account)
-				.ok_or(revert("cannot convert into currency id"))?;
-
-		// Depending on the Runtime, this might involve a DB read. This is not the case in
-		// moonbeam, as we are using IdentityMapping
-		let origin = Runtime::AddressMapping::into_account_id(handle.context().caller);
-		let call = pallet_xcm_transactor::Call::<Runtime>::transact_through_derivative {
-			dest: transactor,
-			index,
-			currency_id,
-			dest_weight: weight,
-			inner_call: inner_call,
-		};
-
-		RuntimeHelper::<Runtime>::try_dispatch(handle, Some(origin).into(), call)?;
-
-		Ok(succeed([]))
-	}
-
-	fn transact_through_signed_multilocation(
-		handle: &mut impl PrecompileHandle,
-	) -> EvmResult<PrecompileOutput> {
-		read_args!(handle, {
-			dest: MultiLocation,
-			fee_location: MultiLocation,
-			weight: u64,
-			call: BoundedBytes<GetDataLimit>
-		});
-		let call = call.into_vec();
-
-		// Depending on the Runtime, this might involve a DB read. This is not the case in
-		// moonbeam, as we are using IdentityMapping
-		let origin = Runtime::AddressMapping::into_account_id(handle.context().caller);
-		let call = pallet_xcm_transactor::Call::<Runtime>::transact_through_signed_multilocation {
-			dest: Box::new(xcm::VersionedMultiLocation::V1(dest)),
-			fee_location: Box::new(xcm::VersionedMultiLocation::V1(fee_location)),
-			dest_weight: weight,
-			call,
-		};
-
-		RuntimeHelper::<Runtime>::try_dispatch(handle, Some(origin).into(), call)?;
-
-		Ok(succeed([]))
-	}
-
-	fn transact_through_signed(handle: &mut impl PrecompileHandle) -> EvmResult<PrecompileOutput> {
-		handle.record_cost(1 * RuntimeHelper::<Runtime>::db_read_gas_cost())?;
-
-		read_args!(handle, {
-			dest: MultiLocation,
-			fee_location_address: Address,
-			weight: u64,
-			call: BoundedBytes<GetDataLimit>
-		});
-		let to_address: H160 = fee_location_address.into();
-		let to_account = Runtime::AddressMapping::into_account_id(to_address);
-		let call = call.into_vec();
-
-		// We convert the address into a currency
-		// This involves a DB read in moonbeam, hence the db Read
-		let currency_id: <Runtime as pallet_xcm_transactor::Config>::CurrencyId =
-			Runtime::account_to_currency_id(to_account)
-				.ok_or(revert("cannot convert into currency id"))?;
-
-		// Depending on the Runtime, this might involve a DB read. This is not the case in
-		// moonbeam, as we are using IdentityMapping
-		let origin = Runtime::AddressMapping::into_account_id(handle.context().caller);
-		let call = pallet_xcm_transactor::Call::<Runtime>::transact_through_signed {
-			dest: Box::new(xcm::VersionedMultiLocation::V1(dest)),
-			fee_currency_id: currency_id,
-			dest_weight: weight,
-			call,
-		};
-
-		RuntimeHelper::<Runtime>::try_dispatch(handle, Some(origin).into(), call)?;
-
-		Ok(succeed([]))
-	}
-}
->>>>>>> f3c7b857
+pub mod v2;