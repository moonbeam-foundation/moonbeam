// Copyright 2019-2025 PureStake Inc.
// This file is part of Moonbeam.

// Moonbeam is free software: you can redistribute it and/or modify
// it under the terms of the GNU General Public License as published by
// the Free Software Foundation, either version 3 of the License, or
// (at your option) any later version.

// Moonbeam is distributed in the hope that it will be useful,
// but WITHOUT ANY WARRANTY; without even the implied warranty of
// MERCHANTABILITY or FITNESS FOR A PARTICULAR PURPOSE.  See the
// GNU General Public License for more details.

// You should have received a copy of the GNU General Public License
// along with Moonbeam.  If not, see <http://www.gnu.org/licenses/>.

//! Test utilities
use crate::v1::{XcmTransactorPrecompileV1, XcmTransactorPrecompileV1Call};
use crate::v2::{XcmTransactorPrecompileV2, XcmTransactorPrecompileV2Call};
use crate::v3::{XcmTransactorPrecompileV3, XcmTransactorPrecompileV3Call};
use frame_support::{
	construct_runtime, parameter_types,
	traits::{Everything, PalletInfo as PalletInfoTrait},
	weights::{RuntimeDbWeight, Weight},
};
use pallet_evm::{
	EnsureAddressNever, EnsureAddressRoot, FrameSystemAccountProvider, GasWeightMapping,
};
use pallet_xcm_transactor::RelayIndices;
use parity_scale_codec::{Decode, DecodeWithMemTracking, Encode};
use precompile_utils::{
	mock_account,
	precompile_set::*,
	testing::{AddressInPrefixedSet, MockAccount},
};
use scale_info::TypeInfo;
use sp_core::{H160, H256, U256};
use sp_runtime::traits::{BlakeTwo256, IdentityLookup};
use sp_runtime::BuildStorage;
use xcm::latest::{prelude::*, Error as XcmError};
use xcm_builder::FixedWeightBounds;
use xcm_executor::{
	traits::{TransactAsset, WeightTrader},
	AssetsInHolding,
};
use xcm_primitives::AccountIdToCurrencyId;

pub type AccountId = MockAccount;
pub type Balance = u128;

type Block = frame_system::mocking::MockBlockU32<Runtime>;

// Configure a mock runtime to test the pallet.
construct_runtime!(
	pub enum Runtime	{
		System: frame_system,
		Balances: pallet_balances,
		Evm: pallet_evm,
		Timestamp: pallet_timestamp,
		XcmTransactor: pallet_xcm_transactor,
	}
);

pub struct AccountIdToLocation;
impl sp_runtime::traits::Convert<AccountId, Location> for AccountIdToLocation {
	fn convert(account: AccountId) -> Location {
		let as_h160: H160 = account.into();
		Location::new(
			0,
			[AccountKey20 {
				network: None,
				key: as_h160.as_fixed_bytes().clone(),
			}],
		)
	}
}

pub type AssetId = u128;

parameter_types! {
	pub ParachainId: cumulus_primitives_core::ParaId = 100.into();
}

parameter_types! {
	pub const BlockHashCount: u32 = 250;
	pub const SS58Prefix: u8 = 42;
	pub const MockDbWeight: RuntimeDbWeight = RuntimeDbWeight {
		read: 1,
		write: 5,
	};
}

impl frame_system::Config for Runtime {
	type BaseCallFilter = Everything;
	type DbWeight = MockDbWeight;
	type RuntimeOrigin = RuntimeOrigin;
	type RuntimeTask = RuntimeTask;
	type Nonce = u64;
	type Block = Block;
	type RuntimeCall = RuntimeCall;
	type Hash = H256;
	type Hashing = BlakeTwo256;
	type AccountId = AccountId;
	type Lookup = IdentityLookup<Self::AccountId>;
	type RuntimeEvent = RuntimeEvent;
	type BlockHashCount = BlockHashCount;
	type Version = ();
	type PalletInfo = PalletInfo;
	type AccountData = pallet_balances::AccountData<Balance>;
	type OnNewAccount = ();
	type OnKilledAccount = ();
	type SystemWeightInfo = ();
	type BlockWeights = ();
	type BlockLength = ();
	type SS58Prefix = SS58Prefix;
	type OnSetCode = ();
	type MaxConsumers = frame_support::traits::ConstU32<16>;
	type SingleBlockMigrations = ();
	type MultiBlockMigrator = ();
	type PreInherents = ();
	type PostInherents = ();
	type PostTransactions = ();
	type ExtensionsWeightInfo = ();
}
parameter_types! {
	pub const ExistentialDeposit: u128 = 0;
}
impl pallet_balances::Config for Runtime {
	type MaxReserves = ();
	type ReserveIdentifier = ();
	type MaxLocks = ();
	type Balance = Balance;
	type RuntimeEvent = RuntimeEvent;
	type DustRemoval = ();
	type ExistentialDeposit = ExistentialDeposit;
	type AccountStore = System;
	type WeightInfo = ();
	type RuntimeHoldReason = ();
	type FreezeIdentifier = ();
	type MaxFreezes = ();
	type RuntimeFreezeReason = ();
	type DoneSlashHandler = ();
}

// These parameters dont matter much as this will only be called by root with the forced arguments
// No deposit is substracted with those methods
parameter_types! {
	pub const AssetDeposit: Balance = 0;
	pub const ApprovalDeposit: Balance = 0;
	pub const AssetsStringLimit: u32 = 50;
	pub const MetadataDepositBase: Balance = 0;
	pub const MetadataDepositPerByte: Balance = 0;
}

pub type Precompiles<R> = PrecompileSetBuilder<
	R,
	(
		PrecompileAt<AddressU64<1>, XcmTransactorPrecompileV1<R>, CallableByContract>,
		PrecompileAt<AddressU64<2>, XcmTransactorPrecompileV2<R>, CallableByContract>,
		PrecompileAt<AddressU64<4>, XcmTransactorPrecompileV3<R>, CallableByContract>,
	),
>;

mock_account!(TransactorV1, |_| MockAccount::from_u64(1));
mock_account!(TransactorV2, |_| MockAccount::from_u64(2));
mock_account!(TransactorV3, |_| MockAccount::from_u64(4));
mock_account!(SelfReserveAddress, |_| MockAccount::from_u64(3));
mock_account!(AssetAddress(u128), |value: AssetAddress| {
	AddressInPrefixedSet(0xffffffff, value.0).into()
});

pub type PCallV1 = XcmTransactorPrecompileV1Call<Runtime>;
pub type PCallV2 = XcmTransactorPrecompileV2Call<Runtime>;
pub type PCallV3 = XcmTransactorPrecompileV3Call<Runtime>;

const MAX_POV_SIZE: u64 = 5 * 1024 * 1024;
/// Block storage limit in bytes. Set to 40 KB.
const BLOCK_STORAGE_LIMIT: u64 = 40 * 1024;

parameter_types! {
	pub BlockGasLimit: U256 = U256::from(u64::MAX);
	pub PrecompilesValue: Precompiles<Runtime> = Precompiles::new();
	pub const WeightPerGas: Weight = Weight::from_parts(1, 0);
	pub GasLimitPovSizeRatio: u64 = {
		let block_gas_limit = BlockGasLimit::get().min(u64::MAX.into()).low_u64();
		block_gas_limit.saturating_div(MAX_POV_SIZE)
	};
	pub GasLimitStorageGrowthRatio: u64 = {
		let block_gas_limit = BlockGasLimit::get().min(u64::MAX.into()).low_u64();
		block_gas_limit.saturating_div(BLOCK_STORAGE_LIMIT)
	};
}

/// A mapping function that converts Ethereum gas to Substrate weight
/// We are mocking this 1-1 to test db read charges too
pub struct MockGasWeightMapping;
impl GasWeightMapping for MockGasWeightMapping {
	fn gas_to_weight(gas: u64, _without_base_weight: bool) -> Weight {
		Weight::from_parts(gas, 1)
	}
	fn weight_to_gas(weight: Weight) -> u64 {
		weight.ref_time().into()
	}
}

impl pallet_evm::Config for Runtime {
	type FeeCalculator = ();
	type GasWeightMapping = MockGasWeightMapping;
	type WeightPerGas = WeightPerGas;
	type CallOrigin = EnsureAddressRoot<AccountId>;
	type WithdrawOrigin = EnsureAddressNever<AccountId>;
	type AddressMapping = AccountId;
	type Currency = Balances;
	type RuntimeEvent = RuntimeEvent;
	type Runner = pallet_evm::runner::stack::Runner<Self>;
	type PrecompilesValue = PrecompilesValue;
	type PrecompilesType = Precompiles<Self>;
	type ChainId = ();
	type OnChargeTransaction = ();
	type BlockGasLimit = BlockGasLimit;
	type BlockHashMapping = pallet_evm::SubstrateBlockHashMapping<Self>;
	type FindAuthor = ();
	type OnCreate = ();
	type GasLimitPovSizeRatio = GasLimitPovSizeRatio;
	type GasLimitStorageGrowthRatio = GasLimitStorageGrowthRatio;
	type Timestamp = Timestamp;
	type WeightInfo = pallet_evm::weights::SubstrateWeight<Runtime>;
	type AccountProvider = FrameSystemAccountProvider<Runtime>;
	type CreateOriginFilter = ();
	type CreateInnerOriginFilter = ();
}

parameter_types! {
	pub const MinimumPeriod: u64 = 5;
}
impl pallet_timestamp::Config for Runtime {
	type Moment = u64;
	type OnTimestampSet = ();
	type MinimumPeriod = MinimumPeriod;
	type WeightInfo = ();
}

pub struct DoNothingRouter;
impl SendXcm for DoNothingRouter {
	type Ticket = ();

	fn validate(
		_destination: &mut Option<Location>,
		_message: &mut Option<Xcm<()>>,
	) -> SendResult<Self::Ticket> {
		Ok(((), Assets::new()))
	}

	fn deliver(_: Self::Ticket) -> Result<XcmHash, SendError> {
		Ok(XcmHash::default())
	}
}

pub struct DummyAssetTransactor;
impl TransactAsset for DummyAssetTransactor {
	fn deposit_asset(_what: &Asset, _who: &Location, _context: Option<&XcmContext>) -> XcmResult {
		Ok(())
	}

	fn withdraw_asset(
		_what: &Asset,
		_who: &Location,
		_maybe_context: Option<&XcmContext>,
	) -> Result<AssetsInHolding, XcmError> {
		Ok(AssetsInHolding::default())
	}
}

pub struct DummyWeightTrader;
impl WeightTrader for DummyWeightTrader {
	fn new() -> Self {
		DummyWeightTrader
	}

	fn buy_weight(
		&mut self,
		_weight: Weight,
		_payment: AssetsInHolding,
		_context: &XcmContext,
	) -> Result<AssetsInHolding, XcmError> {
		Ok(AssetsInHolding::default())
	}
}

#[derive(
	Clone,
	Eq,
	Debug,
	PartialEq,
	Ord,
	PartialOrd,
	Encode,
	Decode,
	scale_info::TypeInfo,
	DecodeWithMemTracking,
)]
pub enum CurrencyId {
	SelfReserve,
	OtherReserve(AssetId),
}

parameter_types! {
	pub Ancestry: Location = Parachain(ParachainId::get().into()).into();

	pub const BaseXcmWeight: Weight = Weight::from_parts(1000u64, 1000u64);
	pub const RelayNetwork: NetworkId = NetworkId::Polkadot;

	pub SelfLocation: Location =
		Location::new(1, [Parachain(ParachainId::get().into())]);

	pub SelfReserve: Location = Location::new(
		1,
		[
			Parachain(ParachainId::get().into()),
			PalletInstance(
				<Runtime as frame_system::Config>::PalletInfo::index::<Balances>().unwrap() as u8
			)
		]);
	pub MaxInstructions: u32 = 100;

	pub UniversalLocation: InteriorLocation = Here;
	pub SelfLocationAbsolute: Location = Location {
		parents: 1,
		interior: [Parachain(ParachainId::get().into())].into(),
	};
}

impl pallet_xcm_transactor::Config for Runtime {
	type RuntimeEvent = RuntimeEvent;
	type Balance = Balance;
	type Transactor = MockTransactors;
	type DerivativeAddressRegistrationOrigin = frame_system::EnsureRoot<AccountId>;
	type SovereignAccountDispatcherOrigin = frame_system::EnsureRoot<AccountId>;
	type CurrencyId = CurrencyId;
	type AccountIdToLocation = AccountIdToLocation;
	type CurrencyIdToLocation = CurrencyIdToLocation;
	type SelfLocation = SelfLocation;
	type Weigher = FixedWeightBounds<BaseXcmWeight, RuntimeCall, MaxInstructions>;
	type UniversalLocation = UniversalLocation;
	type BaseXcmWeight = BaseXcmWeight;
	type XcmSender = DoNothingRouter;
	type AssetTransactor = DummyAssetTransactor;
	type ReserveProvider = xcm_primitives::AbsoluteAndRelativeReserve<SelfLocationAbsolute>;
	type WeightInfo = ();
	type HrmpManipulatorOrigin = frame_system::EnsureRoot<AccountId>;
	type HrmpOpenOrigin = frame_system::EnsureRoot<AccountId>;
	type MaxHrmpFee = ();
}

// We need to use the encoding from the relay mock runtime
#[derive(Encode, Decode)]
pub enum RelayCall {
	#[codec(index = 5u8)]
	// the index should match the position of the module in `construct_runtime!`
	Utility(UtilityCall),
}

#[derive(Encode, Decode)]
pub enum UtilityCall {
	#[codec(index = 1u8)]
	AsDerivative(u16),
}

#[derive(
	Clone,
	Eq,
	Debug,
	PartialEq,
	Ord,
	PartialOrd,
	Encode,
	Decode,
	TypeInfo,
	DecodeWithMemTracking,
	serde::Serialize,
	serde::Deserialize,
)]
pub enum MockTransactors {
	Relay,
	AssetHub,
}

impl TryFrom<u8> for MockTransactors {
	type Error = ();

	fn try_from(value: u8) -> Result<Self, Self::Error> {
		match value {
			0x0 => Ok(MockTransactors::Relay),
			0x1 => Ok(MockTransactors::AssetHub),
			_ => Err(()),
		}
	}
}

impl xcm_primitives::XcmTransact for MockTransactors {
	fn destination(self) -> Location {
		match self {
			MockTransactors::Relay => Location::parent(),
			MockTransactors::AssetHub => Location::new(1, [Parachain(1000)]),
		}
	}

<<<<<<< HEAD
impl xcm_primitives::UtilityEncodeCall for MockTransactors {
	fn encode_call(self, call: xcm_primitives::UtilityAvailableCalls) -> Vec<u8> {
		match self {
			MockTransactors::Relay | MockTransactors::AssetHub => match call {
				xcm_primitives::UtilityAvailableCalls::AsDerivative(a, b) => {
					let mut call =
						RelayCall::Utility(UtilityCall::AsDerivative(a.clone())).encode();
					call.append(&mut b.clone());
					call
				}
			},
		}
=======
	fn utility_pallet_index(&self) -> u8 {
		RelayIndices::<Runtime>::get().utility
	}

	fn staking_pallet_index(&self) -> u8 {
		RelayIndices::<Runtime>::get().staking
>>>>>>> e5d0948e
	}
}

impl xcm_primitives::RelayChainTransactor for MockTransactors {
	fn relay() -> Self {
		MockTransactors::Relay
	}
}

impl xcm_primitives::AssetHubTransactor for MockTransactors {
	fn asset_hub() -> Self {
		MockTransactors::AssetHub
	}
}

// Implement the trait, where we convert AccountId to AssetID
impl AccountIdToCurrencyId<AccountId, CurrencyId> for Runtime {
	/// The way to convert an account to assetId is by ensuring that the prefix is 0XFFFFFFFF
	/// and by taking the lowest 128 bits as the assetId
	fn account_to_currency_id(account: AccountId) -> Option<CurrencyId> {
		match account {
			a if a.has_prefix_u32(0xffffffff) => Some(CurrencyId::OtherReserve(a.without_prefix())),
			a if a == SelfReserveAddress.into() => Some(CurrencyId::SelfReserve),
			_ => None,
		}
	}
}

pub struct CurrencyIdToLocation;

impl sp_runtime::traits::Convert<CurrencyId, Option<Location>> for CurrencyIdToLocation {
	fn convert(currency: CurrencyId) -> Option<Location> {
		match currency {
			CurrencyId::SelfReserve => {
				let multi: Location = SelfReserve::get();
				Some(multi)
			}
			// To distinguish between relay and others, specially for reserve asset
			CurrencyId::OtherReserve(asset) => {
				if asset == 0 {
					Some(Location::parent())
				} else {
					Some(Location::new(1, [Parachain(2), GeneralIndex(asset)]))
				}
			}
		}
	}
}

pub(crate) struct ExtBuilder {
	// endowed accounts with balances
	balances: Vec<(AccountId, Balance)>,
}

impl Default for ExtBuilder {
	fn default() -> ExtBuilder {
		ExtBuilder { balances: vec![] }
	}
}

impl ExtBuilder {
	pub(crate) fn with_balances(mut self, balances: Vec<(AccountId, Balance)>) -> Self {
		self.balances = balances;
		self
	}
	pub(crate) fn build(self) -> sp_io::TestExternalities {
		let mut t = frame_system::GenesisConfig::<Runtime>::default()
			.build_storage()
			.expect("Frame system builds valid default genesis config");

		pallet_balances::GenesisConfig::<Runtime> {
			balances: self.balances,
			dev_accounts: None,
		}
		.assimilate_storage(&mut t)
		.expect("Pallet balances storage can be assimilated");

		let mut ext = sp_io::TestExternalities::new(t);
		ext.execute_with(|| System::set_block_number(1));
		ext
	}
}<|MERGE_RESOLUTION|>--- conflicted
+++ resolved
@@ -26,7 +26,7 @@
 use pallet_evm::{
 	EnsureAddressNever, EnsureAddressRoot, FrameSystemAccountProvider, GasWeightMapping,
 };
-use pallet_xcm_transactor::RelayIndices;
+
 use parity_scale_codec::{Decode, DecodeWithMemTracking, Encode};
 use precompile_utils::{
 	mock_account,
@@ -404,28 +404,20 @@
 			MockTransactors::AssetHub => Location::new(1, [Parachain(1000)]),
 		}
 	}
-
-<<<<<<< HEAD
+}
+
 impl xcm_primitives::UtilityEncodeCall for MockTransactors {
-	fn encode_call(self, call: xcm_primitives::UtilityAvailableCalls) -> Vec<u8> {
-		match self {
-			MockTransactors::Relay | MockTransactors::AssetHub => match call {
-				xcm_primitives::UtilityAvailableCalls::AsDerivative(a, b) => {
-					let mut call =
-						RelayCall::Utility(UtilityCall::AsDerivative(a.clone())).encode();
-					call.append(&mut b.clone());
-					call
-				}
-			},
+	fn encode_call<Transactor: xcm_primitives::XcmTransact>(
+		_transactor: Transactor,
+		call: xcm_primitives::UtilityAvailableCalls,
+	) -> Vec<u8> {
+		match call {
+			xcm_primitives::UtilityAvailableCalls::AsDerivative(a, b) => {
+				let mut call = RelayCall::Utility(UtilityCall::AsDerivative(a.clone())).encode();
+				call.append(&mut b.clone());
+				call
+			}
 		}
-=======
-	fn utility_pallet_index(&self) -> u8 {
-		RelayIndices::<Runtime>::get().utility
-	}
-
-	fn staking_pallet_index(&self) -> u8 {
-		RelayIndices::<Runtime>::get().staking
->>>>>>> e5d0948e
 	}
 }
 
