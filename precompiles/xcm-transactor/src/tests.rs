// Copyright 2019-2022 PureStake Inc.
// This file is part of Moonbeam.

// Moonbeam is free software: you can redistribute it and/or modify
// it under the terms of the GNU General Public License as published by
// the Free Software Foundation, either version 3 of the License, or
// (at your option) any later version.

// Moonbeam is distributed in the hope that it will be useful,
// but WITHOUT ANY WARRANTY; without even the implied warranty of
// MERCHANTABILITY or FITNESS FOR A PARTICULAR PURPOSE.  See the
// GNU General Public License for more details.

// You should have received a copy of the GNU General Public License
// along with Moonbeam.  If not, see <http://www.gnu.org/licenses/>.
use crate::mock::{
	precompile_address_v1, precompile_address_v2, ExtBuilder, Origin, PrecompilesValue, Runtime,
	TestAccount::*, TestPrecompiles, XcmTransactor,
};
use crate::v1::Action as ActionV1;
use crate::v2::Action as ActionV2;

use frame_support::assert_ok;
use precompile_utils::{prelude::*, solidity, testing::*};
use sp_core::{H160, U256};
use sp_std::boxed::Box;
use xcm::v1::MultiLocation;

fn precompiles() -> TestPrecompiles<Runtime> {
	PrecompilesValue::get()
}

#[test]
fn test_selector_enum() {
	assert_eq!(ActionV1::IndexToAccount as u32, 0x3fdc4f36);
	assert_eq!(ActionV1::TransactInfo as u32, 0xd07d87c3);
	assert_eq!(
		ActionV1::TransactThroughDerivativeMultiLocation as u32,
		0x94a63c54
	);
	assert_eq!(ActionV1::TransactThroughDerivative as u32, 0x02ae072d);
}

#[test]
fn selector_less_than_four_bytes() {
	ExtBuilder::default().build().execute_with(|| {
		precompiles()
<<<<<<< HEAD
			.prepare_test(Alice, precompile_address_v1(), vec![1u8, 2u8, 3u8])
			.execute_reverts(|output| output == b"tried to parse selector out of bounds");
=======
			.prepare_test(Alice, Precompile, vec![1u8, 2u8, 3u8])
			.execute_reverts(|output| output == b"Tried to read selector out of bounds");
>>>>>>> f3c7b857
	});
}

#[test]
fn no_selector_exists_but_length_is_right() {
	ExtBuilder::default().build().execute_with(|| {
		precompiles()
			.prepare_test(Alice, Precompile, vec![1u8, 2u8, 3u8, 4u8])
			.execute_reverts(|output| output == b"Unknown selector");
	});
}

#[test]
fn take_index_for_account() {
	ExtBuilder::default()
		.with_balances(vec![(Alice, 1000)])
		.build()
		.execute_with(|| {
			let input = EvmDataWriter::new_with_selector(ActionV1::IndexToAccount)
				.write(0u16)
				.build();

			// Assert that errors since no index is assigned
			precompiles()
				.prepare_test(Alice, Precompile, input.clone())
				.execute_reverts(|output| output == b"No index assigned");

			// register index
			assert_ok!(XcmTransactor::register(Origin::root(), Alice.into(), 0));

			// Expected result is zero
			precompiles()
				.prepare_test(Alice, Precompile, input)
				.expect_cost(1)
				.expect_no_logs()
				.execute_returns(
					EvmDataWriter::new()
						.write(Address(H160::from(Alice)))
						.build(),
				);
		});
}

#[test]
fn take_transact_info() {
	ExtBuilder::default()
		.with_balances(vec![(Alice, 1000)])
		.build()
		.execute_with(|| {
			let input = EvmDataWriter::new_with_selector(ActionV1::TransactInfo)
				.write(MultiLocation::parent())
				.build();

			// Assert that errors since no index is assigned
			precompiles()
				.prepare_test(Alice, Precompile, input.clone())
				.execute_reverts(|output| output == b"Transact Info not set");

			// Root can set transact info
			assert_ok!(XcmTransactor::set_transact_info(
				Origin::root(),
				Box::new(xcm::VersionedMultiLocation::V1(MultiLocation::parent())),
				0,
				10000u64,
				None
			));

			// Root can set transact info
			assert_ok!(XcmTransactor::set_fee_per_second(
				Origin::root(),
				Box::new(xcm::VersionedMultiLocation::V1(MultiLocation::parent())),
				1
			));

			precompiles()
				.prepare_test(Alice, Precompile, input)
				.expect_cost(2)
				.expect_no_logs()
				.execute_returns(
					EvmDataWriter::new()
						.write(0u64)
						.write(1u128)
						.write(10000u64)
						.build(),
				);
		});
}
#[test]
fn take_transact_info_with_signed() {
	ExtBuilder::default()
		.with_balances(vec![(Alice, 1000)])
		.build()
		.execute_with(|| {
			let input = EvmDataWriter::new_with_selector(ActionV1::TransactInfoWithSigned)
				.write(MultiLocation::parent())
				.build();

			// Assert that errors since no index is assigned
			precompiles()
				.prepare_test(Alice, Precompile, input.clone())
				.execute_reverts(|output| output == b"Transact Info not set");

			// Root can set transact info
			assert_ok!(XcmTransactor::set_transact_info(
				Origin::root(),
				Box::new(xcm::VersionedMultiLocation::V1(MultiLocation::parent())),
				0,
				10000u64,
				Some(1)
			));

			// Root can set fee per second
			assert_ok!(XcmTransactor::set_fee_per_second(
				Origin::root(),
				Box::new(xcm::VersionedMultiLocation::V1(MultiLocation::parent())),
				1
			));

			precompiles()
				.prepare_test(Alice, Precompile, input)
				.expect_cost(1)
				.expect_no_logs()
				.execute_returns(
					EvmDataWriter::new()
						.write(0u64)
						.write(1u128)
						.write(10000u64)
						.build(),
				);
		});
}

#[test]
fn take_fee_per_second() {
	ExtBuilder::default()
		.with_balances(vec![(Alice, 1000)])
		.build()
		.execute_with(|| {
			let input = EvmDataWriter::new_with_selector(ActionV1::FeePerSecond)
				.write(MultiLocation::parent())
				.build();

			// Assert that errors
			precompiles()
				.prepare_test(Alice, Precompile, input.clone())
				.execute_reverts(|output| output == b"Fee Per Second not set");

			// Root can set fee per secnd
			assert_ok!(XcmTransactor::set_fee_per_second(
				Origin::root(),
				Box::new(xcm::VersionedMultiLocation::V1(MultiLocation::parent())),
				1
			));
			precompiles()
				.prepare_test(Alice, Precompile, input)
				.expect_cost(1)
				.expect_no_logs()
				.execute_returns(EvmDataWriter::new().write(1u64).build());
		});
}

#[test]
fn test_transact_derivative_multilocation_v2() {
	ExtBuilder::default()
		.with_balances(vec![(Alice, 1000)])
		.build()
		.execute_with(|| {
			// register index
			assert_ok!(XcmTransactor::register(Origin::root(), Alice.into(), 0));

			// we pay with our current self reserve.
			let fee_payer_asset = MultiLocation::parent();

			let bytes = Bytes(vec![1u8, 2u8, 3u8]);

			let total_weight = 1_000_000_000u64;
			// We are transferring asset 0, which we have instructed to be the relay asset
			precompiles()
				.prepare_test(
					Alice,
					precompile_address_v2(),
					EvmDataWriter::new_with_selector(
						ActionV2::TransactThroughDerivativeMultiLocation,
					)
					.write(0u8)
					.write(0u16)
					.write(fee_payer_asset)
					.write(U256::from(4000000))
					.write(bytes)
					.write(total_weight as u128)
					.write(total_weight)
					.build(),
				)
				.expect_cost(4004000)
				.expect_no_logs()
				.execute_returns(vec![]);
		});
}

#[test]
fn test_transact_derivative_multilocation() {
	ExtBuilder::default()
		.with_balances(vec![(Alice, 1000)])
		.build()
		.execute_with(|| {
			// register index
			assert_ok!(XcmTransactor::register(Origin::root(), Alice.into(), 0));

			// Root can set transact info
			assert_ok!(XcmTransactor::set_transact_info(
				Origin::root(),
				Box::new(xcm::VersionedMultiLocation::V1(MultiLocation::parent())),
				0,
				10000000,
				None
			));

			// Root can set transact info
			assert_ok!(XcmTransactor::set_fee_per_second(
				Origin::root(),
				Box::new(xcm::VersionedMultiLocation::V1(MultiLocation::parent())),
				1
			));

			// we pay with our current self reserve.
			let fee_payer_asset = MultiLocation::parent();

			let bytes = Bytes(vec![1u8, 2u8, 3u8]);

			// We are transferring asset 0, which we have instructed to be the relay asset
			precompiles()
				.prepare_test(
					Alice,
					Precompile,
					EvmDataWriter::new_with_selector(
						ActionV1::TransactThroughDerivativeMultiLocation,
					)
					.write(0u8)
					.write(0u16)
					.write(fee_payer_asset)
					.write(U256::from(4000000))
					.write(bytes)
					.build(),
				)
				.expect_cost(4004000)
				.expect_no_logs()
				.execute_returns(vec![]);
		});
}

#[test]
fn test_transact_derivative() {
	ExtBuilder::default()
		.with_balances(vec![(Alice, 1000)])
		.build()
		.execute_with(|| {
			// register index
			assert_ok!(XcmTransactor::register(Origin::root(), Alice.into(), 0));

			// Root can set transact info
			assert_ok!(XcmTransactor::set_transact_info(
				Origin::root(),
				Box::new(xcm::VersionedMultiLocation::V1(MultiLocation::parent())),
				0,
				10000000,
				None
			));

			// Root can set transact info
			assert_ok!(XcmTransactor::set_fee_per_second(
				Origin::root(),
				Box::new(xcm::VersionedMultiLocation::V1(MultiLocation::parent())),
				1
			));

			let bytes = Bytes(vec![1u8, 2u8, 3u8]);

			// We are transferring asset 0, which we have instructed to be the relay asset
			precompiles()
				.prepare_test(
					Alice,
					Precompile,
					EvmDataWriter::new_with_selector(ActionV1::TransactThroughDerivative)
						.write(0u8)
						.write(0u16)
						.write(Address(AssetId(0).into()))
						.write(U256::from(4000000))
						.write(bytes)
						.build(),
				)
				.expect_cost(4004001)
				.expect_no_logs()
				.execute_returns(vec![]);
		});
}

#[test]
fn test_transact_derivative_v2() {
	ExtBuilder::default()
		.with_balances(vec![(Alice, 1000)])
		.build()
		.execute_with(|| {
			// register index
			assert_ok!(XcmTransactor::register(Origin::root(), Alice.into(), 0));

			let bytes = Bytes(vec![1u8, 2u8, 3u8]);

			let total_weight = 1_000_000_000u64;

			// We are transferring asset 0, which we have instructed to be the relay asset
			precompiles()
				.prepare_test(
					Alice,
					precompile_address_v2(),
					EvmDataWriter::new_with_selector(ActionV2::TransactThroughDerivative)
						.write(0u8)
						.write(0u16)
						.write(Address(AssetId(0).into()))
						.write(U256::from(4000000))
						.write(bytes)
						.write(total_weight as u128)
						.write(total_weight)
						.build(),
				)
				.expect_cost(4004001)
				.expect_no_logs()
				.execute_returns(vec![]);
		});
}

#[test]
fn test_transact_signed() {
	ExtBuilder::default()
		.with_balances(vec![(Alice, 1000)])
		.build()
		.execute_with(|| {
			// Root can set transact info
			assert_ok!(XcmTransactor::set_transact_info(
				Origin::root(),
				Box::new(xcm::VersionedMultiLocation::V1(MultiLocation::parent())),
				0,
				10000000,
				Some(1)
			));

			// Root can set transact info
			assert_ok!(XcmTransactor::set_fee_per_second(
				Origin::root(),
				Box::new(xcm::VersionedMultiLocation::V1(MultiLocation::parent())),
				1
			));

			// Destination
			let dest = MultiLocation::parent();

			let bytes: Bytes = vec![1u8, 2u8, 3u8].as_slice().into();

			// We are transferring asset 0, which we have instructed to be the relay asset
			precompiles()
				.prepare_test(
					Alice,
					Precompile,
					EvmDataWriter::new_with_selector(ActionV1::TransactThroughSigned)
						.write(dest)
						.write(Address(AssetId(0).into()))
						.write(U256::from(4000000))
						.write(bytes)
						.build(),
				)
				.expect_cost(428130001)
				.expect_no_logs()
				.execute_returns(vec![]);
		});
}

#[test]
fn test_transact_signed_v2() {
	ExtBuilder::default()
		.with_balances(vec![(Alice, 1000)])
		.build()
		.execute_with(|| {
			// Destination
			let dest = MultiLocation::parent();

			let bytes: Bytes = vec![1u8, 2u8, 3u8].as_slice().into();

			let total_weight = 1_000_000_000u64;

			// We are transferring asset 0, which we have instructed to be the relay asset
			precompiles()
				.prepare_test(
					Alice,
					precompile_address_v2(),
					EvmDataWriter::new_with_selector(ActionV2::TransactThroughSigned)
						.write(dest)
						.write(Address(AssetId(0).into()))
						.write(U256::from(4000000))
						.write(bytes)
						.write(total_weight as u128)
						.write(total_weight)
						.build(),
				)
				.expect_cost(428130001)
				.expect_no_logs()
				.execute_returns(vec![]);
		});
}

#[test]
fn test_transact_signed_multilocation() {
	ExtBuilder::default()
		.with_balances(vec![(Alice, 1000)])
		.build()
		.execute_with(|| {
			// Root can set transact info
			assert_ok!(XcmTransactor::set_transact_info(
				Origin::root(),
				Box::new(xcm::VersionedMultiLocation::V1(MultiLocation::parent())),
				0,
				10000000,
				Some(1)
			));

			// Root can set transact info
			assert_ok!(XcmTransactor::set_fee_per_second(
				Origin::root(),
				Box::new(xcm::VersionedMultiLocation::V1(MultiLocation::parent())),
				1
			));

			// Destination
			let dest = MultiLocation::parent();

			let fee_payer_asset = MultiLocation::parent();

			let bytes: Bytes = vec![1u8, 2u8, 3u8].as_slice().into();

			// We are transferring asset 0, which we have instructed to be the relay asset
			precompiles()
				.prepare_test(
					Alice,
					Precompile,
					EvmDataWriter::new_with_selector(ActionV1::TransactThroughSignedMultiLocation)
						.write(dest)
						.write(fee_payer_asset)
						.write(U256::from(4000000))
						.write(bytes)
						.build(),
				)
				.expect_cost(428130000)
				.expect_no_logs()
				.execute_returns(vec![]);
		});
}

#[test]
fn test_transact_signed_multilocation_v2() {
	ExtBuilder::default()
		.with_balances(vec![(Alice, 1000)])
		.build()
		.execute_with(|| {
			// Destination
			let dest = MultiLocation::parent();

			let fee_payer_asset = MultiLocation::parent();

			let bytes: Bytes = vec![1u8, 2u8, 3u8].as_slice().into();

			let total_weight = 1_000_000_000u64;

			// We are transferring asset 0, which we have instructed to be the relay asset
			precompiles()
				.prepare_test(
					Alice,
					precompile_address_v2(),
					EvmDataWriter::new_with_selector(ActionV2::TransactThroughSignedMultiLocation)
						.write(dest)
						.write(fee_payer_asset)
						.write(U256::from(4000000))
						.write(bytes)
						.write(total_weight as u128)
						.write(total_weight)
						.build(),
				)
				.expect_cost(428130000)
				.expect_no_logs()
				.execute_returns(vec![]);
		});
}

#[test]
fn test_solidity_interface_has_all_function_selectors_documented_and_implemented_v1() {
	for file in ["src/v1/XcmTransactorV1.sol"] {
		for solidity_fn in solidity::get_selectors(file) {
			assert_eq!(
				solidity_fn.compute_selector_hex(),
				solidity_fn.docs_selector,
				"documented selector for '{}' did not match for file '{}'",
				solidity_fn.signature(),
				file,
			);

			let selector = solidity_fn.compute_selector();
			if ActionV1::try_from(selector).is_err() {
				panic!(
					"failed decoding selector 0x{:x} => '{}' as Action for file '{}'",
					selector,
					solidity_fn.signature(),
					file,
				)
			}
		}
	}
}

#[test]
fn test_solidity_interface_has_all_function_selectors_documented_and_implemented_v2() {
	for file in ["src/v2/XcmTransactorV2.sol"] {
		for solidity_fn in solidity::get_selectors(file) {
			assert_eq!(
				solidity_fn.compute_selector_hex(),
				solidity_fn.docs_selector,
				"documented selector for '{}' did not match for file '{}'",
				solidity_fn.signature(),
				file,
			);

			let selector = solidity_fn.compute_selector();
			if ActionV2::try_from(selector).is_err() {
				panic!(
					"failed decoding selector 0x{:x} => '{}' as Action for file '{}'",
					selector,
					solidity_fn.signature(),
					file,
				)
			}
		}
	}
}<|MERGE_RESOLUTION|>--- conflicted
+++ resolved
@@ -45,13 +45,8 @@
 fn selector_less_than_four_bytes() {
 	ExtBuilder::default().build().execute_with(|| {
 		precompiles()
-<<<<<<< HEAD
 			.prepare_test(Alice, precompile_address_v1(), vec![1u8, 2u8, 3u8])
-			.execute_reverts(|output| output == b"tried to parse selector out of bounds");
-=======
-			.prepare_test(Alice, Precompile, vec![1u8, 2u8, 3u8])
 			.execute_reverts(|output| output == b"Tried to read selector out of bounds");
->>>>>>> f3c7b857
 	});
 }
 
@@ -409,6 +404,8 @@
 
 			let bytes: Bytes = vec![1u8, 2u8, 3u8].as_slice().into();
 
+			let total_weight = 1_000_000_000u64;
+
 			// We are transferring asset 0, which we have instructed to be the relay asset
 			precompiles()
 				.prepare_test(
@@ -419,6 +416,8 @@
 						.write(Address(AssetId(0).into()))
 						.write(U256::from(4000000))
 						.write(bytes)
+						.write(total_weight as u128)
+						.write(total_weight)
 						.build(),
 				)
 				.expect_cost(428130001)
