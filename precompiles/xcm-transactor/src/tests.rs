--- conflicted
+++ resolved
@@ -36,27 +36,23 @@
 		Action::TransactThroughDerivativeMultiLocation as u32,
 		0x94a63c54
 	);
-<<<<<<< HEAD
-	assert_eq!(Action::TransactThroughDerivative as u32, 0x267d4062);
+	assert_eq!(Action::TransactThroughDerivative as u32, 0x02ae072d);
 	assert_eq!(
 		Action::TransactThroughDerivativeMultiLocationCustomFeeAndWeight as u32,
-		0x25f5ef2a
+		0xfe430475
 	);
 	assert_eq!(
 		Action::TransactThroughSignedCustomFeeAndWeight as u32,
-		0x6528b125
+		0xb648f3fe
 	);
 	assert_eq!(
 		Action::TransactThroughSignedMultiLocationCustomFeeAndWeight as u32,
-		0x831ddd41
+		0xd7ab340c
 	);
 	assert_eq!(
 		Action::TransactThroughDerivativeCustomFeeAndWeight as u32,
-		0xd91644d0
+		0x185de2ae
 	);
-=======
-	assert_eq!(Action::TransactThroughDerivative as u32, 0x02ae072d);
->>>>>>> 74ee9653
 }
 
 #[test]
@@ -525,7 +521,6 @@
 }
 
 #[test]
-<<<<<<< HEAD
 fn test_transact_signed_multilocation_custom_fee_and_weight() {
 	ExtBuilder::default()
 		.with_balances(vec![(Alice, 1000)])
@@ -560,9 +555,11 @@
 				.expect_no_logs()
 				.execute_returns(vec![]);
 		});
-=======
+}
+
+#[test]
 fn test_solidity_interface_has_all_function_selectors_documented_and_implemented() {
-	for file in ["XcmTransactor.sol"] {
+	for file in ["/home/girazoki/Desktop/moonbeam/precompiles/xcm-transactor/XcmTransactor.sol"] {
 		for solidity_fn in solidity::get_selectors(file) {
 			assert_eq!(
 				solidity_fn.compute_selector_hex(),
@@ -583,5 +580,4 @@
 			}
 		}
 	}
->>>>>>> 74ee9653
 }