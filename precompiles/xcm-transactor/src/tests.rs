// Copyright 2019-2022 PureStake Inc.
// This file is part of Moonbeam.

// Moonbeam is free software: you can redistribute it and/or modify
// it under the terms of the GNU General Public License as published by
// the Free Software Foundation, either version 3 of the License, or
// (at your option) any later version.

// Moonbeam is distributed in the hope that it will be useful,
// but WITHOUT ANY WARRANTY; without even the implied warranty of
// MERCHANTABILITY or FITNESS FOR A PARTICULAR PURPOSE.  See the
// GNU General Public License for more details.

// You should have received a copy of the GNU General Public License
// along with Moonbeam.  If not, see <http://www.gnu.org/licenses/>.
use crate::mock::{
<<<<<<< HEAD
	AssetAddress, ExtBuilder, Origin, PCallV1, PCallV2, Precompiles, PrecompilesValue, Runtime,
	TransactorV1, TransactorV2, XcmTransactor,
=======
	precompile_address_v1, precompile_address_v2, ExtBuilder, PCallV1, PCallV2, PrecompilesValue,
	Runtime, RuntimeOrigin, TestAccount::*, TestPrecompiles, XcmTransactor,
>>>>>>> f96bf5ab
};

use frame_support::assert_ok;
use precompile_utils::{prelude::*, testing::*};
use sp_core::H160;
use sp_std::boxed::Box;
use xcm::v1::MultiLocation;

fn precompiles() -> Precompiles<Runtime> {
	PrecompilesValue::get()
}

#[test]
fn selectors() {
	assert!(PCallV1::index_to_account_selectors().contains(&0x3fdc4f36));
	assert!(PCallV1::transact_info_selectors().contains(&0xd07d87c3));
	assert!(PCallV1::transact_info_with_signed_selectors().contains(&0xb689e20c));
	assert!(PCallV1::fee_per_second_selectors().contains(&0x906c9990));
	assert!(PCallV1::transact_through_derivative_multilocation_selectors().contains(&0x94a63c54));
	assert!(PCallV1::transact_through_derivative_selectors().contains(&0x02ae072d));
	assert!(PCallV1::transact_through_signed_multilocation_selectors().contains(&0x71d31587));
	assert!(PCallV1::transact_through_signed_selectors().contains(&0x42ca339d));

	assert!(PCallV2::index_to_account_selectors().contains(&0x3fdc4f36));
	assert!(PCallV2::transact_info_with_signed_selectors().contains(&0xb689e20c));
	assert!(PCallV2::fee_per_second_selectors().contains(&0x906c9990));
	assert!(PCallV2::transact_through_derivative_multilocation_selectors().contains(&0xfe430475));
	assert!(PCallV2::transact_through_derivative_selectors().contains(&0x185de2ae));
	assert!(PCallV2::transact_through_signed_multilocation_selectors().contains(&0xd7ab340c));
	assert!(PCallV2::transact_through_signed_selectors().contains(&0xb648f3fe));
}

#[test]
fn modifiers() {
	ExtBuilder::default().build().execute_with(|| {
		let mut tester = PrecompilesModifierTester::new(precompiles(), Alice, TransactorV1);

		tester.test_view_modifier(PCallV1::index_to_account_selectors());
		tester.test_view_modifier(PCallV1::transact_info_selectors());
		tester.test_view_modifier(PCallV1::transact_info_with_signed_selectors());
		tester.test_view_modifier(PCallV1::fee_per_second_selectors());
		tester
			.test_default_modifier(PCallV1::transact_through_derivative_multilocation_selectors());
		tester.test_default_modifier(PCallV1::transact_through_derivative_selectors());
		tester.test_default_modifier(PCallV1::transact_through_signed_multilocation_selectors());
		tester.test_default_modifier(PCallV1::transact_through_signed_selectors());

		let mut tester = PrecompilesModifierTester::new(precompiles(), Alice, TransactorV2);

		tester.test_view_modifier(PCallV2::index_to_account_selectors());
		tester.test_view_modifier(PCallV2::transact_info_with_signed_selectors());
		tester.test_view_modifier(PCallV2::fee_per_second_selectors());
		tester
			.test_default_modifier(PCallV2::transact_through_derivative_multilocation_selectors());
		tester.test_default_modifier(PCallV2::transact_through_derivative_selectors());
		tester.test_default_modifier(PCallV2::transact_through_signed_multilocation_selectors());
		tester.test_default_modifier(PCallV2::transact_through_signed_selectors());
	});
}

#[test]
fn selector_less_than_four_bytes() {
	ExtBuilder::default().build().execute_with(|| {
		precompiles()
			.prepare_test(Alice, TransactorV1, vec![1u8, 2u8, 3u8])
			.execute_reverts(|output| output == b"Tried to read selector out of bounds");
	});
}

#[test]
fn no_selector_exists_but_length_is_right() {
	ExtBuilder::default().build().execute_with(|| {
		precompiles()
			.prepare_test(Alice, TransactorV1, vec![1u8, 2u8, 3u8, 4u8])
			.execute_reverts(|output| output == b"Unknown selector");
	});
}

#[test]
fn take_index_for_account() {
	ExtBuilder::default()
		.with_balances(vec![(Alice.into(), 1000)])
		.build()
		.execute_with(|| {
			let input: Vec<_> = PCallV1::index_to_account { index: 0 }.into();

			// Assert that errors since no index is assigned
			precompiles()
				.prepare_test(Alice, TransactorV1, input.clone())
				.execute_reverts(|output| output == b"No index assigned");

			// register index
			assert_ok!(XcmTransactor::register(
				RuntimeOrigin::root(),
				Alice.into(),
				0
			));

			// Expected result is zero
			precompiles()
				.prepare_test(Alice, TransactorV1, input)
				.expect_cost(1)
				.expect_no_logs()
				.execute_returns(
					EvmDataWriter::new()
						.write(Address(H160::from(Alice)))
						.build(),
				);
		});
}

#[test]
fn take_transact_info() {
	ExtBuilder::default()
		.with_balances(vec![(Alice.into(), 1000)])
		.build()
		.execute_with(|| {
			let input: Vec<_> = PCallV1::transact_info {
				multilocation: MultiLocation::parent(),
			}
			.into();

			// Assert that errors since no index is assigned
			precompiles()
				.prepare_test(Alice, TransactorV1, input.clone())
				.execute_reverts(|output| output == b"Transact Info not set");

			// Root can set transact info
			assert_ok!(XcmTransactor::set_transact_info(
				RuntimeOrigin::root(),
				Box::new(xcm::VersionedMultiLocation::V1(MultiLocation::parent())),
				0,
				10000u64,
				None
			));

			// Root can set transact info
			assert_ok!(XcmTransactor::set_fee_per_second(
				RuntimeOrigin::root(),
				Box::new(xcm::VersionedMultiLocation::V1(MultiLocation::parent())),
				1
			));

			precompiles()
				.prepare_test(Alice, TransactorV1, input)
				.expect_cost(2)
				.expect_no_logs()
				.execute_returns(
					EvmDataWriter::new()
						.write(0u64)
						.write(1u128)
						.write(10000u64)
						.build(),
				);
		});
}
#[test]
fn take_transact_info_with_signed() {
	ExtBuilder::default()
		.with_balances(vec![(Alice.into(), 1000)])
		.build()
		.execute_with(|| {
			let input: Vec<_> = PCallV1::transact_info_with_signed {
				multilocation: MultiLocation::parent(),
			}
			.into();

			// Assert that errors since no index is assigned
			precompiles()
				.prepare_test(Alice, TransactorV1, input.clone())
				.execute_reverts(|output| output == b"Transact Info not set");

			// Root can set transact info
			assert_ok!(XcmTransactor::set_transact_info(
				RuntimeOrigin::root(),
				Box::new(xcm::VersionedMultiLocation::V1(MultiLocation::parent())),
				0,
				10000u64,
				Some(1)
			));

			// Root can set fee per second
			assert_ok!(XcmTransactor::set_fee_per_second(
				RuntimeOrigin::root(),
				Box::new(xcm::VersionedMultiLocation::V1(MultiLocation::parent())),
				1
			));

			precompiles()
				.prepare_test(Alice, TransactorV1, input)
				.expect_cost(1)
				.expect_no_logs()
				.execute_returns(
					EvmDataWriter::new()
						.write(0u64)
						.write(1u128)
						.write(10000u64)
						.build(),
				);
		});
}

#[test]
fn take_fee_per_second() {
	ExtBuilder::default()
		.with_balances(vec![(Alice.into(), 1000)])
		.build()
		.execute_with(|| {
			let input: Vec<_> = PCallV1::fee_per_second {
				multilocation: MultiLocation::parent(),
			}
			.into();

			// Assert that errors
			precompiles()
				.prepare_test(Alice, TransactorV1, input.clone())
				.execute_reverts(|output| output == b"Fee Per Second not set");

			// Root can set fee per secnd
			assert_ok!(XcmTransactor::set_fee_per_second(
				RuntimeOrigin::root(),
				Box::new(xcm::VersionedMultiLocation::V1(MultiLocation::parent())),
				1
			));
			precompiles()
				.prepare_test(Alice, TransactorV1, input)
				.expect_cost(1)
				.expect_no_logs()
				.execute_returns_encoded(1u64);
		});
}

#[test]
fn test_transact_derivative_multilocation_v2() {
	ExtBuilder::default()
		.with_balances(vec![(Alice.into(), 1000)])
		.build()
		.execute_with(|| {
			// register index
			assert_ok!(XcmTransactor::register(
				RuntimeOrigin::root(),
				Alice.into(),
				0
			));

			// we pay with our current self reserve.
			let fee_payer_asset = MultiLocation::parent();

			let bytes = vec![1u8, 2u8, 3u8];

			let total_weight = 1_000_000_000u64;
			// We are transferring asset 0, which we have instructed to be the relay asset
			precompiles()
				.prepare_test(
					Alice,
					TransactorV2,
					PCallV2::transact_through_derivative_multilocation {
						transactor: 0,
						index: 0,
						fee_asset: fee_payer_asset,
						weight: 4000000,
						inner_call: bytes.into(),
						fee_amount: u128::from(total_weight).into(),
						overall_weight: total_weight,
					},
				)
				.expect_cost(194673000)
				.expect_no_logs()
				.execute_returns(vec![]);
		});
}

#[test]
fn test_transact_derivative_multilocation() {
	ExtBuilder::default()
		.with_balances(vec![(Alice.into(), 1000)])
		.build()
		.execute_with(|| {
			// register index
			assert_ok!(XcmTransactor::register(
				RuntimeOrigin::root(),
				Alice.into(),
				0
			));

			// Root can set transact info
			assert_ok!(XcmTransactor::set_transact_info(
				RuntimeOrigin::root(),
				Box::new(xcm::VersionedMultiLocation::V1(MultiLocation::parent())),
				0,
				10000000,
				None
			));

			// Root can set transact info
			assert_ok!(XcmTransactor::set_fee_per_second(
				RuntimeOrigin::root(),
				Box::new(xcm::VersionedMultiLocation::V1(MultiLocation::parent())),
				1
			));

			// we pay with our current self reserve.
			let fee_payer_asset = MultiLocation::parent();

			let bytes = vec![1u8, 2u8, 3u8];

			// We are transferring asset 0, which we have instructed to be the relay asset
			precompiles()
				.prepare_test(
					Alice,
					TransactorV1,
					PCallV1::transact_through_derivative_multilocation {
						transactor: 0,
						index: 0,
						fee_asset: fee_payer_asset,
						weight: 4_000_000,
						inner_call: bytes.into(),
					},
				)
				.expect_cost(194673000)
				.expect_no_logs()
				.execute_returns(vec![]);
		});
}

#[test]
fn test_transact_derivative() {
	ExtBuilder::default()
		.with_balances(vec![(Alice.into(), 1000)])
		.build()
		.execute_with(|| {
			// register index
			assert_ok!(XcmTransactor::register(
				RuntimeOrigin::root(),
				Alice.into(),
				0
			));

			// Root can set transact info
			assert_ok!(XcmTransactor::set_transact_info(
				RuntimeOrigin::root(),
				Box::new(xcm::VersionedMultiLocation::V1(MultiLocation::parent())),
				0,
				10000000,
				None
			));

			// Root can set transact info
			assert_ok!(XcmTransactor::set_fee_per_second(
				RuntimeOrigin::root(),
				Box::new(xcm::VersionedMultiLocation::V1(MultiLocation::parent())),
				1
			));

			let bytes = vec![1u8, 2u8, 3u8];

			// We are transferring asset 0, which we have instructed to be the relay asset
			precompiles()
				.prepare_test(
					Alice,
					TransactorV1,
					PCallV1::transact_through_derivative {
						transactor: 0,
						index: 0,
						currency_id: Address(AssetAddress(0).into()),
						weight: 4_000_000,
						inner_call: bytes.into(),
					},
				)
				.expect_cost(194673001)
				.expect_no_logs()
				.execute_returns(vec![]);
		});
}

#[test]
fn test_transact_derivative_v2() {
	ExtBuilder::default()
		.with_balances(vec![(Alice.into(), 1000)])
		.build()
		.execute_with(|| {
			// register index
			assert_ok!(XcmTransactor::register(
				RuntimeOrigin::root(),
				Alice.into(),
				0
			));

			let bytes = vec![1u8, 2u8, 3u8];

			let total_weight = 1_000_000_000u64;

			// We are transferring asset 0, which we have instructed to be the relay asset
			precompiles()
				.prepare_test(
					Alice,
					TransactorV2,
					PCallV2::transact_through_derivative {
						transactor: 0,
						index: 0,
						fee_asset: Address(AssetAddress(0).into()),
						weight: 4_000_000,
						inner_call: bytes.into(),
						fee_amount: u128::from(total_weight).into(),
						overall_weight: total_weight,
					},
				)
				.expect_cost(194673001)
				.expect_no_logs()
				.execute_returns(vec![]);
		});
}

#[test]
fn test_transact_signed() {
	ExtBuilder::default()
		.with_balances(vec![(Alice.into(), 1000)])
		.build()
		.execute_with(|| {
			// Root can set transact info
			assert_ok!(XcmTransactor::set_transact_info(
				RuntimeOrigin::root(),
				Box::new(xcm::VersionedMultiLocation::V1(MultiLocation::parent())),
				0,
				10000000,
				Some(1)
			));

			// Root can set transact info
			assert_ok!(XcmTransactor::set_fee_per_second(
				RuntimeOrigin::root(),
				Box::new(xcm::VersionedMultiLocation::V1(MultiLocation::parent())),
				1
			));

			// Destination
			let dest = MultiLocation::parent();

			let bytes = vec![1u8, 2u8, 3u8];

			// We are transferring asset 0, which we have instructed to be the relay asset
			precompiles()
				.prepare_test(
					Alice,
					TransactorV1,
					PCallV1::transact_through_signed {
						dest,
						fee_asset: Address(AssetAddress(0).into()),
						weight: 4_000_000,
						call: bytes.into(),
					},
				)
				.expect_cost(473282001)
				.expect_no_logs()
				.execute_returns(vec![]);
		});
}

#[test]
fn test_transact_signed_v2() {
	ExtBuilder::default()
		.with_balances(vec![(Alice.into(), 1000)])
		.build()
		.execute_with(|| {
			// Destination
			let dest = MultiLocation::parent();

			let bytes = vec![1u8, 2u8, 3u8];

			let total_weight = 1_000_000_000u64;

			// We are transferring asset 0, which we have instructed to be the relay asset
			precompiles()
				.prepare_test(
					Alice,
					TransactorV2,
					PCallV2::transact_through_signed {
						dest,
						fee_asset: Address(AssetAddress(0).into()),
						weight: 4_000_000,
						call: bytes.into(),
						fee_amount: u128::from(total_weight).into(),
						overall_weight: total_weight,
					},
				)
				.expect_cost(473282001)
				.expect_no_logs()
				.execute_returns(vec![]);
		});
}

#[test]
fn test_transact_signed_multilocation() {
	ExtBuilder::default()
		.with_balances(vec![(Alice.into(), 1000)])
		.build()
		.execute_with(|| {
			// Root can set transact info
			assert_ok!(XcmTransactor::set_transact_info(
				RuntimeOrigin::root(),
				Box::new(xcm::VersionedMultiLocation::V1(MultiLocation::parent())),
				0,
				10000000,
				Some(1)
			));

			// Root can set transact info
			assert_ok!(XcmTransactor::set_fee_per_second(
				RuntimeOrigin::root(),
				Box::new(xcm::VersionedMultiLocation::V1(MultiLocation::parent())),
				1
			));

			// Destination
			let dest = MultiLocation::parent();

			let fee_payer_asset = MultiLocation::parent();

			let bytes = vec![1u8, 2u8, 3u8];

			// We are transferring asset 0, which we have instructed to be the relay asset
			precompiles()
				.prepare_test(
					Alice,
					TransactorV1,
					PCallV1::transact_through_signed_multilocation {
						dest,
						fee_asset: fee_payer_asset,
						weight: 4_000_000,
						call: bytes.into(),
					},
				)
				.expect_cost(473282000)
				.expect_no_logs()
				.execute_returns(vec![]);
		});
}

#[test]
fn test_transact_signed_multilocation_v2() {
	ExtBuilder::default()
		.with_balances(vec![(Alice.into(), 1000)])
		.build()
		.execute_with(|| {
			// Destination
			let dest = MultiLocation::parent();

			let fee_payer_asset = MultiLocation::parent();

			let bytes = vec![1u8, 2u8, 3u8];

			let total_weight = 1_000_000_000u64;

			// We are transferring asset 0, which we have instructed to be the relay asset
			precompiles()
				.prepare_test(
					Alice,
					TransactorV2,
					PCallV2::transact_through_signed_multilocation {
						dest,
						fee_asset: fee_payer_asset,
						weight: 4_000_000,
						call: bytes.into(),
						fee_amount: u128::from(total_weight).into(),
						overall_weight: total_weight,
					},
				)
				.expect_cost(473282000)
				.expect_no_logs()
				.execute_returns(vec![]);
		});
}

#[test]
fn test_solidity_interface_has_all_function_selectors_documented_and_implemented_v1() {
	for file in ["src/v1/XcmTransactorV1.sol"] {
		for solidity_fn in solidity::get_selectors(file) {
			assert_eq!(
				solidity_fn.compute_selector_hex(),
				solidity_fn.docs_selector,
				"documented selector for '{}' did not match for file '{}'",
				solidity_fn.signature(),
				file,
			);

			let selector = solidity_fn.compute_selector();
			if !PCallV1::supports_selector(selector) {
				panic!(
					"failed decoding selector 0x{:x} => '{}' as Action for file '{}'",
					selector,
					solidity_fn.signature(),
					file,
				)
			}
		}
	}
}

#[test]
fn test_solidity_interface_has_all_function_selectors_documented_and_implemented_v2() {
	for file in ["src/v2/XcmTransactorV2.sol"] {
		for solidity_fn in solidity::get_selectors(file) {
			assert_eq!(
				solidity_fn.compute_selector_hex(),
				solidity_fn.docs_selector,
				"documented selector for '{}' did not match for file '{}'",
				solidity_fn.signature(),
				file,
			);

			let selector = solidity_fn.compute_selector();
			if !PCallV2::supports_selector(selector) {
				panic!(
					"failed decoding selector 0x{:x} => '{}' as Action for file '{}'",
					selector,
					solidity_fn.signature(),
					file,
				)
			}
		}
	}
}

#[test]
fn test_deprecated_solidity_selectors_are_supported() {
	for deprecated_function in [
		"index_to_account(uint16)",
		"transact_info((uint8,bytes[]))",
		"transact_through_derivative_multilocation(uint8,uint16,(uint8,bytes[]),uint64,bytes)",
		"transact_through_derivative(uint8,uint16,address,uint64,bytes)",
		"transact_info_with_signed((uint8,bytes[]))",
		"fee_per_second((uint8,bytes[]))",
		"transact_through_signed_multilocation((uint8,bytes[]),(uint8,bytes[]),uint64,bytes)",
		"transact_through_signed((uint8,bytes[]),address,uint64,bytes)",
	] {
		let selector = solidity::compute_selector(deprecated_function);
		if !PCallV1::supports_selector(selector) {
			panic!(
				"failed decoding selector 0x{:x} => '{}' as Action",
				selector, deprecated_function,
			)
		}
	}
}<|MERGE_RESOLUTION|>--- conflicted
+++ resolved
@@ -14,13 +14,8 @@
 // You should have received a copy of the GNU General Public License
 // along with Moonbeam.  If not, see <http://www.gnu.org/licenses/>.
 use crate::mock::{
-<<<<<<< HEAD
-	AssetAddress, ExtBuilder, Origin, PCallV1, PCallV2, Precompiles, PrecompilesValue, Runtime,
-	TransactorV1, TransactorV2, XcmTransactor,
-=======
-	precompile_address_v1, precompile_address_v2, ExtBuilder, PCallV1, PCallV2, PrecompilesValue,
-	Runtime, RuntimeOrigin, TestAccount::*, TestPrecompiles, XcmTransactor,
->>>>>>> f96bf5ab
+	AssetAddress, ExtBuilder, PCallV1, PCallV2, Precompiles, PrecompilesValue, Runtime,
+	RuntimeOrigin, TransactorV1, TransactorV2, XcmTransactor,
 };
 
 use frame_support::assert_ok;
