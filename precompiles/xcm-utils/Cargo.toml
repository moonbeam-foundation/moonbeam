[package]
name = "pallet-evm-precompile-xcm-utils"
authors = [ "PureStake" ]
description = "A Precompile to make xcm utilities accessible to pallet-evm"
edition = "2021"
version = "0.1.0"

[dependencies]
num_enum = { version = "0.5.3", default-features = false }

# Moonbeam
precompile-utils = { path = "../utils", default-features = false }
xcm-primitives = { path = "../../primitives/xcm", default-features = false }

# Substrate
codec = { package = "parity-scale-codec", version = "3.0.0", default-features = false }
frame-support = { git = "https://github.com/purestake/substrate", branch = "moonbeam-polkadot-v0.9.29", default-features = false }
frame-system = { git = "https://github.com/purestake/substrate", branch = "moonbeam-polkadot-v0.9.29", default-features = false }
sp-core = { git = "https://github.com/purestake/substrate", branch = "moonbeam-polkadot-v0.9.29", default-features = false }
sp-std = { git = "https://github.com/purestake/substrate", branch = "moonbeam-polkadot-v0.9.29", default-features = false }

# Frontier
fp-evm = { git = "https://github.com/purestake/frontier", branch = "moonbeam-polkadot-v0.9.29", default-features = false }
pallet-evm = { git = "https://github.com/purestake/frontier", branch = "moonbeam-polkadot-v0.9.29", default-features = false, features = [ "forbid-evm-reentrancy" ] }

# Polkadot
<<<<<<< HEAD
xcm = { git = "https://github.com/purestake/polkadot", branch = "moonbeam-polkadot-v0.9.26", default-features = false }
xcm-executor = { git = "https://github.com/purestake/polkadot", branch = "moonbeam-polkadot-v0.9.26", default-features = false }
pallet-xcm = { git = "https://github.com/purestake/polkadot", branch = "moonbeam-polkadot-v0.9.26", default-features = false }
=======
xcm = { git = "https://github.com/purestake/polkadot", branch = "moonbeam-polkadot-v0.9.29", default-features = false }
xcm-executor = { git = "https://github.com/purestake/polkadot", branch = "moonbeam-polkadot-v0.9.29", default-features = false }
>>>>>>> 265aefc4

[dev-dependencies]
derive_more = "0.99"
serde = "1.0.100"
sha3 = "0.9"

# Moonbeam
precompile-utils = { path = "../utils", features = [ "testing" ] }

# Substrate
codec = { package = "parity-scale-codec", version = "3.0.0", default-features = false, features = [ "max-encoded-len" ] }
pallet-balances = { git = "https://github.com/purestake/substrate", branch = "moonbeam-polkadot-v0.9.29" }
pallet-timestamp = { git = "https://github.com/purestake/substrate", branch = "moonbeam-polkadot-v0.9.29" }
scale-info = { version = "2.0", default-features = false, features = [ "derive" ] }
sp-io = { git = "https://github.com/purestake/substrate", branch = "moonbeam-polkadot-v0.9.29" }
sp-runtime = { git = "https://github.com/purestake/substrate", branch = "moonbeam-polkadot-v0.9.29" }

# Cumulus
cumulus-primitives-core = { git = "https://github.com/purestake/cumulus", branch = "moonbeam-polkadot-v0.9.29" }

# Polkadot
polkadot-parachain = { git = "https://github.com/purestake/polkadot", branch = "moonbeam-polkadot-v0.9.29" }
xcm-builder = { git = "https://github.com/purestake/polkadot", branch = "moonbeam-polkadot-v0.9.29" }

# ORML
orml-traits = { git = "https://github.com/purestake/open-runtime-module-library", branch = "moonbeam-polkadot-v0.9.29" }

[features]
default = [ "std" ]
std = [
	"frame-support/std",
	"frame-system/std",
	"pallet-evm/std",
	"precompile-utils/std",
	"sp-core/std",
	"sp-std/std",
	"xcm-executor/std",
<<<<<<< HEAD
	"pallet-xcm/std"
=======
	"xcm-primitives/std",
>>>>>>> 265aefc4
]<|MERGE_RESOLUTION|>--- conflicted
+++ resolved
@@ -24,14 +24,9 @@
 pallet-evm = { git = "https://github.com/purestake/frontier", branch = "moonbeam-polkadot-v0.9.29", default-features = false, features = [ "forbid-evm-reentrancy" ] }
 
 # Polkadot
-<<<<<<< HEAD
-xcm = { git = "https://github.com/purestake/polkadot", branch = "moonbeam-polkadot-v0.9.26", default-features = false }
-xcm-executor = { git = "https://github.com/purestake/polkadot", branch = "moonbeam-polkadot-v0.9.26", default-features = false }
-pallet-xcm = { git = "https://github.com/purestake/polkadot", branch = "moonbeam-polkadot-v0.9.26", default-features = false }
-=======
 xcm = { git = "https://github.com/purestake/polkadot", branch = "moonbeam-polkadot-v0.9.29", default-features = false }
 xcm-executor = { git = "https://github.com/purestake/polkadot", branch = "moonbeam-polkadot-v0.9.29", default-features = false }
->>>>>>> 265aefc4
+pallet-xcm = { git = "https://github.com/purestake/polkadot", branch = "moonbeam-polkadot-v0.9.29", default-features = false }
 
 [dev-dependencies]
 derive_more = "0.99"
@@ -69,9 +64,5 @@
 	"sp-core/std",
 	"sp-std/std",
 	"xcm-executor/std",
-<<<<<<< HEAD
-	"pallet-xcm/std"
-=======
 	"xcm-primitives/std",
->>>>>>> 265aefc4
 ]