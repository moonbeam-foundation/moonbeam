--- conflicted
+++ resolved
@@ -21,15 +21,12 @@
         view
         returns (address account);
 
-<<<<<<< HEAD
     /// Execute custom xcm message
     /// @custom:selector 511d474e
     /// @param message The multilocation that we want to know to which account maps to
     /// @param maxWeight The account the multilocation maps to in this chain
-    function execute(bytes memory message, uint64 maxWeight)
-        external
-        view;
-=======
+    function execute(bytes memory message, uint64 maxWeight) external view;
+
     /// Get the weight that a message will consume in our chain
     /// @custom:selector 25d54154
     /// @param message scale encoded xcm mversioned xcm message
@@ -45,5 +42,4 @@
         external
         view
         returns (uint256 unitsPerSecond);
->>>>>>> 265aefc4
 }