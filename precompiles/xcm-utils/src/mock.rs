// Copyright 2019-2022 PureStake Inc.
// This file is part of Moonbeam.

// Moonbeam is free software: you can redistribute it and/or modify
// it under the terms of the GNU General Public License as published by
// the Free Software Foundation, either version 3 of the License, or
// (at your option) any later version.

// Moonbeam is distributed in the hope that it will be useful,
// but WITHOUT ANY WARRANTY; without even the implied warranty of
// MERCHANTABILITY or FITNESS FOR A PARTICULAR PURPOSE.  See the
// GNU General Public License for more details.

// You should have received a copy of the GNU General Public License
// along with Moonbeam.  If not, see <http://www.gnu.org/licenses/>.

//! Test utilities
use super::*;
use codec::{Decode, Encode, MaxEncodedLen};
use frame_support::{
	construct_runtime, parameter_types,
	traits::{EnsureOrigin, Everything, OriginTrait, PalletInfo as PalletInfoTrait},
	weights::{RuntimeDbWeight, Weight},
};
use pallet_evm::{
	AddressMapping, EnsureAddressNever, EnsureAddressRoot, GasWeightMapping, Precompile,
	PrecompileOutput, PrecompileSet,
};
use scale_info::TypeInfo;
use serde::{Deserialize, Serialize};
use sp_core::{H256, U256};
use sp_io;
use sp_runtime::traits::{BlakeTwo256, IdentityLookup};
use sp_std::borrow::Borrow;
use xcm::latest::{
	Error as XcmError,
	Junction::{AccountKey20, PalletInstance, Parachain},
	Junctions, MultiAsset, MultiLocation, NetworkId, Result as XcmResult, SendResult, SendXcm, Xcm,
};
use xcm_builder::AllowUnpaidExecutionFrom;
use xcm_builder::FixedWeightBounds;
use xcm_builder::SovereignSignedViaLocation;
use xcm_executor::traits::Convert;
use xcm_executor::{
	traits::{InvertLocation, TransactAsset, WeightTrader},
	Assets,
};
use Junctions::Here;

pub type AccountId = TestAccount;
pub type Balance = u128;
<<<<<<< HEAD
pub type BlockNumber = u64;
pub type OldWeight = u64;
=======
pub type BlockNumber = u32;
>>>>>>> f93c75d5
pub const PRECOMPILE_ADDRESS: u64 = 1;

type UncheckedExtrinsic = frame_system::mocking::MockUncheckedExtrinsic<Runtime>;
type Block = frame_system::mocking::MockBlock<Runtime>;

// Configure a mock runtime to test the pallet.
construct_runtime!(
	pub enum Runtime where
		Block = Block,
		NodeBlock = Block,
		UncheckedExtrinsic = UncheckedExtrinsic,
	{
		System: frame_system::{Pallet, Call, Config, Storage, Event<T>},
		Balances: pallet_balances::{Pallet, Call, Storage, Config<T>, Event<T>},
		Evm: pallet_evm::{Pallet, Call, Storage, Event<T>},
		Timestamp: pallet_timestamp::{Pallet, Call, Storage, Inherent},
	}
);

#[derive(
	Eq,
	PartialEq,
	Ord,
	PartialOrd,
	Clone,
	Copy,
	Encode,
	Decode,
	Debug,
	MaxEncodedLen,
	Serialize,
	Deserialize,
	derive_more::Display,
	TypeInfo,
)]
pub enum TestAccount {
	Alice,
	Bob,
	Charlie,
	SelfReserve,
	Bogus,
	Precompile,
	// Parent multilocation address
	Parent,
	// Sibling multilocation address
	SiblingParachain(u32),
}

impl Default for TestAccount {
	fn default() -> Self {
		Self::Bogus
	}
}

impl AddressMapping<TestAccount> for TestAccount {
	fn into_account_id(h160_account: H160) -> TestAccount {
		match h160_account {
			a if a == H160::repeat_byte(0xAA) => Self::Alice,
			a if a == H160::repeat_byte(0xBB) => Self::Bob,
			a if a == H160::repeat_byte(0xCC) => Self::Charlie,
			a if a == H160::repeat_byte(0xDD) => Self::SelfReserve,
			a if a == H160::from_low_u64_be(PRECOMPILE_ADDRESS) => Self::Precompile,
			_ => Self::Bogus,
		}
	}
}

impl From<TestAccount> for H160 {
	fn from(value: TestAccount) -> H160 {
		match value {
			TestAccount::Alice => H160::repeat_byte(0xAA),
			TestAccount::Bob => H160::repeat_byte(0xBB),
			TestAccount::Charlie => H160::repeat_byte(0xCC),
			TestAccount::Precompile => H160::from_low_u64_be(PRECOMPILE_ADDRESS),
			TestAccount::SelfReserve => H160::repeat_byte(0xDD),
			TestAccount::Bogus => Default::default(),
			// Parent multilocation address
			TestAccount::Parent => {
				let multilocation = MultiLocation::parent();
				ParentIsPreset::<H160>::convert_ref(multilocation).unwrap()
			}
			// Sibling multilocation address
			TestAccount::SiblingParachain(para_id) => {
				let multilocation = MultiLocation {
					parents: 1,
					interior: Junctions::X1(Parachain(para_id)),
				};
				let account = SiblingParachainConvertsVia::<
					polkadot_parachain::primitives::Sibling,
					H160,
				>::convert_ref(multilocation)
				.unwrap();
				account
			}
		}
	}
}

pub struct MockParentMultilocationToAccountConverter;
impl Convert<MultiLocation, AccountId> for MockParentMultilocationToAccountConverter {
	fn convert_ref(location: impl Borrow<MultiLocation>) -> Result<AccountId, ()> {
		match location.borrow() {
			MultiLocation {
				parents: 1,
				interior: Here,
			} => Ok(TestAccount::Parent),
			_ => Err(()),
		}
	}

	fn reverse_ref(who: impl Borrow<AccountId>) -> Result<MultiLocation, ()> {
		match who.borrow() {
			TestAccount::Parent => Ok(MultiLocation::parent()),
			_ => Err(()),
		}
	}
}

pub struct MockParachainMultilocationToAccountConverter;
impl Convert<MultiLocation, AccountId> for MockParachainMultilocationToAccountConverter {
	fn convert_ref(location: impl Borrow<MultiLocation>) -> Result<AccountId, ()> {
		match location.borrow() {
			MultiLocation {
				parents: 1,
				interior: Junctions::X1(Parachain(id)),
			} => Ok(TestAccount::SiblingParachain(*id)),
			_ => Err(()),
		}
	}

	fn reverse_ref(who: impl Borrow<AccountId>) -> Result<MultiLocation, ()> {
		match who.borrow() {
			TestAccount::SiblingParachain(id) => Ok(MultiLocation {
				parents: 1,
				interior: Junctions::X1(Parachain(*id)),
			}),
			_ => Err(()),
		}
	}
}

pub type LocationToAccountId = (
	MockParachainMultilocationToAccountConverter,
	MockParentMultilocationToAccountConverter,
);

impl From<TestAccount> for [u8; 20] {
	fn from(value: TestAccount) -> [u8; 20] {
		let as_h160: H160 = value.into();
		as_h160.into()
	}
}

impl From<[u8; 20]> for TestAccount {
	fn from(value: [u8; 20]) -> TestAccount {
		let as_h160: H160 = value.into();
		TestAccount::into_account_id(as_h160)
	}
}

pub struct AccountIdToMultiLocation;
impl sp_runtime::traits::Convert<TestAccount, MultiLocation> for AccountIdToMultiLocation {
	fn convert(account: TestAccount) -> MultiLocation {
		let as_h160: H160 = account.into();
		MultiLocation::new(
			0,
			Junctions::X1(AccountKey20 {
				network: NetworkId::Any,
				key: as_h160.as_fixed_bytes().clone(),
			}),
		)
	}
}

parameter_types! {
	pub ParachainId: cumulus_primitives_core::ParaId = 100.into();
}

parameter_types! {
	pub const BlockHashCount: u32 = 250;
	pub const SS58Prefix: u8 = 42;
	pub const MockDbWeight: RuntimeDbWeight = RuntimeDbWeight {
		read: 1,
		write: 5,
	};
}

impl frame_system::Config for Runtime {
	type BaseCallFilter = Everything;
	type DbWeight = MockDbWeight;
	type Origin = Origin;
	type Index = u64;
	type BlockNumber = BlockNumber;
	type Call = Call;
	type Hash = H256;
	type Hashing = BlakeTwo256;
	type AccountId = TestAccount;
	type Lookup = IdentityLookup<Self::AccountId>;
	type Header = sp_runtime::generic::Header<BlockNumber, BlakeTwo256>;
	type Event = Event;
	type BlockHashCount = BlockHashCount;
	type Version = ();
	type PalletInfo = PalletInfo;
	type AccountData = pallet_balances::AccountData<Balance>;
	type OnNewAccount = ();
	type OnKilledAccount = ();
	type SystemWeightInfo = ();
	type BlockWeights = ();
	type BlockLength = ();
	type SS58Prefix = SS58Prefix;
	type OnSetCode = ();
	type MaxConsumers = frame_support::traits::ConstU32<16>;
}
parameter_types! {
	pub const ExistentialDeposit: u128 = 0;
}
impl pallet_balances::Config for Runtime {
	type MaxReserves = ();
	type ReserveIdentifier = ();
	type MaxLocks = ();
	type Balance = Balance;
	type Event = Event;
	type DustRemoval = ();
	type ExistentialDeposit = ExistentialDeposit;
	type AccountStore = System;
	type WeightInfo = ();
}

pub struct TestPrecompiles<R>(PhantomData<R>);

impl<R> PrecompileSet for TestPrecompiles<R>
where
	XcmUtilsPrecompile<R, XcmConfig>: Precompile,
{
	fn execute(&self, handle: &mut impl PrecompileHandle) -> Option<EvmResult<PrecompileOutput>> {
		match handle.code_address() {
			a if a == precompile_address() => {
				Some(XcmUtilsPrecompile::<R, XcmConfig>::execute(handle))
			}
			_ => None,
		}
	}

	fn is_precompile(&self, address: H160) -> bool {
		address == precompile_address()
	}
}

pub type PCall = XcmUtilsPrecompileCall<Runtime, XcmConfig>;

pub fn precompile_address() -> H160 {
	H160::from_low_u64_be(1)
}

parameter_types! {
	pub BlockGasLimit: U256 = U256::max_value();
	pub const PrecompilesValue: TestPrecompiles<Runtime> = TestPrecompiles(PhantomData);
}

/// A mapping function that converts Ethereum gas to Substrate weight
/// We are mocking this 1-1 to test db read charges too
pub struct MockGasWeightMapping;
impl GasWeightMapping for MockGasWeightMapping {
	fn gas_to_weight(gas: u64) -> Weight {
		Weight::from_ref_time(gas)
	}
	fn weight_to_gas(weight: Weight) -> u64 {
		weight.ref_time().into()
	}
}

impl pallet_evm::Config for Runtime {
	type FeeCalculator = ();
	type GasWeightMapping = MockGasWeightMapping;
	type CallOrigin = EnsureAddressRoot<TestAccount>;
	type WithdrawOrigin = EnsureAddressNever<TestAccount>;
	type AddressMapping = TestAccount;
	type Currency = Balances;
	type Event = Event;
	type Runner = pallet_evm::runner::stack::Runner<Self>;
	type PrecompilesValue = PrecompilesValue;
	type PrecompilesType = TestPrecompiles<Self>;
	type ChainId = ();
	type OnChargeTransaction = ();
	type BlockGasLimit = BlockGasLimit;
	type BlockHashMapping = pallet_evm::SubstrateBlockHashMapping<Self>;
	type FindAuthor = ();
}

parameter_types! {
	pub const MinimumPeriod: u64 = 5;
}
impl pallet_timestamp::Config for Runtime {
	type Moment = u64;
	type OnTimestampSet = ();
	type MinimumPeriod = MinimumPeriod;
	type WeightInfo = ();
}
pub type Barrier = AllowUnpaidExecutionFrom<Everything>;

pub struct ConvertOriginToLocal;
impl<Origin: OriginTrait> EnsureOrigin<Origin> for ConvertOriginToLocal {
	type Success = MultiLocation;

	fn try_origin(_: Origin) -> Result<MultiLocation, Origin> {
		Ok(MultiLocation::here())
	}

	#[cfg(feature = "runtime-benchmarks")]
	fn successful_origin() -> Origin {
		Origin::root()
	}
}

pub struct DoNothingRouter;
impl SendXcm for DoNothingRouter {
	fn send_xcm(_dest: impl Into<MultiLocation>, _msg: Xcm<()>) -> SendResult {
		Ok(())
	}
}

pub struct DummyAssetTransactor;
impl TransactAsset for DummyAssetTransactor {
	fn deposit_asset(_what: &MultiAsset, _who: &MultiLocation) -> XcmResult {
		Ok(())
	}

	fn withdraw_asset(_what: &MultiAsset, _who: &MultiLocation) -> Result<Assets, XcmError> {
		Ok(Assets::default())
	}
}

pub struct DummyWeightTrader;
impl WeightTrader for DummyWeightTrader {
	fn new() -> Self {
		DummyWeightTrader
	}

	fn buy_weight(&mut self, _weight: OldWeight, _payment: Assets) -> Result<Assets, XcmError> {
		Ok(Assets::default())
	}
}

pub struct InvertNothing;
impl InvertLocation for InvertNothing {
	fn invert_location(_: &MultiLocation) -> sp_std::result::Result<MultiLocation, ()> {
		Ok(MultiLocation::here())
	}

	fn ancestry() -> MultiLocation {
		MultiLocation::here()
	}
}

parameter_types! {
	pub Ancestry: MultiLocation = Parachain(ParachainId::get().into()).into();

	pub const BaseXcmWeight: OldWeight = 1000;
	pub const RelayNetwork: NetworkId = NetworkId::Polkadot;

	pub SelfLocation: MultiLocation = (1, Junctions::X1(Parachain(ParachainId::get().into()))).into();

	pub SelfReserve: MultiLocation = (
		1,
		Junctions::X2(
			Parachain(ParachainId::get().into()),
			PalletInstance(<Runtime as frame_system::Config>::PalletInfo::index::<Balances>().unwrap() as u8)
		)).into();
	pub MaxInstructions: u32 = 100;
}

use xcm_builder::{ParentIsPreset, SiblingParachainConvertsVia};

pub type XcmOriginToTransactDispatchOrigin = (
	// Sovereign account converter; this attempts to derive an `AccountId` from the origin location
	// using `LocationToAccountId` and then turn that into the usual `Signed` origin. Useful for
	// foreign chains who want to have a local sovereign account on this chain which they control.
	SovereignSignedViaLocation<LocationToAccountId, Origin>,
);
pub struct XcmConfig;
impl xcm_executor::Config for XcmConfig {
	type Call = Call;
	type XcmSender = DoNothingRouter;
	type AssetTransactor = DummyAssetTransactor;
	type OriginConverter = XcmOriginToTransactDispatchOrigin;
	type IsReserve = ();
	type IsTeleporter = ();
	type LocationInverter = InvertNothing;
	type Barrier = Barrier;
	type Weigher = FixedWeightBounds<BaseXcmWeight, Call, MaxInstructions>;
	type Trader = DummyWeightTrader;
	type ResponseHandler = ();
	type SubscriptionService = ();
	type AssetTrap = ();
	type AssetClaims = ();
	type CallDispatcher = Call;
}

pub(crate) struct ExtBuilder {}

impl Default for ExtBuilder {
	fn default() -> ExtBuilder {
		ExtBuilder {}
	}
}

impl ExtBuilder {
	pub(crate) fn build(self) -> sp_io::TestExternalities {
		let t = frame_system::GenesisConfig::default()
			.build_storage::<Runtime>()
			.expect("Frame system builds valid default genesis config");

		let mut ext = sp_io::TestExternalities::new(t);
		ext.execute_with(|| System::set_block_number(1));
		ext
	}
}<|MERGE_RESOLUTION|>--- conflicted
+++ resolved
@@ -49,12 +49,8 @@
 
 pub type AccountId = TestAccount;
 pub type Balance = u128;
-<<<<<<< HEAD
-pub type BlockNumber = u64;
+pub type BlockNumber = u32;
 pub type OldWeight = u64;
-=======
-pub type BlockNumber = u32;
->>>>>>> f93c75d5
 pub const PRECOMPILE_ADDRESS: u64 = 1;
 
 type UncheckedExtrinsic = frame_system::mocking::MockUncheckedExtrinsic<Runtime>;
