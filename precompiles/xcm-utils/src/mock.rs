// Copyright 2019-2022 PureStake Inc.
// This file is part of Moonbeam.

// Moonbeam is free software: you can redistribute it and/or modify
// it under the terms of the GNU General Public License as published by
// the Free Software Foundation, either version 3 of the License, or
// (at your option) any later version.

// Moonbeam is distributed in the hope that it will be useful,
// but WITHOUT ANY WARRANTY; without even the implied warranty of
// MERCHANTABILITY or FITNESS FOR A PARTICULAR PURPOSE.  See the
// GNU General Public License for more details.

// You should have received a copy of the GNU General Public License
// along with Moonbeam.  If not, see <http://www.gnu.org/licenses/>.

//! Test utilities
use super::*;
use frame_support::{
	construct_runtime, parameter_types,
	traits::{EnsureOrigin, Everything, OriginTrait, PalletInfo as _},
	weights::{RuntimeDbWeight, Weight},
};
use pallet_evm::{EnsureAddressNever, EnsureAddressRoot, GasWeightMapping};
use precompile_utils::{
	mock_account,
	precompile_set::*,
	testing::{AddressInPrefixedSet, MockAccount},
};
use sp_core::{H256, U256};
use sp_io;
use sp_runtime::traits::{BlakeTwo256, IdentityLookup};
use sp_std::borrow::Borrow;
use xcm::latest::{
	Error as XcmError,
	Junction::{AccountKey20, Parachain},
	Junctions, MultiAsset, MultiLocation, NetworkId, Result as XcmResult, SendResult, SendXcm, Xcm,
};
use xcm_builder::AllowUnpaidExecutionFrom;
use xcm_builder::FixedWeightBounds;
use xcm_builder::SovereignSignedViaLocation;
use xcm_executor::traits::Convert;
use xcm_executor::{
	traits::{InvertLocation, TransactAsset, WeightTrader},
	Assets,
};
use Junctions::Here;

pub type AccountId = MockAccount;
pub type Balance = u128;
pub type BlockNumber = u32;

type UncheckedExtrinsic = frame_system::mocking::MockUncheckedExtrinsic<Runtime>;
type Block = frame_system::mocking::MockBlock<Runtime>;

// Configure a mock runtime to test the pallet.
construct_runtime!(
	pub enum Runtime where
		Block = Block,
		NodeBlock = Block,
		UncheckedExtrinsic = UncheckedExtrinsic,
	{
		System: frame_system::{Pallet, Call, Config, Storage, Event<T>},
		Balances: pallet_balances::{Pallet, Call, Storage, Config<T>, Event<T>},
		Evm: pallet_evm::{Pallet, Call, Storage, Event<T>},
		Timestamp: pallet_timestamp::{Pallet, Call, Storage, Inherent},
	}
);

mock_account!(SelfReserveAccount, |_| MockAccount::from_u64(2));
mock_account!(ParentAccount, |_| MockAccount::from_u64(3));
// use simple encoding for parachain accounts.
mock_account!(
	SiblingParachainAccount(u32),
	|v: SiblingParachainAccount| { AddressInPrefixedSet(0xffffffff, v.0 as u128).into() }
);

pub struct MockParentMultilocationToAccountConverter;
impl Convert<MultiLocation, AccountId> for MockParentMultilocationToAccountConverter {
	fn convert_ref(location: impl Borrow<MultiLocation>) -> Result<AccountId, ()> {
		match location.borrow() {
			MultiLocation {
				parents: 1,
				interior: Here,
			} => Ok(ParentAccount.into()),
			_ => Err(()),
		}
	}

	fn reverse_ref(who: impl Borrow<AccountId>) -> Result<MultiLocation, ()> {
		match who.borrow() {
			a if a == &AccountId::from(ParentAccount) => Ok(MultiLocation::parent()),
			_ => Err(()),
		}
	}
}

pub struct MockParachainMultilocationToAccountConverter;
impl Convert<MultiLocation, AccountId> for MockParachainMultilocationToAccountConverter {
	fn convert_ref(location: impl Borrow<MultiLocation>) -> Result<AccountId, ()> {
		match location.borrow() {
			MultiLocation {
				parents: 1,
				interior: Junctions::X1(Parachain(id)),
			} => Ok(SiblingParachainAccount(*id).into()),
			_ => Err(()),
		}
	}

	fn reverse_ref(who: impl Borrow<AccountId>) -> Result<MultiLocation, ()> {
		match who.borrow() {
			a if a.has_prefix_u32(0xffffffff) => Ok(MultiLocation {
				parents: 1,
				interior: Junctions::X1(Parachain(a.without_prefix() as u32)),
			}),
			_ => Err(()),
		}
	}
}

pub type LocationToAccountId = (
	MockParachainMultilocationToAccountConverter,
	MockParentMultilocationToAccountConverter,
);

pub struct AccountIdToMultiLocation;
impl sp_runtime::traits::Convert<AccountId, MultiLocation> for AccountIdToMultiLocation {
	fn convert(account: AccountId) -> MultiLocation {
		let as_h160: H160 = account.into();
		MultiLocation::new(
			0,
			Junctions::X1(AccountKey20 {
				network: NetworkId::Any,
				key: as_h160.as_fixed_bytes().clone(),
			}),
		)
	}
}

parameter_types! {
	pub ParachainId: cumulus_primitives_core::ParaId = 100.into();
}

parameter_types! {
	pub const BlockHashCount: u32 = 250;
	pub const SS58Prefix: u8 = 42;
	pub const MockDbWeight: RuntimeDbWeight = RuntimeDbWeight {
		read: 1,
		write: 5,
	};
}

impl frame_system::Config for Runtime {
	type BaseCallFilter = Everything;
	type DbWeight = MockDbWeight;
	type RuntimeOrigin = RuntimeOrigin;
	type Index = u64;
	type BlockNumber = BlockNumber;
	type RuntimeCall = RuntimeCall;
	type Hash = H256;
	type Hashing = BlakeTwo256;
	type AccountId = AccountId;
	type Lookup = IdentityLookup<Self::AccountId>;
	type Header = sp_runtime::generic::Header<BlockNumber, BlakeTwo256>;
	type RuntimeEvent = RuntimeEvent;
	type BlockHashCount = BlockHashCount;
	type Version = ();
	type PalletInfo = PalletInfo;
	type AccountData = pallet_balances::AccountData<Balance>;
	type OnNewAccount = ();
	type OnKilledAccount = ();
	type SystemWeightInfo = ();
	type BlockWeights = ();
	type BlockLength = ();
	type SS58Prefix = SS58Prefix;
	type OnSetCode = ();
	type MaxConsumers = frame_support::traits::ConstU32<16>;
}
parameter_types! {
	pub const ExistentialDeposit: u128 = 0;
}
impl pallet_balances::Config for Runtime {
	type MaxReserves = ();
	type ReserveIdentifier = ();
	type MaxLocks = ();
	type Balance = Balance;
	type RuntimeEvent = RuntimeEvent;
	type DustRemoval = ();
	type ExistentialDeposit = ExistentialDeposit;
	type AccountStore = System;
	type WeightInfo = ();
}

pub type Precompiles<R> =
	PrecompileSetBuilder<R, (PrecompileAt<AddressU64<1>, XcmUtilsPrecompile<R, XcmConfig>>,)>;

pub type PCall = XcmUtilsPrecompileCall<Runtime, XcmConfig>;

parameter_types! {
	pub BlockGasLimit: U256 = U256::max_value();
<<<<<<< HEAD
	pub PrecompilesValue: Precompiles<Runtime> = Precompiles::new();
	pub const WeightPerGas: u64 = 1;
=======
	pub const PrecompilesValue: TestPrecompiles<Runtime> = TestPrecompiles(PhantomData);
	pub const WeightPerGas: Weight = Weight::from_ref_time(1);
>>>>>>> f96bf5ab
}

/// A mapping function that converts Ethereum gas to Substrate weight
/// We are mocking this 1-1 to test db read charges too
pub struct MockGasWeightMapping;
impl GasWeightMapping for MockGasWeightMapping {
	fn gas_to_weight(gas: u64, _without_base_weight: bool) -> Weight {
		Weight::from_ref_time(gas)
	}
	fn weight_to_gas(weight: Weight) -> u64 {
		weight.ref_time().into()
	}
}

impl pallet_evm::Config for Runtime {
	type FeeCalculator = ();
	type GasWeightMapping = MockGasWeightMapping;
	type WeightPerGas = WeightPerGas;
	type CallOrigin = EnsureAddressRoot<AccountId>;
	type WithdrawOrigin = EnsureAddressNever<AccountId>;
	type AddressMapping = AccountId;
	type Currency = Balances;
	type RuntimeEvent = RuntimeEvent;
	type Runner = pallet_evm::runner::stack::Runner<Self>;
	type PrecompilesValue = PrecompilesValue;
	type PrecompilesType = Precompiles<Self>;
	type ChainId = ();
	type OnChargeTransaction = ();
	type BlockGasLimit = BlockGasLimit;
	type BlockHashMapping = pallet_evm::SubstrateBlockHashMapping<Self>;
	type FindAuthor = ();
}

parameter_types! {
	pub const MinimumPeriod: u64 = 5;
}
impl pallet_timestamp::Config for Runtime {
	type Moment = u64;
	type OnTimestampSet = ();
	type MinimumPeriod = MinimumPeriod;
	type WeightInfo = ();
}
pub type Barrier = AllowUnpaidExecutionFrom<Everything>;

pub struct ConvertOriginToLocal;
impl<Origin: OriginTrait> EnsureOrigin<Origin> for ConvertOriginToLocal {
	type Success = MultiLocation;

	fn try_origin(_: Origin) -> Result<MultiLocation, Origin> {
		Ok(MultiLocation::here())
	}

	#[cfg(feature = "runtime-benchmarks")]
	fn successful_origin() -> Origin {
		Origin::root()
	}
}

pub struct DoNothingRouter;
impl SendXcm for DoNothingRouter {
	fn send_xcm(_dest: impl Into<MultiLocation>, _msg: Xcm<()>) -> SendResult {
		Ok(())
	}
}

pub struct DummyAssetTransactor;
impl TransactAsset for DummyAssetTransactor {
	fn deposit_asset(_what: &MultiAsset, _who: &MultiLocation) -> XcmResult {
		Ok(())
	}

	fn withdraw_asset(_what: &MultiAsset, _who: &MultiLocation) -> Result<Assets, XcmError> {
		Ok(Assets::default())
	}
}

pub struct DummyWeightTrader;
impl WeightTrader for DummyWeightTrader {
	fn new() -> Self {
		DummyWeightTrader
	}

	fn buy_weight(&mut self, weight: XcmV2Weight, payment: Assets) -> Result<Assets, XcmError> {
		let asset_to_charge: MultiAsset = (MultiLocation::parent(), weight as u128).into();
		let unused = payment
			.checked_sub(asset_to_charge)
			.map_err(|_| XcmError::TooExpensive)?;

		Ok(unused)
	}
}

pub struct InvertNothing;
impl InvertLocation for InvertNothing {
	fn invert_location(_: &MultiLocation) -> sp_std::result::Result<MultiLocation, ()> {
		Ok(MultiLocation::here())
	}

	fn ancestry() -> MultiLocation {
		MultiLocation::here()
	}
}

parameter_types! {
	pub Ancestry: MultiLocation = Parachain(ParachainId::get().into()).into();

	pub const BaseXcmWeight: XcmV2Weight = 1000;
	pub const RelayNetwork: NetworkId = NetworkId::Polkadot;

	pub SelfLocation: MultiLocation = (1, Junctions::X1(Parachain(ParachainId::get().into()))).into();

	pub SelfReserve: MultiLocation = (
		1,
		Junctions::X2(
			Parachain(ParachainId::get().into()),
			PalletInstance(<Runtime as frame_system::Config>::PalletInfo::index::<Balances>().unwrap() as u8)
		)).into();
	pub MaxInstructions: u32 = 100;
}

use xcm_primitives::XcmV2Weight;

pub type XcmOriginToTransactDispatchOrigin = (
	// Sovereign account converter; this attempts to derive an `AccountId` from the origin location
	// using `LocationToAccountId` and then turn that into the usual `Signed` origin. Useful for
	// foreign chains who want to have a local sovereign account on this chain which they control.
	SovereignSignedViaLocation<LocationToAccountId, RuntimeOrigin>,
);
pub struct XcmConfig;
impl xcm_executor::Config for XcmConfig {
	type RuntimeCall = RuntimeCall;
	type XcmSender = DoNothingRouter;
	type AssetTransactor = DummyAssetTransactor;
	type OriginConverter = XcmOriginToTransactDispatchOrigin;
	type IsReserve = ();
	type IsTeleporter = ();
	type LocationInverter = InvertNothing;
	type Barrier = Barrier;
	type Weigher = FixedWeightBounds<BaseXcmWeight, RuntimeCall, MaxInstructions>;
	type Trader = DummyWeightTrader;
	type ResponseHandler = ();
	type SubscriptionService = ();
	type AssetTrap = ();
	type AssetClaims = ();
	type CallDispatcher = RuntimeCall;
}

pub(crate) struct ExtBuilder {}

impl Default for ExtBuilder {
	fn default() -> ExtBuilder {
		ExtBuilder {}
	}
}

impl ExtBuilder {
	pub(crate) fn build(self) -> sp_io::TestExternalities {
		let t = frame_system::GenesisConfig::default()
			.build_storage::<Runtime>()
			.expect("Frame system builds valid default genesis config");

		let mut ext = sp_io::TestExternalities::new(t);
		ext.execute_with(|| System::set_block_number(1));
		ext
	}
}<|MERGE_RESOLUTION|>--- conflicted
+++ resolved
@@ -198,13 +198,8 @@
 
 parameter_types! {
 	pub BlockGasLimit: U256 = U256::max_value();
-<<<<<<< HEAD
 	pub PrecompilesValue: Precompiles<Runtime> = Precompiles::new();
-	pub const WeightPerGas: u64 = 1;
-=======
-	pub const PrecompilesValue: TestPrecompiles<Runtime> = TestPrecompiles(PhantomData);
 	pub const WeightPerGas: Weight = Weight::from_ref_time(1);
->>>>>>> f96bf5ab
 }
 
 /// A mapping function that converts Ethereum gas to Substrate weight
