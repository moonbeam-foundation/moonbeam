--- conflicted
+++ resolved
@@ -13,18 +13,8 @@
 
 // You should have received a copy of the GNU General Public License
 // along with Moonbeam.  If not, see <http://www.gnu.org/licenses/>.
-<<<<<<< HEAD
-use crate::mock::*;
-use crate::Action;
-
-use codec::Encode;
-use precompile_utils::{prelude::*, solidity, testing::*};
-use sp_core::H160;
-use xcm::latest::prelude::*;
-use xcm::VersionedXcm;
-=======
 use crate::mock::{
-	ExtBuilder, PCall, PrecompilesValue, Runtime,
+	sent_xcm, Balances, ExtBuilder, PCall, PrecompilesValue, Runtime, System,
 	TestAccount::{self, *},
 	TestPrecompiles,
 };
@@ -33,7 +23,6 @@
 use precompile_utils::{prelude::*, solidity, testing::*};
 use sp_core::{H160, U256};
 use xcm::prelude::*;
->>>>>>> 265aefc4
 
 fn precompiles() -> TestPrecompiles<Runtime> {
 	PrecompilesValue::get()
@@ -90,22 +79,24 @@
 }
 
 #[test]
-<<<<<<< HEAD
 fn test_executor_clear_origin() {
 	ExtBuilder::default().build().execute_with(|| {
-		let xcm_to_execute = Bytes(VersionedXcm::<()>::V2(Xcm(vec![ClearOrigin])).encode());
-
-		let input = EvmDataWriter::new_with_selector(Action::XcmExecute)
-			.write(xcm_to_execute)
-			.write(10000u64)
-			.build();
+		let xcm_to_execute = VersionedXcm::<()>::V2(Xcm(vec![ClearOrigin])).encode();
+
+		let input = PCall::xcm_execute {
+			message: xcm_to_execute.into(),
+			weight: 10000u64,
+		};
 
 		precompiles()
 			.prepare_test(TestAccount::Alice, TestAccount::Precompile, input)
 			.expect_cost(100001000)
 			.expect_no_logs()
 			.execute_returns(EvmDataWriter::new().build());
-=======
+	})
+}
+
+#[test]
 fn test_weight_message() {
 	ExtBuilder::default().build().execute_with(|| {
 		let message: Vec<u8> = xcm::VersionedXcm::<()>::V2(Xcm(vec![ClearOrigin])).encode();
@@ -119,31 +110,27 @@
 			.expect_cost(0)
 			.expect_no_logs()
 			.execute_returns_encoded(1000u64);
->>>>>>> 265aefc4
-	});
-}
-
-#[test]
-<<<<<<< HEAD
+	});
+}
+
+#[test]
 fn test_executor_send() {
 	ExtBuilder::default().build().execute_with(|| {
 		let withdrawn_asset: MultiAsset = (MultiLocation::parent(), 1u128).into();
-		let xcm_to_execute = Bytes(
-			VersionedXcm::<()>::V2(Xcm(vec![
-				WithdrawAsset(vec![withdrawn_asset].into()),
-				InitiateReserveWithdraw {
-					assets: MultiAssetFilter::Wild(All),
-					reserve: MultiLocation::parent(),
-					xcm: Xcm(vec![]),
-				},
-			]))
-			.encode(),
-		);
-
-		let input = EvmDataWriter::new_with_selector(Action::XcmExecute)
-			.write(xcm_to_execute)
-			.write(10000u64)
-			.build();
+		let xcm_to_execute = VersionedXcm::<()>::V2(Xcm(vec![
+			WithdrawAsset(vec![withdrawn_asset].into()),
+			InitiateReserveWithdraw {
+				assets: MultiAssetFilter::Wild(All),
+				reserve: MultiLocation::parent(),
+				xcm: Xcm(vec![]),
+			},
+		]))
+		.encode();
+
+		let input = PCall::xcm_execute {
+			message: xcm_to_execute.into(),
+			weight: 10000u64,
+		};
 
 		precompiles()
 			.prepare_test(TestAccount::Alice, TestAccount::Precompile, input)
@@ -178,19 +165,17 @@
 			}
 			.encode();
 			encoded.append(&mut call_bytes);
-			let xcm_to_execute = Bytes(
-				VersionedXcm::<()>::V2(Xcm(vec![Transact {
-					origin_type: OriginKind::SovereignAccount,
-					require_weight_at_most: 1_000_000_000u64,
-					call: encoded.into(),
-				}]))
-				.encode(),
-			);
-
-			let input = EvmDataWriter::new_with_selector(Action::XcmExecute)
-				.write(xcm_to_execute)
-				.write(2000000000u64)
-				.build();
+			let xcm_to_execute = VersionedXcm::<()>::V2(Xcm(vec![Transact {
+				origin_type: OriginKind::SovereignAccount,
+				require_weight_at_most: 1_000_000_000u64,
+				call: encoded.into(),
+			}]))
+			.encode();
+
+			let input = PCall::xcm_execute {
+				message: xcm_to_execute.into(),
+				weight: 2000000000u64,
+			};
 
 			precompiles()
 				.prepare_test(TestAccount::Alice, TestAccount::Precompile, input)
@@ -203,7 +188,7 @@
 		});
 }
 
-=======
+#[test]
 fn test_get_units_per_second() {
 	ExtBuilder::default().build().execute_with(|| {
 		let input = PCall::get_units_per_second {
@@ -218,7 +203,6 @@
 	});
 }
 
->>>>>>> 265aefc4
 #[test]
 fn test_solidity_interface_has_all_function_selectors_documented_and_implemented() {
 	for file in ["XcmUtils.sol"] {
