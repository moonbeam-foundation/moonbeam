--- conflicted
+++ resolved
@@ -23,14 +23,9 @@
 sp-std = { git = "https://github.com/paritytech/substrate", branch = "polkadot-v0.9.20", default-features = false }
 
 # Frontier
-<<<<<<< HEAD
-fp-evm = { git = "https://github.com/purestake/frontier", branch = "jeremy-precompile-handle-0.9.19", default-features = false }
-pallet-evm = { git = "https://github.com/purestake/frontier", branch = "jeremy-precompile-handle-0.9.19", default-features = false }
-=======
-evm = { version = "0.35.0", default-features = false, features = [ "with-codec" ] }
+evm = { git = "https://github.com/rust-blockchain/evm", branch = "master", default-features = false, features = [ "with-codec" ] }
 fp-evm = { git = "https://github.com/purestake/frontier", branch = "moonbeam-polkadot-v0.9.20", default-features = false }
 pallet-evm = { git = "https://github.com/purestake/frontier", branch = "moonbeam-polkadot-v0.9.20", default-features = false }
->>>>>>> 511b2559
 
 # Polkadot
 xcm = { git = "https://github.com/paritytech/polkadot", branch = "release-v0.9.20", default-features = false }
