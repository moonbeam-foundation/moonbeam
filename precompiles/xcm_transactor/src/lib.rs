--- conflicted
+++ resolved
@@ -86,29 +86,19 @@
 
 		match selector {
 			// Check for accessor methods first. These return results immediately
-<<<<<<< HEAD
-			Action::IndexToAccount => Self::account_index(input, gasometer),
+			Action::IndexToAccount => Self::account_index(handle),
 			// DEPRECATED
-			Action::TransactInfo => Self::transact_info(input, gasometer),
-=======
-			Action::IndexToAccount => Self::account_index(handle),
 			Action::TransactInfo => Self::transact_info(handle),
->>>>>>> 533d7d72
+			Action::TransactInfoWithSigned => Self::transact_info_with_signed(handle),
+			Action::FeePerSecond => Self::fee_per_second(handle),
 			Action::TransactThroughDerivativeMultiLocation => {
 				Self::transact_through_derivative_multilocation(handle)
 			}
-<<<<<<< HEAD
-			Action::TransactInfoWithSigned => Self::transact_info_with_signed(input, gasometer),
-			Action::FeePerSecond => Self::fee_per_second(input, gasometer),
+			Action::TransactThroughDerivative => Self::transact_through_derivative(handle),
 			Action::TransactThroughSignedMultiLocation => {
-				Self::transact_through_signed_multilocation(input, gasometer, context)
+				Self::transact_through_signed_multilocation(handle)
 			}
-			Action::TransactThroughSigned => {
-				Self::transact_through_signed(input, gasometer, context)
-			}
-=======
-			Action::TransactThroughDerivative => Self::transact_through_derivative(handle),
->>>>>>> 533d7d72
+			Action::TransactThroughSigned => Self::transact_through_signed(handle),
 		}
 	}
 }
@@ -141,46 +131,35 @@
 		))
 	}
 
-<<<<<<< HEAD
-	fn transact_info(
-		input: &mut EvmDataReader,
-		gasometer: &mut Gasometer,
-	) -> EvmResult<PrecompileOutput> {
-		gasometer.record_cost(2 * RuntimeHelper::<Runtime>::db_read_gas_cost())?;
-
-		let multilocation: MultiLocation = input.read::<MultiLocation>(gasometer)?;
+	fn transact_info(handle: &mut impl PrecompileHandle) -> EvmResult<PrecompileOutput> {
+		handle.record_cost(2 * RuntimeHelper::<Runtime>::db_read_gas_cost())?;
+
+		let mut input = handle.read_input()?;
+		let multilocation: MultiLocation = input.read::<MultiLocation>()?;
 
 		// fetch data from pallet
 		let remote_transact_info: RemoteTransactInfoWithMaxWeight =
 			xcm_transactor::Pallet::<Runtime>::transact_info(&multilocation)
-				.ok_or(gasometer.revert("Transact Info not set"))?;
+				.ok_or(revert("Transact Info not set"))?;
 
 		// fetch data from pallet
 		let fee_per_second: u128 =
 			xcm_transactor::Pallet::<Runtime>::dest_asset_fee_per_second(&multilocation)
-				.ok_or(gasometer.revert("Fee Per Second not set"))?;
-
-		Ok(PrecompileOutput {
-			exit_status: ExitSucceed::Returned,
-			cost: gasometer.used_gas(),
-			output: EvmDataWriter::new()
+				.ok_or(revert("Fee Per Second not set"))?;
+
+		Ok(succeed(
+			EvmDataWriter::new()
 				.write(remote_transact_info.transact_extra_weight)
 				.write(fee_per_second)
 				.write(remote_transact_info.max_weight)
 				.build(),
-			logs: Default::default(),
-		})
+		))
 	}
 
 	fn transact_info_with_signed(
-		input: &mut EvmDataReader,
-		gasometer: &mut Gasometer,
+		handle: &mut impl PrecompileHandle,
 	) -> EvmResult<PrecompileOutput> {
-		gasometer.record_cost(1 * RuntimeHelper::<Runtime>::db_read_gas_cost())?;
-=======
-	fn transact_info(handle: &mut impl PrecompileHandle) -> EvmResult<PrecompileOutput> {
-		handle.record_cost(RuntimeHelper::<Runtime>::db_read_gas_cost())?;
->>>>>>> 533d7d72
+		handle.record_cost(1 * RuntimeHelper::<Runtime>::db_read_gas_cost())?;
 
 		let mut input = handle.read_input()?;
 		let multilocation: MultiLocation = input.read::<MultiLocation>()?;
@@ -190,18 +169,11 @@
 			xcm_transactor::Pallet::<Runtime>::transact_info(multilocation)
 				.ok_or(revert("Transact Info not set"))?;
 
-<<<<<<< HEAD
 		let transact_extra_weight_signed = remote_transact_info
 			.transact_extra_weight_signed
 			.unwrap_or(0);
-		Ok(PrecompileOutput {
-			exit_status: ExitSucceed::Returned,
-			cost: gasometer.used_gas(),
-			output: EvmDataWriter::new()
-=======
 		Ok(succeed(
 			EvmDataWriter::new()
->>>>>>> 533d7d72
 				.write(remote_transact_info.transact_extra_weight)
 				.write(transact_extra_weight_signed)
 				.write(remote_transact_info.max_weight)
@@ -209,25 +181,18 @@
 		))
 	}
 
-	fn fee_per_second(
-		input: &mut EvmDataReader,
-		gasometer: &mut Gasometer,
-	) -> EvmResult<PrecompileOutput> {
-		gasometer.record_cost(RuntimeHelper::<Runtime>::db_read_gas_cost())?;
-
-		let multilocation: MultiLocation = input.read::<MultiLocation>(gasometer)?;
+	fn fee_per_second(handle: &mut impl PrecompileHandle) -> EvmResult<PrecompileOutput> {
+		handle.record_cost(1 * RuntimeHelper::<Runtime>::db_read_gas_cost())?;
+		let mut input = handle.read_input()?;
+
+		let multilocation: MultiLocation = input.read::<MultiLocation>()?;
 
 		// fetch data from pallet
 		let fee_per_second: u128 =
 			xcm_transactor::Pallet::<Runtime>::dest_asset_fee_per_second(multilocation)
-				.ok_or(gasometer.revert("Fee Per Second not set"))?;
-
-		Ok(PrecompileOutput {
-			exit_status: ExitSucceed::Returned,
-			cost: gasometer.used_gas(),
-			output: EvmDataWriter::new().write(fee_per_second).build(),
-			logs: Default::default(),
-		})
+				.ok_or(revert("Fee Per Second not set"))?;
+
+		Ok(succeed(EvmDataWriter::new().write(fee_per_second).build()))
 	}
 
 	fn transact_through_derivative_multilocation(
@@ -317,29 +282,29 @@
 	}
 
 	fn transact_through_signed_multilocation(
-		input: &mut EvmDataReader,
-		gasometer: &mut Gasometer,
-		context: &Context,
+		handle: &mut impl PrecompileHandle,
 	) -> EvmResult<PrecompileOutput> {
-		// Bound check
-		input.expect_arguments(gasometer, 4)?;
+		let mut input = handle.read_input()?;
+
+		// Bound check
+		input.expect_arguments(4)?;
 
 		// read destination
-		let dest: MultiLocation = input.read::<MultiLocation>(gasometer)?;
+		let dest: MultiLocation = input.read::<MultiLocation>()?;
 
 		// read fee location
 		// defined as a multiLocation. For now we are assuming these are concrete
 		// fungible assets
-		let fee_multilocation: MultiLocation = input.read::<MultiLocation>(gasometer)?;
+		let fee_multilocation: MultiLocation = input.read::<MultiLocation>()?;
 		// read weight amount
-		let weight: u64 = input.read::<u64>(gasometer)?;
+		let weight: u64 = input.read::<u64>()?;
 
 		// call
-		let call = input.read::<Bytes>(gasometer)?;
+		let call = input.read::<Bytes>()?;
 
 		// Depending on the Runtime, this might involve a DB read. This is not the case in
 		// moonbeam, as we are using IdentityMapping
-		let origin = Runtime::AddressMapping::into_account_id(context.caller);
+		let origin = Runtime::AddressMapping::into_account_id(handle.context().caller);
 		let call = xcm_transactor::Call::<Runtime>::transact_through_signed_multilocation {
 			dest: Box::new(xcm::VersionedMultiLocation::V1(dest)),
 			fee_location: Box::new(xcm::VersionedMultiLocation::V1(fee_multilocation)),
@@ -347,48 +312,43 @@
 			call: call.0,
 		};
 
-		RuntimeHelper::<Runtime>::try_dispatch(Some(origin).into(), call, gasometer)?;
-
-		Ok(PrecompileOutput {
-			exit_status: ExitSucceed::Returned,
-			cost: gasometer.used_gas(),
-			output: Default::default(),
-			logs: Default::default(),
-		})
-	}
-
-	fn transact_through_signed(
-		input: &mut EvmDataReader,
-		gasometer: &mut Gasometer,
-		context: &Context,
-	) -> EvmResult<PrecompileOutput> {
-		// Bound check
-		input.expect_arguments(gasometer, 4)?;
+		RuntimeHelper::<Runtime>::try_dispatch(handle, Some(origin).into(), call)?;
+
+		Ok(succeed([]))
+	}
+
+	fn transact_through_signed(handle: &mut impl PrecompileHandle) -> EvmResult<PrecompileOutput> {
+		handle.record_cost(1 * RuntimeHelper::<Runtime>::db_read_gas_cost())?;
+
+		let mut input = handle.read_input()?;
+
+		// Bound check
+		input.expect_arguments(4)?;
 
 		// read destination
-		let dest: MultiLocation = input.read::<MultiLocation>(gasometer)?;
+		let dest: MultiLocation = input.read::<MultiLocation>()?;
 
 		// read currencyId
-		let to_address: H160 = input.read::<Address>(gasometer)?.into();
+		let to_address: H160 = input.read::<Address>()?.into();
 
 		let to_account = Runtime::AddressMapping::into_account_id(to_address);
 
 		// We convert the address into a currency
 		// This involves a DB read in moonbeam, hence the db Read
-		gasometer.record_cost(RuntimeHelper::<Runtime>::db_read_gas_cost())?;
+
 		let currency_id: <Runtime as xcm_transactor::Config>::CurrencyId =
 			Runtime::account_to_currency_id(to_account)
-				.ok_or(gasometer.revert("cannot convert into currency id"))?;
+				.ok_or(revert("cannot convert into currency id"))?;
 
 		// read weight amount
-		let weight: u64 = input.read::<u64>(gasometer)?;
+		let weight: u64 = input.read::<u64>()?;
 
 		// call
-		let call = input.read::<Bytes>(gasometer)?;
+		let call = input.read::<Bytes>()?;
 
 		// Depending on the Runtime, this might involve a DB read. This is not the case in
 		// moonbeam, as we are using IdentityMapping
-		let origin = Runtime::AddressMapping::into_account_id(context.caller);
+		let origin = Runtime::AddressMapping::into_account_id(handle.context().caller);
 		let call = xcm_transactor::Call::<Runtime>::transact_through_signed {
 			dest: Box::new(xcm::VersionedMultiLocation::V1(dest)),
 			fee_currency_id: currency_id,
@@ -396,13 +356,8 @@
 			call: call.0,
 		};
 
-		RuntimeHelper::<Runtime>::try_dispatch(Some(origin).into(), call, gasometer)?;
-
-		Ok(PrecompileOutput {
-			exit_status: ExitSucceed::Returned,
-			cost: gasometer.used_gas(),
-			output: Default::default(),
-			logs: Default::default(),
-		})
+		RuntimeHelper::<Runtime>::try_dispatch(handle, Some(origin).into(), call)?;
+
+		Ok(succeed([]))
 	}
 }