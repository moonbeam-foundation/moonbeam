--- conflicted
+++ resolved
@@ -155,11 +155,7 @@
 			cost: gasometer.used_gas(),
 			output: EvmDataWriter::new()
 				.write(remote_transact_info.transact_extra_weight)
-<<<<<<< HEAD
-				.write(remote_transact_info.fee_per_weight)
-=======
 				.write(remote_transact_info.fee_per_second)
->>>>>>> 00d2718f
 				.write(remote_transact_info.max_weight)
 				.build(),
 			logs: Default::default(),
