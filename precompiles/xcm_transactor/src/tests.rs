--- conflicted
+++ resolved
@@ -119,118 +119,9 @@
 				1
 			));
 
-<<<<<<< HEAD
-			// Expected result is zero
-			let expected_result = Some(Ok(PrecompileOutput {
-				exit_status: ExitSucceed::Returned,
-				output: EvmDataWriter::new()
-					.write(0u64)
-					.write(1u128)
-					.write(10000u64)
-					.build(),
-				cost: 2,
-				logs: Default::default(),
-			}));
-
-			assert_eq!(
-				precompiles().execute(Precompile.into(), &input, None, &evm_test_context(), false),
-				expected_result
-			);
-		});
-}
-
-#[test]
-fn take_transact_info_with_signed() {
-	ExtBuilder::default()
-		.with_balances(vec![(Alice, 1000)])
-		.build()
-		.execute_with(|| {
-			let input = EvmDataWriter::new_with_selector(Action::TransactInfoWithSigned)
-				.write(MultiLocation::parent())
-				.build();
-
-			// Assert that errors since no index is assigned
-			assert_matches!(
-				precompiles().execute(Precompile.into(), &input, None, &evm_test_context(), false),
-				Some(Err(PrecompileFailure::Revert { output, ..}))
-				if output == b"Transact Info not set"
-			);
-
-			// Root can set transact info
-			assert_ok!(XcmTransactor::set_transact_info(
-				Origin::root(),
-				Box::new(xcm::VersionedMultiLocation::V1(MultiLocation::parent())),
-				0,
-				10000u64,
-				Some(1)
-			));
-
-			// Root can set transact info
-			assert_ok!(XcmTransactor::set_fee_per_second(
-				Origin::root(),
-				Box::new(xcm::VersionedMultiLocation::V1(MultiLocation::parent())),
-				1
-			));
-
-			// Expected result is zero
-			let expected_result = Some(Ok(PrecompileOutput {
-				exit_status: ExitSucceed::Returned,
-				output: EvmDataWriter::new()
-					.write(0u64)
-					.write(1u64)
-					.write(10000u64)
-					.build(),
-				cost: 1,
-				logs: Default::default(),
-			}));
-
-			assert_eq!(
-				precompiles().execute(Precompile.into(), &input, None, &evm_test_context(), false),
-				expected_result
-			);
-		});
-}
-
-#[test]
-fn take_fee_per_second() {
-	ExtBuilder::default()
-		.with_balances(vec![(Alice, 1000)])
-		.build()
-		.execute_with(|| {
-			let input = EvmDataWriter::new_with_selector(Action::FeePerSecond)
-				.write(MultiLocation::parent())
-				.build();
-
-			// Assert that errors
-			assert_matches!(
-				precompiles().execute(Precompile.into(), &input, None, &evm_test_context(), false),
-				Some(Err(PrecompileFailure::Revert { output, ..}))
-				if output == b"Fee Per Second not set"
-			);
-
-			// Root can set transact info
-			assert_ok!(XcmTransactor::set_fee_per_second(
-				Origin::root(),
-				Box::new(xcm::VersionedMultiLocation::V1(MultiLocation::parent())),
-				1
-			));
-
-			// Expected result is zero
-			let expected_result = Some(Ok(PrecompileOutput {
-				exit_status: ExitSucceed::Returned,
-				output: EvmDataWriter::new().write(1u64).build(),
-				cost: 1,
-				logs: Default::default(),
-			}));
-
-			assert_eq!(
-				precompiles().execute(Precompile.into(), &input, None, &evm_test_context(), false),
-				expected_result
-			);
-=======
 			precompiles()
 				.prepare_test(Alice, Precompile, input)
-				.expect_cost(1)
+				.expect_cost(2)
 				.expect_no_logs()
 				.execute_returns(
 					EvmDataWriter::new()
@@ -239,7 +130,79 @@
 						.write(10000u64)
 						.build(),
 				);
->>>>>>> 533d7d72
+		});
+}
+#[test]
+fn take_transact_info_with_signed() {
+	ExtBuilder::default()
+		.with_balances(vec![(Alice, 1000)])
+		.build()
+		.execute_with(|| {
+			let input = EvmDataWriter::new_with_selector(Action::TransactInfoWithSigned)
+				.write(MultiLocation::parent())
+				.build();
+
+			// Assert that errors since no index is assigned
+			precompiles()
+				.prepare_test(Alice, Precompile, input.clone())
+				.execute_reverts(|output| output == b"Transact Info not set");
+
+			// Root can set transact info
+			assert_ok!(XcmTransactor::set_transact_info(
+				Origin::root(),
+				Box::new(xcm::VersionedMultiLocation::V1(MultiLocation::parent())),
+				0,
+				10000u64,
+				Some(1)
+			));
+
+			// Root can set fee per second
+			assert_ok!(XcmTransactor::set_fee_per_second(
+				Origin::root(),
+				Box::new(xcm::VersionedMultiLocation::V1(MultiLocation::parent())),
+				1
+			));
+
+			precompiles()
+				.prepare_test(Alice, Precompile, input)
+				.expect_cost(1)
+				.expect_no_logs()
+				.execute_returns(
+					EvmDataWriter::new()
+						.write(0u64)
+						.write(1u128)
+						.write(10000u64)
+						.build(),
+				);
+		});
+}
+
+#[test]
+fn take_fee_per_second() {
+	ExtBuilder::default()
+		.with_balances(vec![(Alice, 1000)])
+		.build()
+		.execute_with(|| {
+			let input = EvmDataWriter::new_with_selector(Action::FeePerSecond)
+				.write(MultiLocation::parent())
+				.build();
+
+			// Assert that errors
+			precompiles()
+				.prepare_test(Alice, Precompile, input.clone())
+				.execute_reverts(|output| output == b"Fee Per Second not set");
+
+			// Root can set fee per secnd
+			assert_ok!(XcmTransactor::set_fee_per_second(
+				Origin::root(),
+				Box::new(xcm::VersionedMultiLocation::V1(MultiLocation::parent())),
+				1
+			));
+			precompiles()
+				.prepare_test(Alice, Precompile, input)
+				.expect_cost(1)
+				.expect_no_logs()
+				.execute_returns(EvmDataWriter::new().write(1u64).build());
 		});
 }
 
@@ -367,33 +330,21 @@
 
 			let bytes: Bytes = vec![1u8, 2u8, 3u8].as_slice().into();
 
-			let output = precompiles().execute(
-				Precompile.into(),
-				&EvmDataWriter::new_with_selector(Action::TransactThroughSigned)
-					.write(dest)
-					.write(Address(AssetId(0).into()))
-					.write(U256::from(4000000))
-					.write(bytes)
-					.build(),
-				None,
-				&evm::Context {
-					address: Precompile.into(),
-					caller: Alice.into(),
-					apparent_value: From::from(0),
-				},
-				false,
-			);
-
 			// We are transferring asset 0, which we have instructed to be the relay asset
-			assert_eq!(
-				output,
-				Some(Ok(PrecompileOutput {
-					exit_status: ExitSucceed::Returned,
-					cost: 428130001,
-					output: vec![],
-					logs: vec![]
-				}))
-			);
+			precompiles()
+				.prepare_test(
+					Alice,
+					Precompile,
+					EvmDataWriter::new_with_selector(Action::TransactThroughSigned)
+						.write(dest)
+						.write(Address(AssetId(0).into()))
+						.write(U256::from(4000000))
+						.write(bytes)
+						.build(),
+				)
+				.expect_cost(428130001)
+				.expect_no_logs()
+				.execute_returns(vec![]);
 		});
 }
 
@@ -426,31 +377,20 @@
 
 			let bytes: Bytes = vec![1u8, 2u8, 3u8].as_slice().into();
 
-			let output = precompiles().execute(
-				Precompile.into(),
-				&EvmDataWriter::new_with_selector(Action::TransactThroughSignedMultiLocation)
-					.write(dest)
-					.write(fee_payer_asset)
-					.write(U256::from(4000000))
-					.write(bytes)
-					.build(),
-				None,
-				&evm::Context {
-					address: Precompile.into(),
-					caller: Alice.into(),
-					apparent_value: From::from(0),
-				},
-				false,
-			);
-
-			assert_eq!(
-				output,
-				Some(Ok(PrecompileOutput {
-					exit_status: ExitSucceed::Returned,
-					cost: 428130000,
-					output: vec![],
-					logs: vec![]
-				}))
-			);
+			// We are transferring asset 0, which we have instructed to be the relay asset
+			precompiles()
+				.prepare_test(
+					Alice,
+					Precompile,
+					EvmDataWriter::new_with_selector(Action::TransactThroughSignedMultiLocation)
+						.write(dest)
+						.write(fee_payer_asset)
+						.write(U256::from(4000000))
+						.write(bytes)
+						.build(),
+				)
+				.expect_cost(428130000)
+				.expect_no_logs()
+				.execute_returns(vec![]);
 		});
 }