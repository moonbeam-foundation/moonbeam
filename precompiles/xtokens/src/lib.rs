// Copyright 2019-2021 PureStake Inc.
// This file is part of Moonbeam.

// Moonbeam is free software: you can redistribute it and/or modify
// it under the terms of the GNU General Public License as published by
// the Free Software Foundation, either version 3 of the License, or
// (at your option) any later version.

// Moonbeam is distributed in the hope that it will be useful,
// but WITHOUT ANY WARRANTY; without even the implied warranty of
// MERCHANTABILITY or FITNESS FOR A PARTICULAR PURPOSE.  See the
// GNU General Public License for more details.

// You should have received a copy of the GNU General Public License
// along with Moonbeam.  If not, see <http://www.gnu.org/licenses/>.

//! Precompile to xtokens runtime methods via the EVM

#![cfg_attr(not(feature = "std"), no_std)]
#![feature(assert_matches)]

use fp_evm::{Context, ExitSucceed, PrecompileOutput};
use frame_support::dispatch::{Dispatchable, GetDispatchInfo, PostDispatchInfo};
use pallet_evm::{AddressMapping, Precompile};
use precompile_utils::{Address, EvmData, EvmDataReader, EvmResult, Gasometer, RuntimeHelper};

use sp_core::{H160, U256};
use sp_std::boxed::Box;
use sp_std::{
	convert::{TryFrom, TryInto},
	fmt::Debug,
	marker::PhantomData,
};
use xcm::latest::{AssetId, Fungibility, MultiAsset, MultiLocation};
use xcm::{VersionedMultiAsset, VersionedMultiLocation};
use xcm_primitives::AccountIdToCurrencyId;

#[cfg(test)]
mod mock;
#[cfg(test)]
mod tests;

pub type XBalanceOf<Runtime> = <Runtime as orml_xtokens::Config>::Balance;

pub type CurrencyIdOf<Runtime> = <Runtime as orml_xtokens::Config>::CurrencyId;

#[precompile_utils::generate_function_selector]
#[derive(Debug, PartialEq)]
pub enum Action {
	Transfer = "transfer(address,uint256,(uint8,bytes[]),uint64)",
	TransferWithFee = "transfer_with_fee(address,uint256,uint256,(uint8,bytes[]),uint64)",
	TransferMultiAsset = "transfer_multiasset((uint8,bytes[]),uint256,(uint8,bytes[]),uint64)",
	TransferMultiAssetWithFee =
		"transfer_multiasset_with_fee((uint8,bytes[]),uint256,uint256,(uint8,bytes[]),uint64)",
}

/// A precompile to wrap the functionality from xtokens
pub struct XtokensWrapper<Runtime>(PhantomData<Runtime>);

impl<Runtime> Precompile for XtokensWrapper<Runtime>
where
	Runtime: orml_xtokens::Config + pallet_evm::Config + frame_system::Config,
	Runtime::AccountId: From<H160>,
	Runtime::Call: Dispatchable<PostInfo = PostDispatchInfo> + GetDispatchInfo,
	Runtime::Call: From<orml_xtokens::Call<Runtime>>,
	<Runtime::Call as Dispatchable>::Origin: From<Option<Runtime::AccountId>>,
	XBalanceOf<Runtime>: TryFrom<U256> + Into<U256> + EvmData,
	Runtime: AccountIdToCurrencyId<Runtime::AccountId, CurrencyIdOf<Runtime>>,
{
	fn execute(
		input: &[u8], //Reminder this is big-endian
		target_gas: Option<u64>,
		context: &Context,
		_is_static: bool,
	) -> EvmResult<PrecompileOutput> {
		let mut gasometer = Gasometer::new(target_gas);
		let gasometer = &mut gasometer;

		let (mut input, selector) = EvmDataReader::new_with_selector(gasometer, input)?;
		let input = &mut input;

		match selector {
<<<<<<< HEAD
			Action::Transfer => Self::transfer(input, target_gas, context),
			Action::TransferWithFee => Self::transfer_with_fee(input, target_gas, context),
			Action::TransferMultiAsset => Self::transfer_multiasset(input, target_gas, context),
			Action::TransferMultiAssetWithFee => {
				Self::transfer_multiasset_with_fee(input, target_gas, context)
			}
=======
			Action::Transfer => Self::transfer(input, gasometer, context),
			Action::TransferMultiAsset => Self::transfer_multiasset(input, gasometer, context),
>>>>>>> 7a33e906
		}
	}
}

impl<Runtime> XtokensWrapper<Runtime>
where
	Runtime: orml_xtokens::Config + pallet_evm::Config + frame_system::Config,
	Runtime::Call: Dispatchable<PostInfo = PostDispatchInfo> + GetDispatchInfo,
	Runtime::Call: From<orml_xtokens::Call<Runtime>>,
	<Runtime::Call as Dispatchable>::Origin: From<Option<Runtime::AccountId>>,
	XBalanceOf<Runtime>: TryFrom<U256> + Into<U256> + EvmData,
	Runtime: AccountIdToCurrencyId<Runtime::AccountId, CurrencyIdOf<Runtime>>,
{
	fn transfer(
		input: &mut EvmDataReader,
		gasometer: &mut Gasometer,
		context: &Context,
	) -> EvmResult<PrecompileOutput> {
<<<<<<< HEAD
		let mut gasometer = Gasometer::new(target_gas);
		input.expect_arguments(4)?;

		let to_address: H160 = input.read::<Address>()?.into();
		let amount: U256 = input.read()?;
=======
		// Bound check
		input.expect_arguments(gasometer, 2)?;
		let to_address: H160 = input.read::<Address>(gasometer)?.into();
		let amount: U256 = input.read(gasometer)?;
>>>>>>> 7a33e906

		// We use the MultiLocation, which we have instructed how to read
		// In the end we are using the encoding
		let destination: MultiLocation = input.read::<MultiLocation>(gasometer)?;

<<<<<<< HEAD
		let dest_weight: u64 = input.read::<u64>()?;
=======
		// Bound check
		input.expect_arguments(gasometer, 1)?;
		let dest_weight: u64 = input.read::<u64>(gasometer)?;
>>>>>>> 7a33e906

		let to_account = Runtime::AddressMapping::into_account_id(to_address);
		// We convert the address into a currency id xtokens understands
		let currency_id: <Runtime as orml_xtokens::Config>::CurrencyId =
			Runtime::account_to_currency_id(to_account)
				.ok_or(gasometer.revert("cannot convert into currency id"))?;

		let origin = Runtime::AddressMapping::into_account_id(context.caller);
		let amount = amount
			.try_into()
			.map_err(|_| gasometer.revert("Amount is too large for provided balance type"))?;

		let call = orml_xtokens::Call::<Runtime>::transfer {
			currency_id,
			amount,
			dest: Box::new(VersionedMultiLocation::V1(destination)),
			dest_weight,
		};

		RuntimeHelper::<Runtime>::try_dispatch(Some(origin).into(), call, gasometer)?;

		Ok(PrecompileOutput {
			exit_status: ExitSucceed::Returned,
			cost: gasometer.used_gas(),
			output: Default::default(),
			logs: Default::default(),
		})
	}

	fn transfer_with_fee(
		mut input: EvmDataReader,
		target_gas: Option<u64>,
		context: &Context,
	) -> EvmResult<PrecompileOutput> {
		let mut gasometer = Gasometer::new(target_gas);
		input.expect_arguments(5)?;

		let to_address: H160 = input.read::<Address>()?.into();
		let amount: U256 = input.read()?;
		let fee: U256 = input.read()?;

		// We use the MultiLocation, which we have instructed how to read
		// In the end we are using the encoding
		let destination: MultiLocation = input.read::<MultiLocation>()?;

		let dest_weight: u64 = input.read::<u64>()?;

		let to_account = Runtime::AddressMapping::into_account_id(to_address);
		// We convert the address into a currency id xtokens understands
		let currency_id: <Runtime as orml_xtokens::Config>::CurrencyId =
			Runtime::account_to_currency_id(to_account)
				.ok_or(error("cannot convert into currency id"))?;

		let origin = Runtime::AddressMapping::into_account_id(context.caller);

		// Transferred amount
		let amount = amount
			.try_into()
			.map_err(|_| error("Amount is too large for provided balance type"))?;

		// Fee amount
		let fee = fee
			.try_into()
			.map_err(|_| error("Amount is too large for provided balance type"))?;

		let call = orml_xtokens::Call::<Runtime>::transfer_with_fee {
			currency_id,
			amount,
			fee,
			dest: Box::new(VersionedMultiLocation::V1(destination)),
			dest_weight,
		};

		let used_gas = RuntimeHelper::<Runtime>::try_dispatch(
			Some(origin).into(),
			call,
			gasometer.remaining_gas()?,
		)?;

		gasometer.record_cost(used_gas)?;

		Ok(PrecompileOutput {
			exit_status: ExitSucceed::Returned,
			cost: gasometer.used_gas(),
			output: Default::default(),
			logs: Default::default(),
		})
	}

	fn transfer_multiasset(
		input: &mut EvmDataReader,
		gasometer: &mut Gasometer,
		context: &Context,
	) -> EvmResult<PrecompileOutput> {
<<<<<<< HEAD
		let mut gasometer = Gasometer::new(target_gas);
		input.expect_arguments(4)?;

=======
>>>>>>> 7a33e906
		// asset is defined as a multiLocation. For now we are assuming these are concrete
		// fungible assets
		let asset_multilocation: MultiLocation = input.read::<MultiLocation>(gasometer)?;
		// Bound check
<<<<<<< HEAD
		let amount: U256 = input.read()?;
=======
		input.expect_arguments(gasometer, 1)?;
		let amount: U256 = input.read(gasometer)?;
>>>>>>> 7a33e906

		// read destination
		let destination: MultiLocation = input.read::<MultiLocation>(gasometer)?;

<<<<<<< HEAD
		let dest_weight: u64 = input.read::<u64>()?;
=======
		// Bound check
		input.expect_arguments(gasometer, 1)?;
		let dest_weight: u64 = input.read::<u64>(gasometer)?;
>>>>>>> 7a33e906

		let origin = Runtime::AddressMapping::into_account_id(context.caller);
		let to_balance = amount
			.try_into()
			.map_err(|_| gasometer.revert("Amount is too large for provided balance type"))?;

		let call = orml_xtokens::Call::<Runtime>::transfer_multiasset {
			asset: Box::new(VersionedMultiAsset::V1(MultiAsset {
				id: AssetId::Concrete(asset_multilocation),
				fun: Fungibility::Fungible(to_balance),
			})),
			dest: Box::new(VersionedMultiLocation::V1(destination)),
			dest_weight,
		};

		RuntimeHelper::<Runtime>::try_dispatch(Some(origin).into(), call, gasometer)?;

		Ok(PrecompileOutput {
			exit_status: ExitSucceed::Returned,
			cost: gasometer.used_gas(),
			output: Default::default(),
			logs: Default::default(),
		})
	}

	fn transfer_multiasset_with_fee(
		mut input: EvmDataReader,
		target_gas: Option<u64>,
		context: &Context,
	) -> EvmResult<PrecompileOutput> {
		let mut gasometer = Gasometer::new(target_gas);
		input.expect_arguments(5)?;

		// asset is defined as a multiLocation. For now we are assuming these are concrete
		// fungible assets
		let asset_multilocation: MultiLocation = input.read::<MultiLocation>()?;
		let amount: U256 = input.read()?;
		let fee: U256 = input.read()?;

		// read destination
		let destination: MultiLocation = input.read::<MultiLocation>()?;

		let dest_weight: u64 = input.read::<u64>()?;

		let origin = Runtime::AddressMapping::into_account_id(context.caller);
		let amount = amount
			.try_into()
			.map_err(|_| error("Amount is too large for provided balance type"))?;
		let fee = fee
			.try_into()
			.map_err(|_| error("Amount is too large for provided balance type"))?;

		let call = orml_xtokens::Call::<Runtime>::transfer_multiasset_with_fee {
			asset: Box::new(VersionedMultiAsset::V1(MultiAsset {
				id: AssetId::Concrete(asset_multilocation.clone()),
				fun: Fungibility::Fungible(amount),
			})),
			fee: Box::new(VersionedMultiAsset::V1(MultiAsset {
				id: AssetId::Concrete(asset_multilocation),
				fun: Fungibility::Fungible(fee),
			})),
			dest: Box::new(VersionedMultiLocation::V1(destination)),
			dest_weight,
		};

		let used_gas = RuntimeHelper::<Runtime>::try_dispatch(
			Some(origin).into(),
			call,
			gasometer.remaining_gas()?,
		)?;

		gasometer.record_cost(used_gas)?;

		Ok(PrecompileOutput {
			exit_status: ExitSucceed::Returned,
			cost: gasometer.used_gas(),
			output: Default::default(),
			logs: Default::default(),
		})
	}
}<|MERGE_RESOLUTION|>--- conflicted
+++ resolved
@@ -80,17 +80,12 @@
 		let input = &mut input;
 
 		match selector {
-<<<<<<< HEAD
-			Action::Transfer => Self::transfer(input, target_gas, context),
-			Action::TransferWithFee => Self::transfer_with_fee(input, target_gas, context),
-			Action::TransferMultiAsset => Self::transfer_multiasset(input, target_gas, context),
+			Action::Transfer => Self::transfer(input, gasometer, context),
+			Action::TransferWithFee => Self::transfer_with_fee(input, gasometer, context),
+			Action::TransferMultiAsset => Self::transfer_multiasset(input, gasometer, context),
 			Action::TransferMultiAssetWithFee => {
-				Self::transfer_multiasset_with_fee(input, target_gas, context)
+				Self::transfer_multiasset_with_fee(input, gasometer, context)
 			}
-=======
-			Action::Transfer => Self::transfer(input, gasometer, context),
-			Action::TransferMultiAsset => Self::transfer_multiasset(input, gasometer, context),
->>>>>>> 7a33e906
 		}
 	}
 }
@@ -109,30 +104,18 @@
 		gasometer: &mut Gasometer,
 		context: &Context,
 	) -> EvmResult<PrecompileOutput> {
-<<<<<<< HEAD
-		let mut gasometer = Gasometer::new(target_gas);
-		input.expect_arguments(4)?;
-
-		let to_address: H160 = input.read::<Address>()?.into();
-		let amount: U256 = input.read()?;
-=======
 		// Bound check
 		input.expect_arguments(gasometer, 2)?;
 		let to_address: H160 = input.read::<Address>(gasometer)?.into();
 		let amount: U256 = input.read(gasometer)?;
->>>>>>> 7a33e906
 
 		// We use the MultiLocation, which we have instructed how to read
 		// In the end we are using the encoding
 		let destination: MultiLocation = input.read::<MultiLocation>(gasometer)?;
 
-<<<<<<< HEAD
-		let dest_weight: u64 = input.read::<u64>()?;
-=======
 		// Bound check
 		input.expect_arguments(gasometer, 1)?;
 		let dest_weight: u64 = input.read::<u64>(gasometer)?;
->>>>>>> 7a33e906
 
 		let to_account = Runtime::AddressMapping::into_account_id(to_address);
 		// We convert the address into a currency id xtokens understands
@@ -163,40 +146,39 @@
 	}
 
 	fn transfer_with_fee(
-		mut input: EvmDataReader,
-		target_gas: Option<u64>,
-		context: &Context,
-	) -> EvmResult<PrecompileOutput> {
-		let mut gasometer = Gasometer::new(target_gas);
-		input.expect_arguments(5)?;
-
-		let to_address: H160 = input.read::<Address>()?.into();
-		let amount: U256 = input.read()?;
-		let fee: U256 = input.read()?;
+		input: &mut EvmDataReader,
+		gasometer: &mut Gasometer,
+		context: &Context,
+	) -> EvmResult<PrecompileOutput> {
+		input.expect_arguments(gasometer, 5)?;
+
+		let to_address: H160 = input.read::<Address>(gasometer)?.into();
+		let amount: U256 = input.read(gasometer)?;
+		let fee: U256 = input.read(gasometer)?;
 
 		// We use the MultiLocation, which we have instructed how to read
 		// In the end we are using the encoding
-		let destination: MultiLocation = input.read::<MultiLocation>()?;
-
-		let dest_weight: u64 = input.read::<u64>()?;
+		let destination: MultiLocation = input.read::<MultiLocation>(gasometer)?;
+
+		let dest_weight: u64 = input.read::<u64>(gasometer)?;
 
 		let to_account = Runtime::AddressMapping::into_account_id(to_address);
 		// We convert the address into a currency id xtokens understands
 		let currency_id: <Runtime as orml_xtokens::Config>::CurrencyId =
 			Runtime::account_to_currency_id(to_account)
-				.ok_or(error("cannot convert into currency id"))?;
+				.ok_or(gasometer.revert("cannot convert into currency id"))?;
 
 		let origin = Runtime::AddressMapping::into_account_id(context.caller);
 
 		// Transferred amount
 		let amount = amount
 			.try_into()
-			.map_err(|_| error("Amount is too large for provided balance type"))?;
+			.map_err(|_| gasometer.revert("Amount is too large for provided balance type"))?;
 
 		// Fee amount
 		let fee = fee
 			.try_into()
-			.map_err(|_| error("Amount is too large for provided balance type"))?;
+			.map_err(|_| gasometer.revert("Amount is too large for provided balance type"))?;
 
 		let call = orml_xtokens::Call::<Runtime>::transfer_with_fee {
 			currency_id,
@@ -206,13 +188,7 @@
 			dest_weight,
 		};
 
-		let used_gas = RuntimeHelper::<Runtime>::try_dispatch(
-			Some(origin).into(),
-			call,
-			gasometer.remaining_gas()?,
-		)?;
-
-		gasometer.record_cost(used_gas)?;
+		RuntimeHelper::<Runtime>::try_dispatch(Some(origin).into(), call, gasometer)?;
 
 		Ok(PrecompileOutput {
 			exit_status: ExitSucceed::Returned,
@@ -227,33 +203,19 @@
 		gasometer: &mut Gasometer,
 		context: &Context,
 	) -> EvmResult<PrecompileOutput> {
-<<<<<<< HEAD
-		let mut gasometer = Gasometer::new(target_gas);
-		input.expect_arguments(4)?;
-
-=======
->>>>>>> 7a33e906
 		// asset is defined as a multiLocation. For now we are assuming these are concrete
 		// fungible assets
 		let asset_multilocation: MultiLocation = input.read::<MultiLocation>(gasometer)?;
 		// Bound check
-<<<<<<< HEAD
-		let amount: U256 = input.read()?;
-=======
 		input.expect_arguments(gasometer, 1)?;
 		let amount: U256 = input.read(gasometer)?;
->>>>>>> 7a33e906
 
 		// read destination
 		let destination: MultiLocation = input.read::<MultiLocation>(gasometer)?;
 
-<<<<<<< HEAD
-		let dest_weight: u64 = input.read::<u64>()?;
-=======
 		// Bound check
 		input.expect_arguments(gasometer, 1)?;
 		let dest_weight: u64 = input.read::<u64>(gasometer)?;
->>>>>>> 7a33e906
 
 		let origin = Runtime::AddressMapping::into_account_id(context.caller);
 		let to_balance = amount
@@ -280,31 +242,30 @@
 	}
 
 	fn transfer_multiasset_with_fee(
-		mut input: EvmDataReader,
-		target_gas: Option<u64>,
-		context: &Context,
-	) -> EvmResult<PrecompileOutput> {
-		let mut gasometer = Gasometer::new(target_gas);
-		input.expect_arguments(5)?;
+		input: &mut EvmDataReader,
+		gasometer: &mut Gasometer,
+		context: &Context,
+	) -> EvmResult<PrecompileOutput> {
+		input.expect_arguments(gasometer, 5)?;
 
 		// asset is defined as a multiLocation. For now we are assuming these are concrete
 		// fungible assets
-		let asset_multilocation: MultiLocation = input.read::<MultiLocation>()?;
-		let amount: U256 = input.read()?;
-		let fee: U256 = input.read()?;
+		let asset_multilocation: MultiLocation = input.read::<MultiLocation>(gasometer)?;
+		let amount: U256 = input.read(gasometer)?;
+		let fee: U256 = input.read(gasometer)?;
 
 		// read destination
-		let destination: MultiLocation = input.read::<MultiLocation>()?;
-
-		let dest_weight: u64 = input.read::<u64>()?;
+		let destination: MultiLocation = input.read::<MultiLocation>(gasometer)?;
+
+		let dest_weight: u64 = input.read::<u64>(gasometer)?;
 
 		let origin = Runtime::AddressMapping::into_account_id(context.caller);
 		let amount = amount
 			.try_into()
-			.map_err(|_| error("Amount is too large for provided balance type"))?;
+			.map_err(|_| gasometer.revert("Amount is too large for provided balance type"))?;
 		let fee = fee
 			.try_into()
-			.map_err(|_| error("Amount is too large for provided balance type"))?;
+			.map_err(|_| gasometer.revert("Amount is too large for provided balance type"))?;
 
 		let call = orml_xtokens::Call::<Runtime>::transfer_multiasset_with_fee {
 			asset: Box::new(VersionedMultiAsset::V1(MultiAsset {
@@ -319,13 +280,7 @@
 			dest_weight,
 		};
 
-		let used_gas = RuntimeHelper::<Runtime>::try_dispatch(
-			Some(origin).into(),
-			call,
-			gasometer.remaining_gas()?,
-		)?;
-
-		gasometer.record_cost(used_gas)?;
+		RuntimeHelper::<Runtime>::try_dispatch(Some(origin).into(), call, gasometer)?;
 
 		Ok(PrecompileOutput {
 			exit_status: ExitSucceed::Returned,
