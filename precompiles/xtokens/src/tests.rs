// Copyright 2019-2022 PureStake Inc.
// This file is part of Moonbeam.

// Moonbeam is free software: you can redistribute it and/or modify
// it under the terms of the GNU General Public License as published by
// the Free Software Foundation, either version 3 of the License, or
// (at your option) any later version.

// Moonbeam is distributed in the hope that it will be useful,
// but WITHOUT ANY WARRANTY; without even the implied warranty of
// MERCHANTABILITY or FITNESS FOR A PARTICULAR PURPOSE.  See the
// GNU General Public License for more details.

// You should have received a copy of the GNU General Public License
// along with Moonbeam.  If not, see <http://www.gnu.org/licenses/>.

use std::assert_matches::assert_matches;

use crate::mock::{
	events, evm_test_context, precompile_address, CurrencyId, CurrencyIdToMultiLocation,
	ExtBuilder, PrecompilesValue, Runtime, TestAccount::*, TestPrecompiles,
};
use crate::{Action, Currency, EvmMultiAsset, PrecompileOutput};
use fp_evm::{Context, PrecompileFailure};
use num_enum::TryFromPrimitive;
use orml_xtokens::Event as XtokensEvent;
use pallet_evm::{ExitSucceed, PrecompileSet};
use precompile_utils::{Address, EvmDataWriter};
use sha3::{Digest, Keccak256};
use sp_core::U256;
<<<<<<< HEAD
use xcm::latest::{
	AssetId, Fungibility, Junction, Junctions, MultiAsset, MultiAssets, MultiLocation, NetworkId,
};
=======
use sp_runtime::traits::Convert;
use xcm::v1::{AssetId, Fungibility, Junction, Junctions, MultiAsset, MultiLocation, NetworkId};
>>>>>>> 63a1e46f

fn precompiles() -> TestPrecompiles<Runtime> {
	PrecompilesValue::get()
}

#[test]
fn test_selector_enum() {
	let mut buffer = [0u8; 4];
	buffer.copy_from_slice(
		&Keccak256::digest(b"transfer(address,uint256,(uint8,bytes[]),uint64)")[0..4],
	);
	assert_eq!(
		Action::try_from_primitive(u32::from_be_bytes(buffer)).unwrap(),
		Action::Transfer,
	);

	buffer.copy_from_slice(
		&Keccak256::digest(b"transfer_multiasset((uint8,bytes[]),uint256,(uint8,bytes[]),uint64)")
			[0..4],
	);
	assert_eq!(
		Action::try_from_primitive(u32::from_be_bytes(buffer)).unwrap(),
		Action::TransferMultiAsset,
	);

	buffer.copy_from_slice(
		&Keccak256::digest(b"transfer_with_fee(address,uint256,uint256,(uint8,bytes[]),uint64)")
			[0..4],
	);
	assert_eq!(
		Action::try_from_primitive(u32::from_be_bytes(buffer)).unwrap(),
		Action::TransferWithFee,
	);

	buffer.copy_from_slice(
		&Keccak256::digest(
			b"transfer_multiasset_with_fee((uint8,bytes[]),uint256,uint256,(uint8,bytes[]),uint64)",
		)[0..4],
	);
	assert_eq!(
		Action::try_from_primitive(u32::from_be_bytes(buffer)).unwrap(),
		Action::TransferMultiAssetWithFee,
	);
}

#[test]
fn selector_less_than_four_bytes() {
	ExtBuilder::default().build().execute_with(|| {
		// This selector is only three bytes long when four are required.
		let bogus_selector = vec![1u8, 2u8, 3u8];

		assert_matches!(
			precompiles().execute(
				precompile_address(),
				&bogus_selector,
				None,
				&evm_test_context(),
				false,
			),
			Some(Err(PrecompileFailure::Revert { output, ..}))
				if output == b"tried to parse selector out of bounds",
		);
	});
}

#[test]
fn no_selector_exists_but_length_is_right() {
	ExtBuilder::default().build().execute_with(|| {
		let bogus_selector = vec![1u8, 2u8, 3u8, 4u8];

		assert_matches!(
			precompiles().execute(
				precompile_address(),
				&bogus_selector,
				None,
				&evm_test_context(),
				false,
			),
			Some(Err(PrecompileFailure::Revert { output, ..}))
				if output == b"unknown selector",
		);
	});
}

#[test]
fn transfer_self_reserve_works() {
	ExtBuilder::default()
		.with_balances(vec![(Alice, 1000)])
		.build()
		.execute_with(|| {
			let destination = MultiLocation::new(
				1,
				Junctions::X1(Junction::AccountId32 {
					network: NetworkId::Any,
					id: [1u8; 32],
				}),
			);

			assert_eq!(
				precompiles().execute(
					Precompile.into(),
					&EvmDataWriter::new_with_selector(Action::Transfer)
						.write(Address(SelfReserve.into()))
						.write(U256::from(500u32))
						.write(destination.clone())
						.write(U256::from(4000000u32))
						.build(),
					None,
					&Context {
						address: Precompile.into(),
						caller: Alice.into(),
						apparent_value: From::from(0u32),
					},
					false,
				),
				Some(Ok(PrecompileOutput {
					exit_status: ExitSucceed::Returned,
					cost: 3000,
					output: vec![],
					logs: vec![]
				}))
			);
			let expected_asset: MultiAsset = MultiAsset {
				id: AssetId::Concrete(
					CurrencyIdToMultiLocation::convert(CurrencyId::SelfReserve).unwrap(),
				),
				fun: Fungibility::Fungible(500),
			};
			let expected: crate::mock::Event = XtokensEvent::TransferredMultiAssets {
				sender: Alice,
				assets: vec![expected_asset.clone()].into(),
				fee: expected_asset,
				dest: destination,
			}
			.into();
			// Assert that the events vector contains the one expected
			assert!(events().contains(&expected));
		});
}

#[test]
fn transfer_to_reserve_works() {
	ExtBuilder::default()
		.with_balances(vec![(Alice, 1000)])
		.build()
		.execute_with(|| {
			let destination = MultiLocation::new(
				1,
				Junctions::X1(Junction::AccountId32 {
					network: NetworkId::Any,
					id: [1u8; 32],
				}),
			);
			// We are transferring asset 0, which we have instructed to be the relay asset
			assert_eq!(
				precompiles().execute(
					Precompile.into(),
					&EvmDataWriter::new_with_selector(Action::Transfer)
						.write(Address(AssetId(0u128).into()))
						.write(U256::from(500u32))
						.write(destination.clone())
						.write(U256::from(4000000u32))
						.build(),
					None,
					&Context {
						address: Precompile.into(),
						caller: Alice.into(),
						apparent_value: From::from(0u32),
					},
					false,
				),
				Some(Ok(PrecompileOutput {
					exit_status: ExitSucceed::Returned,
					cost: 3000,
					output: vec![],
					logs: vec![]
				}))
			);
			let expected_asset: MultiAsset = MultiAsset {
				id: AssetId::Concrete(
					CurrencyIdToMultiLocation::convert(CurrencyId::OtherReserve(0u128)).unwrap(),
				),
				fun: Fungibility::Fungible(500),
			};
			let expected: crate::mock::Event = XtokensEvent::TransferredMultiAssets {
				sender: Alice,
				assets: vec![expected_asset.clone()].into(),
				fee: expected_asset,
				dest: destination,
			}
			.into();
			// Assert that the events vector contains the one expected
			assert!(events().contains(&expected));
		});
}

#[test]
fn transfer_to_reserve_with_fee_works() {
	ExtBuilder::default()
		.with_balances(vec![(Alice, 1000)])
		.build()
		.execute_with(|| {
			let destination = MultiLocation::new(
				1,
				Junctions::X1(Junction::AccountId32 {
					network: NetworkId::Any,
					id: [1u8; 32],
				}),
			);
			// We are transferring asset 0, which we have instructed to be the relay asset
			// Fees are not trully charged, so no worries
			assert_eq!(
				precompiles().execute(
					Precompile.into(),
					&EvmDataWriter::new_with_selector(Action::TransferWithFee)
						.write(Address(AssetId(0u128).into()))
						.write(U256::from(500u64))
						.write(U256::from(50u64))
						.write(destination.clone())
						.write(U256::from(4000000u64))
						.build(),
					None,
					&Context {
						address: Precompile.into(),
						caller: Alice.into(),
						apparent_value: From::from(0u32),
					},
					false,
				),
				Some(Ok(PrecompileOutput {
					exit_status: ExitSucceed::Returned,
					cost: 3000,
					output: vec![],
					logs: vec![]
				}))
			);

			let expected_asset: MultiAsset = MultiAsset {
				id: AssetId::Concrete(
					CurrencyIdToMultiLocation::convert(CurrencyId::OtherReserve(0u128)).unwrap(),
				),
				fun: Fungibility::Fungible(500),
			};
			let expected_fee: MultiAsset = MultiAsset {
				id: AssetId::Concrete(
					CurrencyIdToMultiLocation::convert(CurrencyId::OtherReserve(0u128)).unwrap(),
				),
				fun: Fungibility::Fungible(50),
			};
			let expected: crate::mock::Event = XtokensEvent::TransferredMultiAssets {
				sender: Alice,
				assets: vec![expected_asset.clone(), expected_fee.clone()].into(),
				fee: expected_fee,
				dest: destination,
			}
			.into();

			// Assert that the events vector contains the one expected
			assert!(events().contains(&expected));
		});
}

#[test]
fn transfer_non_reserve_to_non_reserve_works() {
	ExtBuilder::default()
		.with_balances(vec![(Alice, 1000)])
		.build()
		.execute_with(|| {
			let destination = MultiLocation::new(
				1,
				Junctions::X1(Junction::AccountId32 {
					network: NetworkId::Any,
					id: [1u8; 32],
				}),
			);

			// We are transferring asset 1, which corresponds to another parachain Id asset
			assert_eq!(
				precompiles().execute(
					Precompile.into(),
					&EvmDataWriter::new_with_selector(Action::Transfer)
						.write(Address(AssetId(1u128).into()))
						.write(U256::from(500u32))
						.write(destination.clone())
						.write(U256::from(4000000u32))
						.build(),
					None,
					&Context {
						address: Precompile.into(),
						caller: Alice.into(),
						apparent_value: From::from(0u32),
					},
					false,
				),
				Some(Ok(PrecompileOutput {
					exit_status: ExitSucceed::Returned,
					cost: 3000,
					output: vec![],
					logs: vec![]
				}))
			);

			let expected_asset: MultiAsset = MultiAsset {
				id: AssetId::Concrete(
					CurrencyIdToMultiLocation::convert(CurrencyId::OtherReserve(1u128)).unwrap(),
				),
				fun: Fungibility::Fungible(500),
			};
			let expected: crate::mock::Event = XtokensEvent::TransferredMultiAssets {
				sender: Alice,
				assets: vec![expected_asset.clone()].into(),
				fee: expected_asset,
				dest: destination,
			}
			.into();
			// Assert that the events vector contains the one expected
			assert!(events().contains(&expected));
		});
}

#[test]
fn transfer_non_reserve_to_non_reserve_with_fee_works() {
	ExtBuilder::default()
		.with_balances(vec![(Alice, 1000)])
		.build()
		.execute_with(|| {
			let destination = MultiLocation::new(
				1,
				Junctions::X1(Junction::AccountId32 {
					network: NetworkId::Any,
					id: [1u8; 32],
				}),
			);

			// We are transferring asset 1, which corresponds to another parachain Id asset
			assert_eq!(
				precompiles().execute(
					Precompile.into(),
					&EvmDataWriter::new_with_selector(Action::TransferWithFee)
						.write(Address(AssetId(1u128).into()))
						.write(U256::from(500u32))
						.write(U256::from(50u32))
						.write(destination.clone())
						.write(U256::from(4000000u32))
						.build(),
					None,
					&Context {
						address: Precompile.into(),
						caller: Alice.into(),
						apparent_value: From::from(0u32),
					},
					false
				),
				Some(Ok(PrecompileOutput {
					exit_status: ExitSucceed::Returned,
					cost: 3000,
					output: vec![],
					logs: vec![]
				}))
			);
			let expected_asset: MultiAsset = MultiAsset {
				id: AssetId::Concrete(
					CurrencyIdToMultiLocation::convert(CurrencyId::OtherReserve(1u128)).unwrap(),
				),
				fun: Fungibility::Fungible(500),
			};
			let expected_fee: MultiAsset = MultiAsset {
				id: AssetId::Concrete(
					CurrencyIdToMultiLocation::convert(CurrencyId::OtherReserve(1u128)).unwrap(),
				),
				fun: Fungibility::Fungible(50),
			};
			let expected: crate::mock::Event = XtokensEvent::TransferredMultiAssets {
				sender: Alice,
				assets: vec![expected_asset.clone(), expected_fee.clone()].into(),
				fee: expected_fee,
				dest: destination,
			}
			.into();
			// Assert that the events vector contains the one expected
			assert!(events().contains(&expected));
		});
}

#[test]
fn transfer_multi_asset_to_reserve_works() {
	ExtBuilder::default()
		.with_balances(vec![(Alice, 1000)])
		.build()
		.execute_with(|| {
			let destination = MultiLocation::new(
				1,
				Junctions::X1(Junction::AccountId32 {
					network: NetworkId::Any,
					id: [1u8; 32],
				}),
			);

			let asset = MultiLocation::parent();

			assert_eq!(
				precompiles().execute(
					Precompile.into(),
					&EvmDataWriter::new_with_selector(Action::TransferMultiAsset)
						.write(asset.clone())
						.write(U256::from(500u32))
						.write(destination.clone())
						.write(U256::from(4000000u32))
						.build(),
					None,
					&Context {
						address: Precompile.into(),
						caller: Alice.into(),
						apparent_value: From::from(0u32),
					},
					false,
				),
				Some(Ok(PrecompileOutput {
					exit_status: ExitSucceed::Returned,
					cost: 3000,
					output: vec![],
					logs: vec![]
				}))
			);

			let expected_asset: MultiAsset = MultiAsset {
				id: AssetId::Concrete(asset),
				fun: Fungibility::Fungible(500),
			};
			let expected: crate::mock::Event = XtokensEvent::TransferredMultiAssets {
				sender: Alice,
				assets: vec![expected_asset.clone()].into(),
				fee: expected_asset,
				dest: destination,
			}
			.into();

			// Assert that the events vector contains the one expected
			assert!(events().contains(&expected));
		});
}

#[test]
fn transfer_multi_asset_self_reserve_works() {
	ExtBuilder::default()
		.with_balances(vec![(Alice, 1000)])
		.build()
		.execute_with(|| {
			let destination = MultiLocation::new(
				1,
				Junctions::X1(Junction::AccountId32 {
					network: NetworkId::Any,
					id: [1u8; 32],
				}),
			);

			let self_reserve = crate::mock::SelfReserve::get();

			assert_eq!(
				precompiles().execute(
					Precompile.into(),
					&EvmDataWriter::new_with_selector(Action::TransferMultiAsset)
						.write(self_reserve.clone())
						.write(U256::from(500u32))
						.write(destination.clone())
						.write(U256::from(4000000u32))
						.build(),
					None,
					&Context {
						address: Precompile.into(),
						caller: Alice.into(),
						apparent_value: From::from(0u32),
					},
					false,
				),
				Some(Ok(PrecompileOutput {
					exit_status: ExitSucceed::Returned,
					cost: 3000,
					output: vec![],
					logs: vec![]
				}))
			);

			let expected_asset: MultiAsset = MultiAsset {
				id: AssetId::Concrete(self_reserve),
				fun: Fungibility::Fungible(500),
			};
			let expected: crate::mock::Event = XtokensEvent::TransferredMultiAssets {
				sender: Alice,
				assets: vec![expected_asset.clone()].into(),
				fee: expected_asset,
				dest: destination,
			}
			.into();
			// Assert that the events vector contains the one expected
			assert!(events().contains(&expected));
		});
}

#[test]
fn transfer_multi_asset_self_reserve_with_fee_works() {
	ExtBuilder::default()
		.with_balances(vec![(Alice, 1000)])
		.build()
		.execute_with(|| {
			let destination = MultiLocation::new(
				1,
				Junctions::X1(Junction::AccountId32 {
					network: NetworkId::Any,
					id: [1u8; 32],
				}),
			);

			let self_reserve = crate::mock::SelfReserve::get();

			assert_eq!(
				precompiles().execute(
					Precompile.into(),
					&EvmDataWriter::new_with_selector(Action::TransferMultiAssetWithFee)
						.write(self_reserve.clone())
						.write(U256::from(500u32))
						.write(U256::from(50u32))
						.write(destination.clone())
						.write(U256::from(4000000u32))
						.build(),
					None,
					&Context {
						address: Precompile.into(),
						caller: Alice.into(),
						apparent_value: From::from(0u32),
					},
					false,
				),
				Some(Ok(PrecompileOutput {
					exit_status: ExitSucceed::Returned,
					cost: 3000,
					output: vec![],
					logs: vec![]
				}))
			);

			let expected_asset: MultiAsset = MultiAsset {
				id: AssetId::Concrete(self_reserve.clone()),
				fun: Fungibility::Fungible(500),
			};
			let expected_fee: MultiAsset = MultiAsset {
				id: AssetId::Concrete(self_reserve),
				fun: Fungibility::Fungible(50),
			};
			let expected: crate::mock::Event = XtokensEvent::TransferredMultiAssets {
				sender: Alice,
				assets: vec![expected_asset.clone(), expected_fee.clone()].into(),
				fee: expected_fee,
				dest: destination,
			}
			.into();
			// Assert that the events vector contains the one expected
			assert!(events().contains(&expected));
		});
}

#[test]
fn transfer_multi_asset_non_reserve_to_non_reserve() {
	ExtBuilder::default()
		.with_balances(vec![(Alice, 1000)])
		.build()
		.execute_with(|| {
			let destination = MultiLocation::new(
				1,
				Junctions::X1(Junction::AccountId32 {
					network: NetworkId::Any,
					id: [1u8; 32],
				}),
			);

			let asset_location = MultiLocation::new(
				1,
				Junctions::X2(Junction::Parachain(2), Junction::GeneralIndex(5u128)),
			);

			assert_eq!(
				precompiles().execute(
					Precompile.into(),
					&EvmDataWriter::new_with_selector(Action::TransferMultiAsset)
						.write(asset_location.clone())
						.write(U256::from(500u32))
						.write(destination.clone())
						.write(U256::from(4000000u32))
						.build(),
					None,
					&Context {
						address: Precompile.into(),
						caller: Alice.into(),
						apparent_value: From::from(0u32),
					},
					false,
				),
				Some(Ok(PrecompileOutput {
					exit_status: ExitSucceed::Returned,
					cost: 3000,
					output: vec![],
					logs: vec![]
				}))
			);

			let expected_asset: MultiAsset = MultiAsset {
				id: AssetId::Concrete(asset_location),
				fun: Fungibility::Fungible(500),
			};
			let expected: crate::mock::Event = XtokensEvent::TransferredMultiAssets {
				sender: Alice,
				assets: vec![expected_asset.clone()].into(),
				fee: expected_asset,
				dest: destination,
			}
			.into();
			// Assert that the events vector contains the one expected
			assert!(events().contains(&expected));
		});
}

#[test]
fn transfer_multi_asset_non_reserve_to_non_reserve_with_fee() {
	ExtBuilder::default()
		.with_balances(vec![(Alice, 1000)])
		.build()
		.execute_with(|| {
			let destination = MultiLocation::new(
				1,
				Junctions::X1(Junction::AccountId32 {
					network: NetworkId::Any,
					id: [1u8; 32],
				}),
			);

			let asset_location = MultiLocation::new(
				1,
				Junctions::X2(Junction::Parachain(2), Junction::GeneralIndex(5u128)),
			);

			assert_eq!(
				precompiles().execute(
					Precompile.into(),
					&EvmDataWriter::new_with_selector(Action::TransferMultiAssetWithFee)
						.write(asset_location.clone())
						.write(U256::from(500u32))
						.write(U256::from(50u32))
						.write(destination.clone())
						.write(U256::from(4000000u32))
						.build(),
					None,
					&Context {
						address: Precompile.into(),
						caller: Alice.into(),
						apparent_value: From::from(0u32),
					},
					false
				),
				Some(Ok(PrecompileOutput {
					exit_status: ExitSucceed::Returned,
					cost: 3000,
					output: vec![],
					logs: vec![]
				}))
			);

			let expected_asset: MultiAsset = MultiAsset {
				id: AssetId::Concrete(asset_location.clone()),
				fun: Fungibility::Fungible(500),
			};
			let expected_fee: MultiAsset = MultiAsset {
				id: AssetId::Concrete(asset_location),
				fun: Fungibility::Fungible(50),
			};
			let expected: crate::mock::Event = XtokensEvent::TransferredMultiAssets {
				sender: Alice,
				assets: vec![expected_asset.clone(), expected_fee.clone()].into(),
				fee: expected_fee,
				dest: destination,
			}
			.into();
			// Assert that the events vector contains the one expected
			assert!(events().contains(&expected));
		});
}

#[test]
fn transfer_multi_currencies() {
	ExtBuilder::default()
		.with_balances(vec![(Alice, 1000)])
		.build()
		.execute_with(|| {
			let destination = MultiLocation::new(
				1,
				Junctions::X1(Junction::AccountId32 {
					network: NetworkId::Any,
					id: [1u8; 32],
				}),
			);
			let currencies: Vec<Currency> = vec![
				(Address(AssetId(1u128).into()), U256::from(500)).into(),
				(Address(AssetId(2u128).into()), U256::from(500)).into(),
			];

			// We are transferring 2 assets
			assert_eq!(
				precompiles().execute(
					Precompile.into(),
					&EvmDataWriter::new_with_selector(Action::TransferMultiCurrencies)
						.write(currencies)
						.write(0u32)
						.write(destination.clone())
						.write(U256::from(4000000))
						.build(),
					None,
					&Context {
						address: Precompile.into(),
						caller: Alice.into(),
						apparent_value: From::from(0),
					},
					false,
				),
				Some(Ok(PrecompileOutput {
					exit_status: ExitSucceed::Returned,
					cost: 3000,
					output: vec![],
					logs: vec![]
				}))
			);
			let expected: crate::mock::Event = XtokensEvent::TransferredMultiCurrencies {
				sender: Alice,
				currencies: vec![
					(CurrencyId::OtherReserve(1u128), 500),
					(CurrencyId::OtherReserve(2u128), 500),
				],
				dest: destination,
			}
			.into();
			// Assert that the events vector contains the one expected
			assert!(events().contains(&expected));
		});
}

#[test]
fn transfer_multi_assets() {
	ExtBuilder::default()
		.with_balances(vec![(Alice, 1000)])
		.build()
		.execute_with(|| {
			let destination = MultiLocation::new(
				1,
				Junctions::X2(
					Junction::Parachain(2),
					Junction::AccountId32 {
						network: NetworkId::Any,
						id: [1u8; 32],
					},
				),
			);

			let asset_1_location = MultiLocation::new(
				1,
				Junctions::X2(Junction::Parachain(2), Junction::GeneralIndex(0u128)),
			);
			let asset_2_location = MultiLocation::new(
				1,
				Junctions::X2(Junction::Parachain(2), Junction::GeneralIndex(1u128)),
			);

			let assets: Vec<EvmMultiAsset> = vec![
				(asset_1_location.clone(), U256::from(500)).into(),
				(asset_2_location.clone(), U256::from(500)).into(),
			];

			let multiassets = MultiAssets::from_sorted_and_deduplicated(vec![
				(asset_1_location, 500).into(),
				(asset_2_location, 500).into(),
			])
			.unwrap();

			// We are transferring 2 assets
			assert_eq!(
				precompiles().execute(
					Precompile.into(),
					&EvmDataWriter::new_with_selector(Action::TransferMultiAssets)
						.write(assets)
						.write(0u32)
						.write(destination.clone())
						.write(U256::from(4000000))
						.build(),
					None,
					&Context {
						address: Precompile.into(),
						caller: Alice.into(),
						apparent_value: From::from(0),
					},
					false,
				),
				Some(Ok(PrecompileOutput {
					exit_status: ExitSucceed::Returned,
					cost: 3000,
					output: vec![],
					logs: vec![]
				}))
			);
			let expected: crate::mock::Event = XtokensEvent::TransferredMultiAssets {
				sender: Alice,
				assets: multiassets,
				dest: MultiLocation::new(1, Junctions::X1(Junction::Parachain(2))),
			}
			.into();
			// Assert that the events vector contains the one expected
			assert!(events().contains(&expected));
		});
}

#[test]
fn transfer_multi_currencies_cannot_insert_more_than_max() {
	ExtBuilder::default()
		.with_balances(vec![(Alice, 1000)])
		.build()
		.execute_with(|| {
			let destination = MultiLocation::new(
				1,
				Junctions::X1(Junction::AccountId32 {
					network: NetworkId::Any,
					id: [1u8; 32],
				}),
			);
			let currencies: Vec<Currency> = vec![
				(Address(AssetId(1u128).into()), U256::from(500)).into(),
				(Address(AssetId(2u128).into()), U256::from(500)).into(),
				(Address(AssetId(3u128).into()), U256::from(500)).into(),
			];

			// We are transferring 3 assets, when max is 2
			assert_matches!(
				precompiles().execute(
					Precompile.into(),
					&EvmDataWriter::new_with_selector(Action::TransferMultiCurrencies)
						.write(currencies)
						.write(0u32)
						.write(destination.clone())
						.write(U256::from(4000000))
						.build(),
					None,
					&Context {
						address: Precompile.into(),
						caller: Alice.into(),
						apparent_value: From::from(0),
					},
					false,
				),
				Some(Err(PrecompileFailure::Revert { output, ..}))
				if output == b"More than max number of assets given",
			);
		});
}

#[test]
fn transfer_multi_assets_cannot_insert_more_than_max() {
	ExtBuilder::default()
		.with_balances(vec![(Alice, 1000)])
		.build()
		.execute_with(|| {
			let destination = MultiLocation::new(
				1,
				Junctions::X2(
					Junction::Parachain(2),
					Junction::AccountId32 {
						network: NetworkId::Any,
						id: [1u8; 32],
					},
				),
			);

			let asset_1_location = MultiLocation::new(
				1,
				Junctions::X2(Junction::Parachain(2), Junction::GeneralIndex(0u128)),
			);
			let asset_2_location = MultiLocation::new(
				1,
				Junctions::X2(Junction::Parachain(2), Junction::GeneralIndex(1u128)),
			);

			let asset_3_location = MultiLocation::new(
				1,
				Junctions::X2(Junction::Parachain(2), Junction::GeneralIndex(2u128)),
			);

			let assets: Vec<EvmMultiAsset> = vec![
				(asset_1_location.clone(), U256::from(500)).into(),
				(asset_2_location.clone(), U256::from(500)).into(),
				(asset_3_location.clone(), U256::from(500)).into(),
			];

			// We are transferring 3 assets, when max is 2
			assert_matches!(
				precompiles().execute(
					Precompile.into(),
					&EvmDataWriter::new_with_selector(Action::TransferMultiAssets)
						.write(assets)
						.write(0u32)
						.write(destination.clone())
						.write(U256::from(4000000))
						.build(),
					None,
					&Context {
						address: Precompile.into(),
						caller: Alice.into(),
						apparent_value: From::from(0),
					},
					false,
				),
				Some(Err(PrecompileFailure::Revert { output, ..}))
				if output == b"More than max number of assets given",
			);
		});
}

#[test]
fn transfer_multi_assets_is_not_sorted_error() {
	ExtBuilder::default()
		.with_balances(vec![(Alice, 1000)])
		.build()
		.execute_with(|| {
			let destination = MultiLocation::new(
				1,
				Junctions::X2(
					Junction::Parachain(2),
					Junction::AccountId32 {
						network: NetworkId::Any,
						id: [1u8; 32],
					},
				),
			);

			// Disordered vec creation
			let asset_1_location = MultiLocation::new(
				1,
				Junctions::X2(Junction::Parachain(2), Junction::GeneralIndex(1u128)),
			);
			let asset_2_location = MultiLocation::new(
				1,
				Junctions::X2(Junction::Parachain(2), Junction::GeneralIndex(0u128)),
			);

			let assets: Vec<EvmMultiAsset> = vec![
				(asset_1_location.clone(), U256::from(500)).into(),
				(asset_2_location.clone(), U256::from(500)).into(),
			];

			// We are transferring 3 assets, when max is 2
			assert_matches!(
				precompiles().execute(
					Precompile.into(),
					&EvmDataWriter::new_with_selector(Action::TransferMultiAssets)
						.write(assets)
						.write(0u32)
						.write(destination.clone())
						.write(U256::from(4000000))
						.build(),
					None,
					&Context {
						address: Precompile.into(),
						caller: Alice.into(),
						apparent_value: From::from(0),
					},
					false,
				),
				Some(Err(PrecompileFailure::Revert { output, ..}))
				if output == b"Provided vector either not sorted nor deduplicated",
			);
		});
}<|MERGE_RESOLUTION|>--- conflicted
+++ resolved
@@ -28,14 +28,10 @@
 use precompile_utils::{Address, EvmDataWriter};
 use sha3::{Digest, Keccak256};
 use sp_core::U256;
-<<<<<<< HEAD
+use sp_runtime::traits::Convert;
 use xcm::latest::{
 	AssetId, Fungibility, Junction, Junctions, MultiAsset, MultiAssets, MultiLocation, NetworkId,
 };
-=======
-use sp_runtime::traits::Convert;
-use xcm::v1::{AssetId, Fungibility, Junction, Junctions, MultiAsset, MultiLocation, NetworkId};
->>>>>>> 63a1e46f
 
 fn precompiles() -> TestPrecompiles<Runtime> {
 	PrecompilesValue::get()
@@ -765,12 +761,25 @@
 					logs: vec![]
 				}))
 			);
-			let expected: crate::mock::Event = XtokensEvent::TransferredMultiCurrencies {
-				sender: Alice,
-				currencies: vec![
-					(CurrencyId::OtherReserve(1u128), 500),
-					(CurrencyId::OtherReserve(2u128), 500),
-				],
+			let expected_asset_1: MultiAsset = MultiAsset {
+				id: AssetId::Concrete(
+					CurrencyIdToMultiLocation::convert(CurrencyId::OtherReserve(1u128)).unwrap(),
+				),
+				fun: Fungibility::Fungible(500),
+			};
+			let expected_asset_2: MultiAsset = MultiAsset {
+				id: AssetId::Concrete(
+					CurrencyIdToMultiLocation::convert(CurrencyId::OtherReserve(2u128)).unwrap(),
+				),
+				fun: Fungibility::Fungible(500),
+			};
+			let expected: crate::mock::Event = XtokensEvent::TransferredMultiAssets {
+				sender: Alice,
+				assets: vec![
+					expected_asset_1.clone(),
+					expected_asset_2,
+				].into(),
+				fee: expected_asset_1,
 				dest: destination,
 			}
 			.into();
@@ -811,7 +820,7 @@
 			];
 
 			let multiassets = MultiAssets::from_sorted_and_deduplicated(vec![
-				(asset_1_location, 500).into(),
+				(asset_1_location.clone(), 500).into(),
 				(asset_2_location, 500).into(),
 			])
 			.unwrap();
@@ -844,9 +853,12 @@
 			let expected: crate::mock::Event = XtokensEvent::TransferredMultiAssets {
 				sender: Alice,
 				assets: multiassets,
-				dest: MultiLocation::new(1, Junctions::X1(Junction::Parachain(2))),
-			}
-			.into();
+				fee: (asset_1_location, 500).into(),
+				dest:destination,
+			}
+			.into();
+			println!("Events are {:?}", events());
+			println!("Expected is {:?}", expected);
 			// Assert that the events vector contains the one expected
 			assert!(events().contains(&expected));
 		});
