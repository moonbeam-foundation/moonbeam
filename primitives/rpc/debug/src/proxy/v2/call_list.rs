--- conflicted
+++ resolved
@@ -94,122 +94,6 @@
 		super::listener::using(self, f)
 	}
 
-<<<<<<< HEAD
-	pub fn into_tx_trace(self) -> Option<SingleTrace> {
-		if let Some(entry) = self.entries.last() {
-			return Some(SingleTrace::CallList(
-				entry.iter().map(|(_, value)| value.clone()).collect(),
-			));
-		}
-		None
-	}
-
-	/// Format the RPC output for multiple transactions. Each call-stack represents a single
-	/// transaction/EVM execution.
-	pub fn into_tx_traces(self) -> Vec<BlockTrace> {
-		let mut traces = Vec::new();
-		for (eth_tx_index, entry) in self.entries.iter().enumerate() {
-			let mut tx_traces: Vec<_> = entry
-				.iter()
-				.map(|(_, trace)| match trace.inner.clone() {
-					CallInner::Call {
-						input,
-						to,
-						res,
-						call_type,
-					} => BlockTrace {
-						action: TransactionTraceAction::Call {
-							call_type,
-							from: trace.from,
-							gas: trace.gas,
-							input,
-							to,
-							value: trace.value,
-						},
-						// Can't be known here, must be inserted upstream.
-						block_hash: H256::default(),
-						// Can't be known here, must be inserted upstream.
-						block_number: 0,
-						output: match res {
-							CallResult::Output(output) => {
-								TransactionTraceOutput::Result(TransactionTraceResult::Call {
-									gas_used: trace.gas_used,
-									output,
-								})
-							}
-							crate::CallResult::Error(error) => TransactionTraceOutput::Error(error),
-						},
-						subtraces: trace.subtraces,
-						trace_address: trace.trace_address.clone(),
-						// Can't be known here, must be inserted upstream.
-						transaction_hash: H256::default(),
-						transaction_position: eth_tx_index as u32,
-					},
-					CallInner::Create { init, res } => {
-						BlockTrace {
-							action: TransactionTraceAction::Create {
-								creation_method: CreateType::Create,
-								from: trace.from,
-								gas: trace.gas,
-								init,
-								value: trace.value,
-							},
-							// Can't be known here, must be inserted upstream.
-							block_hash: H256::default(),
-							// Can't be known here, must be inserted upstream.
-							block_number: 0,
-							output: match res {
-								CreateResult::Success {
-									created_contract_address_hash,
-									created_contract_code,
-								} => {
-									TransactionTraceOutput::Result(TransactionTraceResult::Create {
-										gas_used: trace.gas_used,
-										code: created_contract_code,
-										address: created_contract_address_hash,
-									})
-								}
-								crate::CreateResult::Error { error } => {
-									TransactionTraceOutput::Error(error)
-								}
-							},
-							subtraces: trace.subtraces,
-							trace_address: trace.trace_address.clone(),
-							// Can't be known here, must be inserted upstream.
-							transaction_hash: H256::default(),
-							transaction_position: eth_tx_index as u32,
-						}
-					}
-					CallInner::SelfDestruct {
-						balance,
-						refund_address,
-					} => BlockTrace {
-						action: TransactionTraceAction::Suicide {
-							address: trace.from,
-							balance,
-							refund_address,
-						},
-						// Can't be known here, must be inserted upstream.
-						block_hash: H256::default(),
-						// Can't be known here, must be inserted upstream.
-						block_number: 0,
-						output: TransactionTraceOutput::Result(TransactionTraceResult::Suicide),
-						subtraces: trace.subtraces,
-						trace_address: trace.trace_address.clone(),
-						// Can't be known here, must be inserted upstream.
-						transaction_hash: H256::default(),
-						transaction_position: eth_tx_index as u32,
-					},
-				})
-				.collect();
-
-			traces.append(&mut tx_traces);
-		}
-		traces
-	}
-
-=======
->>>>>>> 8c715316
 	pub fn gasometer_event(&mut self, event: GasometerEvent) {
 		match event {
 			GasometerEvent::RecordCost { snapshot, .. }
