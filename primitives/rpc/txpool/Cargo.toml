[package]
name = "moonbeam-rpc-primitives-txpool"
authors = [ "PureStake" ]
edition = "2018"
homepage = "https://moonbeam.network"
license = "GPL-3.0-only"
repository = "https://github.com/PureStake/moonbeam/"
version = "0.6.0"

[dependencies]
ethereum = { version = "0.9.0", default-features = false, features = [ "with-codec" ] }

# Substrate
codec = { package = "parity-scale-codec", version = "2.2", default-features = false }
<<<<<<< HEAD
ethereum = { version = "0.10.0", default-features = false, features = ["with-codec"] }
sp-runtime = { git = "https://github.com/purestake/substrate", branch = "moonbeam-polkadot-v0.9.13", default-features = false }
sp-api = { git = "https://github.com/purestake/substrate", branch = "moonbeam-polkadot-v0.9.13", default-features = false }
sp-io = { git = "https://github.com/purestake/substrate", branch = "moonbeam-polkadot-v0.9.13", default-features = false }
sp-std = { git = "https://github.com/purestake/substrate", branch = "moonbeam-polkadot-v0.9.13", default-features = false }
=======
sp-api = { git = "https://github.com/purestake/substrate", branch = "moonbeam-polkadot-v0.9.12", default-features = false }
sp-io = { git = "https://github.com/purestake/substrate", branch = "moonbeam-polkadot-v0.9.12", default-features = false }
sp-runtime = { git = "https://github.com/purestake/substrate", branch = "moonbeam-polkadot-v0.9.12", default-features = false }
sp-std = { git = "https://github.com/purestake/substrate", branch = "moonbeam-polkadot-v0.9.12", default-features = false }
>>>>>>> dfe363ba

[features]
default = [ "std" ]
std = [
	"ethereum/std",
	"sp-api/std",
	"sp-io/std",
	"sp-runtime/std",
	"sp-std/std",
]<|MERGE_RESOLUTION|>--- conflicted
+++ resolved
@@ -8,22 +8,14 @@
 version = "0.6.0"
 
 [dependencies]
-ethereum = { version = "0.9.0", default-features = false, features = [ "with-codec" ] }
+ethereum = { version = "0.10.0", default-features = false, features = [ "with-codec" ] }
 
 # Substrate
 codec = { package = "parity-scale-codec", version = "2.2", default-features = false }
-<<<<<<< HEAD
-ethereum = { version = "0.10.0", default-features = false, features = ["with-codec"] }
-sp-runtime = { git = "https://github.com/purestake/substrate", branch = "moonbeam-polkadot-v0.9.13", default-features = false }
 sp-api = { git = "https://github.com/purestake/substrate", branch = "moonbeam-polkadot-v0.9.13", default-features = false }
 sp-io = { git = "https://github.com/purestake/substrate", branch = "moonbeam-polkadot-v0.9.13", default-features = false }
+sp-runtime = { git = "https://github.com/purestake/substrate", branch = "moonbeam-polkadot-v0.9.13", default-features = false }
 sp-std = { git = "https://github.com/purestake/substrate", branch = "moonbeam-polkadot-v0.9.13", default-features = false }
-=======
-sp-api = { git = "https://github.com/purestake/substrate", branch = "moonbeam-polkadot-v0.9.12", default-features = false }
-sp-io = { git = "https://github.com/purestake/substrate", branch = "moonbeam-polkadot-v0.9.12", default-features = false }
-sp-runtime = { git = "https://github.com/purestake/substrate", branch = "moonbeam-polkadot-v0.9.12", default-features = false }
-sp-std = { git = "https://github.com/purestake/substrate", branch = "moonbeam-polkadot-v0.9.12", default-features = false }
->>>>>>> dfe363ba
 
 [features]
 default = [ "std" ]
