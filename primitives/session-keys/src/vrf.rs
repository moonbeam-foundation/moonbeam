// Copyright 2019-2022 PureStake Inc.
// This file is part of Moonbeam.

// Moonbeam is free software: you can redistribute it and/or modify
// it under the terms of the GNU General Public License as published by
// the Free Software Foundation, either version 3 of the License, or
// (at your option) any later version.

// Moonbeam is distributed in the hope that it will be useful,
// but WITHOUT ANY WARRANTY; without even the implied warranty of
// MERCHANTABILITY or FITNESS FOR A PARTICULAR PURPOSE.  See the
// GNU General Public License for more details.

// You should have received a copy of the GNU General Public License
// along with Moonbeam.  If not, see <http://www.gnu.org/licenses/>.

//! VRF Key type
use nimbus_primitives::NimbusId;
use parity_scale_codec::{Decode, Encode};
use scale_info::TypeInfo;
#[cfg(feature = "std")]
use serde::{Deserialize, Serialize};
use sp_application_crypto::{sr25519, KeyTypeId, UncheckedFrom};
use sp_consensus_babe::{Slot, Transcript};
#[cfg(feature = "std")]
use sp_keystore::vrf::{VRFTranscriptData, VRFTranscriptValue};
<<<<<<< HEAD
use sp_runtime::{BoundToRuntimeAppPublic, ConsensusEngineId};
=======
use sp_runtime::{BoundToRuntimeAppPublic, ConsensusEngineId, RuntimeDebug};

#[cfg_attr(feature = "std", derive(Serialize, Deserialize))]
#[derive(Default, Clone, Encode, Decode, RuntimeDebug, TypeInfo)]
/// VRF inputs from the relay chain
/// Both inputs are expected to change every block
pub struct VrfInput<SlotNumber, RelayHash> {
	/// Relay block slot number
	pub slot_number: SlotNumber,
	/// Relay block storage root
	pub storage_root: RelayHash,
}

/// Read VRF input from the relay chain state proof
pub trait GetVrfInput<Input> {
	fn get_vrf_input() -> Input;
}

/// Make VRF transcript from the VrfInput
pub fn make_transcript<Hash: AsRef<[u8]>>(slot: Slot, storage_root: Hash) -> Transcript {
	let mut transcript = Transcript::new(&VRF_ENGINE_ID);
	transcript.append_u64(b"relay slot number", *slot);
	transcript.append_message(b"relay storage root", storage_root.as_ref());
	transcript
}

/// Make a VRF transcript data container
#[cfg(feature = "std")]
pub fn make_transcript_data<Hash: AsRef<[u8]>>(
	slot: Slot,
	storage_root: Hash,
) -> VRFTranscriptData {
	VRFTranscriptData {
		label: &VRF_ENGINE_ID,
		items: vec![
			("relay slot number", VRFTranscriptValue::U64(*slot)),
			(
				"relay storage root",
				VRFTranscriptValue::Bytes(storage_root.as_ref().to_vec()),
			),
		],
	}
}
>>>>>>> fa0a46ac

/// Make VRF transcript from the VrfInput
pub fn make_transcript<Hash: AsRef<[u8]>>(slot: Slot, storage_root: Hash) -> Transcript {
	let mut transcript = Transcript::new(&VRF_ENGINE_ID);
	transcript.append_u64(b"relay slot number", *slot);
	transcript.append_message(b"relay storage root", storage_root.as_ref());
	transcript
}

/// Make a VRF transcript data container
#[cfg(feature = "std")]
pub fn make_transcript_data<Hash: AsRef<[u8]>>(
	slot: Slot,
	storage_root: Hash,
) -> VRFTranscriptData {
	VRFTranscriptData {
		label: &VRF_ENGINE_ID,
		items: vec![
			("relay slot number", VRFTranscriptValue::U64(*slot)),
			(
				"relay storage root",
				VRFTranscriptValue::Bytes(storage_root.as_ref().to_vec()),
			),
		],
	}
}

/// Struct to implement `BoundToRuntimeAppPublic` by assigning Public = VrfId
pub struct VrfSessionKey;

impl BoundToRuntimeAppPublic for VrfSessionKey {
	type Public = VrfId;
}

impl From<NimbusId> for VrfId {
	fn from(nimbus_id: NimbusId) -> VrfId {
		let nimbus_as_sr25519: sr25519::Public = nimbus_id.into();
		let sr25519_as_bytes: [u8; 32] = nimbus_as_sr25519.into();
		sr25519::Public::unchecked_from(sr25519_as_bytes).into()
	}
}

/// The ConsensusEngineId for VRF keys
pub const VRF_ENGINE_ID: ConsensusEngineId = *b"rand";

/// The KeyTypeId used for VRF keys
pub const VRF_KEY_ID: KeyTypeId = KeyTypeId(VRF_ENGINE_ID);

/// VRFInOut context.
pub static VRF_INOUT_CONTEXT: &[u8] = b"VRFInOutContext";

// The strongly-typed crypto wrappers to be used by VRF in the keystore
mod vrf_crypto {
	use sp_application_crypto::{app_crypto, sr25519};
	app_crypto!(sr25519, crate::VRF_KEY_ID);
}

/// A vrf public key.
pub type VrfId = vrf_crypto::Public;

/// A vrf signature.
pub type VrfSignature = vrf_crypto::Signature;

sp_application_crypto::with_pair! {
	/// A vrf key pair
	pub type VrfPair = vrf_crypto::Pair;
}

sp_api::decl_runtime_apis! {
	pub trait VrfApi {
		fn get_relay_slot_number() -> sp_consensus_babe::Slot;
		fn get_relay_storage_root() -> Block::Hash;
		fn vrf_key_lookup(nimbus_id: nimbus_primitives::NimbusId) -> Option<crate::VrfId>;
	}
}

#[test]
fn nimbus_to_vrf_id() {
	for x in 0u8..10u8 {
		let nimbus_id: NimbusId = sr25519::Public::unchecked_from([x; 32]).into();
		let expected_vrf_id: VrfId = sr25519::Public::unchecked_from([x; 32]).into();
		let nimbus_to_vrf_id: VrfId = nimbus_id.into();
		assert_eq!(expected_vrf_id, nimbus_to_vrf_id);
	}
}<|MERGE_RESOLUTION|>--- conflicted
+++ resolved
@@ -24,9 +24,6 @@
 use sp_consensus_babe::{Slot, Transcript};
 #[cfg(feature = "std")]
 use sp_keystore::vrf::{VRFTranscriptData, VRFTranscriptValue};
-<<<<<<< HEAD
-use sp_runtime::{BoundToRuntimeAppPublic, ConsensusEngineId};
-=======
 use sp_runtime::{BoundToRuntimeAppPublic, ConsensusEngineId, RuntimeDebug};
 
 #[cfg_attr(feature = "std", derive(Serialize, Deserialize))]
@@ -44,33 +41,6 @@
 pub trait GetVrfInput<Input> {
 	fn get_vrf_input() -> Input;
 }
-
-/// Make VRF transcript from the VrfInput
-pub fn make_transcript<Hash: AsRef<[u8]>>(slot: Slot, storage_root: Hash) -> Transcript {
-	let mut transcript = Transcript::new(&VRF_ENGINE_ID);
-	transcript.append_u64(b"relay slot number", *slot);
-	transcript.append_message(b"relay storage root", storage_root.as_ref());
-	transcript
-}
-
-/// Make a VRF transcript data container
-#[cfg(feature = "std")]
-pub fn make_transcript_data<Hash: AsRef<[u8]>>(
-	slot: Slot,
-	storage_root: Hash,
-) -> VRFTranscriptData {
-	VRFTranscriptData {
-		label: &VRF_ENGINE_ID,
-		items: vec![
-			("relay slot number", VRFTranscriptValue::U64(*slot)),
-			(
-				"relay storage root",
-				VRFTranscriptValue::Bytes(storage_root.as_ref().to_vec()),
-			),
-		],
-	}
-}
->>>>>>> fa0a46ac
 
 /// Make VRF transcript from the VrfInput
 pub fn make_transcript<Hash: AsRef<[u8]>>(slot: Slot, storage_root: Hash) -> Transcript {
