--- conflicted
+++ resolved
@@ -48,19 +48,12 @@
 	AssetType: From<Location> + Into<Option<Location>> + Clone,
 	AssetIdInfoGetter: AssetTypeGetter<AssetId, AssetType>,
 {
-<<<<<<< HEAD
-	fn convert(id: &xcm::v4::Location) -> Option<AssetId> {
-		let v3_location =
-			xcm_builder::WithLatestLocationConverter::<xcm::v3::Location>::convert(id)?;
-		AssetIdInfoGetter::get_asset_id(v3_location.into())
-=======
 	fn convert(id: &xcm::v5::Location) -> Option<AssetId> {
 		match xcm::VersionedLocation::V5(id.clone()).into_version(xcm::v3::VERSION) {
 			Ok(xcm::VersionedLocation::V3(loc)) => AssetIdInfoGetter::get_asset_id(loc.into()),
 			// Any other version or conversion error returns an error
 			_ => None,
 		}
->>>>>>> a84f80ab
 	}
 
 	fn convert_back(what: &AssetId) -> Option<xcm::v5::Location> {
@@ -82,16 +75,9 @@
 	AssetType: From<Location> + Into<Option<Location>> + Clone,
 	AssetIdInfoGetter: AssetTypeGetter<AssetId, AssetType>,
 {
-<<<<<<< HEAD
-	fn convert_location(id: &xcm::v4::Location) -> Option<AssetId> {
-		let v3_location =
-			xcm_builder::WithLatestLocationConverter::<xcm::v3::Location>::convert(id)?;
-		AssetIdInfoGetter::get_asset_id(v3_location.into())
-=======
 	fn convert_location(id: &xcm::v5::Location) -> Option<AssetId> {
 		// Use the same conversion logic from MaybeEquivalence implementation
 		Self::convert(id)
->>>>>>> a84f80ab
 	}
 }
 
