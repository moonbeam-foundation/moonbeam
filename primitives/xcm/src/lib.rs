--- conflicted
+++ resolved
@@ -150,7 +150,6 @@
 		match (first_asset.id, first_asset.fun) {
 			(xcmAssetId::Concrete(id), Fungibility::Fungible(_)) => {
 				let asset_type: AssetType = id.clone().into();
-<<<<<<< HEAD
 				let asset_id: AssetId = AssetId::from(asset_type);
 				// Shortcut if we know the asset is not supported
 				// This involves the same db read per block, mitigating any attack based on
@@ -158,14 +157,10 @@
 				if !AssetIdInfoGetter::payment_is_supported(asset_id.clone()) {
 					return Err(XcmError::TooExpensive);
 				}
-				if let Some(units_per_second) = AssetIdInfoGetter::get_units_per_second(asset_id) {
-					let amount = units_per_second * (weight as u128) / (WEIGHT_PER_SECOND as u128);
-=======
 				if let Some(units_per_second) = AssetIdInfoGetter::get_units_per_second(asset_type)
 				{
 					let amount = units_per_second.saturating_mul(weight as u128)
 						/ (WEIGHT_PER_SECOND as u128);
->>>>>>> 00d2718f
 					let required = MultiAsset {
 						fun: Fungibility::Fungible(amount),
 						id: xcmAssetId::Concrete(id.clone()),
@@ -290,13 +285,9 @@
 
 // Defines the trait to obtain the units per second of a give assetId for local execution
 // This parameter will be used to charge for fees upon assetId deposit
-<<<<<<< HEAD
 pub trait UnitsToWeightRatio<AssetId> {
 	// Whether payment in a particular assetId is suppotrted
 	fn payment_is_supported(asset_id: AssetId) -> bool;
-=======
-pub trait UnitsToWeightRatio<AssetType> {
->>>>>>> 00d2718f
 	// Get units per second from asset type
 	fn get_units_per_second(asset_type: AssetType) -> Option<u128>;
 }
