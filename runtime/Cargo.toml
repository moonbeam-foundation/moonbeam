--- conflicted
+++ resolved
@@ -44,7 +44,7 @@
 
 frame-system-rpc-runtime-api = { git = "https://github.com/paritytech/substrate", default-features = false, branch = "master" }
 pallet-transaction-payment-rpc-runtime-api = { git = "https://github.com/paritytech/substrate", default-features = false, branch = "master" }
-<<<<<<< HEAD
+pallet-utility = { git = "https://github.com/paritytech/substrate", default-features = false, branch = "master" }
 pallet-evm = { git = "https://github.com/purestake/frontier", default-features = false, branch = "tgm-v0.6-moonbeam" }
 
 sp-consensus-aura = { default-features = false, git = "https://github.com/paritytech/substrate.git", branch = "master", optional = true }
@@ -52,13 +52,6 @@
 
 pallet-ethereum = { default-features = false, git = "https://github.com/purestake/frontier", branch = "tgm-v0.6-moonbeam" }
 fp-rpc = { default-features = false, git = "https://github.com/purestake/frontier", branch = "tgm-v0.6-moonbeam" }
-=======
-pallet-utility = { git = "https://github.com/paritytech/substrate", default-features = false, branch = "master" }
-pallet-evm = { git = "https://github.com/purestake/frontier", default-features = false, branch = "v0.6-moonbeam" }
-
-pallet-ethereum = { default-features = false, git = "https://github.com/purestake/frontier", branch = "v0.6-moonbeam" }
-fp-rpc = { default-features = false, git = "https://github.com/purestake/frontier", branch = "v0.6-moonbeam" }
->>>>>>> ae373f41
 
 pallet-democracy = { git = "https://github.com/paritytech/substrate", default-features = false, branch = "master" }
 pallet-scheduler = { git = "https://github.com/paritytech/substrate", default-features = false, branch = "master" }
