[package]
name = 'moonbeam-runtime'
description = 'Moonbeam Runtime'
homepage = 'https://moonbeam.network'
license = 'GPL-3.0-only'
version = '0.6.0'
authors = ["PureStake"]
edition = '2018'

[dependencies]
serde = { version = "1.0.101", default-features = false, optional = true, features = ["derive"] }
parity-scale-codec = { version = "2.0.0", default-features = false, features = ["derive"] }
log = "0.4"
hex-literal = "0.3.1"
<<<<<<< HEAD
sha3 = { version = "0.8", default-features = false }
=======
sha3 = { version = "0.9", default-features = false }
>>>>>>> c07e7565

precompiles = { path = "precompiles/", default-features = false }
account = { path = "account/", default-features = false }
pallet-ethereum-chain-id = { path = "../pallets/ethereum-chain-id", default-features = false }
parachain-staking = { path = "../pallets/parachain-staking", default-features = false }
author-inherent = { path = "../pallets/author-inherent", default-features = false }
pallet-author-filter = { path = "../pallets/author-filter", default-features = false }

# Substrate dependencies
sp-std = { git = "https://github.com/paritytech/substrate", default-features = false, branch = "rococo-v1" }
sp-api = { git = "https://github.com/paritytech/substrate", default-features = false, branch = "rococo-v1" }
sp-io = { git = "https://github.com/paritytech/substrate", default-features = false, branch = "rococo-v1" }
sp-version = { git = "https://github.com/paritytech/substrate", default-features = false, branch = "rococo-v1" }
sp-runtime = { git = "https://github.com/paritytech/substrate", default-features = false, branch = "rococo-v1" }
sp-core = { git = "https://github.com/paritytech/substrate", default-features = false, branch = "rococo-v1" }
sp-session = { git = "https://github.com/paritytech/substrate", default-features = false, branch = "rococo-v1" }
sp-offchain = { git = "https://github.com/paritytech/substrate", default-features = false, branch = "rococo-v1" }
sp-block-builder = { git = "https://github.com/paritytech/substrate", default-features = false, branch = "rococo-v1" }
sp-transaction-pool = { git = "https://github.com/paritytech/substrate", default-features = false, branch = "rococo-v1" }
sp-inherents = { git = "https://github.com/paritytech/substrate", default-features = false, branch = "rococo-v1" }

frame-support = { git = "https://github.com/paritytech/substrate", default-features = false, branch = "rococo-v1" }
frame-executive = { git = "https://github.com/paritytech/substrate", default-features = false, branch = "rococo-v1" }
frame-system = { git = "https://github.com/paritytech/substrate", default-features = false, branch = "rococo-v1" }
pallet-balances = { git = "https://github.com/paritytech/substrate", default-features = false, branch = "rococo-v1" }
pallet-randomness-collective-flip = { git = "https://github.com/paritytech/substrate", default-features = false, branch = "rococo-v1" }
pallet-timestamp = { git = "https://github.com/paritytech/substrate", default-features = false, branch = "rococo-v1" }
pallet-sudo = { git = "https://github.com/paritytech/substrate", default-features = false, branch = "rococo-v1" }
pallet-transaction-payment = { git = "https://github.com/paritytech/substrate", default-features = false, branch = "rococo-v1" }

frame-system-rpc-runtime-api = { git = "https://github.com/paritytech/substrate", default-features = false, branch = "rococo-v1" }
pallet-transaction-payment-rpc-runtime-api = { git = "https://github.com/paritytech/substrate", default-features = false, branch = "rococo-v1" }
pallet-evm = { git = "https://github.com/purestake/frontier", default-features = false, branch = "notlesh-moonbeam-v0.7" }
pallet-utility = { git = "https://github.com/paritytech/substrate", default-features = false, branch = "rococo-v1" }

pallet-ethereum = { default-features = false, git = "https://github.com/purestake/frontier", branch = "notlesh-moonbeam-v0.7" }
fp-rpc = { default-features = false, git = "https://github.com/purestake/frontier", branch = "notlesh-moonbeam-v0.7" }

pallet-democracy = { git = "https://github.com/paritytech/substrate", default-features = false, branch = "rococo-v1" }
pallet-scheduler = { git = "https://github.com/paritytech/substrate", default-features = false, branch = "rococo-v1" }
pallet-collective = { git = "https://github.com/paritytech/substrate", default-features = false, branch = "rococo-v1" }

<<<<<<< HEAD
moonbeam-extensions-evm = { path = "extensions/evm", default-features = false }
moonbeam-rpc-primitives-debug = { path = "../primitives/rpc/debug", default-features = false }
=======
moonbeam-rpc-primitives-debug = { path = "../primitives/rpc/debug", default-features = false }
moonbeam-extensions-evm = { path = "extensions/evm", default-features = false }
>>>>>>> c07e7565
moonbeam-rpc-primitives-txpool = { path = "../primitives/rpc/txpool", default-features = false }

# Cumulus dependencies
cumulus-pallet-parachain-system = { git = "https://github.com/paritytech/cumulus",  default-features = false, branch = "rococo-v1" }
cumulus-primitives-core = { git = "https://github.com/paritytech/cumulus",  default-features = false, branch = "rococo-v1" }
parachain-info = { git = "https://github.com/paritytech/cumulus",  default-features = false, branch = "rococo-v1" }

[build-dependencies]
substrate-wasm-builder = { version = "4.0.0", git = "https://github.com/paritytech/substrate", branch = "rococo-v1" }

[features]
# By default, we build the parachain runtime
default = [
	"std"
	# parachain-only dependencies can't be conditionally included here.
	# Default feature dependencies must not be optional (aparently)
]
std = [
	"parity-scale-codec/std",
	"serde",
	"sha3/std",
	"sp-api/std",
	"sp-std/std",
	"sp-io/std",
	"sp-core/std",
	"sp-runtime/std",
	"sp-version/std",
	"sp-offchain/std",
	"sp-session/std",
	"sp-block-builder/std",
	"sp-transaction-pool/std",
	"sp-inherents/std",
	"frame-support/std",
	"frame-executive/std",
	"frame-system/std",
	"pallet-balances/std",
	"pallet-randomness-collective-flip/std",
	"pallet-timestamp/std",
	"pallet-sudo/std",
	"pallet-transaction-payment/std",
	"pallet-utility/std",
	"pallet-ethereum/std",
	"pallet-evm/std",
	"moonbeam-rpc-primitives-debug/std",
	"moonbeam-rpc-primitives-txpool/std",
	"fp-rpc/std",
	"frame-system-rpc-runtime-api/std",
	"pallet-transaction-payment-rpc-runtime-api/std",
	"pallet-ethereum-chain-id/std",
	"pallet-democracy/std",
	"pallet-scheduler/std",
	"pallet-collective/std",
	"author-inherent/std",
	"moonbeam-extensions-evm/std",
	"parachain-info/std",
	"cumulus-pallet-parachain-system/std",
	"cumulus-primitives-core/std",
	"account/std",
	"parachain-staking/std",
	"pallet-author-filter/std",
]

# Will be enabled by the `wasm-builder` when building the runtime for WASM.
runtime-wasm = [
	# "cumulus-upward-message/runtime-wasm",
]

# A feature that should be enabled when the runtime should be build for on-chain
# deployment. This will disable stuff that shouldn't be part of the on-chain wasm
# to make it smaller like logging for example.
on-chain-release-build = [
   "sp-api/disable-logging",
]<|MERGE_RESOLUTION|>--- conflicted
+++ resolved
@@ -12,11 +12,7 @@
 parity-scale-codec = { version = "2.0.0", default-features = false, features = ["derive"] }
 log = "0.4"
 hex-literal = "0.3.1"
-<<<<<<< HEAD
-sha3 = { version = "0.8", default-features = false }
-=======
 sha3 = { version = "0.9", default-features = false }
->>>>>>> c07e7565
 
 precompiles = { path = "precompiles/", default-features = false }
 account = { path = "account/", default-features = false }
@@ -59,13 +55,8 @@
 pallet-scheduler = { git = "https://github.com/paritytech/substrate", default-features = false, branch = "rococo-v1" }
 pallet-collective = { git = "https://github.com/paritytech/substrate", default-features = false, branch = "rococo-v1" }
 
-<<<<<<< HEAD
 moonbeam-extensions-evm = { path = "extensions/evm", default-features = false }
 moonbeam-rpc-primitives-debug = { path = "../primitives/rpc/debug", default-features = false }
-=======
-moonbeam-rpc-primitives-debug = { path = "../primitives/rpc/debug", default-features = false }
-moonbeam-extensions-evm = { path = "extensions/evm", default-features = false }
->>>>>>> c07e7565
 moonbeam-rpc-primitives-txpool = { path = "../primitives/rpc/txpool", default-features = false }
 
 # Cumulus dependencies
