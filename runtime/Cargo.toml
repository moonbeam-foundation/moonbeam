[package]
name = 'moonbeam-runtime'
description = 'Moonbeam Runtime'
homepage = 'https://moonbeam.network'
license = 'GPL-3.0-only'
version = '0.1.0'
authors = ["PureStake"]
edition = '2018'

[dev-dependencies]
rusty-hook = "^0.11.2"

[dependencies]
serde = { version = "1.0.101", default-features = false, optional = true, features = ["derive"] }
parity-scale-codec = { version = "1.3.0", default-features = false, features = ["derive"] }
log = "0.4.8"
hex-literal = "0.3.1"

precompiles = { path = "precompiles/", default-features = false }
account = { path = "account/", default-features = false }
pallet-ethereum-chain-id = { path = "../pallets/ethereum-chain-id", default-features = false }
stake = { path = "../pallets/stake", default-features = false }

# Substrate dependencies
pallet-aura = { git = "https://github.com/paritytech/substrate.git", default-features = false, branch = "master", optional = true }
sp-std = { git = "https://github.com/paritytech/substrate", default-features = false, branch = "master" }
sp-api = { git = "https://github.com/paritytech/substrate", default-features = false, branch = "master" }
sp-io = { git = "https://github.com/paritytech/substrate", default-features = false, branch = "master" }
sp-version = { git = "https://github.com/paritytech/substrate", default-features = false, branch = "master" }
sp-runtime = { git = "https://github.com/paritytech/substrate", default-features = false, branch = "master" }
sp-core = { git = "https://github.com/paritytech/substrate", default-features = false, branch = "master" }
sp-session = { git = "https://github.com/paritytech/substrate", default-features = false, branch = "master" }
sp-offchain = { git = "https://github.com/paritytech/substrate", default-features = false, branch = "master" }
sp-block-builder = { git = "https://github.com/paritytech/substrate", default-features = false, branch = "master" }
sp-transaction-pool = { git = "https://github.com/paritytech/substrate", default-features = false, branch = "master" }
sp-inherents = { git = "https://github.com/paritytech/substrate", default-features = false, branch = "master" }

frame-support = { git = "https://github.com/paritytech/substrate", default-features = false, branch = "master" }
frame-executive = { git = "https://github.com/paritytech/substrate", default-features = false, branch = "master" }
frame-system = { git = "https://github.com/paritytech/substrate", default-features = false, branch = "master" }
pallet-balances = { git = "https://github.com/paritytech/substrate", default-features = false, branch = "master" }
pallet-randomness-collective-flip = { git = "https://github.com/paritytech/substrate", default-features = false, branch = "master" }
pallet-timestamp = { git = "https://github.com/paritytech/substrate", default-features = false, branch = "master" }
pallet-sudo = { git = "https://github.com/paritytech/substrate", default-features = false, branch = "master" }
pallet-transaction-payment = { git = "https://github.com/paritytech/substrate", default-features = false, branch = "master" }

frame-system-rpc-runtime-api = { git = "https://github.com/paritytech/substrate", default-features = false, branch = "master" }
pallet-transaction-payment-rpc-runtime-api = { git = "https://github.com/paritytech/substrate", default-features = false, branch = "master" }
pallet-evm = { git = "https://github.com/purestake/frontier", default-features = false, branch = "v0.5-hotfixes" }

sp-consensus-aura = { default-features = false, git = "https://github.com/paritytech/substrate.git", branch = "master", optional = true }
pallet-grandpa = { default-features = false, git = "https://github.com/paritytech/substrate.git", branch = "master", optional = true }

<<<<<<< HEAD
frontier-rpc-primitives = { package = "fp-rpc", default-features = false, git = "https://github.com/purestake/frontier", branch = "v0.5-hotfixes" }
pallet-ethereum = { default-features = false, package = "pallet-ethereum", git = "https://github.com/purestake/frontier", branch = "v0.5-hotfixes" }
=======
fp-rpc = { default-features = false, git = "https://github.com/purestake/frontier", branch = "v0.4-hotfixes" }
pallet-ethereum = { default-features = false, git = "https://github.com/purestake/frontier", branch = "v0.4-hotfixes" }
>>>>>>> 05f9625a


# Cumulus dependencies
cumulus-runtime = { git = "https://github.com/paritytech/cumulus",  default-features = false, branch = "master" }
cumulus-parachain-upgrade = { git = "https://github.com/paritytech/cumulus",  default-features = false, branch = "master" }
cumulus-primitives = { git = "https://github.com/paritytech/cumulus",  default-features = false, branch = "master" }

# TODO Why can't this come directly from cumulus
parachain-info = { path = "../pallets/parachain-info", default-features = false }
author-inherent = { path = "../pallets/author-inherent", default-features = false }

[build-dependencies]
substrate-wasm-builder = { version = "3.0.0", git = "https://github.com/paritytech/substrate.git", branch = "master" }

[features]
# By default, we build the parachain runtime
default = [
	"std"
	# parachain-only dependencies can't be conditionally included here.
	# Default feature dependencies must not be optional (aparently)
]
# Standalone runtime is enabled by a feature
standalone = [
	"pallet-aura",
	"sp-consensus-aura",
	"pallet-grandpa",
]
std = [
	"parity-scale-codec/std",
	"serde",
	"sp-api/std",
	"sp-std/std",
	"sp-io/std",
	"sp-core/std",
	"sp-runtime/std",
	"sp-version/std",
	"sp-offchain/std",
	"sp-session/std",
	"sp-block-builder/std",
	"sp-transaction-pool/std",
	"sp-inherents/std",
	"frame-support/std",
	"frame-executive/std",
	"frame-system/std",
	"pallet-balances/std",
	"pallet-randomness-collective-flip/std",
	"pallet-timestamp/std",
	"pallet-sudo/std",
	"pallet-transaction-payment/std",
	"pallet-ethereum/std",
	"pallet-evm/std",
	"fp-rpc/std",
	"frame-system-rpc-runtime-api/std",
	"pallet-transaction-payment-rpc-runtime-api/std",
	"pallet-ethereum-chain-id/std",
	"author-inherent/std",

	# TODO These dependencies are only necessary when building without the standalone feature. I don't
	# see a way to express that. Everything is correct, like this, but we unnecessarily build these
	# dependencies when building the standalone runtime which is a big waste of CPU time as one of them
	# builds all the polkadot runtimes. See https://github.com/paritytech/cumulus/issues/175
	"parachain-info/std",
	"cumulus-runtime/std",
	"cumulus-parachain-upgrade/std",
	# "cumulus-message-broker/std",
	# "cumulus-upward-message/std",
	"cumulus-primitives/std",
	# "cumulus-token-dealer/std",
	# TODO These dependencies are only necessary when _both_  the `std` _and_ `standalone` features
	# are enabled. I don't see a way to express that. Everything is correct, like this, but we
	# unnecessarily build these dependencies when building the parachain runtime.
	"pallet-aura/std",
	"pallet-grandpa/std",
	"account/std",
	"stake/std",
]

# Will be enabled by the `wasm-builder` when building the runtime for WASM.
runtime-wasm = [
	# "cumulus-upward-message/runtime-wasm",
]<|MERGE_RESOLUTION|>--- conflicted
+++ resolved
@@ -51,13 +51,9 @@
 sp-consensus-aura = { default-features = false, git = "https://github.com/paritytech/substrate.git", branch = "master", optional = true }
 pallet-grandpa = { default-features = false, git = "https://github.com/paritytech/substrate.git", branch = "master", optional = true }
 
-<<<<<<< HEAD
 frontier-rpc-primitives = { package = "fp-rpc", default-features = false, git = "https://github.com/purestake/frontier", branch = "v0.5-hotfixes" }
 pallet-ethereum = { default-features = false, package = "pallet-ethereum", git = "https://github.com/purestake/frontier", branch = "v0.5-hotfixes" }
-=======
-fp-rpc = { default-features = false, git = "https://github.com/purestake/frontier", branch = "v0.4-hotfixes" }
-pallet-ethereum = { default-features = false, git = "https://github.com/purestake/frontier", branch = "v0.4-hotfixes" }
->>>>>>> 05f9625a
+fp-rpc = { default-features = false, git = "https://github.com/purestake/frontier", branch = "v0.5-hotfixes" }
 
 
 # Cumulus dependencies
