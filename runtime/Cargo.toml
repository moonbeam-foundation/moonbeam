--- conflicted
+++ resolved
@@ -59,24 +59,14 @@
 moonbeam-rpc-primitives-txpool = { path = "../primitives/rpc/txpool", default-features = false }
 
 # Cumulus dependencies
-<<<<<<< HEAD
-cumulus-runtime = { git = "https://github.com/paritytech/cumulus",  default-features = false, branch = "master" }
-cumulus-parachain-system = { git = "https://github.com/paritytech/cumulus",  default-features = false, branch = "master" }
-cumulus-primitives = { git = "https://github.com/paritytech/cumulus",  default-features = false, branch = "master" }
-xcm-builder = { git = "https://github.com/paritytech/polkadot", default-features = false, branch = "master" }
-xcm-handler = { git = "https://github.com/paritytech/cumulus", default-features = false, branch = "master" }
-xcm-executor = { git = "https://github.com/paritytech/polkadot", default-features = false, branch = "master" }
-xcm = { git = "https://github.com/paritytech/polkadot", default-features = false, branch = "master" }
-polkadot-parachain = { git = "https://github.com/paritytech/polkadot", default-features = false, branch = "master" }
-parachain-info = { git = "https://github.com/paritytech/cumulus", default-features = false, branch = "master" }
-=======
 cumulus-pallet-parachain-system = { git = "https://github.com/paritytech/cumulus",  default-features = false, branch = "rococo-v1" }
 cumulus-primitives-core = { git = "https://github.com/paritytech/cumulus",  default-features = false, branch = "rococo-v1" }
-
-# TODO Why can't this come directly from cumulus
-parachain-info = { path = "../pallets/parachain-info", default-features = false }
-author-inherent = { path = "../pallets/author-inherent", default-features = false }
->>>>>>> e6f98b5e
+xcm-builder = { git = "https://github.com/paritytech/polkadot", default-features = false, branch = "rococo-v1" }
+cumulus-pallet-xcm-handler = { git = "https://github.com/paritytech/cumulus", default-features = false, branch = "rococo-v1" }
+xcm-executor = { git = "https://github.com/paritytech/polkadot", default-features = false, branch = "rococo-v1" }
+xcm = { git = "https://github.com/paritytech/polkadot", default-features = false, branch = "rococo-v1" }
+polkadot-parachain = { git = "https://github.com/paritytech/polkadot", default-features = false, branch = "rococo-v1" }
+parachain-info = { git = "https://github.com/paritytech/cumulus", default-features = false, branch = "rococo-v1" }
 
 [build-dependencies]
 substrate-wasm-builder = { version = "4.0.0", git = "https://github.com/paritytech/substrate", branch = "rococo-v1" }
@@ -130,7 +120,7 @@
 	"token-factory/std",
 	"xtransfer/std",
 	"xcm-builder/std",
-	"xcm-handler/std",
+	"cumulus-pallet-xcm-handler/std",
 	"xcm-executor/std",
 	"xcm/std",
 	"polkadot-parachain/std",
