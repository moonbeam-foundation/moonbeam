--- conflicted
+++ resolved
@@ -51,12 +51,9 @@
 pallet-ethereum = { default-features = false, git = "https://github.com/purestake/frontier", branch = "v0.5-hotfixes" }
 fp-rpc = { default-features = false, git = "https://github.com/purestake/frontier", branch = "v0.5-hotfixes" }
 
-<<<<<<< HEAD
 pallet-democracy = { git = "https://github.com/paritytech/substrate", default-features = false, branch = "master" }
 pallet-scheduler = { git = "https://github.com/paritytech/substrate", default-features = false, branch = "master" }
-=======
 moonbeam-rpc-primitives-txpool = { path = "../primitives/rpc/txpool", default-features = false }
->>>>>>> 0fd3728b
 
 # Cumulus dependencies
 cumulus-runtime = { git = "https://github.com/paritytech/cumulus",  default-features = false, branch = "master" }
@@ -112,11 +109,8 @@
 	"frame-system-rpc-runtime-api/std",
 	"pallet-transaction-payment-rpc-runtime-api/std",
 	"pallet-ethereum-chain-id/std",
-<<<<<<< HEAD
 	"pallet-democracy/std",
-=======
 	"author-inherent/std",
->>>>>>> 0fd3728b
 
 	# TODO These dependencies are only necessary when building without the standalone feature. I don't
 	# see a way to express that. Everything is correct, like this, but we unnecessarily build these
