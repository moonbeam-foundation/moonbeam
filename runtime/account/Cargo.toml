[package]
authors = ['PureStake']
edition = '2018'
homepage = 'https://moonbeam.network'
license = 'GPL-3.0-only'
name = 'account'
repository = 'https://github.com/PureStake/moonbeam/'
version = '0.1.1'

[package.metadata.docs.rs]
targets = ["x86_64-unknown-linux-gnu"]

[dependencies]
serde = { version = "1.0.101", default-features = false, optional = true, features = ["derive"] }
parity-scale-codec = { version = "2.0.0", default-features = false, features = ["derive"] }
log = "0.4"
hex = { version = "0.4", default-features = false }
sha3 = { version = "0.8", default-features = false }

blake2-rfc = { version = "0.2.18", default-features = false, optional = true }
sp-runtime-interface = { git = "https://github.com/paritytech/substrate", default-features = false, branch = "rococo-v1" }

<<<<<<< HEAD
sp-core = { git = "https://github.com/paritytech/substrate", default-features = false, branch = "master" }
sp-io = { git = "https://github.com/paritytech/substrate", default-features = false, branch = "master" }
sp-runtime = { git = "https://github.com/paritytech/substrate", default-features = false, branch = "master" }
sp-std = { git = "https://github.com/paritytech/substrate", default-features = false, branch = "master" }
=======
sp-core = { git = "https://github.com/paritytech/substrate", default-features = false, branch = "rococo-v1" }
sp-io = { git = "https://github.com/paritytech/substrate", default-features = false, branch = "rococo-v1" }
sp-runtime = { git = "https://github.com/paritytech/substrate", default-features = false, branch = "rococo-v1" }
sp-std = { git = "https://github.com/paritytech/substrate", default-features = false, branch = "rococo-v1" }
>>>>>>> bdbeb96d
pallet-evm = { git = "https://github.com/purestake/frontier", default-features = false, branch = "notlesh-moonbeam-v0.7" }


[features]
default = ["std"]
std = [
	"parity-scale-codec/std",
	"serde/std",
	"hex/std",
	"sha3/std",

	"sp-core/std",
	"sp-io/std",
	"sp-runtime/std",
	"sp-std/std",

	"full_crypto",
]

full_crypto = [
	"blake2-rfc",
	"sp-runtime-interface/disable_target_static_assertions",
]<|MERGE_RESOLUTION|>--- conflicted
+++ resolved
@@ -20,17 +20,10 @@
 blake2-rfc = { version = "0.2.18", default-features = false, optional = true }
 sp-runtime-interface = { git = "https://github.com/paritytech/substrate", default-features = false, branch = "rococo-v1" }
 
-<<<<<<< HEAD
-sp-core = { git = "https://github.com/paritytech/substrate", default-features = false, branch = "master" }
-sp-io = { git = "https://github.com/paritytech/substrate", default-features = false, branch = "master" }
-sp-runtime = { git = "https://github.com/paritytech/substrate", default-features = false, branch = "master" }
-sp-std = { git = "https://github.com/paritytech/substrate", default-features = false, branch = "master" }
-=======
 sp-core = { git = "https://github.com/paritytech/substrate", default-features = false, branch = "rococo-v1" }
 sp-io = { git = "https://github.com/paritytech/substrate", default-features = false, branch = "rococo-v1" }
 sp-runtime = { git = "https://github.com/paritytech/substrate", default-features = false, branch = "rococo-v1" }
 sp-std = { git = "https://github.com/paritytech/substrate", default-features = false, branch = "rococo-v1" }
->>>>>>> bdbeb96d
 pallet-evm = { git = "https://github.com/purestake/frontier", default-features = false, branch = "notlesh-moonbeam-v0.7" }
 
 
