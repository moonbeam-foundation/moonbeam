[package]
name = "moonbeam-runtime-common"
authors = [ "PureStake" ]
description = "Common code shared between runtimes"
edition = "2021"
homepage = "https://moonbeam.network"
license = "GPL-3.0-only"
version = "0.8.0-dev"

[dependencies]
hex-literal = "0.3.4"
impl-trait-for-tuples = "0.2.1"
log = "0.4"

# Moonbeam
moonbeam-xcm-benchmarks = { path = "../../pallets/moonbeam-xcm-benchmarks", optional = true, default-features = false }
pallet-asset-manager = { path = "../../pallets/asset-manager", default-features = false }
pallet-author-mapping = { path = "../../pallets/author-mapping", default-features = false }
pallet-ethereum-xcm = { path = "../../pallets/ethereum-xcm", default-features = false }
pallet-migrations = { path = "../../pallets/migrations", default-features = false }
pallet-parachain-staking = { path = "../../pallets/parachain-staking", default-features = false }
pallet-randomness = { path = "../../pallets/randomness", default-features = false }
pallet-xcm-transactor = { path = "../../pallets/xcm-transactor", default-features = false }
precompile-utils = { path = "../../precompiles/utils", default-features = false }
xcm-primitives = { path = "../../primitives/xcm", default-features = false }

# Substrate
frame-support = { git = "https://github.com/purestake/substrate", branch = "moonbeam-polkadot-v0.9.37", default-features = false }
frame-system = { git = "https://github.com/purestake/substrate", branch = "moonbeam-polkadot-v0.9.37", default-features = false }
pallet-collective = { git = "https://github.com/purestake/substrate", branch = "moonbeam-polkadot-v0.9.37", default-features = false }
pallet-democracy = { git = "https://github.com/purestake/substrate", branch = "moonbeam-polkadot-v0.9.37", default-features = false }
pallet-preimage = { git = "https://github.com/purestake/substrate", branch = "moonbeam-polkadot-v0.9.37", default-features = false }
pallet-scheduler = { git = "https://github.com/purestake/substrate", branch = "moonbeam-polkadot-v0.9.37", default-features = false }
sp-core = { git = "https://github.com/purestake/substrate", branch = "moonbeam-polkadot-v0.9.37", default-features = false }
sp-runtime = { git = "https://github.com/purestake/substrate", branch = "moonbeam-polkadot-v0.9.37", default-features = false }
sp-std = { git = "https://github.com/purestake/substrate", branch = "moonbeam-polkadot-v0.9.37", default-features = false }

# Frontier
<<<<<<< HEAD
pallet-base-fee = { git = "https://github.com/purestake/frontier", branch = "tgm-fc-log-indexer", default-features = false }
pallet-evm = { git = "https://github.com/purestake/frontier", branch = "tgm-fc-log-indexer", default-features = false, features = [ "forbid-evm-reentrancy" ] }
=======
fp-ethereum = { git = "https://github.com/purestake/frontier", branch = "moonbeam-polkadot-v0.9.37", default-features = false }
fp-evm = { git = "https://github.com/purestake/frontier", branch = "moonbeam-polkadot-v0.9.37", default-features = false }
pallet-base-fee = { git = "https://github.com/purestake/frontier", branch = "moonbeam-polkadot-v0.9.37", default-features = false }
pallet-evm = { git = "https://github.com/purestake/frontier", branch = "moonbeam-polkadot-v0.9.37", default-features = false, features = [ "forbid-evm-reentrancy" ] }
>>>>>>> 77c29280

# Nimbus
pallet-author-inherent = { git = "https://github.com/purestake/nimbus", branch = "moonbeam-polkadot-v0.9.37", default-features = false }
pallet-author-slot-filter = { git = "https://github.com/purestake/nimbus", branch = "moonbeam-polkadot-v0.9.37", default-features = false }

# Polkadot
xcm = { git = "https://github.com/purestake/polkadot", branch = "moonbeam-polkadot-v0.9.37", default-features = false }
xcm-executor = { git = "https://github.com/purestake/polkadot", branch = "moonbeam-polkadot-v0.9.37", default-features = false }

[features]
std = [
	"fp-ethereum/std",
	"fp-evm/std",
	"frame-support/std",
	"pallet-asset-manager/std",
	"pallet-author-inherent/std",
	"pallet-author-mapping/std",
	"pallet-base-fee/std",
	"pallet-ethereum-xcm/std",
	"pallet-evm/std",
	"pallet-migrations/std",
	"pallet-parachain-staking/std",
	"pallet-randomness/std",
	"pallet-scheduler/std",
	"pallet-xcm-transactor/std",
	"precompile-utils/std",
	"sp-core/std",
	"sp-runtime/std",
	"sp-std/std",
	"xcm-executor/std",
	"xcm/std",
]
try-runtime = [
	"frame-support/try-runtime",
	"pallet-migrations/try-runtime",
]<|MERGE_RESOLUTION|>--- conflicted
+++ resolved
@@ -36,15 +36,10 @@
 sp-std = { git = "https://github.com/purestake/substrate", branch = "moonbeam-polkadot-v0.9.37", default-features = false }
 
 # Frontier
-<<<<<<< HEAD
+fp-ethereum = { git = "https://github.com/purestake/frontier", branch = "tgm-fc-log-indexer", default-features = false }
+fp-evm = { git = "https://github.com/purestake/frontier", branch = "tgm-fc-log-indexer", default-features = false }
 pallet-base-fee = { git = "https://github.com/purestake/frontier", branch = "tgm-fc-log-indexer", default-features = false }
 pallet-evm = { git = "https://github.com/purestake/frontier", branch = "tgm-fc-log-indexer", default-features = false, features = [ "forbid-evm-reentrancy" ] }
-=======
-fp-ethereum = { git = "https://github.com/purestake/frontier", branch = "moonbeam-polkadot-v0.9.37", default-features = false }
-fp-evm = { git = "https://github.com/purestake/frontier", branch = "moonbeam-polkadot-v0.9.37", default-features = false }
-pallet-base-fee = { git = "https://github.com/purestake/frontier", branch = "moonbeam-polkadot-v0.9.37", default-features = false }
-pallet-evm = { git = "https://github.com/purestake/frontier", branch = "moonbeam-polkadot-v0.9.37", default-features = false, features = [ "forbid-evm-reentrancy" ] }
->>>>>>> 77c29280
 
 # Nimbus
 pallet-author-inherent = { git = "https://github.com/purestake/nimbus", branch = "moonbeam-polkadot-v0.9.37", default-features = false }
