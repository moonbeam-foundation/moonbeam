[package]
name = 'runtime-common'
description = 'Common code shared between runtimes'
homepage = 'https://moonbeam.network'
license = 'GPL-3.0-only'
version = '0.8.0-dev'
authors = ["PureStake"]
edition = '2018'

[dependencies]
pallet-migrations = { path = "../../pallets/migrations", default-features = false }
sp-runtime = { git = "https://github.com/purestake/substrate", branch = "moonbeam-polkadot-v0.9.11", default-features = false }
sp-std = { git = "https://github.com/purestake/substrate", branch = "moonbeam-polkadot-v0.9.11", default-features = false }
sp-core = { git = "https://github.com/purestake/substrate", branch = "moonbeam-polkadot-v0.9.11", default-features = false }
frame-support = { git = "https://github.com/purestake/substrate", default-features = false, branch = "moonbeam-polkadot-v0.9.11" }
pallet-author-mapping = { path = "../../pallets/author-mapping", default-features = false }
parachain-staking = { path = "../../pallets/parachain-staking", default-features = false }
pallet-collective = { git = "https://github.com/purestake/substrate", default-features = false, branch = "moonbeam-polkadot-v0.9.11" }
frame-system = { git = "https://github.com/purestake/substrate", default-features = false, branch = "moonbeam-polkadot-v0.9.11" }
log = "0.4"
pallet-evm = { git = "https://github.com/purestake/frontier", default-features = false, branch = "moonbeam-polkadot-v0.9.11" }

[features]
std = [
	"pallet-migrations/std",
	"sp-runtime/std",
	"sp-std/std",
	"frame-support/std",
	"pallet-author-mapping/std",
<<<<<<< HEAD
	"pallet-evm/std",
	"sp-core/std",
=======
	"parachain-staking/std",
>>>>>>> 0dac2dfe
]<|MERGE_RESOLUTION|>--- conflicted
+++ resolved
@@ -27,10 +27,7 @@
 	"sp-std/std",
 	"frame-support/std",
 	"pallet-author-mapping/std",
-<<<<<<< HEAD
 	"pallet-evm/std",
 	"sp-core/std",
-=======
 	"parachain-staking/std",
->>>>>>> 0dac2dfe
 ]