[package]
name = "moonbeam-runtime-common"
authors = [ "PureStake" ]
description = "Common code shared between runtimes"
edition = "2021"
homepage = "https://moonbeam.network"
license = "GPL-3.0-only"
version = "0.8.0-dev"

[dependencies]
impl-trait-for-tuples = "0.2.1"
log = "0.4"

# Moonbeam
pallet-asset-manager = { path = "../../pallets/asset-manager", default-features = false }
pallet-author-mapping = { path = "../../pallets/author-mapping", default-features = false }
pallet-migrations = { path = "../../pallets/migrations", default-features = false }
pallet-parachain-staking = { path = "../../pallets/parachain-staking", default-features = false }
<<<<<<< HEAD
pallet-randomness = { path = "../../pallets/randomness", default-features = false }
pallet-xcm-transactor = { path = "../../pallets/xcm-transactor", optional = true, default-features = false }
=======
pallet-xcm-transactor = { path = "../../pallets/xcm-transactor", default-features = false }
>>>>>>> c2d45ba0

# Substrate
frame-support = { git = "https://github.com/paritytech/substrate", branch = "polkadot-v0.9.23", default-features = false }
frame-system = { git = "https://github.com/paritytech/substrate", branch = "polkadot-v0.9.23", default-features = false }
pallet-collective = { git = "https://github.com/paritytech/substrate", branch = "polkadot-v0.9.23", default-features = false }
pallet-scheduler = { git = "https://github.com/paritytech/substrate", branch = "polkadot-v0.9.23", default-features = false }
sp-core = { git = "https://github.com/paritytech/substrate", branch = "polkadot-v0.9.23", default-features = false }
sp-runtime = { git = "https://github.com/paritytech/substrate", branch = "polkadot-v0.9.23", default-features = false }
sp-std = { git = "https://github.com/paritytech/substrate", branch = "polkadot-v0.9.23", default-features = false }

# Frontier
pallet-base-fee = { git = "https://github.com/purestake/frontier", branch = "moonbeam-polkadot-v0.9.23", default-features = false }
pallet-evm = { git = "https://github.com/purestake/frontier", branch = "moonbeam-polkadot-v0.9.23", default-features = false }

# Nimbus
pallet-author-inherent = { git = "https://github.com/purestake/nimbus", branch = "moonbeam-polkadot-v0.9.23", default-features = false }
pallet-author-slot-filter = { git = "https://github.com/purestake/nimbus", branch = "moonbeam-polkadot-v0.9.23", default-features = false }

# Polkadot
xcm = { git = "https://github.com/purestake/polkadot", branch = "moonbeam-polkadot-v0.9.23", default-features = false }

[features]
std = [
	"frame-support/std",
	"pallet-asset-manager/std",
	"pallet-author-inherent/std",
	"pallet-author-mapping/std",
	"pallet-base-fee/std",
	"pallet-evm/std",
	"pallet-migrations/std",
	"pallet-parachain-staking/std",
	"pallet-randomness/std",
	"pallet-scheduler/std",
	"pallet-xcm-transactor/std",
	"sp-core/std",
	"sp-runtime/std",
	"sp-std/std",
	"xcm/std",
]
try-runtime = [
	"frame-support/try-runtime",
	"pallet-migrations/try-runtime",
]<|MERGE_RESOLUTION|>--- conflicted
+++ resolved
@@ -16,12 +16,8 @@
 pallet-author-mapping = { path = "../../pallets/author-mapping", default-features = false }
 pallet-migrations = { path = "../../pallets/migrations", default-features = false }
 pallet-parachain-staking = { path = "../../pallets/parachain-staking", default-features = false }
-<<<<<<< HEAD
 pallet-randomness = { path = "../../pallets/randomness", default-features = false }
-pallet-xcm-transactor = { path = "../../pallets/xcm-transactor", optional = true, default-features = false }
-=======
 pallet-xcm-transactor = { path = "../../pallets/xcm-transactor", default-features = false }
->>>>>>> c2d45ba0
 
 # Substrate
 frame-support = { git = "https://github.com/paritytech/substrate", branch = "polkadot-v0.9.23", default-features = false }
