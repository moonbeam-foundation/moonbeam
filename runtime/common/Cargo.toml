[package]
name = "runtime-common"
authors = [ "PureStake" ]
description = "Common code shared between runtimes"
edition = "2018"
homepage = "https://moonbeam.network"
license = "GPL-3.0-only"
version = "0.8.0-dev"

[dependencies]
impl-trait-for-tuples = "0.2.1"
log = "0.4"

# Moonbeam
pallet-asset-manager = { path = "../../pallets/asset-manager", optional = true, default-features = false }
pallet-author-mapping = { path = "../../pallets/author-mapping", default-features = false }
pallet-migrations = { path = "../../pallets/migrations", default-features = false }
parachain-staking = { path = "../../pallets/parachain-staking", default-features = false }
xcm-transactor = { path = "../../pallets/xcm-transactor", optional = true, default-features = false }

# Substrate
frame-support = { git = "https://github.com/purestake/substrate", branch = "jsonrpsee-moonbeam-polkadot-v0.9.16", default-features = false }
frame-system = { git = "https://github.com/purestake/substrate", branch = "jsonrpsee-moonbeam-polkadot-v0.9.16", default-features = false }
pallet-collective = { git = "https://github.com/purestake/substrate", branch = "jsonrpsee-moonbeam-polkadot-v0.9.16", default-features = false }
pallet-scheduler = { git = "https://github.com/purestake/substrate", branch = "jsonrpsee-moonbeam-polkadot-v0.9.16", default-features = false }
sp-core = { git = "https://github.com/purestake/substrate", branch = "jsonrpsee-moonbeam-polkadot-v0.9.16", default-features = false }
sp-runtime = { git = "https://github.com/purestake/substrate", branch = "jsonrpsee-moonbeam-polkadot-v0.9.16", default-features = false }
sp-std = { git = "https://github.com/purestake/substrate", branch = "jsonrpsee-moonbeam-polkadot-v0.9.16", default-features = false }

# Frontier
<<<<<<< HEAD
pallet-evm = { git = "https://github.com/purestake/frontier", branch = "jsonrpsee-moonbeam-polkadot-v0.9.16", default-features = false }
=======
pallet-base-fee = { git = "https://github.com/purestake/frontier", branch = "moonbeam-polkadot-v0.9.16", default-features = false }
pallet-evm = { git = "https://github.com/purestake/frontier", branch = "moonbeam-polkadot-v0.9.16", default-features = false }
>>>>>>> 15f02b79

# Polkadot
xcm = { git = "https://github.com/purestake/polkadot", branch = "jsonrpsee-moonbeam-polkadot-v0.9.16", optional = true, default-features = false }

[features]
std = [
	"frame-support/std",
	"pallet-asset-manager/std",
	"pallet-author-mapping/std",
	"pallet-base-fee/std",
	"pallet-evm/std",
	"pallet-migrations/std",
	"pallet-scheduler/std",
	"parachain-staking/std",
	"sp-core/std",
	"sp-runtime/std",
	"sp-std/std",
	"xcm-transactor/std",
	"xcm/std",
]
try-runtime = [
	"frame-support/try-runtime",
	"pallet-migrations/try-runtime",
]
xcm-support = [ "pallet-asset-manager", "xcm", "xcm-transactor" ]<|MERGE_RESOLUTION|>--- conflicted
+++ resolved
@@ -28,12 +28,8 @@
 sp-std = { git = "https://github.com/purestake/substrate", branch = "jsonrpsee-moonbeam-polkadot-v0.9.16", default-features = false }
 
 # Frontier
-<<<<<<< HEAD
+pallet-base-fee = { git = "https://github.com/purestake/frontier", branch = "jsonrpsee-moonbeam-polkadot-v0.9.16", default-features = false }
 pallet-evm = { git = "https://github.com/purestake/frontier", branch = "jsonrpsee-moonbeam-polkadot-v0.9.16", default-features = false }
-=======
-pallet-base-fee = { git = "https://github.com/purestake/frontier", branch = "moonbeam-polkadot-v0.9.16", default-features = false }
-pallet-evm = { git = "https://github.com/purestake/frontier", branch = "moonbeam-polkadot-v0.9.16", default-features = false }
->>>>>>> 15f02b79
 
 # Polkadot
 xcm = { git = "https://github.com/purestake/polkadot", branch = "jsonrpsee-moonbeam-polkadot-v0.9.16", optional = true, default-features = false }
