--- conflicted
+++ resolved
@@ -9,16 +9,10 @@
 
 [dependencies]
 pallet-migrations = { path = "../../pallets/migrations", default-features = false }
-<<<<<<< HEAD
-sp-runtime = { git = "https://github.com/purestake/substrate", branch = "moonbeam-polkadot-v0.9.11", default-features = false }
-sp-std = { git = "https://github.com/purestake/substrate", branch = "moonbeam-polkadot-v0.9.11", default-features = false }
-sp-core = { git = "https://github.com/purestake/substrate", branch = "moonbeam-polkadot-v0.9.11", default-features = false }
-frame-support = { git = "https://github.com/purestake/substrate", default-features = false, branch = "moonbeam-polkadot-v0.9.11" }
-=======
 sp-runtime = { git = "https://github.com/purestake/substrate", branch = "moonbeam-polkadot-v0.9.12", default-features = false }
 sp-std = { git = "https://github.com/purestake/substrate", branch = "moonbeam-polkadot-v0.9.12", default-features = false }
+sp-core = { git = "https://github.com/purestake/substrate", branch = "moonbeam-polkadot-v0.9.12", default-features = false }
 frame-support = { git = "https://github.com/purestake/substrate", default-features = false, branch = "moonbeam-polkadot-v0.9.12" }
->>>>>>> 57fdb3f1
 pallet-author-mapping = { path = "../../pallets/author-mapping", default-features = false }
 parachain-staking = { path = "../../pallets/parachain-staking", default-features = false }
 pallet-collective = { git = "https://github.com/purestake/substrate", default-features = false, branch = "moonbeam-polkadot-v0.9.12" }
