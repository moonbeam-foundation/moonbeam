--- conflicted
+++ resolved
@@ -14,6 +14,7 @@
 pallet-author-mapping = { path = "../../pallets/author-mapping", default-features = false }
 pallet-migrations = { path = "../../pallets/migrations", default-features = false }
 parachain-staking = { path = "../../pallets/parachain-staking", default-features = false }
+pallet-asset-manager = { path = "../../pallets/asset-manager", default-features = false, optional = true }
 
 # Substrate
 frame-support = { git = "https://github.com/purestake/substrate", branch = "moonbeam-polkadot-v0.9.12", default-features = false }
@@ -21,16 +22,6 @@
 pallet-collective = { git = "https://github.com/purestake/substrate", branch = "moonbeam-polkadot-v0.9.12", default-features = false }
 sp-runtime = { git = "https://github.com/purestake/substrate", branch = "moonbeam-polkadot-v0.9.12", default-features = false }
 sp-std = { git = "https://github.com/purestake/substrate", branch = "moonbeam-polkadot-v0.9.12", default-features = false }
-<<<<<<< HEAD
-=======
-frame-support = { git = "https://github.com/purestake/substrate", default-features = false, branch = "moonbeam-polkadot-v0.9.12" }
-pallet-author-mapping = { path = "../../pallets/author-mapping", default-features = false }
-parachain-staking = { path = "../../pallets/parachain-staking", default-features = false }
-pallet-asset-manager = { path = "../../pallets/asset-manager", default-features = false, optional = true }
-pallet-collective = { git = "https://github.com/purestake/substrate", default-features = false, branch = "moonbeam-polkadot-v0.9.12" }
-frame-system = { git = "https://github.com/purestake/substrate", default-features = false, branch = "moonbeam-polkadot-v0.9.12" }
-log = "0.4"
->>>>>>> 681ba341
 
 [features]
 std = [
@@ -38,10 +29,7 @@
 	"pallet-author-mapping/std",
 	"pallet-migrations/std",
 	"parachain-staking/std",
-<<<<<<< HEAD
 	"sp-runtime/std",
 	"sp-std/std",
-=======
 	"pallet-asset-manager/std"
->>>>>>> 681ba341
 ]