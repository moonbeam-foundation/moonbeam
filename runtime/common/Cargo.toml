[package]
authors = { workspace = true }
description = "Common code shared between runtimes"
edition = "2021"
homepage = "https://moonbeam.network"
license = "GPL-3.0-only"
name = "moonbeam-runtime-common"
version = "0.8.0-dev"

[dependencies]
log = "0.4"

# Moonbeam
moonbeam-core-primitives = { workspace = true }
pallet-migrations = { workspace = true }
pallet-moonbeam-foreign-assets = { workspace = true }
pallet-parachain-staking = { workspace = true }
pallet-xcm-weight-trader = { workspace = true }

# Substrate
pallet-message-queue = { workspace = true }
pallet-xcm-bridge = { workspace = true }
frame-support = { workspace = true }
frame-system = { workspace = true }
pallet-balances = { workspace = true }
pallet-transaction-payment = { workspace = true }
pallet-treasury = { workspace = true }
pallet-xcm = { workspace = true }
sp-core = { workspace = true }
sp-runtime = { workspace = true }
sp-std = { workspace = true }
<<<<<<< HEAD
sp-genesis-builder = { workspace = true }
frame-try-runtime = { workspace = true }

# Frontier
ethereum = { workspace = true }
fp-ethereum = { workspace = true }
fp-evm = { workspace = true }
pallet-evm = { workspace = true, features = ["forbid-evm-reentrancy"] }
pallet-evm-chain-id = { workspace = true }
precompile-utils = { workspace = true }
=======
>>>>>>> d2843609

# Moonkit
pallet-author-inherent = { workspace = true }

# Polkadot
xcm = { workspace = true }
xcm-builder = { workspace = true }

# Parity
parity-scale-codec = { workspace = true }
scale-info = { workspace = true }

account = { workspace = true }

# Cumulus
cumulus-pallet-parachain-system = { workspace = true }
cumulus-primitives-core = { workspace = true, default-features = false }

[features]
std = [
	"cumulus-pallet-parachain-system/std",
<<<<<<< HEAD
	"ethereum/std",
	"fp-ethereum/std",
	"fp-evm/std",
=======
>>>>>>> d2843609
	"frame-support/std",
	"moonbeam-core-primitives/std",
	"pallet-author-inherent/std",
	"pallet-migrations/std",
	"pallet-parachain-staking/std",
	"pallet-transaction-payment/std",
	"pallet-xcm-weight-trader/std",
	"pallet-message-queue/std",
	"parity-scale-codec/std",
	"scale-info/std",
	"sp-core/std",
	"sp-runtime/std",
	"sp-std/std",
	"cumulus-primitives-core/std",
	"xcm/std",
	"account/std",
]
runtime-benchmarks = [
	"cumulus-primitives-core/runtime-benchmarks",
	"cumulus-pallet-parachain-system/runtime-benchmarks",
	"pallet-message-queue/runtime-benchmarks",
	"pallet-author-inherent/runtime-benchmarks",
	"pallet-balances/runtime-benchmarks",
	"pallet-parachain-staking/runtime-benchmarks",
	"pallet-transaction-payment/runtime-benchmarks",
	"pallet-treasury/runtime-benchmarks",
	"pallet-xcm/runtime-benchmarks",
]
try-runtime = [
	"cumulus-pallet-parachain-system/try-runtime",
	"frame-support/try-runtime",
	"pallet-migrations/try-runtime",
	"pallet-transaction-payment/try-runtime",
]<|MERGE_RESOLUTION|>--- conflicted
+++ resolved
@@ -11,6 +11,7 @@
 log = "0.4"
 
 # Moonbeam
+ethereum = { workspace = true }
 moonbeam-core-primitives = { workspace = true }
 pallet-migrations = { workspace = true }
 pallet-moonbeam-foreign-assets = { workspace = true }
@@ -29,19 +30,6 @@
 sp-core = { workspace = true }
 sp-runtime = { workspace = true }
 sp-std = { workspace = true }
-<<<<<<< HEAD
-sp-genesis-builder = { workspace = true }
-frame-try-runtime = { workspace = true }
-
-# Frontier
-ethereum = { workspace = true }
-fp-ethereum = { workspace = true }
-fp-evm = { workspace = true }
-pallet-evm = { workspace = true, features = ["forbid-evm-reentrancy"] }
-pallet-evm-chain-id = { workspace = true }
-precompile-utils = { workspace = true }
-=======
->>>>>>> d2843609
 
 # Moonkit
 pallet-author-inherent = { workspace = true }
@@ -63,12 +51,7 @@
 [features]
 std = [
 	"cumulus-pallet-parachain-system/std",
-<<<<<<< HEAD
 	"ethereum/std",
-	"fp-ethereum/std",
-	"fp-evm/std",
-=======
->>>>>>> d2843609
 	"frame-support/std",
 	"moonbeam-core-primitives/std",
 	"pallet-author-inherent/std",
