[package]
name = "moonbeam-runtime-common"
authors = { workspace = true }
description = "Common code shared between runtimes"
edition = "2021"
homepage = "https://moonbeam.network"
license = "GPL-3.0-only"
version = "0.8.0-dev"

[dependencies]
hex-literal = "0.3.4"
impl-trait-for-tuples = "0.2.1"
log = "0.4"

# Moonbeam
<<<<<<< HEAD
moonbeam-xcm-benchmarks = { workspace = true, optional = true }
pallet-asset-manager = { workspace = true }
pallet-author-mapping = { workspace = true }
pallet-migrations = { workspace = true }
pallet-parachain-staking = { workspace = true }
pallet-randomness = { workspace = true }
pallet-xcm-transactor = { workspace = true }
=======
moonbeam-xcm-benchmarks = { path = "../../pallets/moonbeam-xcm-benchmarks", optional = true, default-features = false }
pallet-asset-manager = { path = "../../pallets/asset-manager", default-features = false }
pallet-author-mapping = { path = "../../pallets/author-mapping", default-features = false }
pallet-ethereum-xcm = { path = "../../pallets/ethereum-xcm", default-features = false }
pallet-migrations = { path = "../../pallets/migrations", default-features = false }
pallet-parachain-staking = { path = "../../pallets/parachain-staking", default-features = false }
pallet-randomness = { path = "../../pallets/randomness", default-features = false }
pallet-xcm-transactor = { path = "../../pallets/xcm-transactor", default-features = false }
precompile-utils = { path = "../../precompiles/utils", default-features = false }
xcm-primitives = { path = "../../primitives/xcm", default-features = false }
>>>>>>> 77c29280

# Substrate
frame-support = { workspace = true }
frame-system = { workspace = true }
pallet-collective = { workspace = true }
pallet-democracy = { workspace = true }
pallet-preimage = { workspace = true }
pallet-scheduler = { workspace = true }
sp-core = { workspace = true }
sp-runtime = { workspace = true }
sp-std = { workspace = true }

# Frontier
<<<<<<< HEAD
pallet-base-fee = { workspace = true }
pallet-evm = { workspace = true }
=======
fp-ethereum = { git = "https://github.com/purestake/frontier", branch = "moonbeam-polkadot-v0.9.37", default-features = false }
fp-evm = { git = "https://github.com/purestake/frontier", branch = "moonbeam-polkadot-v0.9.37", default-features = false }
pallet-base-fee = { git = "https://github.com/purestake/frontier", branch = "moonbeam-polkadot-v0.9.37", default-features = false }
pallet-evm = { git = "https://github.com/purestake/frontier", branch = "moonbeam-polkadot-v0.9.37", default-features = false, features = [ "forbid-evm-reentrancy" ] }
>>>>>>> 77c29280

# Nimbus
pallet-author-inherent = { workspace = true }
pallet-author-slot-filter = { workspace = true }

# Polkadot
<<<<<<< HEAD
xcm = { workspace = true }
=======
xcm = { git = "https://github.com/purestake/polkadot", branch = "moonbeam-polkadot-v0.9.37", default-features = false }
xcm-executor = { git = "https://github.com/purestake/polkadot", branch = "moonbeam-polkadot-v0.9.37", default-features = false }
>>>>>>> 77c29280

[features]
std = [
	"fp-ethereum/std",
	"fp-evm/std",
	"frame-support/std",
	"pallet-asset-manager/std",
	"pallet-author-inherent/std",
	"pallet-author-mapping/std",
	"pallet-base-fee/std",
	"pallet-ethereum-xcm/std",
	"pallet-evm/std",
	"pallet-migrations/std",
	"pallet-parachain-staking/std",
	"pallet-randomness/std",
	"pallet-scheduler/std",
	"pallet-xcm-transactor/std",
	"precompile-utils/std",
	"sp-core/std",
	"sp-runtime/std",
	"sp-std/std",
	"xcm-executor/std",
	"xcm/std",
]
try-runtime = [
	"frame-support/try-runtime",
	"pallet-migrations/try-runtime",
]<|MERGE_RESOLUTION|>--- conflicted
+++ resolved
@@ -13,26 +13,16 @@
 log = "0.4"
 
 # Moonbeam
-<<<<<<< HEAD
 moonbeam-xcm-benchmarks = { workspace = true, optional = true }
 pallet-asset-manager = { workspace = true }
 pallet-author-mapping = { workspace = true }
+pallet-ethereum-xcm = { workspace = true }
 pallet-migrations = { workspace = true }
 pallet-parachain-staking = { workspace = true }
 pallet-randomness = { workspace = true }
 pallet-xcm-transactor = { workspace = true }
-=======
-moonbeam-xcm-benchmarks = { path = "../../pallets/moonbeam-xcm-benchmarks", optional = true, default-features = false }
-pallet-asset-manager = { path = "../../pallets/asset-manager", default-features = false }
-pallet-author-mapping = { path = "../../pallets/author-mapping", default-features = false }
-pallet-ethereum-xcm = { path = "../../pallets/ethereum-xcm", default-features = false }
-pallet-migrations = { path = "../../pallets/migrations", default-features = false }
-pallet-parachain-staking = { path = "../../pallets/parachain-staking", default-features = false }
-pallet-randomness = { path = "../../pallets/randomness", default-features = false }
-pallet-xcm-transactor = { path = "../../pallets/xcm-transactor", default-features = false }
-precompile-utils = { path = "../../precompiles/utils", default-features = false }
-xcm-primitives = { path = "../../primitives/xcm", default-features = false }
->>>>>>> 77c29280
+precompile-utils = { workspace = true }
+xcm-primitives = { workspace = true }
 
 # Substrate
 frame-support = { workspace = true }
@@ -46,27 +36,18 @@
 sp-std = { workspace = true }
 
 # Frontier
-<<<<<<< HEAD
+fp-ethereum = { workspace = true }
+fp-evm = { workspace = true }
 pallet-base-fee = { workspace = true }
 pallet-evm = { workspace = true }
-=======
-fp-ethereum = { git = "https://github.com/purestake/frontier", branch = "moonbeam-polkadot-v0.9.37", default-features = false }
-fp-evm = { git = "https://github.com/purestake/frontier", branch = "moonbeam-polkadot-v0.9.37", default-features = false }
-pallet-base-fee = { git = "https://github.com/purestake/frontier", branch = "moonbeam-polkadot-v0.9.37", default-features = false }
-pallet-evm = { git = "https://github.com/purestake/frontier", branch = "moonbeam-polkadot-v0.9.37", default-features = false, features = [ "forbid-evm-reentrancy" ] }
->>>>>>> 77c29280
 
 # Nimbus
 pallet-author-inherent = { workspace = true }
 pallet-author-slot-filter = { workspace = true }
 
 # Polkadot
-<<<<<<< HEAD
 xcm = { workspace = true }
-=======
-xcm = { git = "https://github.com/purestake/polkadot", branch = "moonbeam-polkadot-v0.9.37", default-features = false }
-xcm-executor = { git = "https://github.com/purestake/polkadot", branch = "moonbeam-polkadot-v0.9.37", default-features = false }
->>>>>>> 77c29280
+xcm-executor = { workspace = true }
 
 [features]
 std = [
