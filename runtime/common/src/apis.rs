// Copyright 2019-2022 PureStake Inc.
// This file is part of Moonbeam.

// Moonbeam is free software: you can redistribute it and/or modify
// it under the terms of the GNU General Public License as published by
// the Free Software Foundation, either version 3 of the License, or
// (at your option) any later version.

// Moonbeam is distributed in the hope that it will be useful,
// but WITHOUT ANY WARRANTY; without even the implied warranty of
// MERCHANTABILITY or FITNESS FOR A PARTICULAR PURPOSE.  See the
// GNU General Public License for more details.

// You should have received a copy of the GNU General Public License
// along with Moonbeam.  If not, see <http://www.gnu.org/licenses/>.

#[macro_export]
macro_rules! impl_runtime_apis_plus_common {
	{$($custom:tt)*} => {
		impl_runtime_apis! {
			$($custom)*

			impl sp_api::Core<Block> for Runtime {
				fn version() -> RuntimeVersion {
					VERSION
				}

				fn execute_block(block: Block) {
					Executive::execute_block(block)
				}

				fn initialize_block(header: &<Block as BlockT>::Header) {
					Executive::initialize_block(header)
				}
			}

			impl sp_api::Metadata<Block> for Runtime {
				fn metadata() -> OpaqueMetadata {
					OpaqueMetadata::new(Runtime::metadata().into())
				}

				fn metadata_at_version(version: u32) -> Option<OpaqueMetadata> {
					Runtime::metadata_at_version(version)
				}

				fn metadata_versions() -> Vec<u32> {
					Runtime::metadata_versions()
				}
			}

			impl sp_block_builder::BlockBuilder<Block> for Runtime {
				fn apply_extrinsic(extrinsic: <Block as BlockT>::Extrinsic) -> ApplyExtrinsicResult {
					Executive::apply_extrinsic(extrinsic)
				}

				fn finalize_block() -> <Block as BlockT>::Header {
					Executive::finalize_block()
				}

				fn inherent_extrinsics(
					data: sp_inherents::InherentData,
				) -> Vec<<Block as BlockT>::Extrinsic> {
					data.create_extrinsics()
				}

				fn check_inherents(
					block: Block,
					data: sp_inherents::InherentData,
				) -> sp_inherents::CheckInherentsResult {
					data.check_extrinsics(&block)
				}
			}

			impl sp_offchain::OffchainWorkerApi<Block> for Runtime {
				fn offchain_worker(header: &<Block as BlockT>::Header) {
					Executive::offchain_worker(header)
				}
			}

			impl sp_session::SessionKeys<Block> for Runtime {
				fn decode_session_keys(
					encoded: Vec<u8>,
				) -> Option<Vec<(Vec<u8>, sp_core::crypto::KeyTypeId)>> {
					opaque::SessionKeys::decode_into_raw_public_keys(&encoded)
				}

				fn generate_session_keys(seed: Option<Vec<u8>>) -> Vec<u8> {
					opaque::SessionKeys::generate(seed)
				}
			}

			impl frame_system_rpc_runtime_api::AccountNonceApi<Block, AccountId, Index> for Runtime {
				fn account_nonce(account: AccountId) -> Index {
					System::account_nonce(account)
				}
			}

			impl moonbeam_rpc_primitives_debug::DebugRuntimeApi<Block> for Runtime {
				fn trace_transaction(
					extrinsics: Vec<<Block as BlockT>::Extrinsic>,
					traced_transaction: &EthereumTransaction,
				) -> Result<
					(),
					sp_runtime::DispatchError,
				> {
					#[cfg(feature = "evm-tracing")]
					{
						use moonbeam_evm_tracer::tracer::EvmTracer;
						use xcm_primitives::{
							ETHEREUM_XCM_TRACING_STORAGE_KEY,
							EthereumXcmTracingStatus
						};
						use frame_support::storage::unhashed;

						// Tell the CallDispatcher we are tracing a specific Transaction.
						unhashed::put::<EthereumXcmTracingStatus>(
							ETHEREUM_XCM_TRACING_STORAGE_KEY,
							&EthereumXcmTracingStatus::Transaction(traced_transaction.hash()),
						);

						// Apply the a subset of extrinsics: all the substrate-specific or ethereum
						// transactions that preceded the requested transaction.
						for ext in extrinsics.into_iter() {
							let _ = match &ext.0.function {
								RuntimeCall::Ethereum(transact { transaction }) => {
									if transaction == traced_transaction {
										EvmTracer::new().trace(|| Executive::apply_extrinsic(ext));
										return Ok(());
									} else {
										Executive::apply_extrinsic(ext)
									}
								}
								_ => Executive::apply_extrinsic(ext),
							};
							if let Some(EthereumXcmTracingStatus::TransactionExited) = unhashed::get(
								ETHEREUM_XCM_TRACING_STORAGE_KEY
							) {
								return Ok(());
							}
						}
						Err(sp_runtime::DispatchError::Other(
							"Failed to find Ethereum transaction among the extrinsics.",
						))
					}
					#[cfg(not(feature = "evm-tracing"))]
					Err(sp_runtime::DispatchError::Other(
						"Missing `evm-tracing` compile time feature flag.",
					))
				}

				fn trace_block(
					extrinsics: Vec<<Block as BlockT>::Extrinsic>,
					known_transactions: Vec<H256>,
				) -> Result<
					(),
					sp_runtime::DispatchError,
				> {
					#[cfg(feature = "evm-tracing")]
					{
						use moonbeam_evm_tracer::tracer::EvmTracer;
						use xcm_primitives::EthereumXcmTracingStatus;

						// Tell the CallDispatcher we are tracing a full Block.
						frame_support::storage::unhashed::put::<EthereumXcmTracingStatus>(
							xcm_primitives::ETHEREUM_XCM_TRACING_STORAGE_KEY,
							&EthereumXcmTracingStatus::Block,
						);

						let mut config = <Runtime as pallet_evm::Config>::config().clone();
						config.estimate = true;

						// Apply all extrinsics. Ethereum extrinsics are traced.
						for ext in extrinsics.into_iter() {
							match &ext.0.function {
								RuntimeCall::Ethereum(transact { transaction }) => {
									if known_transactions.contains(&transaction.hash()) {
										// Each known extrinsic is a new call stack.
										EvmTracer::emit_new();
										EvmTracer::new().trace(|| Executive::apply_extrinsic(ext));
									} else {
										let _ = Executive::apply_extrinsic(ext);
									}
								}
								_ => {
									let _ = Executive::apply_extrinsic(ext);
								}
							};
						}

						Ok(())
					}
					#[cfg(not(feature = "evm-tracing"))]
					Err(sp_runtime::DispatchError::Other(
						"Missing `evm-tracing` compile time feature flag.",
					))
				}
			}

			impl moonbeam_rpc_primitives_txpool::TxPoolRuntimeApi<Block> for Runtime {
				fn extrinsic_filter(
					xts_ready: Vec<<Block as BlockT>::Extrinsic>,
					xts_future: Vec<<Block as BlockT>::Extrinsic>,
				) -> TxPoolResponse {
					TxPoolResponse {
						ready: xts_ready
							.into_iter()
							.filter_map(|xt| match xt.0.function {
								RuntimeCall::Ethereum(transact { transaction }) => Some(transaction),
								_ => None,
							})
							.collect(),
						future: xts_future
							.into_iter()
							.filter_map(|xt| match xt.0.function {
								RuntimeCall::Ethereum(transact { transaction }) => Some(transaction),
								_ => None,
							})
							.collect(),
					}
				}
			}

			impl fp_rpc::EthereumRuntimeRPCApi<Block> for Runtime {
				fn chain_id() -> u64 {
					<Runtime as pallet_evm::Config>::ChainId::get()
				}

				fn account_basic(address: H160) -> EVMAccount {
					let (account, _) = EVM::account_basic(&address);
					account
				}

				fn gas_price() -> U256 {
					let (gas_price, _) = <Runtime as pallet_evm::Config>::FeeCalculator::min_gas_price();
					gas_price
				}

				fn account_code_at(address: H160) -> Vec<u8> {
					pallet_evm::AccountCodes::<Runtime>::get(address)
				}

				fn author() -> H160 {
					<pallet_evm::Pallet<Runtime>>::find_author()
				}

				fn storage_at(address: H160, index: U256) -> H256 {
					let mut tmp = [0u8; 32];
					index.to_big_endian(&mut tmp);
					pallet_evm::AccountStorages::<Runtime>::get(address, H256::from_slice(&tmp[..]))
				}

				fn call(
					from: H160,
					to: H160,
					data: Vec<u8>,
					value: U256,
					gas_limit: U256,
					max_fee_per_gas: Option<U256>,
					max_priority_fee_per_gas: Option<U256>,
					nonce: Option<U256>,
					estimate: bool,
					access_list: Option<Vec<(H160, Vec<H256>)>>,
				) -> Result<pallet_evm::CallInfo, sp_runtime::DispatchError> {
					let config = if estimate {
						let mut config = <Runtime as pallet_evm::Config>::config().clone();
						config.estimate = true;
						Some(config)
					} else {
						None
					};
					let is_transactional = false;
					let validate = true;

					let mut estimated_transaction_len = data.len() +
						// to: 20
						// from: 20
						// value: 32
						// gas_limit: 32
						// nonce: 32
						// 1 byte transaction action variant
						// chain id 8 bytes
						// 65 bytes signature
						210;

					if max_fee_per_gas.is_some() {
						estimated_transaction_len += 32;
					}
					if max_priority_fee_per_gas.is_some() {
						estimated_transaction_len += 32;
					}
					if access_list.is_some() {
						estimated_transaction_len += access_list.encoded_size();
					}

					let gas_limit = gas_limit.min(u64::MAX.into()).low_u64();
					let without_base_extrinsic_weight = true;

					let (weight_limit, proof_size_base_cost) =
						match <Runtime as pallet_evm::Config>::GasWeightMapping::gas_to_weight(
							gas_limit,
							without_base_extrinsic_weight
						) {
							weight_limit if weight_limit.proof_size() > 0 => {
								(Some(weight_limit), Some(estimated_transaction_len as u64))
							}
							_ => (None, None),
						};

					<Runtime as pallet_evm::Config>::Runner::call(
						from,
						to,
						data,
						value,
						gas_limit,
						max_fee_per_gas,
						max_priority_fee_per_gas,
						nonce,
						access_list.unwrap_or_default(),
						is_transactional,
						validate,
						weight_limit,
						proof_size_base_cost,
						config.as_ref().unwrap_or(<Runtime as pallet_evm::Config>::config()),
					).map_err(|err| err.error.into())
				}

				fn create(
					from: H160,
					data: Vec<u8>,
					value: U256,
					gas_limit: U256,
					max_fee_per_gas: Option<U256>,
					max_priority_fee_per_gas: Option<U256>,
					nonce: Option<U256>,
					estimate: bool,
					access_list: Option<Vec<(H160, Vec<H256>)>>,
				) -> Result<pallet_evm::CreateInfo, sp_runtime::DispatchError> {
					let config = if estimate {
						let mut config = <Runtime as pallet_evm::Config>::config().clone();
						config.estimate = true;
						Some(config)
					} else {
						None
					};
					let is_transactional = false;
					let validate = true;

					let mut estimated_transaction_len = data.len() +
						// from: 20
						// value: 32
						// gas_limit: 32
						// nonce: 32
						// 1 byte transaction action variant
						// chain id 8 bytes
						// 65 bytes signature
						190;

					if max_fee_per_gas.is_some() {
						estimated_transaction_len += 32;
					}
					if max_priority_fee_per_gas.is_some() {
						estimated_transaction_len += 32;
					}
					if access_list.is_some() {
						estimated_transaction_len += access_list.encoded_size();
					}

					let gas_limit = if gas_limit > U256::from(u64::MAX) {
						u64::MAX
					} else {
						gas_limit.low_u64()
					};
					let without_base_extrinsic_weight = true;

					let (weight_limit, proof_size_base_cost) =
						match <Runtime as pallet_evm::Config>::GasWeightMapping::gas_to_weight(
							gas_limit,
							without_base_extrinsic_weight
						) {
							weight_limit if weight_limit.proof_size() > 0 => {
								(Some(weight_limit), Some(estimated_transaction_len as u64))
							}
							_ => (None, None),
						};

					#[allow(clippy::or_fun_call)] // suggestion not helpful here
					<Runtime as pallet_evm::Config>::Runner::create(
						from,
						data,
						value,
						gas_limit,
						max_fee_per_gas,
						max_priority_fee_per_gas,
						nonce,
						access_list.unwrap_or_default(),
						is_transactional,
						validate,
						weight_limit,
						proof_size_base_cost,
						config.as_ref().unwrap_or(<Runtime as pallet_evm::Config>::config()),
					).map_err(|err| err.error.into())
				}

				fn current_transaction_statuses() -> Option<Vec<TransactionStatus>> {
					pallet_ethereum::CurrentTransactionStatuses::<Runtime>::get()
				}

				fn current_block() -> Option<pallet_ethereum::Block> {
					pallet_ethereum::CurrentBlock::<Runtime>::get()
				}

				fn current_receipts() -> Option<Vec<pallet_ethereum::Receipt>> {
					pallet_ethereum::CurrentReceipts::<Runtime>::get()
				}

				fn current_all() -> (
					Option<pallet_ethereum::Block>,
					Option<Vec<pallet_ethereum::Receipt>>,
					Option<Vec<TransactionStatus>>,
				) {
					(
						pallet_ethereum::CurrentBlock::<Runtime>::get(),
						pallet_ethereum::CurrentReceipts::<Runtime>::get(),
						pallet_ethereum::CurrentTransactionStatuses::<Runtime>::get(),
					)
				}

				fn extrinsic_filter(
					xts: Vec<<Block as BlockT>::Extrinsic>,
				) -> Vec<EthereumTransaction> {
					xts.into_iter().filter_map(|xt| match xt.0.function {
						RuntimeCall::Ethereum(transact { transaction }) => Some(transaction),
						_ => None
					}).collect::<Vec<EthereumTransaction>>()
				}

				fn elasticity() -> Option<Permill> {
					None
				}

				fn gas_limit_multiplier_support() {}

				fn pending_block(
					xts: Vec<<Block as sp_api::BlockT>::Extrinsic>
				) -> (
					Option<pallet_ethereum::Block>, Option<sp_std::prelude::Vec<TransactionStatus>>
				) {
					for ext in xts.into_iter() {
						let _ = Executive::apply_extrinsic(ext);
					}

					Ethereum::on_finalize(System::block_number() + 1);

					(
						pallet_ethereum::CurrentBlock::<Runtime>::get(),
						pallet_ethereum::CurrentTransactionStatuses::<Runtime>::get()
					)
				 }
			}

			impl fp_rpc::ConvertTransactionRuntimeApi<Block> for Runtime {
				fn convert_transaction(
					transaction: pallet_ethereum::Transaction
				) -> <Block as BlockT>::Extrinsic {
					UncheckedExtrinsic::new_unsigned(
						pallet_ethereum::Call::<Runtime>::transact { transaction }.into(),
					)
				}
			}

			impl pallet_transaction_payment_rpc_runtime_api::TransactionPaymentApi<Block, Balance>
			for Runtime {
				fn query_info(
					uxt: <Block as BlockT>::Extrinsic,
					len: u32,
				) -> pallet_transaction_payment_rpc_runtime_api::RuntimeDispatchInfo<Balance> {
					TransactionPayment::query_info(uxt, len)
				}

				fn query_fee_details(
					uxt: <Block as BlockT>::Extrinsic,
					len: u32,
				) -> pallet_transaction_payment::FeeDetails<Balance> {
					TransactionPayment::query_fee_details(uxt, len)
				}

				fn query_weight_to_fee(weight: Weight) -> Balance {
					TransactionPayment::weight_to_fee(weight)
				}

				fn query_length_to_fee(length: u32) -> Balance {
					TransactionPayment::length_to_fee(length)
				}
			}

			impl nimbus_primitives::NimbusApi<Block> for Runtime {
				fn can_author(
					author: nimbus_primitives::NimbusId,
					slot: u32,
					parent_header: &<Block as BlockT>::Header
				) -> bool {
					let block_number = parent_header.number + 1;

					// The Moonbeam runtimes use an entropy source that needs to do some accounting
					// work during block initialization. Therefore we initialize it here to match
					// the state it will be in when the next block is being executed.
					use frame_support::traits::OnInitialize;
					System::initialize(
						&block_number,
						&parent_header.hash(),
						&parent_header.digest,
					);

					// Because the staking solution calculates the next staking set at the beginning
					// of the first block in the new round, the only way to accurately predict the
					// authors is to compute the selection during prediction.
					if pallet_parachain_staking::Pallet::<Self>::round().should_update(block_number) {
						// get author account id
						use nimbus_primitives::AccountLookup;
						let author_account_id = if let Some(account) =
							pallet_author_mapping::Pallet::<Self>::lookup_account(&author) {
							account
						} else {
							// return false if author mapping not registered like in can_author impl
							return false
						};
						let candidates = pallet_parachain_staking::Pallet::<Self>::compute_top_candidates();
						if candidates.is_empty() {
							// If there are zero selected candidates, we use the same eligibility
							// as the previous round
							return AuthorInherent::can_author(&author, &slot);
						}

						// predict eligibility post-selection by computing selection results now
						let (eligible, _) =
							pallet_author_slot_filter::compute_pseudo_random_subset::<Self>(
								candidates,
								&slot
							);
						eligible.contains(&author_account_id)
					} else {
						AuthorInherent::can_author(&author, &slot)
					}
				}
			}

			impl cumulus_primitives_core::CollectCollationInfo<Block> for Runtime {
				fn collect_collation_info(
					header: &<Block as BlockT>::Header
				) -> cumulus_primitives_core::CollationInfo {
					ParachainSystem::collect_collation_info(header)
				}
			}

			impl session_keys_primitives::VrfApi<Block> for Runtime {
				fn get_last_vrf_output() -> Option<<Block as BlockT>::Hash> {
					// TODO: remove in future runtime upgrade along with storage item
					if pallet_randomness::Pallet::<Self>::not_first_block().is_none() {
						return None;
					}
					pallet_randomness::Pallet::<Self>::local_vrf_output()
				}
				fn vrf_key_lookup(
					nimbus_id: nimbus_primitives::NimbusId
				) -> Option<session_keys_primitives::VrfId> {
					use session_keys_primitives::KeysLookup;
					AuthorMapping::lookup_keys(&nimbus_id)
				}
			}

			#[cfg(feature = "runtime-benchmarks")]
			impl frame_benchmarking::Benchmark<Block> for Runtime {

				fn benchmark_metadata(extra: bool) -> (
					Vec<frame_benchmarking::BenchmarkList>,
					Vec<frame_support::traits::StorageInfo>,
				) {
					use frame_benchmarking::{list_benchmark, Benchmarking, BenchmarkList};
					use moonbeam_xcm_benchmarks::generic::benchmarking as MoonbeamXcmBenchmarks;
					use frame_support::traits::StorageInfoTrait;
					use frame_system_benchmarking::Pallet as SystemBench;
					use pallet_crowdloan_rewards::Pallet as PalletCrowdloanRewardsBench;
					use pallet_parachain_staking::Pallet as ParachainStakingBench;
					use pallet_author_mapping::Pallet as PalletAuthorMappingBench;
					use pallet_author_slot_filter::Pallet as PalletAuthorSlotFilter;
					use pallet_moonbeam_orbiters::Pallet as PalletMoonbeamOrbiters;
					use pallet_author_inherent::Pallet as PalletAuthorInherent;
					use pallet_asset_manager::Pallet as PalletAssetManagerBench;
					use pallet_xcm_transactor::Pallet as XcmTransactorBench;
					use pallet_randomness::Pallet as RandomnessBench;
					use MoonbeamXcmBenchmarks::XcmGenericBenchmarks as MoonbeamXcmGenericBench;
					use pallet_conviction_voting::Pallet as PalletConvictionVotingBench;

					let mut list = Vec::<BenchmarkList>::new();

					list_benchmark!(list, extra, frame_system, SystemBench::<Runtime>);
					list_benchmark!(list, extra, parachain_staking, ParachainStakingBench::<Runtime>);
					list_benchmark!(list, extra, pallet_crowdloan_rewards, PalletCrowdloanRewardsBench::<Runtime>);
					list_benchmark!(list, extra, pallet_author_mapping, PalletAuthorMappingBench::<Runtime>);
					list_benchmark!(list, extra, pallet_author_slot_filter, PalletAuthorSlotFilter::<Runtime>);
					list_benchmark!(list, extra, pallet_moonbeam_orbiters, PalletMoonbeamOrbiters::<Runtime>);
					list_benchmark!(list, extra, pallet_author_inherent, PalletAuthorInherent::<Runtime>);
					list_benchmark!(list, extra, pallet_asset_manager, PalletAssetManagerBench::<Runtime>);
					list_benchmark!(list, extra, xcm_transactor, XcmTransactorBench::<Runtime>);
					list_benchmark!(list, extra, pallet_randomness, RandomnessBench::<Runtime>);
					list_benchmark!(
						list,
						extra,
						moonbeam_xcm_benchmarks_generic,
						MoonbeamXcmGenericBench::<Runtime>
					);
<<<<<<< HEAD
=======
					list_benchmark!(list, extra, pallet_migrations, MigrationsBench::<Runtime>);
					list_benchmark!(list, extra, pallet_conviction_voting, PalletConvictionVotingBench::<Runtime>);
>>>>>>> f4fe97a7

					let storage_info = AllPalletsWithSystem::storage_info();

					return (list, storage_info)
				}

				fn dispatch_benchmark(
					config: frame_benchmarking::BenchmarkConfig,
				) -> Result<Vec<frame_benchmarking::BenchmarkBatch>, sp_runtime::RuntimeString> {
					use frame_benchmarking::{
						add_benchmark, BenchmarkBatch, Benchmarking, TrackedStorageKey,
					};

					use xcm::latest::prelude::*;
					use frame_benchmarking::BenchmarkError;

					use frame_system_benchmarking::Pallet as SystemBench;
					impl frame_system_benchmarking::Config for Runtime {}

					impl moonbeam_xcm_benchmarks::Config for Runtime {}
					impl moonbeam_xcm_benchmarks::generic::Config for Runtime {}

					use pallet_asset_manager::Config as PalletAssetManagerConfig;
					impl pallet_xcm_benchmarks::Config for Runtime {
						type XcmConfig = xcm_config::XcmExecutorConfig;
						type AccountIdConverter = xcm_config::LocationToAccountId;
						fn valid_destination() -> Result<MultiLocation, BenchmarkError> {
							Ok(MultiLocation::parent())
						}
						fn worst_case_holding(_depositable_count: u32) -> MultiAssets {
						// 100 fungibles
							const HOLDING_FUNGIBLES: u32 = 100;
							let fungibles_amount: u128 = 100;
							let assets = (0..HOLDING_FUNGIBLES).map(|i| {
								let location: MultiLocation = GeneralIndex(i as u128).into();
								MultiAsset {
									id: Concrete(location),
									fun: Fungible(fungibles_amount * i as u128),
								}
								.into()
							})
							.chain(
								core::iter::once(
									MultiAsset {
										id: Concrete(MultiLocation::parent()),
										fun: Fungible(u128::MAX)
									}
								)
							)
							.collect::<Vec<_>>();


							for (i, asset) in assets.iter().enumerate() {
								if let MultiAsset {
									id: Concrete(location),
									fun: Fungible(_)
								} = asset {
									<AssetManager as xcm_primitives::AssetTypeGetter<
										<Runtime as PalletAssetManagerConfig>::AssetId,
										<Runtime as PalletAssetManagerConfig>::ForeignAssetType>
									>::set_asset_type_asset_id(
										location.clone().into(),
										i as u128
									);
									// set 1-1
									<AssetManager as xcm_primitives::UnitsToWeightRatio<
										<Runtime as PalletAssetManagerConfig>::ForeignAssetType>
									>::set_units_per_second(
										location.clone().into(),
										1_000_000_000_000u128
									);
								}
							}
							assets.into()
						}
					}

					impl pallet_xcm_benchmarks::generic::Config for Runtime {
						type RuntimeCall = RuntimeCall;

						fn worst_case_response() -> (u64, Response) {
							(0u64, Response::Version(Default::default()))
						}

						fn worst_case_asset_exchange()
							-> Result<(MultiAssets, MultiAssets), BenchmarkError> {
							Err(BenchmarkError::Skip)
						}

						fn universal_alias() -> Result<(MultiLocation, Junction), BenchmarkError> {
							Err(BenchmarkError::Skip)
						}

						fn export_message_origin_and_destination()
							-> Result<(MultiLocation, NetworkId, Junctions), BenchmarkError> {
							Err(BenchmarkError::Skip)
						}

						fn transact_origin_and_runtime_call()
							-> Result<(MultiLocation, RuntimeCall), BenchmarkError> {
							Ok((MultiLocation::parent(), frame_system::Call::remark_with_event {
								remark: vec![]
							}.into()))
						}

						fn subscribe_origin() -> Result<MultiLocation, BenchmarkError> {
							Ok(MultiLocation::parent())
						}

						fn claimable_asset()
							-> Result<(MultiLocation, MultiLocation, MultiAssets), BenchmarkError> {
							let origin = MultiLocation::parent();
							let assets: MultiAssets = (Concrete(MultiLocation::parent()), 1_000u128)
								.into();
							let ticket = MultiLocation { parents: 0, interior: Here };
							Ok((origin, ticket, assets))
						}

						fn unlockable_asset()
							-> Result<(MultiLocation, MultiLocation, MultiAsset), BenchmarkError> {
							Err(BenchmarkError::Skip)
						}
					}

					use moonbeam_xcm_benchmarks::generic::benchmarking as MoonbeamXcmBenchmarks;

					use pallet_crowdloan_rewards::Pallet as PalletCrowdloanRewardsBench;
					use pallet_parachain_staking::Pallet as ParachainStakingBench;
					use pallet_author_mapping::Pallet as PalletAuthorMappingBench;
					use pallet_author_slot_filter::Pallet as PalletAuthorSlotFilter;
					use pallet_moonbeam_orbiters::Pallet as PalletMoonbeamOrbiters;
					use pallet_author_inherent::Pallet as PalletAuthorInherent;
					use pallet_asset_manager::Pallet as PalletAssetManagerBench;
					use pallet_xcm_transactor::Pallet as XcmTransactorBench;
					use pallet_randomness::Pallet as RandomnessBench;
<<<<<<< HEAD
=======
					use pallet_migrations::Pallet as MigrationsBench;
					use pallet_conviction_voting::Pallet as PalletConvictionVotingBench;
>>>>>>> f4fe97a7
					use MoonbeamXcmBenchmarks::XcmGenericBenchmarks as MoonbeamXcmGenericBench;

					let whitelist: Vec<TrackedStorageKey> = vec![
						// Block Number
						hex_literal::hex!(  "26aa394eea5630e07c48ae0c9558cef7"
											"02a5c1b19ab7a04f536c519aca4983ac")
							.to_vec().into(),
						// Total Issuance
						hex_literal::hex!(  "c2261276cc9d1f8598ea4b6a74b15c2f"
											"57c875e4cff74148e4628f264b974c80")
							.to_vec().into(),
						// Execution Phase
						hex_literal::hex!(  "26aa394eea5630e07c48ae0c9558cef7"
											"ff553b5a9862a516939d82b3d3d8661a")
							.to_vec().into(),
						// Event Count
						hex_literal::hex!(  "26aa394eea5630e07c48ae0c9558cef7"
											"0a98fdbe9ce6c55837576c60c7af3850")
							.to_vec().into(),
						// System Events
						hex_literal::hex!(  "26aa394eea5630e07c48ae0c9558cef7"
											"80d41e5e16056765bc8461851072c9d7")
							.to_vec().into(),
						// System BlockWeight
						hex_literal::hex!(  "26aa394eea5630e07c48ae0c9558cef7"
											"34abf5cb34d6244378cddbf18e849d96")
							.to_vec().into(),
						// ParachainStaking Round
						hex_literal::hex!(  "a686a3043d0adcf2fa655e57bc595a78"
											"13792e785168f725b60e2969c7fc2552")
							.to_vec().into(),
						// Treasury Account (py/trsry)
						hex_literal::hex!(  "26aa394eea5630e07c48ae0c9558cef7"
											"b99d880ec681799c0cf30e8886371da9"
											"7be2919ac397ba499ea5e57132180ec6"
											"6d6f646c70792f747273727900000000"
											"00000000"
						).to_vec().into(),
						// Treasury Account (pc/trsry)
						hex_literal::hex!(  "26aa394eea5630e07c48ae0c9558cef7"
											"b99d880ec681799c0cf30e8886371da9"
											"7be2919ac397ba499ea5e57132180ec6"
											"6d6f646c70632f747273727900000000"
											"00000000"
						).to_vec().into(),
						// ParachainInfo ParachainId
						hex_literal::hex!(  "0d715f2646c8f85767b5d2764bb27826"
											"04a74d81251e398fd8a0a4d55023bb3f")
							.to_vec().into(),

					];

					let mut batches = Vec::<BenchmarkBatch>::new();
					let params = (&config, &whitelist);

					add_benchmark!(
						params,
						batches,
						parachain_staking,
						ParachainStakingBench::<Runtime>
					);
					add_benchmark!(
					params,
						batches,
						pallet_crowdloan_rewards,
						PalletCrowdloanRewardsBench::<Runtime>
					);
					add_benchmark!(
						params,
						batches,
						pallet_author_mapping,
						PalletAuthorMappingBench::<Runtime>
					);
					add_benchmark!(params, batches, frame_system, SystemBench::<Runtime>);
					add_benchmark!(
						params,
						batches,
						pallet_author_slot_filter,
						PalletAuthorSlotFilter::<Runtime>
					);
					add_benchmark!(
						params,
						batches,
						pallet_moonbeam_orbiters,
						PalletMoonbeamOrbiters::<Runtime>
					);
					add_benchmark!(
						params,
						batches,
						pallet_author_inherent,
						PalletAuthorInherent::<Runtime>
					);
					add_benchmark!(
						params,
						batches,
						pallet_asset_manager,
						PalletAssetManagerBench::<Runtime>
					);
					add_benchmark!(
						params,
						batches,
						xcm_transactor,
						XcmTransactorBench::<Runtime>
					);

					add_benchmark!(
						params,
						batches,
						pallet_randomness,
						RandomnessBench::<Runtime>
					);

					add_benchmark!(
						params,
						batches,
						moonbeam_xcm_benchmarks_generic,
						MoonbeamXcmGenericBench::<Runtime>
					);

					add_benchmark!(
						params,
						batches,
						pallet_conviction_voting,
						PalletConvictionVotingBench::<Runtime>
					);


					if batches.is_empty() {
						return Err("Benchmark not found for this pallet.".into());
					}
					Ok(batches)
				}
			}

			#[cfg(feature = "try-runtime")]
			impl frame_try_runtime::TryRuntime<Block> for Runtime {
				fn on_runtime_upgrade(checks: frame_try_runtime::UpgradeCheckSelect) -> (Weight, Weight) {
					log::info!("try-runtime::on_runtime_upgrade()");
					// NOTE: intentional expect: we don't want to propagate the error backwards,
					// and want to have a backtrace here. If any of the pre/post migration checks
					// fail, we shall stop right here and right now.
					let weight = Executive::try_runtime_upgrade(checks)
						.expect("runtime upgrade logic *must* be infallible");
					(weight, RuntimeBlockWeights::get().max_block)
				}

				fn execute_block(
					block: Block,
					state_root_check: bool,
					signature_check: bool,
					select: frame_try_runtime::TryStateSelect
				) -> Weight {
					log::info!(
						"try-runtime: executing block {:?} / root checks: {:?} / try-state-select: {:?}",
						block.header.hash(),
						state_root_check,
						select,
					);
					// NOTE: intentional unwrap: we don't want to propagate the error backwards,
					// and want to have a backtrace here.
					Executive::try_execute_block(
						block,
						state_root_check,
						signature_check,
						select,
					).expect("execute-block failed")
				}
			}
		}
	};
}<|MERGE_RESOLUTION|>--- conflicted
+++ resolved
@@ -609,11 +609,7 @@
 						moonbeam_xcm_benchmarks_generic,
 						MoonbeamXcmGenericBench::<Runtime>
 					);
-<<<<<<< HEAD
-=======
-					list_benchmark!(list, extra, pallet_migrations, MigrationsBench::<Runtime>);
 					list_benchmark!(list, extra, pallet_conviction_voting, PalletConvictionVotingBench::<Runtime>);
->>>>>>> f4fe97a7
 
 					let storage_info = AllPalletsWithSystem::storage_info();
 
@@ -749,11 +745,7 @@
 					use pallet_asset_manager::Pallet as PalletAssetManagerBench;
 					use pallet_xcm_transactor::Pallet as XcmTransactorBench;
 					use pallet_randomness::Pallet as RandomnessBench;
-<<<<<<< HEAD
-=======
-					use pallet_migrations::Pallet as MigrationsBench;
 					use pallet_conviction_voting::Pallet as PalletConvictionVotingBench;
->>>>>>> f4fe97a7
 					use MoonbeamXcmBenchmarks::XcmGenericBenchmarks as MoonbeamXcmGenericBench;
 
 					let whitelist: Vec<TrackedStorageKey> = vec![
