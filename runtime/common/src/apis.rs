// Copyright 2019-2022 PureStake Inc.
// This file is part of Moonbeam.

// Moonbeam is free software: you can redistribute it and/or modify
// it under the terms of the GNU General Public License as published by
// the Free Software Foundation, either version 3 of the License, or
// (at your option) any later version.

// Moonbeam is distributed in the hope that it will be useful,
// but WITHOUT ANY WARRANTY; without even the implied warranty of
// MERCHANTABILITY or FITNESS FOR A PARTICULAR PURPOSE.  See the
// GNU General Public License for more details.

// You should have received a copy of the GNU General Public License
// along with Moonbeam.  If not, see <http://www.gnu.org/licenses/>.

#[macro_export]
macro_rules! impl_runtime_apis_plus_common {
	{$($custom:tt)*} => {
		impl_runtime_apis! {
			$($custom)*

			impl sp_api::Core<Block> for Runtime {
				fn version() -> RuntimeVersion {
					VERSION
				}

				fn execute_block(block: Block) {
					Executive::execute_block(block)
				}

				fn initialize_block(header: &<Block as BlockT>::Header) {
					Executive::initialize_block(header)
				}
			}

			impl sp_api::Metadata<Block> for Runtime {
				fn metadata() -> OpaqueMetadata {
					OpaqueMetadata::new(Runtime::metadata().into())
				}
			}

			impl sp_block_builder::BlockBuilder<Block> for Runtime {
				fn apply_extrinsic(extrinsic: <Block as BlockT>::Extrinsic) -> ApplyExtrinsicResult {
					Executive::apply_extrinsic(extrinsic)
				}

				fn finalize_block() -> <Block as BlockT>::Header {
					Executive::finalize_block()
				}

				fn inherent_extrinsics(
					data: sp_inherents::InherentData,
				) -> Vec<<Block as BlockT>::Extrinsic> {
					data.create_extrinsics()
				}

				fn check_inherents(
					block: Block,
					data: sp_inherents::InherentData,
				) -> sp_inherents::CheckInherentsResult {
					data.check_extrinsics(&block)
				}
			}

			impl sp_offchain::OffchainWorkerApi<Block> for Runtime {
				fn offchain_worker(header: &<Block as BlockT>::Header) {
					Executive::offchain_worker(header)
				}
			}

			impl sp_session::SessionKeys<Block> for Runtime {
				fn decode_session_keys(
					encoded: Vec<u8>,
				) -> Option<Vec<(Vec<u8>, sp_core::crypto::KeyTypeId)>> {
					opaque::SessionKeys::decode_into_raw_public_keys(&encoded)
				}

				fn generate_session_keys(seed: Option<Vec<u8>>) -> Vec<u8> {
					opaque::SessionKeys::generate(seed)
				}
			}

			impl frame_system_rpc_runtime_api::AccountNonceApi<Block, AccountId, Index> for Runtime {
				fn account_nonce(account: AccountId) -> Index {
					System::account_nonce(account)
				}
			}

			impl moonbeam_rpc_primitives_debug::DebugRuntimeApi<Block> for Runtime {
				fn trace_transaction(
					extrinsics: Vec<<Block as BlockT>::Extrinsic>,
					traced_transaction: &EthereumTransaction,
				) -> Result<
					(),
					sp_runtime::DispatchError,
				> {
					#[cfg(feature = "evm-tracing")]
					{
						use moonbeam_evm_tracer::tracer::EvmTracer;
						// Apply the a subset of extrinsics: all the substrate-specific or ethereum
						// transactions that preceded the requested transaction.
						for ext in extrinsics.into_iter() {
							let _ = match &ext.0.function {
								Call::Ethereum(transact { transaction }) => {
									if transaction == traced_transaction {
										EvmTracer::new().trace(|| Executive::apply_extrinsic(ext));
										return Ok(());
									} else {
										Executive::apply_extrinsic(ext)
									}
								}
								_ => Executive::apply_extrinsic(ext),
							};
						}

						Err(sp_runtime::DispatchError::Other(
							"Failed to find Ethereum transaction among the extrinsics.",
						))
					}
					#[cfg(not(feature = "evm-tracing"))]
					Err(sp_runtime::DispatchError::Other(
						"Missing `evm-tracing` compile time feature flag.",
					))
				}

				fn trace_block(
					extrinsics: Vec<<Block as BlockT>::Extrinsic>,
					known_transactions: Vec<H256>,
				) -> Result<
					(),
					sp_runtime::DispatchError,
				> {
					#[cfg(feature = "evm-tracing")]
					{
						use moonbeam_evm_tracer::tracer::EvmTracer;

						let mut config = <Runtime as pallet_evm::Config>::config().clone();
						config.estimate = true;

						// Apply all extrinsics. Ethereum extrinsics are traced.
						for ext in extrinsics.into_iter() {
							match &ext.0.function {
								Call::Ethereum(transact { transaction }) => {
									if known_transactions.contains(&transaction.hash()) {
										// Each known extrinsic is a new call stack.
										EvmTracer::emit_new();
										EvmTracer::new().trace(|| Executive::apply_extrinsic(ext));
									} else {
										let _ = Executive::apply_extrinsic(ext);
									}
								}
								_ => {
									let _ = Executive::apply_extrinsic(ext);
								}
							};
						}

						Ok(())
					}
					#[cfg(not(feature = "evm-tracing"))]
					Err(sp_runtime::DispatchError::Other(
						"Missing `evm-tracing` compile time feature flag.",
					))
				}
			}

			impl moonbeam_rpc_primitives_txpool::TxPoolRuntimeApi<Block> for Runtime {
				fn extrinsic_filter(
					xts_ready: Vec<<Block as BlockT>::Extrinsic>,
					xts_future: Vec<<Block as BlockT>::Extrinsic>,
				) -> TxPoolResponse {
					TxPoolResponse {
						ready: xts_ready
							.into_iter()
							.filter_map(|xt| match xt.0.function {
								Call::Ethereum(transact { transaction }) => Some(transaction),
								_ => None,
							})
							.collect(),
						future: xts_future
							.into_iter()
							.filter_map(|xt| match xt.0.function {
								Call::Ethereum(transact { transaction }) => Some(transaction),
								_ => None,
							})
							.collect(),
					}
				}
			}

			impl fp_rpc::EthereumRuntimeRPCApi<Block> for Runtime {
				fn chain_id() -> u64 {
					<Runtime as pallet_evm::Config>::ChainId::get()
				}

				fn account_basic(address: H160) -> EVMAccount {
					let (account, _) = EVM::account_basic(&address);
					account
				}

				fn gas_price() -> U256 {
					let (gas_price, _) = <Runtime as pallet_evm::Config>::FeeCalculator::min_gas_price();
					gas_price
				}

				fn account_code_at(address: H160) -> Vec<u8> {
					EVM::account_codes(address)
				}

				fn author() -> H160 {
					<pallet_evm::Pallet<Runtime>>::find_author()
				}

				fn storage_at(address: H160, index: U256) -> H256 {
					let mut tmp = [0u8; 32];
					index.to_big_endian(&mut tmp);
					EVM::account_storages(address, H256::from_slice(&tmp[..]))
				}

				fn call(
					from: H160,
					to: H160,
					data: Vec<u8>,
					value: U256,
					gas_limit: U256,
					max_fee_per_gas: Option<U256>,
					max_priority_fee_per_gas: Option<U256>,
					nonce: Option<U256>,
					estimate: bool,
					access_list: Option<Vec<(H160, Vec<H256>)>>,
				) -> Result<pallet_evm::CallInfo, sp_runtime::DispatchError> {
					let config = if estimate {
						let mut config = <Runtime as pallet_evm::Config>::config().clone();
						config.estimate = true;
						Some(config)
					} else {
						None
					};
					let is_transactional = false;
					let validate = true;
					<Runtime as pallet_evm::Config>::Runner::call(
						from,
						to,
						data,
						value,
						gas_limit.low_u64(),
						max_fee_per_gas,
						max_priority_fee_per_gas,
						nonce,
						access_list.unwrap_or_default(),
						is_transactional,
						validate,
						config.as_ref().unwrap_or(<Runtime as pallet_evm::Config>::config()),
					).map_err(|err| err.error.into())
				}

				fn create(
					from: H160,
					data: Vec<u8>,
					value: U256,
					gas_limit: U256,
					max_fee_per_gas: Option<U256>,
					max_priority_fee_per_gas: Option<U256>,
					nonce: Option<U256>,
					estimate: bool,
					access_list: Option<Vec<(H160, Vec<H256>)>>,
				) -> Result<pallet_evm::CreateInfo, sp_runtime::DispatchError> {
					let config = if estimate {
						let mut config = <Runtime as pallet_evm::Config>::config().clone();
						config.estimate = true;
						Some(config)
					} else {
						None
					};
					let is_transactional = false;
					let validate = true;
					#[allow(clippy::or_fun_call)] // suggestion not helpful here
					<Runtime as pallet_evm::Config>::Runner::create(
						from,
						data,
						value,
						gas_limit.low_u64(),
						max_fee_per_gas,
						max_priority_fee_per_gas,
						nonce,
						access_list.unwrap_or_default(),
						is_transactional,
						validate,
						config.as_ref().unwrap_or(<Runtime as pallet_evm::Config>::config()),
					).map_err(|err| err.error.into())
				}

				fn current_transaction_statuses() -> Option<Vec<TransactionStatus>> {
					Ethereum::current_transaction_statuses()
				}

				fn current_block() -> Option<pallet_ethereum::Block> {
					Ethereum::current_block()
				}

				fn current_receipts() -> Option<Vec<pallet_ethereum::Receipt>> {
					Ethereum::current_receipts()
				}

				fn current_all() -> (
					Option<pallet_ethereum::Block>,
					Option<Vec<pallet_ethereum::Receipt>>,
					Option<Vec<TransactionStatus>>,
				) {
					(
						Ethereum::current_block(),
						Ethereum::current_receipts(),
						Ethereum::current_transaction_statuses(),
					)
				}

				fn extrinsic_filter(
					xts: Vec<<Block as BlockT>::Extrinsic>,
				) -> Vec<EthereumTransaction> {
					xts.into_iter().filter_map(|xt| match xt.0.function {
						Call::Ethereum(transact { transaction }) => Some(transaction),
						_ => None
					}).collect::<Vec<EthereumTransaction>>()
				}

				fn elasticity() -> Option<Permill> {
					Some(BaseFee::elasticity())
				}
			}

			impl fp_rpc::ConvertTransactionRuntimeApi<Block> for Runtime {
				fn convert_transaction(
					transaction: pallet_ethereum::Transaction
				) -> <Block as BlockT>::Extrinsic {
					UncheckedExtrinsic::new_unsigned(
						pallet_ethereum::Call::<Runtime>::transact { transaction }.into(),
					)
				}
			}

			impl pallet_transaction_payment_rpc_runtime_api::TransactionPaymentApi<Block, Balance>
			for Runtime {
				fn query_info(
					uxt: <Block as BlockT>::Extrinsic,
					len: u32,
				) -> pallet_transaction_payment_rpc_runtime_api::RuntimeDispatchInfo<Balance> {
					TransactionPayment::query_info(uxt, len)
				}

				fn query_fee_details(
					uxt: <Block as BlockT>::Extrinsic,
					len: u32,
				) -> pallet_transaction_payment::FeeDetails<Balance> {
					TransactionPayment::query_fee_details(uxt, len)
				}
			}

			impl nimbus_primitives::NimbusApi<Block> for Runtime {
				fn can_author(
					author: nimbus_primitives::NimbusId,
					slot: u32,
					parent_header: &<Block as BlockT>::Header
				) -> bool {
					let block_number = parent_header.number + 1;

					// The Moonbeam runtimes use an entropy source that needs to do some accounting
					// work during block initialization. Therefore we initialize it here to match
					// the state it will be in when the next block is being executed.
					use frame_support::traits::OnInitialize;
					System::initialize(
						&block_number,
						&parent_header.hash(),
						&parent_header.digest,
					);
					RandomnessCollectiveFlip::on_initialize(block_number);

					// Because the staking solution calculates the next staking set at the beginning
					// of the first block in the new round, the only way to accurately predict the
					// authors is to compute the selection during prediction.
					if pallet_parachain_staking::Pallet::<Self>::round().should_update(block_number) {
						// get author account id
						use nimbus_primitives::AccountLookup;
						let author_account_id = if let Some(account) =
							pallet_author_mapping::Pallet::<Self>::lookup_account(&author) {
							account
						} else {
							// return false if author mapping not registered like in can_author impl
							return false
						};
						// predict eligibility post-selection by computing selection results now
						let (eligible, _) =
							pallet_author_slot_filter::compute_pseudo_random_subset::<Self>(
								pallet_parachain_staking::Pallet::<Self>::compute_top_candidates(),
								&slot
							);
						eligible.contains(&author_account_id)
					} else {
						AuthorInherent::can_author(&author, &slot)
					}
				}
			}

			// We also implement the old AuthorFilterAPI to meet the trait bounds on the client side.
			impl nimbus_primitives::AuthorFilterAPI<Block, NimbusId> for Runtime {
				fn can_author(_: NimbusId, _: u32, _: &<Block as BlockT>::Header) -> bool {
					panic!("AuthorFilterAPI is no longer supported. Please update your client.")
				}
			}

			impl cumulus_primitives_core::CollectCollationInfo<Block> for Runtime {
				fn collect_collation_info(
					header: &<Block as BlockT>::Header
				) -> cumulus_primitives_core::CollationInfo {
					ParachainSystem::collect_collation_info(header)
				}
			}

			impl session_keys_primitives::VrfApi<Block> for Runtime {
				fn get_last_vrf_output() -> Option<<Block as BlockT>::Hash> {
					// TODO: remove in future runtime upgrade along with storage item
					if pallet_randomness::Pallet::<Self>::not_first_block().is_none() {
						return None;
					}
					pallet_randomness::Pallet::<Self>::local_vrf_output()
				}
				fn vrf_key_lookup(
					nimbus_id: nimbus_primitives::NimbusId
				) -> Option<session_keys_primitives::VrfId> {
					use session_keys_primitives::KeysLookup;
					AuthorMapping::lookup_keys(&nimbus_id)
				}
			}

			#[cfg(feature = "runtime-benchmarks")]
			impl frame_benchmarking::Benchmark<Block> for Runtime {

				fn benchmark_metadata(extra: bool) -> (
					Vec<frame_benchmarking::BenchmarkList>,
					Vec<frame_support::traits::StorageInfo>,
				) {
					use frame_benchmarking::{list_benchmark, Benchmarking, BenchmarkList};
					use frame_support::traits::StorageInfoTrait;
					use frame_system_benchmarking::Pallet as SystemBench;
					use pallet_crowdloan_rewards::Pallet as PalletCrowdloanRewardsBench;
					use pallet_parachain_staking::Pallet as ParachainStakingBench;
					use pallet_author_mapping::Pallet as PalletAuthorMappingBench;
					use pallet_author_slot_filter::Pallet as PalletAuthorSlotFilter;
					use pallet_moonbeam_orbiters::Pallet as PalletMoonbeamOrbiters;
					use pallet_author_inherent::Pallet as PalletAuthorInherent;
					use pallet_asset_manager::Pallet as PalletAssetManagerBench;
					use pallet_xcm_transactor::Pallet as XcmTransactorBench;
<<<<<<< HEAD

=======
>>>>>>> 4618e833
					use pallet_randomness::Pallet as RandomnessBench;

					let mut list = Vec::<BenchmarkList>::new();

					list_benchmark!(list, extra, frame_system, SystemBench::<Runtime>);
					list_benchmark!(list, extra, parachain_staking, ParachainStakingBench::<Runtime>);
					list_benchmark!(list, extra, pallet_crowdloan_rewards, PalletCrowdloanRewardsBench::<Runtime>);
					list_benchmark!(list, extra, pallet_author_mapping, PalletAuthorMappingBench::<Runtime>);
					list_benchmark!(list, extra, pallet_author_slot_filter, PalletAuthorSlotFilter::<Runtime>);
					list_benchmark!(list, extra, pallet_moonbeam_orbiters, PalletMoonbeamOrbiters::<Runtime>);
					list_benchmark!(list, extra, pallet_author_inherent, PalletAuthorInherent::<Runtime>);
					list_benchmark!(list, extra, pallet_asset_manager, PalletAssetManagerBench::<Runtime>);
					list_benchmark!(list, extra, xcm_transactor, XcmTransactorBench::<Runtime>);
					list_benchmark!(list, extra, pallet_randomness, RandomnessBench::<Runtime>);

					let storage_info = AllPalletsWithSystem::storage_info();

					return (list, storage_info)
				}

				fn dispatch_benchmark(
					config: frame_benchmarking::BenchmarkConfig,
				) -> Result<Vec<frame_benchmarking::BenchmarkBatch>, sp_runtime::RuntimeString> {
					use frame_benchmarking::{
						add_benchmark, BenchmarkBatch, Benchmarking, TrackedStorageKey,
					};

					use frame_system_benchmarking::Pallet as SystemBench;
					impl frame_system_benchmarking::Config for Runtime {}

					use pallet_crowdloan_rewards::Pallet as PalletCrowdloanRewardsBench;
					use pallet_parachain_staking::Pallet as ParachainStakingBench;
					use pallet_author_mapping::Pallet as PalletAuthorMappingBench;
					use pallet_author_slot_filter::Pallet as PalletAuthorSlotFilter;
					use pallet_moonbeam_orbiters::Pallet as PalletMoonbeamOrbiters;
					use pallet_author_inherent::Pallet as PalletAuthorInherent;
					use pallet_asset_manager::Pallet as PalletAssetManagerBench;
					use pallet_xcm_transactor::Pallet as XcmTransactorBench;
<<<<<<< HEAD

=======
>>>>>>> 4618e833
					use pallet_randomness::Pallet as RandomnessBench;

					let whitelist: Vec<TrackedStorageKey> = vec![
						// Block Number
						hex_literal::hex!(  "26aa394eea5630e07c48ae0c9558cef7"
											"02a5c1b19ab7a04f536c519aca4983ac")
							.to_vec().into(),
						// Total Issuance
						hex_literal::hex!(  "c2261276cc9d1f8598ea4b6a74b15c2f"
											"57c875e4cff74148e4628f264b974c80")
							.to_vec().into(),
						// Execution Phase
						hex_literal::hex!(  "26aa394eea5630e07c48ae0c9558cef7"
											"ff553b5a9862a516939d82b3d3d8661a")
							.to_vec().into(),
						// Event Count
						hex_literal::hex!(  "26aa394eea5630e07c48ae0c9558cef7"
											"0a98fdbe9ce6c55837576c60c7af3850")
							.to_vec().into(),
						// System Events
						hex_literal::hex!(  "26aa394eea5630e07c48ae0c9558cef7"
											"80d41e5e16056765bc8461851072c9d7")
							.to_vec().into(),
						// System BlockWeight
						hex_literal::hex!(  "26aa394eea5630e07c48ae0c9558cef7"
											"34abf5cb34d6244378cddbf18e849d96")
							.to_vec().into(),
						// ParachainStaking Round
						hex_literal::hex!(  "a686a3043d0adcf2fa655e57bc595a78"
											"13792e785168f725b60e2969c7fc2552")
							.to_vec().into(),
						// Treasury Account (py/trsry)
						hex_literal::hex!(  "26aa394eea5630e07c48ae0c9558cef7"
											"b99d880ec681799c0cf30e8886371da9"
											"7be2919ac397ba499ea5e57132180ec6"
											"6d6f646c70792f747273727900000000"
											"00000000"
						).to_vec().into(),
						// Treasury Account (pc/trsry)
						hex_literal::hex!(  "26aa394eea5630e07c48ae0c9558cef7"
											"b99d880ec681799c0cf30e8886371da9"
											"7be2919ac397ba499ea5e57132180ec6"
											"6d6f646c70632f747273727900000000"
											"00000000"
						).to_vec().into(),
						// ParachainStaking Round
						hex_literal::hex!(  "a686a3043d0adcf2fa655e57bc595a78"
											"13792e785168f725b60e2969c7fc2552")
							.to_vec().into(),
						// ParachainInfo ParachainId
						hex_literal::hex!(  "0d715f2646c8f85767b5d2764bb27826"
											"04a74d81251e398fd8a0a4d55023bb3f")
							.to_vec().into(),

					];

					let mut batches = Vec::<BenchmarkBatch>::new();
					let params = (&config, &whitelist);

					add_benchmark!(
						params,
						batches,
						parachain_staking,
						ParachainStakingBench::<Runtime>
					);
					add_benchmark!(
					params,
						batches,
						pallet_crowdloan_rewards,
						PalletCrowdloanRewardsBench::<Runtime>
					);
					add_benchmark!(
						params,
						batches,
						pallet_author_mapping,
						PalletAuthorMappingBench::<Runtime>
					);
					add_benchmark!(params, batches, frame_system, SystemBench::<Runtime>);
					add_benchmark!(
						params,
						batches,
						pallet_author_slot_filter,
						PalletAuthorSlotFilter::<Runtime>
					);
					add_benchmark!(
						params,
						batches,
						pallet_moonbeam_orbiters,
						PalletMoonbeamOrbiters::<Runtime>
					);
					add_benchmark!(
						params,
						batches,
						pallet_author_inherent,
						PalletAuthorInherent::<Runtime>
					);
					add_benchmark!(
						params,
						batches,
						pallet_asset_manager,
						PalletAssetManagerBench::<Runtime>
					);
					add_benchmark!(
						params,
						batches,
						xcm_transactor,
						XcmTransactorBench::<Runtime>
					);

					add_benchmark!(
						params,
						batches,
						pallet_randomness,
						RandomnessBench::<Runtime>
					);

					if batches.is_empty() {
						return Err("Benchmark not found for this pallet.".into());
					}
					Ok(batches)
				}
			}

			#[cfg(feature = "try-runtime")]
			impl frame_try_runtime::TryRuntime<Block> for Runtime {
				fn on_runtime_upgrade() -> (Weight, Weight) {
					log::info!("try-runtime::on_runtime_upgrade()");
					// NOTE: intentional expect: we don't want to propagate the error backwards,
					// and want to have a backtrace here. If any of the pre/post migration checks
					// fail, we shall stop right here and right now.
					let weight = Executive::try_runtime_upgrade()
						.expect("runtime upgrade logic *must* be infallible");
					(weight, BlockWeights::get().max_block)
				}

				fn execute_block_no_check(block: Block) -> Weight {
					Executive::execute_block_no_check(block)
				}
			}
		}
	};
}<|MERGE_RESOLUTION|>--- conflicted
+++ resolved
@@ -450,10 +450,6 @@
 					use pallet_author_inherent::Pallet as PalletAuthorInherent;
 					use pallet_asset_manager::Pallet as PalletAssetManagerBench;
 					use pallet_xcm_transactor::Pallet as XcmTransactorBench;
-<<<<<<< HEAD
-
-=======
->>>>>>> 4618e833
 					use pallet_randomness::Pallet as RandomnessBench;
 
 					let mut list = Vec::<BenchmarkList>::new();
@@ -492,10 +488,6 @@
 					use pallet_author_inherent::Pallet as PalletAuthorInherent;
 					use pallet_asset_manager::Pallet as PalletAssetManagerBench;
 					use pallet_xcm_transactor::Pallet as XcmTransactorBench;
-<<<<<<< HEAD
-
-=======
->>>>>>> 4618e833
 					use pallet_randomness::Pallet as RandomnessBench;
 
 					let whitelist: Vec<TrackedStorageKey> = vec![
