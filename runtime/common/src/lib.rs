--- conflicted
+++ resolved
@@ -29,10 +29,6 @@
 mod impl_self_contained_call;
 mod impl_xcm_evm_runner;
 pub mod migrations;
-<<<<<<< HEAD
-=======
 pub mod tests;
-pub mod timestamp;
->>>>>>> fbc8bb6d
 pub mod types;
 pub mod xcm_origins;