--- conflicted
+++ resolved
@@ -91,38 +91,20 @@
 
 	#[cfg(feature = "try-runtime")]
 	fn pre_upgrade(&self) -> Result<Vec<u8>, sp_runtime::DispatchError> {
-<<<<<<< HEAD
-		let r = frame_support::migrations::RemovePallet::<
-=======
 		let _ = frame_support::migrations::RemovePallet::<
->>>>>>> 5b834cad
 			DemocracyPalletName,
 			<Runtime as frame_system::Config>::DbWeight,
 		>::pre_upgrade();
 
-		match r {
-			Err(e) => log::error!("MM_RemoveDemocracyPallet error pre-upgrade {:?}", e),
-			Ok(v) => log::info!("MM_RemoveDemocracyPallet pre-upgrade OK {:?}", v),
-		}
-
 		Ok(vec![])
 	}
 
 	#[cfg(feature = "try-runtime")]
 	fn post_upgrade(&self, _state: Vec<u8>) -> Result<(), sp_runtime::DispatchError> {
-<<<<<<< HEAD
-		let r = frame_support::migrations::RemovePallet::<
-=======
 		let _ = frame_support::migrations::RemovePallet::<
->>>>>>> 5b834cad
 			DemocracyPalletName,
 			<Runtime as frame_system::Config>::DbWeight,
 		>::post_upgrade(_state);
-
-		match r {
-			Err(e) => log::error!("MM_RemoveDemocracyPallet error post-upgrade {:?}", e),
-			Ok(v) => log::info!("MM_RemoveDemocracyPallet post-upgrade OK {:?}", v),
-		}
 
 		Ok(())
 	}
@@ -379,12 +361,9 @@
 			// Box::new(pallet_collective_drop_gov_v1_collectives),
 			// completed in runtime 2900
 			Box::new(remove_pallet_democracy),
-<<<<<<< HEAD
 			Box::new(remove_collectives_addresses),
-=======
 			// permanent migrations
 			Box::new(MigrateToLatestXcmVersion::<Runtime>(Default::default())),
->>>>>>> 5b834cad
 		]
 	}
 }