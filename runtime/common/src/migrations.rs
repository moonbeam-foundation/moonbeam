// Copyright 2019-2022 PureStake Inc.
// This file is part of Moonbeam.

// Moonbeam is free software: you can redistribute it and/or modify
// it under the terms of the GNU General Public License as published by
// the Free Software Foundation, either version 3 of the License, or
// (at your option) any later version.

// Moonbeam is distributed in the hope that it will be useful,
// but WITHOUT ANY WARRANTY; without even the implied warranty of
// MERCHANTABILITY or FITNESS FOR A PARTICULAR PURPOSE.  See the
// GNU General Public License for more details.

// You should have received a copy of the GNU General Public License
// along with Moonbeam.  If not, see <http://www.gnu.org/licenses/>.

//! # Migrations

#[cfg(feature = "try-runtime")]
use frame_support::traits::OnRuntimeUpgradeHelpersExt;
use frame_support::{
	dispatch::GetStorageVersion,
	storage::migration::get_storage_value,
	traits::{Get, OnRuntimeUpgrade, PalletInfoAccess},
	weights::Weight,
};
use pallet_asset_manager::{
	migrations::{
		ChangeStateminePrefixes, PopulateAssetTypeIdStorage, PopulateSupportedFeePaymentAssets,
		UnitsWithAssetType,
	},
	Config as AssetManagerConfig,
};
use pallet_author_mapping::{
	migrations::{AddAccountIdToNimbusLookup, AddKeysToRegistrationInfo},
	Config as AuthorMappingConfig,
};
use pallet_author_slot_filter::migration::EligibleRatioToEligiblityCount;
use pallet_author_slot_filter::Config as AuthorSlotFilterConfig;
use pallet_base_fee::Config as BaseFeeConfig;
use pallet_migrations::{GetMigrations, Migration};
use pallet_parachain_staking::{
	migrations::{
		PatchIncorrectDelegationSums, PurgeStaleStorage,
		SplitDelegatorStateIntoDelegationScheduledRequests,
	},
	Config as ParachainStakingConfig,
};
use pallet_randomness::{migrations::RemoveNotFirstBlock, Config as RandomnessConfig};
use pallet_xcm_transactor::{
	migrations::TransactSignedWeightAndFeePerSecond, Config as XcmTransactorConfig,
};
use sp_runtime::Permill;
use sp_std::{marker::PhantomData, prelude::*};
use xcm::latest::MultiLocation;

/// This module acts as a registry where each migration is defined. Each migration should implement
/// the "Migration" trait declared in the pallet-migrations crate.

/// A moonbeam migration wrapping the similarly named migration in pallet-author-mapping
pub struct RandomnessRemoveNotFirstBlock<T>(PhantomData<T>);
impl<T: RandomnessConfig> Migration for RandomnessRemoveNotFirstBlock<T> {
	fn friendly_name(&self) -> &str {
		"MM_Randomness_RemoveNotFirstBlock"
	}

	fn migrate(&self, _available_weight: Weight) -> Weight {
		RemoveNotFirstBlock::<T>::on_runtime_upgrade()
	}

	/// Run a standard pre-runtime test. This works the same way as in a normal runtime upgrade.
	#[cfg(feature = "try-runtime")]
	fn pre_upgrade(&self) -> Result<(), &'static str> {
		RemoveNotFirstBlock::<T>::pre_upgrade()
	}

	/// Run a standard post-runtime test. This works the same way as in a normal runtime upgrade.
	#[cfg(feature = "try-runtime")]
	fn post_upgrade(&self) -> Result<(), &'static str> {
		RemoveNotFirstBlock::<T>::post_upgrade()
	}
}

/// A moonbeam migration wrapping the similarly named migration in pallet-author-mapping
pub struct AuthorMappingAddAccountIdToNimbusLookup<T>(PhantomData<T>);
impl<T: AuthorMappingConfig> Migration for AuthorMappingAddAccountIdToNimbusLookup<T> {
	fn friendly_name(&self) -> &str {
		"MM_Author_Mapping_AddAccountIdToNimbusLookup"
	}

	fn migrate(&self, _available_weight: Weight) -> Weight {
		AddAccountIdToNimbusLookup::<T>::on_runtime_upgrade()
	}

	/// Run a standard pre-runtime test. This works the same way as in a normal runtime upgrade.
	#[cfg(feature = "try-runtime")]
	fn pre_upgrade(&self) -> Result<(), &'static str> {
		AddAccountIdToNimbusLookup::<T>::pre_upgrade()
	}

	/// Run a standard post-runtime test. This works the same way as in a normal runtime upgrade.
	#[cfg(feature = "try-runtime")]
	fn post_upgrade(&self) -> Result<(), &'static str> {
		AddAccountIdToNimbusLookup::<T>::post_upgrade()
	}
}

/// A moonbeam migration wrapping the similarly named migration in pallet-author-mapping
pub struct AuthorMappingAddKeysToRegistrationInfo<T>(PhantomData<T>);
impl<T: AuthorMappingConfig> Migration for AuthorMappingAddKeysToRegistrationInfo<T> {
	fn friendly_name(&self) -> &str {
		"MM_Author_Mapping_AddKeysToRegistrationInfo"
	}

	fn migrate(&self, _available_weight: Weight) -> Weight {
		AddKeysToRegistrationInfo::<T>::on_runtime_upgrade()
	}

	/// Run a standard pre-runtime test. This works the same way as in a normal runtime upgrade.
	#[cfg(feature = "try-runtime")]
	fn pre_upgrade(&self) -> Result<(), &'static str> {
		AddKeysToRegistrationInfo::<T>::pre_upgrade()
	}

	/// Run a standard post-runtime test. This works the same way as in a normal runtime upgrade.
	#[cfg(feature = "try-runtime")]
	fn post_upgrade(&self) -> Result<(), &'static str> {
		AddKeysToRegistrationInfo::<T>::post_upgrade()
	}
}

/// Patch delegations total mismatch
pub struct ParachainStakingPatchIncorrectDelegationSums<T>(PhantomData<T>);
impl<T: ParachainStakingConfig> Migration for ParachainStakingPatchIncorrectDelegationSums<T> {
	fn friendly_name(&self) -> &str {
		"MM_Parachain_Staking_Patch_Incorrect_Delegation_Sums"
	}

	fn migrate(&self, _available_weight: Weight) -> Weight {
		PatchIncorrectDelegationSums::<T>::on_runtime_upgrade()
	}

	/// Run a standard pre-runtime test. This works the same way as in a normal runtime upgrade.
	#[cfg(feature = "try-runtime")]
	fn pre_upgrade(&self) -> Result<(), &'static str> {
		PatchIncorrectDelegationSums::<T>::pre_upgrade()
	}

	/// Run a standard post-runtime test. This works the same way as in a normal runtime upgrade.
	#[cfg(feature = "try-runtime")]
	fn post_upgrade(&self) -> Result<(), &'static str> {
		PatchIncorrectDelegationSums::<T>::post_upgrade()
	}
}

/// Staking split delegator state into [pallet_parachain_staking::DelegatorScheduledRequests]
pub struct ParachainStakingSplitDelegatorStateIntoDelegationScheduledRequests<T>(PhantomData<T>);
impl<T: ParachainStakingConfig> Migration
	for ParachainStakingSplitDelegatorStateIntoDelegationScheduledRequests<T>
{
	fn friendly_name(&self) -> &str {
		"MM_Parachain_Staking_Split_Delegator_State_Into_Delegation_Scheduled_Requests"
	}

	fn migrate(&self, _available_weight: Weight) -> Weight {
		SplitDelegatorStateIntoDelegationScheduledRequests::<T>::on_runtime_upgrade()
	}

	/// Run a standard pre-runtime test. This works the same way as in a normal runtime upgrade.
	#[cfg(feature = "try-runtime")]
	fn pre_upgrade(&self) -> Result<(), &'static str> {
		SplitDelegatorStateIntoDelegationScheduledRequests::<T>::pre_upgrade()
	}

	/// Run a standard post-runtime test. This works the same way as in a normal runtime upgrade.
	#[cfg(feature = "try-runtime")]
	fn post_upgrade(&self) -> Result<(), &'static str> {
		SplitDelegatorStateIntoDelegationScheduledRequests::<T>::post_upgrade()
	}
}

// /// Staking transition from automatic to manual exits, delay bond_{more, less} requests
// pub struct ParachainStakingManualExits<T>(PhantomData<T>);
// impl<T: ParachainStakingConfig> Migration for ParachainStakingManualExits<T> {
// 	fn friendly_name(&self) -> &str {
// 		"MM_Parachain_Staking_ManualExits"
// 	}

// 	fn migrate(&self, _available_weight: Weight) -> Weight {
// 		RemoveExitQueue::<T>::on_runtime_upgrade()
// 	}

// 	/// Run a standard pre-runtime test. This works the same way as in a normal runtime upgrade.
// 	#[cfg(feature = "try-runtime")]
// 	fn pre_upgrade(&self) -> Result<(), &'static str> {
// 		RemoveExitQueue::<T>::pre_upgrade()
// 	}

// 	/// Run a standard post-runtime test. This works the same way as in a normal runtime upgrade.
// 	#[cfg(feature = "try-runtime")]
// 	fn post_upgrade(&self) -> Result<(), &'static str> {
// 		RemoveExitQueue::<T>::post_upgrade()
// 	}
// }

/// A moonbeam migration wrapping the similarly named migration in parachain-staking
pub struct ParachainStakingPurgeStaleStorage<T>(PhantomData<T>);
impl<T: ParachainStakingConfig> Migration for ParachainStakingPurgeStaleStorage<T> {
	fn friendly_name(&self) -> &str {
		"MM_Parachain_Staking_PurgeStaleStorage"
	}

	fn migrate(&self, _available_weight: Weight) -> Weight {
		PurgeStaleStorage::<T>::on_runtime_upgrade()
	}

	/// Run a standard pre-runtime test. This works the same way as in a normal runtime upgrade.
	#[cfg(feature = "try-runtime")]
	fn pre_upgrade(&self) -> Result<(), &'static str> {
		PurgeStaleStorage::<T>::pre_upgrade()
	}

	/// Run a standard post-runtime test. This works the same way as in a normal runtime upgrade.
	#[cfg(feature = "try-runtime")]
	fn post_upgrade(&self) -> Result<(), &'static str> {
		PurgeStaleStorage::<T>::post_upgrade()
	}
}

/// A moonbeam migration wrapping the similarly named migration in pallet-author-mapping
// pub struct AuthorMappingTwoXToBlake<T>(PhantomData<T>);
// impl<T: AuthorMappingConfig> Migration for AuthorMappingTwoXToBlake<T> {
// 	fn friendly_name(&self) -> &str {
// 		"MM_Author_Mapping_TwoXToBlake"
// 	}

// 	fn migrate(&self, _available_weight: Weight) -> Weight {
// 		TwoXToBlake::<T>::on_runtime_upgrade()
// 	}

// 	/// Run a standard pre-runtime test. This works the same way as in a normal runtime upgrade.
// 	#[cfg(feature = "try-runtime")]
// 	fn pre_upgrade(&self) -> Result<(), &'static str> {
// 		TwoXToBlake::<T>::pre_upgrade()
// 	}

// 	/// Run a standard post-runtime test. This works the same way as in a normal runtime upgrade.
// 	#[cfg(feature = "try-runtime")]
// 	fn post_upgrade(&self) -> Result<(), &'static str> {
// 		TwoXToBlake::<T>::post_upgrade()
// 	}
// }

const COUNCIL_OLD_PREFIX: &str = "Instance1Collective";
const TECH_OLD_PREFIX: &str = "Instance2Collective";

pub struct MigrateCollectivePallets<Runtime, Council, Tech>(PhantomData<(Runtime, Council, Tech)>);
impl<Runtime, Council, Tech> Migration for MigrateCollectivePallets<Runtime, Council, Tech>
where
	Runtime: frame_system::Config,
	Council: GetStorageVersion + PalletInfoAccess,
	Tech: GetStorageVersion + PalletInfoAccess,
{
	fn friendly_name(&self) -> &str {
		"MM_Collective_Pallets_v0.9.11_Prefixes"
	}

	fn migrate(&self, _available_weight: Weight) -> Weight {
		pallet_collective::migrations::v4::migrate::<Runtime, Council, _>(COUNCIL_OLD_PREFIX)
			+ pallet_collective::migrations::v4::migrate::<Runtime, Tech, _>(TECH_OLD_PREFIX)
	}

	/// Run a standard pre-runtime test. This works the same way as in a normal runtime upgrade.
	#[cfg(feature = "try-runtime")]
	fn pre_upgrade(&self) -> Result<(), &'static str> {
		pallet_collective::migrations::v4::pre_migrate::<Council, _>(COUNCIL_OLD_PREFIX);
		pallet_collective::migrations::v4::pre_migrate::<Tech, _>(TECH_OLD_PREFIX);
		Ok(())
	}

	/// Run a standard post-runtime test. This works the same way as in a normal runtime upgrade.
	#[cfg(feature = "try-runtime")]
	fn post_upgrade(&self) -> Result<(), &'static str> {
		pallet_collective::migrations::v4::post_migrate::<Council, _>(COUNCIL_OLD_PREFIX);
		pallet_collective::migrations::v4::post_migrate::<Tech, _>(TECH_OLD_PREFIX);
		Ok(())
	}
}

/// BaseFee pallet, set missing storage values.
pub struct BaseFeePerGas<T>(PhantomData<T>);
impl<T: BaseFeeConfig> OnRuntimeUpgrade for BaseFeePerGas<T> {
	/// Run a standard pre-runtime test. This works the same way as in a normal runtime upgrade.
	#[cfg(feature = "try-runtime")]
	fn pre_upgrade() -> Result<(), &'static str> {
		let module: &[u8] = b"BaseFee";
		// Verify the storage before the upgrade is empty
		{
			let item: &[u8] = b"BaseFeePerGas";
			let value = get_storage_value::<sp_core::U256>(module, item, &[]);
			Self::set_temp_storage(value.is_none(), "base_fee_is_empty");
		}
		// Elasticity storage value
		{
			let item: &[u8] = b"Elasticity";
			let value = get_storage_value::<Permill>(module, item, &[]);
			Self::set_temp_storage(value.is_none(), "elasticity_is_empty");
		}

		Ok(())
	}

	fn on_runtime_upgrade() -> Weight {
		let module: &[u8] = b"BaseFee";
		let db_weights = T::DbWeight::get();
		let mut weight: Weight = 2 * db_weights.read;
		// BaseFeePerGas storage value
		{
			let item: &[u8] = b"BaseFeePerGas";
			let current_value = get_storage_value::<sp_core::U256>(module, item, &[]);
			if current_value.is_none() {
				// Put the default configured value in storage
				let write = pallet_base_fee::Pallet::<T>::set_base_fee_per_gas_inner(
					T::DefaultBaseFeePerGas::get(),
				);
				weight = weight.saturating_add(write);
			}
		}
		// Elasticity storage value
		{
			let item: &[u8] = b"Elasticity";
			let current_value = get_storage_value::<Permill>(module, item, &[]);
			if current_value.is_none() {
				// Put the default value in storage
				let write = pallet_base_fee::Pallet::<T>::set_elasticity_inner(
					Permill::from_parts(125_000),
				);
				weight = weight.saturating_add(write);
			}
		}
		weight
	}

	/// Run a standard post-runtime test. This works the same way as in a normal runtime upgrade.
	#[cfg(feature = "try-runtime")]
	fn post_upgrade() -> Result<(), &'static str> {
		if Self::get_temp_storage::<bool>("base_fee_is_empty").is_some()
			&& Self::get_temp_storage::<bool>("elasticity_is_empty").is_some()
		{
			// Verify the storage after the upgrade matches the runtime configured default
			let module: &[u8] = b"BaseFee";
			// BaseFeePerGas storage value
			{
				let item: &[u8] = b"BaseFeePerGas";
				let value = get_storage_value::<sp_core::U256>(module, item, &[]);
				assert_eq!(value, Some(T::DefaultBaseFeePerGas::get()));
			}
			// Elasticity storage value
			{
				let item: &[u8] = b"Elasticity";
				let value = get_storage_value::<Permill>(module, item, &[]);
				assert_eq!(value, Some(Permill::from_parts(125_000)));
			}
		}

		Ok(())
	}
}

pub struct MigrateBaseFeePerGas<T>(PhantomData<T>);
// This is not strictly a migration, just an `on_runtime_upgrade` alternative to open a democracy
// proposal to set this values through an extrinsic.
impl<T: BaseFeeConfig> Migration for MigrateBaseFeePerGas<T> {
	fn friendly_name(&self) -> &str {
		"MM_Base_Fee_Per_Gas"
	}

	fn migrate(&self, _available_weight: Weight) -> Weight {
		BaseFeePerGas::<T>::on_runtime_upgrade()
	}

	/// Run a standard pre-runtime test. This works the same way as in a normal runtime upgrade.
	#[cfg(feature = "try-runtime")]
	fn pre_upgrade(&self) -> Result<(), &'static str> {
		BaseFeePerGas::<T>::pre_upgrade()
	}

	/// Run a standard post-runtime test. This works the same way as in a normal runtime upgrade.
	#[cfg(feature = "try-runtime")]
	fn post_upgrade(&self) -> Result<(), &'static str> {
		BaseFeePerGas::<T>::post_upgrade()
	}
}

// #[cfg(feature = "xcm-support")]
// pub struct XcmTransactorMaxTransactWeight<T>(PhantomData<T>);
// #[cfg(feature = "xcm-support")]
// impl<T: XcmTransactorConfig> Migration for XcmTransactorMaxTransactWeight<T> {
// 	fn friendly_name(&self) -> &str {
// 		"MM_Xcm_Transactor_MaxTransactWeight"
// 	}

// 	fn migrate(&self, _available_weight: Weight) -> Weight {
// 		MaxTransactWeight::<T>::on_runtime_upgrade()
// 	}

// 	/// Run a standard pre-runtime test. This works the same way as in a normal runtime upgrade.
// 	#[cfg(feature = "try-runtime")]
// 	fn pre_upgrade(&self) -> Result<(), &'static str> {
// 		MaxTransactWeight::<T>::pre_upgrade()
// 	}

// 	/// Run a standard post-runtime test. This works the same way as in a normal runtime upgrade.
// 	#[cfg(feature = "try-runtime")]
// 	fn post_upgrade(&self) -> Result<(), &'static str> {
// 		MaxTransactWeight::<T>::post_upgrade()
// 	}
// }

pub struct XcmTransactorTransactSignedWeightAndFeePerSecond<T>(PhantomData<T>);
impl<T: XcmTransactorConfig> Migration for XcmTransactorTransactSignedWeightAndFeePerSecond<T> {
	fn friendly_name(&self) -> &str {
		"MM_Xcm_Transactor_TransactSignedWeightAndFeePerSecond"
	}

	fn migrate(&self, _available_weight: Weight) -> Weight {
		TransactSignedWeightAndFeePerSecond::<T>::on_runtime_upgrade()
	}

	/// Run a standard pre-runtime test. This works the same way as in a normal runtime upgrade.
	#[cfg(feature = "try-runtime")]
	fn pre_upgrade(&self) -> Result<(), &'static str> {
		TransactSignedWeightAndFeePerSecond::<T>::pre_upgrade()
	}

	/// Run a standard post-runtime test. This works the same way as in a normal runtime upgrade.
	#[cfg(feature = "try-runtime")]
	fn post_upgrade(&self) -> Result<(), &'static str> {
		TransactSignedWeightAndFeePerSecond::<T>::post_upgrade()
	}
}
pub struct AssetManagerUnitsWithAssetType<T>(PhantomData<T>);
impl<T: AssetManagerConfig> Migration for AssetManagerUnitsWithAssetType<T> {
	fn friendly_name(&self) -> &str {
		"MM_Asset_Manager_UnitsWithAssetType"
	}

	fn migrate(&self, _available_weight: Weight) -> Weight {
		UnitsWithAssetType::<T>::on_runtime_upgrade()
	}

	/// Run a standard pre-runtime test. This works the same way as in a normal runtime upgrade.
	#[cfg(feature = "try-runtime")]
	fn pre_upgrade(&self) -> Result<(), &'static str> {
		UnitsWithAssetType::<T>::pre_upgrade()
	}

	/// Run a standard post-runtime test. This works the same way as in a normal runtime upgrade.
	#[cfg(feature = "try-runtime")]
	fn post_upgrade(&self) -> Result<(), &'static str> {
		UnitsWithAssetType::<T>::post_upgrade()
	}
}

pub struct AssetManagerPopulateAssetTypeIdStorage<T>(PhantomData<T>);
impl<T: AssetManagerConfig> Migration for AssetManagerPopulateAssetTypeIdStorage<T> {
	fn friendly_name(&self) -> &str {
		"MM_Asset_Manager_PopulateAssetTypeIdStorage"
	}

	fn migrate(&self, _available_weight: Weight) -> Weight {
		PopulateAssetTypeIdStorage::<T>::on_runtime_upgrade()
	}

	/// Run a standard pre-runtime test. This works the same way as in a normal runtime upgrade.
	#[cfg(feature = "try-runtime")]
	fn pre_upgrade(&self) -> Result<(), &'static str> {
		PopulateAssetTypeIdStorage::<T>::pre_upgrade()
	}

	/// Run a standard post-runtime test. This works the same way as in a normal runtime upgrade.
	#[cfg(feature = "try-runtime")]
	fn post_upgrade(&self) -> Result<(), &'static str> {
		PopulateAssetTypeIdStorage::<T>::post_upgrade()
	}
}

pub struct AssetManagerChangeStateminePrefixes<T, StatemineParaIdInfo, StatemineAssetsPalletInfo>(
	PhantomData<(T, StatemineParaIdInfo, StatemineAssetsPalletInfo)>,
);
impl<T, StatemineParaIdInfo, StatemineAssetsPalletInfo> Migration
	for AssetManagerChangeStateminePrefixes<T, StatemineParaIdInfo, StatemineAssetsPalletInfo>
where
	T: AssetManagerConfig,
	StatemineParaIdInfo: Get<u32>,
	StatemineAssetsPalletInfo: Get<u8>,
	T::ForeignAssetType: Into<Option<MultiLocation>> + From<MultiLocation>,
{
	fn friendly_name(&self) -> &str {
		"MM_Asset_Manager_ChangeStateminePrefixes"
	}

	fn migrate(&self, _available_weight: Weight) -> Weight {
		ChangeStateminePrefixes::<
			T,
			StatemineParaIdInfo,
			StatemineAssetsPalletInfo
		>::on_runtime_upgrade()
	}

	/// Run a standard pre-runtime test. This works the same way as in a normal runtime upgrade.
	#[cfg(feature = "try-runtime")]
	fn pre_upgrade(&self) -> Result<(), &'static str> {
		ChangeStateminePrefixes::<T, StatemineParaIdInfo, StatemineAssetsPalletInfo>::pre_upgrade()
	}

	/// Run a standard post-runtime test. This works the same way as in a normal runtime upgrade.
	#[cfg(feature = "try-runtime")]
	fn post_upgrade(&self) -> Result<(), &'static str> {
		ChangeStateminePrefixes::<T, StatemineParaIdInfo, StatemineAssetsPalletInfo>::post_upgrade()
	}
}
pub struct XcmPaymentSupportedAssets<T>(PhantomData<T>);
impl<T: AssetManagerConfig> Migration for XcmPaymentSupportedAssets<T> {
	fn friendly_name(&self) -> &str {
		"MM_Xcm_Payment_Supported_Assets"
	}

	fn migrate(&self, _available_weight: Weight) -> Weight {
		PopulateSupportedFeePaymentAssets::<T>::on_runtime_upgrade()
	}

	/// Run a standard pre-runtime test. This works the same way as in a normal runtime upgrade.
	#[cfg(feature = "try-runtime")]
	fn pre_upgrade(&self) -> Result<(), &'static str> {
		PopulateSupportedFeePaymentAssets::<T>::pre_upgrade()
	}

	#[cfg(feature = "try-runtime")]
	/// Run a standard post-runtime test. This works the same way as in a normal runtime upgrade.
	fn post_upgrade(&self) -> Result<(), &'static str> {
		PopulateSupportedFeePaymentAssets::<T>::post_upgrade()
	}
}

pub struct AuthorSlotFilterEligibleRatioToEligiblityCount<T>(PhantomData<T>);
impl<T> Migration for AuthorSlotFilterEligibleRatioToEligiblityCount<T>
where
	T: AuthorSlotFilterConfig,
{
	fn friendly_name(&self) -> &str {
		"MM_AuthorSlotFilter_EligibleRatioToEligiblityCount"
	}

	fn migrate(&self, _available_weight: Weight) -> Weight {
		EligibleRatioToEligiblityCount::<T>::on_runtime_upgrade()
	}

	#[cfg(feature = "try-runtime")]
	fn pre_upgrade(&self) -> Result<(), &'static str> {
		EligibleRatioToEligiblityCount::<T>::pre_upgrade()
	}

	#[cfg(feature = "try-runtime")]
	fn post_upgrade(&self) -> Result<(), &'static str> {
		EligibleRatioToEligiblityCount::<T>::post_upgrade()
	}
}

pub struct SchedulerMigrationV3<T>(PhantomData<T>);
impl<T: pallet_scheduler::Config> Migration for SchedulerMigrationV3<T> {
	fn friendly_name(&self) -> &str {
		"MM_SchedulerMigrationV3"
	}

	fn migrate(&self, _available_weight: Weight) -> Weight {
		pallet_scheduler::Pallet::<T>::migrate_v2_to_v3()
	}

	/// Run a standard pre-runtime test. This works the same way as in a normal runtime upgrade.
	#[cfg(feature = "try-runtime")]
	fn pre_upgrade(&self) -> Result<(), &'static str> {
		pallet_scheduler::Pallet::<T>::pre_migrate_to_v3()
	}

	/// Run a standard post-runtime test. This works the same way as in a normal runtime upgrade.
	#[cfg(feature = "try-runtime")]
	fn post_upgrade(&self) -> Result<(), &'static str> {
		pallet_scheduler::Pallet::<T>::post_migrate_to_v3()
	}
}

/// BaseFee pallet, set Elasticity to zero.
/// This migration needs to be applied before or at the same time we introduce:
/// https://github.com/paritytech/frontier/pull/794
pub struct BaseFeeElasticity<T>(PhantomData<T>);
impl<T: BaseFeeConfig> OnRuntimeUpgrade for BaseFeeElasticity<T> {
	/// Run a standard pre-runtime test. This works the same way as in a normal runtime upgrade.
	#[cfg(feature = "try-runtime")]
	fn pre_upgrade() -> Result<(), &'static str> {
		let module: &[u8] = b"BaseFee";
		// Elasticity storage value
		{
			let item: &[u8] = b"Elasticity";
			let value = get_storage_value::<Permill>(module, item, &[]).unwrap_or(Permill::zero());
			Self::set_temp_storage(value, "elasticity_pre_upgrade");
		}

		Ok(())
	}

	fn on_runtime_upgrade() -> Weight {
		let module: &[u8] = b"BaseFee";
		let db_weights = T::DbWeight::get();
		let mut weight: Weight = 1 * db_weights.read;
		// Elasticity storage value
		{
			let item: &[u8] = b"Elasticity";
			let current_value =
				get_storage_value::<Permill>(module, item, &[]).unwrap_or(Permill::zero());
			if !current_value.is_zero() {
				// Set Elasticity to zero, which results in constant BaseFeePerGas
				let write = pallet_base_fee::Pallet::<T>::set_elasticity_inner(Permill::zero());
				weight = weight.saturating_add(write);
			}
		}
		weight
	}

	/// Run a standard post-runtime test. This works the same way as in a normal runtime upgrade.
	#[cfg(feature = "try-runtime")]
	fn post_upgrade() -> Result<(), &'static str> {
		let pre_value =
			Self::get_temp_storage::<Permill>("elasticity_pre_upgrade").unwrap_or(Permill::zero());
		if !pre_value.is_zero() {
			// Verify the storage after the upgrade is Permill::zero
			let module: &[u8] = b"BaseFee";
			// Elasticity storage value
			{
				let item: &[u8] = b"Elasticity";
				let value = get_storage_value::<Permill>(module, item, &[]);
				assert_eq!(value, Some(Permill::zero()));
			}
		}

		Ok(())
	}
}

pub struct MigrateBaseFeeElasticity<T>(PhantomData<T>);
// This is not strictly a migration, just an `on_runtime_upgrade` alternative to open a democracy
// proposal to set this values through an extrinsic.
impl<T: BaseFeeConfig> Migration for MigrateBaseFeeElasticity<T> {
	fn friendly_name(&self) -> &str {
		"MM_Base_Fee_Elasticity"
	}

	fn migrate(&self, _available_weight: Weight) -> Weight {
		BaseFeeElasticity::<T>::on_runtime_upgrade()
	}

	/// Run a standard pre-runtime test. This works the same way as in a normal runtime upgrade.
	#[cfg(feature = "try-runtime")]
	fn pre_upgrade(&self) -> Result<(), &'static str> {
		BaseFeeElasticity::<T>::pre_upgrade()
	}

	/// Run a standard post-runtime test. This works the same way as in a normal runtime upgrade.
	#[cfg(feature = "try-runtime")]
	fn post_upgrade(&self) -> Result<(), &'static str> {
		BaseFeeElasticity::<T>::post_upgrade()
	}
}

pub struct CommonMigrations<Runtime, Council, Tech>(PhantomData<(Runtime, Council, Tech)>);

impl<Runtime, Council, Tech> GetMigrations for CommonMigrations<Runtime, Council, Tech>
where
	Runtime: pallet_author_mapping::Config,
	Runtime: pallet_parachain_staking::Config,
	Runtime: pallet_scheduler::Config,
	Runtime: pallet_base_fee::Config,
	Runtime: AuthorSlotFilterConfig,
	Runtime: RandomnessConfig,
	Council: GetStorageVersion + PalletInfoAccess + 'static,
	Tech: GetStorageVersion + PalletInfoAccess + 'static,
{
	fn get_migrations() -> Vec<Box<dyn Migration>> {
		// let migration_author_mapping_twox_to_blake = AuthorMappingTwoXToBlake::<Runtime> {
		// 	0: Default::default(),
		// };

		// let migration_parachain_staking_purge_stale_storage =
		// 	ParachainStakingPurgeStaleStorage::<Runtime>(Default::default());
		// let migration_parachain_staking_manual_exits =
		// 	ParachainStakingManualExits::<Runtime>(Default::default());
		// let migration_parachain_staking_increase_max_delegations_per_candidate =
		// 	ParachainStakingIncreaseMaxDelegationsPerCandidate::<Runtime>(Default::default());
		// let migration_parachain_staking_split_candidate_state =
		// 	ParachainStakingSplitCandidateState::<Runtime>(Default::default());
		// let migration_parachain_staking_patch_incorrect_delegation_sums =
		//	ParachainStakingPatchIncorrectDelegationSums::<Runtime>(Default::default());

		// let migration_scheduler_v3 = SchedulerMigrationV3::<Runtime>(Default::default());

		// let migration_base_fee = MigrateBaseFeePerGas::<Runtime>(Default::default());

		// TODO: this is a lot of allocation to do upon every get() call. this *should* be avoided
		// except when pallet_migrations undergoes a runtime upgrade -- but TODO: review

		// let migration_author_slot_filter_eligible_ratio_to_eligibility_count =
		// 	AuthorSlotFilterEligibleRatioToEligiblityCount::<Runtime>(Default::default());
		// let migration_author_mapping_add_keys_to_registration_info =
		// 	AuthorMappingAddKeysToRegistrationInfo::<Runtime>(Default::default());
		// let staking_delegator_state_requests =
		// 	ParachainStakingSplitDelegatorStateIntoDelegationScheduledRequests::<Runtime>(
		// 		Default::default(),
		// 	);
		// let migration_author_mapping_add_account_id_to_nimbus_lookup =
		//	AuthorMappingAddAccountIdToNimbusLookup::<Runtime>(Default::default());

		// let xcm_transactor_max_weight =
		// 	XcmTransactorMaxTransactWeight::<Runtime>(Default::default());

		// let asset_manager_units_with_asset_type =
		// 	AssetManagerUnitsWithAssetType::<Runtime>(Default::default());

		// let asset_manager_populate_asset_type_id_storage =
		// 	AssetManagerPopulateAssetTypeIdStorage::<Runtime>(Default::default());

		// let asset_manager_change_statemine_prefixes = AssetManagerChangeStateminePrefixes::<
		// 	Runtime,
		// 	StatemineParaIdInfo,
		// 	StatemineAssetsInstanceInfo,
		// >(Default::default());

		// let xcm_supported_assets = XcmPaymentSupportedAssets::<Runtime>(Default::default());

<<<<<<< HEAD
		let randomness_remove_not_first_block =
			RandomnessRemoveNotFirstBlock::<Runtime>(Default::default());
=======
		let migration_elasticity = MigrateBaseFeeElasticity::<Runtime>(Default::default());
>>>>>>> eef06f9a

		vec![
			// completed in runtime 800
			// Box::new(migration_author_mapping_twox_to_blake),
			// completed in runtime 900
			// completed in runtime 1000
			// Box::new(migration_parachain_staking_purge_stale_storage),
			// completed in runtime 1000
			// Box::new(migration_parachain_staking_manual_exits),
			// completed in runtime 1101
			// Box::new(migration_parachain_staking_increase_max_delegations_per_candidate),
			// completed in runtime 1201
			// Box::new(migration_parachain_staking_split_candidate_state),
			// completed in runtime 1201
			// Box::new(xcm_transactor_max_weight),
			// completed in runtime 1201
			// Box::new(asset_manager_units_with_asset_type),
			// completed in runtime 1201
			// Box::new(asset_manager_change_statemine_prefixes),
			// completed in runtime 1201
			// Box::new(asset_manager_populate_asset_type_id_storage),
			// completed in runtime 1300
			// Box::new(migration_scheduler_v3),
			// completed in runtime 1300
			// Box::new(migration_parachain_staking_patch_incorrect_delegation_sums),
			// completed in runtime 1300
			// Box::new(migration_base_fee),
			// completed in runtime 1300
			// Box::new(xcm_supported_assets),
			// completed in runtime 1500
			// Box::new(migration_author_slot_filter_eligible_ratio_to_eligibility_count),
			// Box::new(migration_author_mapping_add_keys_to_registration_info),
			// Box::new(staking_delegator_state_requests),

			// completed in runtime 1600
			// Box::new(migration_author_mapping_add_account_id_to_nimbus_lookup),
			// completed in runtime 1600
			// Box::new(xcm_transactor_transact_signed),
<<<<<<< HEAD
			Box::new(randomness_remove_not_first_block),
=======
			Box::new(migration_elasticity),
>>>>>>> eef06f9a
		]
	}
}<|MERGE_RESOLUTION|>--- conflicted
+++ resolved
@@ -736,12 +736,9 @@
 
 		// let xcm_supported_assets = XcmPaymentSupportedAssets::<Runtime>(Default::default());
 
-<<<<<<< HEAD
+		let migration_elasticity = MigrateBaseFeeElasticity::<Runtime>(Default::default());
 		let randomness_remove_not_first_block =
 			RandomnessRemoveNotFirstBlock::<Runtime>(Default::default());
-=======
-		let migration_elasticity = MigrateBaseFeeElasticity::<Runtime>(Default::default());
->>>>>>> eef06f9a
 
 		vec![
 			// completed in runtime 800
@@ -780,11 +777,8 @@
 			// Box::new(migration_author_mapping_add_account_id_to_nimbus_lookup),
 			// completed in runtime 1600
 			// Box::new(xcm_transactor_transact_signed),
-<<<<<<< HEAD
+			Box::new(migration_elasticity),
 			Box::new(randomness_remove_not_first_block),
-=======
-			Box::new(migration_elasticity),
->>>>>>> eef06f9a
 		]
 	}
 }