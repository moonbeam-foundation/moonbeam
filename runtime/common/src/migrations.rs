--- conflicted
+++ resolved
@@ -761,14 +761,10 @@
 		// let xcm_supported_assets = XcmPaymentSupportedAssets::<Runtime>(Default::default());
 
 		let migration_elasticity = MigrateBaseFeeElasticity::<Runtime>(Default::default());
-<<<<<<< HEAD
+		let staking_at_stake_auto_compound =
+			ParachainStakingMigrateAtStakeAutoCompound::<Runtime>(Default::default());
 		let randomness_remove_not_first_block =
 			RandomnessRemoveNotFirstBlock::<Runtime>(Default::default());
-
-=======
-		let staking_at_stake_auto_compound =
-			ParachainStakingMigrateAtStakeAutoCompound::<Runtime>(Default::default());
->>>>>>> 2be5c915
 		vec![
 			// completed in runtime 800
 			// Box::new(migration_author_mapping_twox_to_blake),
@@ -807,11 +803,8 @@
 			// completed in runtime 1600
 			// Box::new(xcm_transactor_transact_signed),
 			Box::new(migration_elasticity),
-<<<<<<< HEAD
+			Box::new(staking_at_stake_auto_compound),
 			Box::new(randomness_remove_not_first_block),
-=======
-			Box::new(staking_at_stake_auto_compound),
->>>>>>> 2be5c915
 		]
 	}
 }