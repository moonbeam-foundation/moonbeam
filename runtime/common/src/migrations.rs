// Copyright 2019-2022 PureStake Inc.
// This file is part of Moonbeam.

// Moonbeam is free software: you can redistribute it and/or modify
// it under the terms of the GNU General Public License as published by
// the Free Software Foundation, either version 3 of the License, or
// (at your option) any later version.

// Moonbeam is distributed in the hope that it will be useful,
// but WITHOUT ANY WARRANTY; without even the implied warranty of
// MERCHANTABILITY or FITNESS FOR A PARTICULAR PURPOSE.  See the
// GNU General Public License for more details.

// You should have received a copy of the GNU General Public License
// along with Moonbeam.  If not, see <http://www.gnu.org/licenses/>.

//! # Migrations
//!
//! This module acts as a registry where each migration is defined. Each migration should implement
//! the "Migration" trait declared in the pallet-migrations crate.

#[cfg(feature = "try-runtime")]
use frame_support::ensure;
#[cfg(feature = "try-runtime")]
use frame_support::migration::get_storage_value;
use frame_support::{
	pallet_prelude::GetStorageVersion,
<<<<<<< HEAD
	sp_runtime::traits::{Block, Header},
=======
	sp_runtime::traits::{Block as BlockT, Header as HeaderT},
>>>>>>> d4fdae0c
	traits::{OnRuntimeUpgrade, PalletInfoAccess, StorageVersion},
	weights::Weight,
};
use frame_system::pallet_prelude::BlockNumberFor;
use pallet_author_slot_filter::Config as AuthorSlotFilterConfig;
use pallet_migrations::{GetMigrations, Migration};
use pallet_parachain_staking::{Round, RoundIndex, RoundInfo};
use parity_scale_codec::{Decode, Encode};
use sp_consensus_slots::Slot;
use sp_core::Get;
use sp_std::{marker::PhantomData, prelude::*};

pub struct PalletReferendaMigrateV0ToV1<T>(pub PhantomData<T>);
impl<T> Migration for PalletReferendaMigrateV0ToV1<T>
where
	T: pallet_referenda::Config + frame_system::Config,
{
	fn friendly_name(&self) -> &str {
		"MM_PalletReferendaMigrateV0ToV1"
	}

	fn migrate(&self, _available_weight: Weight) -> Weight {
		pallet_referenda::migration::v1::MigrateV0ToV1::<T>::on_runtime_upgrade()
	}

	/// Run a standard pre-runtime test. This works the same way as in a normal runtime upgrade.
	#[cfg(feature = "try-runtime")]
	fn pre_upgrade(&self) -> Result<Vec<u8>, sp_runtime::DispatchError> {
		pallet_referenda::migration::v1::MigrateV0ToV1::<T>::pre_upgrade()
	}

	/// Run a standard post-runtime test. This works the same way as in a normal runtime upgrade.
	#[cfg(feature = "try-runtime")]
	fn post_upgrade(&self, state: Vec<u8>) -> Result<(), sp_runtime::DispatchError> {
		pallet_referenda::migration::v1::MigrateV0ToV1::<T>::post_upgrade(state)
	}
}

#[derive(Copy, Clone, PartialEq, Eq, Encode, Decode)]
pub struct OldRoundInfo<BlockNumber> {
	pub current: RoundIndex,
	pub first: BlockNumber,
	pub length: u32,
}
<<<<<<< HEAD
pub struct UpdateFirstRoundNumber<T>(pub PhantomData<T>);
impl<T> Migration for UpdateFirstRoundNumber<T>
=======
pub struct UpdateFirstRoundNumberValue<T>(pub PhantomData<T>);
impl<T> Migration for UpdateFirstRoundNumberValue<T>
>>>>>>> d4fdae0c
where
	T: pallet_parachain_staking::Config,
	T: pallet_async_backing::Config,
	T: frame_system::Config,
<<<<<<< HEAD
	u32: From<<<<T as frame_system::Config>::Block as Block>::Header as Header>::Number>,
{
	fn friendly_name(&self) -> &str {
		"MM_UpdateFirstRoundNumber"
=======
	u32: From<<<<T as frame_system::Config>::Block as BlockT>::Header as HeaderT>::Number>,
{
	fn friendly_name(&self) -> &str {
		"MM_UpdateFirstRoundNumberValue"
>>>>>>> d4fdae0c
	}

	fn migrate(&self, _available_weight: Weight) -> Weight {
		let _ = Round::<T>::translate::<OldRoundInfo<BlockNumberFor<T>>, _>(|v0| {
			let old_current = v0
				.expect("old current round value must be present!")
				.current;
<<<<<<< HEAD

			let old_first: u32 = v0.expect("Old first should be present!").first.into();
=======
			let old_first: u32 = v0.expect("old first should be present!").first.into();
>>>>>>> d4fdae0c
			let old_length = v0.expect("old round length value must be present!").length;

			// Fetch the last parachain block
			let para_block: u32 = frame_system::Pallet::<T>::block_number().into();

<<<<<<< HEAD
			// Calculate how many blocks have passed so far in the current round
			let para_block_diff = para_block.saturating_sub(old_first.into());

			// Calculate the percentage of the round so far (before the migration)
			let percentage = (para_block_diff)
				.saturating_mul(100)
				.saturating_div(old_length);

			// Calculate how many blocks should we substract from the relay slot number
			// given the new duration (round_info.length * 2) to have a first relay slot of the
			// round that corresponds with the percentage calculated in the step above.
			let new_block_diff: u64 = percentage
				.saturating_mul(old_length * 2)
				.saturating_div(100)
				.into();

			// Read the relay slot from the SlotInfo storage
			let relay_slot = pallet_async_backing::Pallet::<T>::slot_info()
				.unwrap_or((Slot::from(283_960_000u64), 1u32))
				.0;

			// Calculate the updated first block of the round
			let new_first_block = u64::from(relay_slot).saturating_sub(new_block_diff);

			Some(RoundInfo {
				current: old_current,
				first: new_first_block,
=======
			// Calculate how many blocks have passed so far in this round
			let para_block_diff: u64 = para_block.saturating_sub(old_first).into();

			// Read the last relay slot from the SlotInfo storage
			let relay_slot = pallet_async_backing::Pallet::<T>::slot_info()
				.unwrap_or((Slot::from(284_000_000u64), 0u32))
				.0;

			// Calculate the new first
			let new_first = u64::from(relay_slot).saturating_sub(para_block_diff);

			Some(RoundInfo {
				current: old_current,
				first: new_first,
>>>>>>> d4fdae0c
				length: old_length,
			})
		});

		T::DbWeight::get().reads_writes(1, 1)
	}

	#[cfg(feature = "try-runtime")]
	fn pre_upgrade(&self) -> Result<Vec<u8>, sp_runtime::DispatchError> {
		let module: &[u8] = b"ParachainStaking";
		let item: &[u8] = b"Round";
		let pre_round_info = get_storage_value::<RoundInfo<BlockNumberFor<T>>>(module, item, &[]);
		Ok(pre_round_info.unwrap_or_default().encode())
	}

	#[cfg(feature = "try-runtime")]
	fn post_upgrade(&self, state: Vec<u8>) -> Result<(), sp_runtime::DispatchError> {
		let pre_round_info =
			<RoundInfo<BlockNumberFor<T>> as Decode>::decode(&mut &*state).unwrap_or_default();
		let post_round_info = pallet_parachain_staking::Pallet::<T>::round();
<<<<<<< HEAD
		ensure!(
			post_round_info.current >= pre_round_info.current,
			"Post-round number must be higher or equal than pre-round one"
		);
		ensure!(
			pre_round_info.length * 2 == post_round_info.length,
			"Post-round length must double pre-round one"
=======

		let slot_after = pallet_async_backing::Pallet::<T>::slot_info()
			.unwrap_or((Slot::from(280_000_000u64), 0u32))
			.0;

		ensure!(
			u64::from(slot_after) > post_round_info.first,
			"Post-round first must be lower than last relay slot"
		);
		ensure!(
			post_round_info.current >= pre_round_info.current,
			"Post-round number must be higher than or equal pre-round one"
		);
		ensure!(
			pre_round_info.length == post_round_info.length,
			"Post-round length must be equal to pre-round one"
		);
		Ok(())
	}
}

/// Translates the Round.first value type from BlockNumberFor to u64
pub struct UpdateFirstRoundNumberType<T>(pub PhantomData<T>);
impl<T> Migration for UpdateFirstRoundNumberType<T>
where
	T: pallet_parachain_staking::Config,
	T: frame_system::Config,
	u64: From<<<<T as frame_system::Config>::Block as BlockT>::Header as HeaderT>::Number>,
{
	fn friendly_name(&self) -> &str {
		"MM_UpdateFirstRoundNumberType"
	}

	fn migrate(&self, _available_weight: Weight) -> Weight {
		let _ = Round::<T>::translate::<OldRoundInfo<BlockNumberFor<T>>, _>(|v0| {
			let old_current = v0
				.expect("old current round value must be present!")
				.current;

			let new_first: u64 = v0.expect("old first should be present!").first.into();
			let old_length = v0.expect("old round length value must be present!").length;

			Some(RoundInfo {
				current: old_current,
				first: new_first,
				length: old_length,
			})
		});

		T::DbWeight::get().reads_writes(1, 1)
	}

	#[cfg(feature = "try-runtime")]
	fn pre_upgrade(&self) -> Result<Vec<u8>, sp_runtime::DispatchError> {
		let module: &[u8] = b"ParachainStaking";
		let item: &[u8] = b"Round";
		let pre_round_info = get_storage_value::<RoundInfo<BlockNumberFor<T>>>(module, item, &[]);
		Ok(pre_round_info.unwrap_or_default().encode())
	}

	#[cfg(feature = "try-runtime")]
	fn post_upgrade(&self, state: Vec<u8>) -> Result<(), sp_runtime::DispatchError> {
		let pre_round_info =
			<RoundInfo<BlockNumberFor<T>> as Decode>::decode(&mut &*state).unwrap_or_default();
		let post_round_info = pallet_parachain_staking::Pallet::<T>::round();
		ensure!(
			post_round_info.first == u64::from(pre_round_info.first),
			"Post-round number must be equal to pre-round one"
		);
		ensure!(
			pre_round_info.length == post_round_info.length,
			"Post-round length must be equal to pre-round one"
>>>>>>> d4fdae0c
		);
		Ok(())
	}
}

pub struct MissingBalancesMigrations<T>(PhantomData<T>);
impl<T> Migration for MissingBalancesMigrations<T>
where
	T: pallet_balances::Config,
	<T as frame_system::Config>::AccountId: Default,
{
	fn friendly_name(&self) -> &str {
		"MM_MissingBalancesMigrations"
	}

	fn migrate(&self, _available_weight: Weight) -> Weight {
		pallet_balances::migration::MigrateToTrackInactive::<T, ()>::on_runtime_upgrade();
		pallet_balances::migration::ResetInactive::<T, ()>::on_runtime_upgrade();
		pallet_balances::migration::MigrateToTrackInactive::<T, ()>::on_runtime_upgrade()
	}
}

pub struct FixIncorrectPalletVersions<Runtime, Treasury, OpenTech>(
	pub PhantomData<(Runtime, Treasury, OpenTech)>,
);
impl<Runtime, Treasury, OpenTech> Migration
	for FixIncorrectPalletVersions<Runtime, Treasury, OpenTech>
where
	Treasury: GetStorageVersion + PalletInfoAccess,
	OpenTech: GetStorageVersion + PalletInfoAccess,
	Runtime: frame_system::Config,
	Runtime: pallet_referenda::Config,
{
	fn friendly_name(&self) -> &str {
		"MM_FixIncorrectPalletVersions"
	}

	fn migrate(&self, _available_weight: Weight) -> Weight {
		log::info!("Setting collectives pallet versions to 4");
		StorageVersion::new(4).put::<Treasury>();
		StorageVersion::new(4).put::<OpenTech>();
		Runtime::DbWeight::get().writes(2)
	}

	#[cfg(feature = "try-runtime")]
	fn pre_upgrade(&self) -> Result<Vec<u8>, sp_runtime::DispatchError> {
		ensure!(
			<Treasury as GetStorageVersion>::on_chain_storage_version() == 0,
			"TreasuryCouncilCollective storage version should be 0"
		);
		ensure!(
			<OpenTech as GetStorageVersion>::on_chain_storage_version() == 0,
			"OpenTechCommitteeCollective storage version should be 0"
		);

		Ok(vec![])
	}

	#[cfg(feature = "try-runtime")]
	fn post_upgrade(&self, _state: Vec<u8>) -> Result<(), sp_runtime::DispatchError> {
		ensure!(
			<Treasury as GetStorageVersion>::on_chain_storage_version() == 4,
			"Treasury storage version should be 4"
		);
		ensure!(
			<OpenTech as GetStorageVersion>::on_chain_storage_version() == 4,
			"OpenTech storage version should be 4"
		);
		Ok(())
	}
}

pub struct CommonMigrations<Runtime, Council, Tech, Treasury, OpenTech>(
	PhantomData<(Runtime, Council, Tech, Treasury, OpenTech)>,
);

impl<Runtime, Council, Tech, Treasury, OpenTech> GetMigrations
	for CommonMigrations<Runtime, Council, Tech, Treasury, OpenTech>
where
	Runtime: pallet_author_mapping::Config,
	Runtime: pallet_parachain_staking::Config,
	Runtime: pallet_scheduler::Config,
	Runtime: AuthorSlotFilterConfig,
	Council: GetStorageVersion + PalletInfoAccess + 'static,
	Tech: GetStorageVersion + PalletInfoAccess + 'static,
	Treasury: GetStorageVersion + PalletInfoAccess + 'static,
	OpenTech: GetStorageVersion + PalletInfoAccess + 'static,
	Runtime: pallet_democracy::Config,
	Runtime: pallet_preimage::Config,
	Runtime: pallet_asset_manager::Config,
	<Runtime as pallet_asset_manager::Config>::ForeignAssetType: From<xcm::v3::MultiLocation>,
	Runtime: pallet_xcm_transactor::Config,
	Runtime: pallet_moonbeam_orbiters::Config,
	Runtime: pallet_balances::Config,
	Runtime: pallet_referenda::Config,
	Runtime::AccountId: Default,
{
	fn get_migrations() -> Vec<Box<dyn Migration>> {
		// let migration_author_mapping_twox_to_blake = AuthorMappingTwoXToBlake::<Runtime> {
		// 	0: Default::default(),
		// };

		// let migration_parachain_staking_purge_stale_storage =
		// 	ParachainStakingPurgeStaleStorage::<Runtime>(Default::default());
		// let migration_parachain_staking_manual_exits =
		// 	ParachainStakingManualExits::<Runtime>(Default::default());
		// let migration_parachain_staking_increase_max_delegations_per_candidate =
		// 	ParachainStakingIncreaseMaxDelegationsPerCandidate::<Runtime>(Default::default());
		// let migration_parachain_staking_split_candidate_state =
		// 	ParachainStakingSplitCandidateState::<Runtime>(Default::default());
		// let migration_parachain_staking_patch_incorrect_delegation_sums =
		//	ParachainStakingPatchIncorrectDelegationSums::<Runtime>(Default::default());

		// let migration_scheduler_v3 = SchedulerMigrationV3::<Runtime>(Default::default());

		// let migration_base_fee = MigrateBaseFeePerGas::<Runtime>(Default::default());

		// TODO: this is a lot of allocation to do upon every get() call. this *should* be avoided
		// except when pallet_migrations undergoes a runtime upgrade -- but TODO: review

		// let migration_author_slot_filter_eligible_ratio_to_eligibility_count =
		// 	AuthorSlotFilterEligibleRatioToEligiblityCount::<Runtime>(Default::default());
		// let migration_author_mapping_add_keys_to_registration_info =
		// 	AuthorMappingAddKeysToRegistrationInfo::<Runtime>(Default::default());
		// let staking_delegator_state_requests =
		// 	ParachainStakingSplitDelegatorStateIntoDelegationScheduledRequests::<Runtime>(
		// 		Default::default(),
		// 	);
		// let migration_author_mapping_add_account_id_to_nimbus_lookup =
		//	AuthorMappingAddAccountIdToNimbusLookup::<Runtime>(Default::default());

		// let xcm_transactor_max_weight =
		// 	XcmTransactorMaxTransactWeight::<Runtime>(Default::default());

		// let asset_manager_units_with_asset_type =
		// 	AssetManagerUnitsWithAssetType::<Runtime>(Default::default());

		// let asset_manager_populate_asset_type_id_storage =
		// 	AssetManagerPopulateAssetTypeIdStorage::<Runtime>(Default::default());

		// let asset_manager_change_statemine_prefixes = AssetManagerChangeStateminePrefixes::<
		// 	Runtime,
		// 	StatemineParaIdInfo,
		// 	StatemineAssetsInstanceInfo,
		// >(Default::default());

		// let xcm_supported_assets = XcmPaymentSupportedAssets::<Runtime>(Default::default());

		// let migration_elasticity = MigrateBaseFeeElasticity::<Runtime>(Default::default());
		//let staking_at_stake_auto_compound =
		//	ParachainStakingMigrateAtStakeAutoCompound::<Runtime>(Default::default());

		//let scheduler_to_v4 = SchedulerMigrationV4::<Runtime>(Default::default());
		//let democracy_migration_hash_to_bounded_call =
		//	DemocracryMigrationHashToBoundedCall::<Runtime>(Default::default());
		//let preimage_migration_hash_to_bounded_call =
		//	PreimageMigrationHashToBoundedCall::<Runtime>(Default::default());
		//let asset_manager_to_xcm_v3 =
		//	PalletAssetManagerMigrateXcmV2ToV3::<Runtime>(Default::default());
		//let xcm_transactor_to_xcm_v3 =
		//	PalletXcmTransactorMigrateXcmV2ToV3::<Runtime>(Default::default());
		//let remove_min_bond_for_old_orbiter_collators =
		//	RemoveMinBondForOrbiterCollators::<Runtime>(Default::default());

		// RT2700
		let missing_balances_migrations = MissingBalancesMigrations::<Runtime>(Default::default());
		let fix_pallet_versions =
			FixIncorrectPalletVersions::<Runtime, Treasury, OpenTech>(Default::default());
		let pallet_referenda_migrate_v0_to_v1 =
			PalletReferendaMigrateV0ToV1::<Runtime>(Default::default());

		vec![
			// completed in runtime 800
			// Box::new(migration_author_mapping_twox_to_blake),
			// completed in runtime 900
			// completed in runtime 1000
			// Box::new(migration_parachain_staking_purge_stale_storage),
			// completed in runtime 1000
			// Box::new(migration_parachain_staking_manual_exits),
			// completed in runtime 1101
			// Box::new(migration_parachain_staking_increase_max_delegations_per_candidate),
			// completed in runtime 1201
			// Box::new(migration_parachain_staking_split_candidate_state),
			// completed in runtime 1201
			// Box::new(xcm_transactor_max_weight),
			// completed in runtime 1201
			// Box::new(asset_manager_units_with_asset_type),
			// completed in runtime 1201
			// Box::new(asset_manager_change_statemine_prefixes),
			// completed in runtime 1201
			// Box::new(asset_manager_populate_asset_type_id_storage),
			// completed in runtime 1300
			// Box::new(migration_scheduler_v3),
			// completed in runtime 1300
			// Box::new(migration_parachain_staking_patch_incorrect_delegation_sums),
			// completed in runtime 1300
			// Box::new(migration_base_fee),
			// completed in runtime 1300
			// Box::new(xcm_supported_assets),
			// completed in runtime 1500
			// Box::new(migration_author_slot_filter_eligible_ratio_to_eligibility_count),
			// Box::new(migration_author_mapping_add_keys_to_registration_info),
			// Box::new(staking_delegator_state_requests),
			// completed in runtime 1600
			// Box::new(migration_author_mapping_add_account_id_to_nimbus_lookup),
			// completed in runtime 1600
			// Box::new(xcm_transactor_transact_signed),
			// completed in runtime 1700
			//Box::new(migration_elasticity),
			// completed in runtime 1900
			//Box::new(staking_at_stake_auto_compound),
			// completed in runtime 2000
			//Box::new(scheduler_to_v4),
			//Box::new(democracy_migration_hash_to_bounded_call),
			//Box::new(preimage_migration_hash_to_bounded_call),
			//Box::new(asset_manager_to_xcm_v3),
			//Box::new(xcm_transactor_to_xcm_v3),
			// completed in runtime 2600
			//Box::new(remove_min_bond_for_old_orbiter_collators),
			Box::new(missing_balances_migrations),
			Box::new(fix_pallet_versions),
			Box::new(pallet_referenda_migrate_v0_to_v1),
		]
	}
}<|MERGE_RESOLUTION|>--- conflicted
+++ resolved
@@ -25,11 +25,7 @@
 use frame_support::migration::get_storage_value;
 use frame_support::{
 	pallet_prelude::GetStorageVersion,
-<<<<<<< HEAD
-	sp_runtime::traits::{Block, Header},
-=======
 	sp_runtime::traits::{Block as BlockT, Header as HeaderT},
->>>>>>> d4fdae0c
 	traits::{OnRuntimeUpgrade, PalletInfoAccess, StorageVersion},
 	weights::Weight,
 };
@@ -74,28 +70,16 @@
 	pub first: BlockNumber,
 	pub length: u32,
 }
-<<<<<<< HEAD
-pub struct UpdateFirstRoundNumber<T>(pub PhantomData<T>);
-impl<T> Migration for UpdateFirstRoundNumber<T>
-=======
 pub struct UpdateFirstRoundNumberValue<T>(pub PhantomData<T>);
 impl<T> Migration for UpdateFirstRoundNumberValue<T>
->>>>>>> d4fdae0c
 where
 	T: pallet_parachain_staking::Config,
 	T: pallet_async_backing::Config,
 	T: frame_system::Config,
-<<<<<<< HEAD
-	u32: From<<<<T as frame_system::Config>::Block as Block>::Header as Header>::Number>,
-{
-	fn friendly_name(&self) -> &str {
-		"MM_UpdateFirstRoundNumber"
-=======
 	u32: From<<<<T as frame_system::Config>::Block as BlockT>::Header as HeaderT>::Number>,
 {
 	fn friendly_name(&self) -> &str {
 		"MM_UpdateFirstRoundNumberValue"
->>>>>>> d4fdae0c
 	}
 
 	fn migrate(&self, _available_weight: Weight) -> Weight {
@@ -103,46 +87,12 @@
 			let old_current = v0
 				.expect("old current round value must be present!")
 				.current;
-<<<<<<< HEAD
-
-			let old_first: u32 = v0.expect("Old first should be present!").first.into();
-=======
 			let old_first: u32 = v0.expect("old first should be present!").first.into();
->>>>>>> d4fdae0c
 			let old_length = v0.expect("old round length value must be present!").length;
 
 			// Fetch the last parachain block
 			let para_block: u32 = frame_system::Pallet::<T>::block_number().into();
 
-<<<<<<< HEAD
-			// Calculate how many blocks have passed so far in the current round
-			let para_block_diff = para_block.saturating_sub(old_first.into());
-
-			// Calculate the percentage of the round so far (before the migration)
-			let percentage = (para_block_diff)
-				.saturating_mul(100)
-				.saturating_div(old_length);
-
-			// Calculate how many blocks should we substract from the relay slot number
-			// given the new duration (round_info.length * 2) to have a first relay slot of the
-			// round that corresponds with the percentage calculated in the step above.
-			let new_block_diff: u64 = percentage
-				.saturating_mul(old_length * 2)
-				.saturating_div(100)
-				.into();
-
-			// Read the relay slot from the SlotInfo storage
-			let relay_slot = pallet_async_backing::Pallet::<T>::slot_info()
-				.unwrap_or((Slot::from(283_960_000u64), 1u32))
-				.0;
-
-			// Calculate the updated first block of the round
-			let new_first_block = u64::from(relay_slot).saturating_sub(new_block_diff);
-
-			Some(RoundInfo {
-				current: old_current,
-				first: new_first_block,
-=======
 			// Calculate how many blocks have passed so far in this round
 			let para_block_diff: u64 = para_block.saturating_sub(old_first).into();
 
@@ -153,81 +103,6 @@
 
 			// Calculate the new first
 			let new_first = u64::from(relay_slot).saturating_sub(para_block_diff);
-
-			Some(RoundInfo {
-				current: old_current,
-				first: new_first,
->>>>>>> d4fdae0c
-				length: old_length,
-			})
-		});
-
-		T::DbWeight::get().reads_writes(1, 1)
-	}
-
-	#[cfg(feature = "try-runtime")]
-	fn pre_upgrade(&self) -> Result<Vec<u8>, sp_runtime::DispatchError> {
-		let module: &[u8] = b"ParachainStaking";
-		let item: &[u8] = b"Round";
-		let pre_round_info = get_storage_value::<RoundInfo<BlockNumberFor<T>>>(module, item, &[]);
-		Ok(pre_round_info.unwrap_or_default().encode())
-	}
-
-	#[cfg(feature = "try-runtime")]
-	fn post_upgrade(&self, state: Vec<u8>) -> Result<(), sp_runtime::DispatchError> {
-		let pre_round_info =
-			<RoundInfo<BlockNumberFor<T>> as Decode>::decode(&mut &*state).unwrap_or_default();
-		let post_round_info = pallet_parachain_staking::Pallet::<T>::round();
-<<<<<<< HEAD
-		ensure!(
-			post_round_info.current >= pre_round_info.current,
-			"Post-round number must be higher or equal than pre-round one"
-		);
-		ensure!(
-			pre_round_info.length * 2 == post_round_info.length,
-			"Post-round length must double pre-round one"
-=======
-
-		let slot_after = pallet_async_backing::Pallet::<T>::slot_info()
-			.unwrap_or((Slot::from(280_000_000u64), 0u32))
-			.0;
-
-		ensure!(
-			u64::from(slot_after) > post_round_info.first,
-			"Post-round first must be lower than last relay slot"
-		);
-		ensure!(
-			post_round_info.current >= pre_round_info.current,
-			"Post-round number must be higher than or equal pre-round one"
-		);
-		ensure!(
-			pre_round_info.length == post_round_info.length,
-			"Post-round length must be equal to pre-round one"
-		);
-		Ok(())
-	}
-}
-
-/// Translates the Round.first value type from BlockNumberFor to u64
-pub struct UpdateFirstRoundNumberType<T>(pub PhantomData<T>);
-impl<T> Migration for UpdateFirstRoundNumberType<T>
-where
-	T: pallet_parachain_staking::Config,
-	T: frame_system::Config,
-	u64: From<<<<T as frame_system::Config>::Block as BlockT>::Header as HeaderT>::Number>,
-{
-	fn friendly_name(&self) -> &str {
-		"MM_UpdateFirstRoundNumberType"
-	}
-
-	fn migrate(&self, _available_weight: Weight) -> Weight {
-		let _ = Round::<T>::translate::<OldRoundInfo<BlockNumberFor<T>>, _>(|v0| {
-			let old_current = v0
-				.expect("old current round value must be present!")
-				.current;
-
-			let new_first: u64 = v0.expect("old first should be present!").first.into();
-			let old_length = v0.expect("old round length value must be present!").length;
 
 			Some(RoundInfo {
 				current: old_current,
@@ -252,6 +127,71 @@
 		let pre_round_info =
 			<RoundInfo<BlockNumberFor<T>> as Decode>::decode(&mut &*state).unwrap_or_default();
 		let post_round_info = pallet_parachain_staking::Pallet::<T>::round();
+
+		let slot_after = pallet_async_backing::Pallet::<T>::slot_info()
+			.unwrap_or((Slot::from(280_000_000u64), 0u32))
+			.0;
+
+		ensure!(
+			u64::from(slot_after) > post_round_info.first,
+			"Post-round first must be lower than last relay slot"
+		);
+		ensure!(
+			post_round_info.current >= pre_round_info.current,
+			"Post-round number must be higher than or equal pre-round one"
+		);
+		ensure!(
+			pre_round_info.length == post_round_info.length,
+			"Post-round length must be equal to pre-round one"
+		);
+		Ok(())
+	}
+}
+
+/// Translates the Round.first value type from BlockNumberFor to u64
+pub struct UpdateFirstRoundNumberType<T>(pub PhantomData<T>);
+impl<T> Migration for UpdateFirstRoundNumberType<T>
+where
+	T: pallet_parachain_staking::Config,
+	T: frame_system::Config,
+	u64: From<<<<T as frame_system::Config>::Block as BlockT>::Header as HeaderT>::Number>,
+{
+	fn friendly_name(&self) -> &str {
+		"MM_UpdateFirstRoundNumberType"
+	}
+
+	fn migrate(&self, _available_weight: Weight) -> Weight {
+		let _ = Round::<T>::translate::<OldRoundInfo<BlockNumberFor<T>>, _>(|v0| {
+			let old_current = v0
+				.expect("old current round value must be present!")
+				.current;
+
+			let new_first: u64 = v0.expect("old first should be present!").first.into();
+			let old_length = v0.expect("old round length value must be present!").length;
+
+			Some(RoundInfo {
+				current: old_current,
+				first: new_first,
+				length: old_length,
+			})
+		});
+
+		T::DbWeight::get().reads_writes(1, 1)
+	}
+
+	#[cfg(feature = "try-runtime")]
+	fn pre_upgrade(&self) -> Result<Vec<u8>, sp_runtime::DispatchError> {
+		let module: &[u8] = b"ParachainStaking";
+		let item: &[u8] = b"Round";
+		let pre_round_info = get_storage_value::<RoundInfo<BlockNumberFor<T>>>(module, item, &[]);
+		Ok(pre_round_info.unwrap_or_default().encode())
+	}
+
+	#[cfg(feature = "try-runtime")]
+	fn post_upgrade(&self, state: Vec<u8>) -> Result<(), sp_runtime::DispatchError> {
+		let pre_round_info =
+			<RoundInfo<BlockNumberFor<T>> as Decode>::decode(&mut &*state).unwrap_or_default();
+		let post_round_info = pallet_parachain_staking::Pallet::<T>::round();
 		ensure!(
 			post_round_info.first == u64::from(pre_round_info.first),
 			"Post-round number must be equal to pre-round one"
@@ -259,7 +199,6 @@
 		ensure!(
 			pre_round_info.length == post_round_info.length,
 			"Post-round length must be equal to pre-round one"
->>>>>>> d4fdae0c
 		);
 		Ok(())
 	}
