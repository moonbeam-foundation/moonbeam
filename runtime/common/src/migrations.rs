// Copyright 2019-2020 PureStake Inc.
// This file is part of Moonbeam.

// Moonbeam is free software: you can redistribute it and/or modify
// it under the terms of the GNU General Public License as published by
// the Free Software Foundation, either version 3 of the License, or
// (at your option) any later version.

// Moonbeam is distributed in the hope that it will be useful,
// but WITHOUT ANY WARRANTY; without even the implied warranty of
// MERCHANTABILITY or FITNESS FOR A PARTICULAR PURPOSE.  See the
// GNU General Public License for more details.

// You should have received a copy of the GNU General Public License
// along with Moonbeam.  If not, see <http://www.gnu.org/licenses/>.

//! # Migrations

#[cfg(feature = "try-runtime")]
use frame_support::traits::OnRuntimeUpgradeHelpersExt;
use frame_support::{
	dispatch::GetStorageVersion,
	storage::migration::get_storage_value,
	traits::{Get, OnRuntimeUpgrade, PalletInfoAccess},
	weights::Weight,
};
#[cfg(feature = "xcm-support")]
use pallet_asset_manager::{
	migrations::{
		ChangeStateminePrefixes, PopulateAssetTypeIdStorage, PopulateSupportedFeePaymentAssets,
		UnitsWithAssetType,
	},
	Config as AssetManagerConfig,
};
use pallet_author_mapping::{migrations::AddKeysToRegistrationInfo, Config as AuthorMappingConfig};
use pallet_author_slot_filter::migration::EligibleRatioToEligiblityCount;
use pallet_author_slot_filter::Config as AuthorSlotFilterConfig;
use pallet_base_fee::Config as BaseFeeConfig;
use pallet_migrations::{GetMigrations, Migration};
use parachain_staking::{
	migrations::{
		IncreaseMaxDelegationsPerCandidate, PatchIncorrectDelegationSums, PurgeStaleStorage,
		SplitCandidateStateToDecreasePoV, SplitDelegatorStateIntoDelegationScheduledRequests,
	},
	Config as ParachainStakingConfig,
};
use sp_runtime::Permill;
use sp_std::{marker::PhantomData, prelude::*};
#[cfg(feature = "xcm-support")]
use xcm::latest::MultiLocation;
#[cfg(feature = "xcm-support")]
use xcm_transactor::{migrations::MaxTransactWeight, Config as XcmTransactorConfig};

/// This module acts as a registry where each migration is defined. Each migration should implement
/// the "Migration" trait declared in the pallet-migrations crate.

/// A moonbeam migration wrapping the similarly named migration in pallet-author-mapping
pub struct AuthorMappingAddKeysToRegistrationInfo<T>(PhantomData<T>);
impl<T: AuthorMappingConfig> Migration for AuthorMappingAddKeysToRegistrationInfo<T> {
	fn friendly_name(&self) -> &str {
		"MM_Author_Mapping_AddKeysToRegistrationInfo"
	}

	fn migrate(&self, _available_weight: Weight) -> Weight {
		AddKeysToRegistrationInfo::<T>::on_runtime_upgrade()
	}

	/// Run a standard pre-runtime test. This works the same way as in a normal runtime upgrade.
	#[cfg(feature = "try-runtime")]
	fn pre_upgrade(&self) -> Result<(), &'static str> {
		AddKeysToRegistrationInfo::<T>::pre_upgrade()
	}

	/// Run a standard post-runtime test. This works the same way as in a normal runtime upgrade.
	#[cfg(feature = "try-runtime")]
	fn post_upgrade(&self) -> Result<(), &'static str> {
		AddKeysToRegistrationInfo::<T>::post_upgrade()
	}
}

/// Patch delegations total mismatch
pub struct ParachainStakingPatchIncorrectDelegationSums<T>(PhantomData<T>);
impl<T: ParachainStakingConfig> Migration for ParachainStakingPatchIncorrectDelegationSums<T> {
	fn friendly_name(&self) -> &str {
		"MM_Parachain_Staking_Patch_Incorrect_Delegation_Sums"
	}

	fn migrate(&self, _available_weight: Weight) -> Weight {
		PatchIncorrectDelegationSums::<T>::on_runtime_upgrade()
	}

	/// Run a standard pre-runtime test. This works the same way as in a normal runtime upgrade.
	#[cfg(feature = "try-runtime")]
	fn pre_upgrade(&self) -> Result<(), &'static str> {
		PatchIncorrectDelegationSums::<T>::pre_upgrade()
	}

	/// Run a standard post-runtime test. This works the same way as in a normal runtime upgrade.
	#[cfg(feature = "try-runtime")]
	fn post_upgrade(&self) -> Result<(), &'static str> {
		PatchIncorrectDelegationSums::<T>::post_upgrade()
	}
}

/// Staking split delegator state into [parachain_staking::DelegatorScheduledRequests]
pub struct ParachainStakingSplitDelegatorStateIntoDelegationScheduledRequests<T>(PhantomData<T>);
impl<T: ParachainStakingConfig> Migration
	for ParachainStakingSplitDelegatorStateIntoDelegationScheduledRequests<T>
{
	fn friendly_name(&self) -> &str {
		"MM_Parachain_Staking_Split_Delegator_State_Into_Delegation_Scheduled_Requests"
	}

	fn migrate(&self, _available_weight: Weight) -> Weight {
		SplitDelegatorStateIntoDelegationScheduledRequests::<T>::on_runtime_upgrade()
	}

	/// Run a standard pre-runtime test. This works the same way as in a normal runtime upgrade.
	#[cfg(feature = "try-runtime")]
	fn pre_upgrade(&self) -> Result<(), &'static str> {
		SplitDelegatorStateIntoDelegationScheduledRequests::<T>::pre_upgrade()
	}

	/// Run a standard post-runtime test. This works the same way as in a normal runtime upgrade.
	#[cfg(feature = "try-runtime")]
	fn post_upgrade(&self) -> Result<(), &'static str> {
		SplitDelegatorStateIntoDelegationScheduledRequests::<T>::post_upgrade()
	}
}

/// Staking split candidate state
pub struct ParachainStakingSplitCandidateState<T>(PhantomData<T>);
impl<T: ParachainStakingConfig> Migration for ParachainStakingSplitCandidateState<T> {
	fn friendly_name(&self) -> &str {
		"MM_Parachain_Staking_Split_Candidate_State"
	}

	fn migrate(&self, _available_weight: Weight) -> Weight {
		SplitCandidateStateToDecreasePoV::<T>::on_runtime_upgrade()
	}

	/// Run a standard pre-runtime test. This works the same way as in a normal runtime upgrade.
	#[cfg(feature = "try-runtime")]
	fn pre_upgrade(&self) -> Result<(), &'static str> {
		SplitCandidateStateToDecreasePoV::<T>::pre_upgrade()
	}

	/// Run a standard post-runtime test. This works the same way as in a normal runtime upgrade.
	#[cfg(feature = "try-runtime")]
	fn post_upgrade(&self) -> Result<(), &'static str> {
		SplitCandidateStateToDecreasePoV::<T>::post_upgrade()
	}
}

/// Staking increase max counted delegations per collator candidate
pub struct ParachainStakingIncreaseMaxDelegationsPerCandidate<T>(PhantomData<T>);
impl<T: ParachainStakingConfig> Migration
	for ParachainStakingIncreaseMaxDelegationsPerCandidate<T>
{
	fn friendly_name(&self) -> &str {
		"MM_Parachain_Staking_IncreaseMaxDelegationsPerCandidate_v2"
	}

	fn migrate(&self, _available_weight: Weight) -> Weight {
		IncreaseMaxDelegationsPerCandidate::<T>::on_runtime_upgrade()
	}

	/// Run a standard pre-runtime test. This works the same way as in a normal runtime upgrade.
	#[cfg(feature = "try-runtime")]
	fn pre_upgrade(&self) -> Result<(), &'static str> {
		IncreaseMaxDelegationsPerCandidate::<T>::pre_upgrade()
	}

	/// Run a standard post-runtime test. This works the same way as in a normal runtime upgrade.
	#[cfg(feature = "try-runtime")]
	fn post_upgrade(&self) -> Result<(), &'static str> {
		IncreaseMaxDelegationsPerCandidate::<T>::post_upgrade()
	}
}

// /// Staking transition from automatic to manual exits, delay bond_{more, less} requests
// pub struct ParachainStakingManualExits<T>(PhantomData<T>);
// impl<T: ParachainStakingConfig> Migration for ParachainStakingManualExits<T> {
// 	fn friendly_name(&self) -> &str {
// 		"MM_Parachain_Staking_ManualExits"
// 	}

// 	fn migrate(&self, _available_weight: Weight) -> Weight {
// 		RemoveExitQueue::<T>::on_runtime_upgrade()
// 	}

// 	/// Run a standard pre-runtime test. This works the same way as in a normal runtime upgrade.
// 	#[cfg(feature = "try-runtime")]
// 	fn pre_upgrade(&self) -> Result<(), &'static str> {
// 		RemoveExitQueue::<T>::pre_upgrade()
// 	}

// 	/// Run a standard post-runtime test. This works the same way as in a normal runtime upgrade.
// 	#[cfg(feature = "try-runtime")]
// 	fn post_upgrade(&self) -> Result<(), &'static str> {
// 		RemoveExitQueue::<T>::post_upgrade()
// 	}
// }

/// A moonbeam migration wrapping the similarly named migration in parachain-staking
pub struct ParachainStakingPurgeStaleStorage<T>(PhantomData<T>);
impl<T: ParachainStakingConfig> Migration for ParachainStakingPurgeStaleStorage<T> {
	fn friendly_name(&self) -> &str {
		"MM_Parachain_Staking_PurgeStaleStorage"
	}

	fn migrate(&self, _available_weight: Weight) -> Weight {
		PurgeStaleStorage::<T>::on_runtime_upgrade()
	}

	/// Run a standard pre-runtime test. This works the same way as in a normal runtime upgrade.
	#[cfg(feature = "try-runtime")]
	fn pre_upgrade(&self) -> Result<(), &'static str> {
		PurgeStaleStorage::<T>::pre_upgrade()
	}

	/// Run a standard post-runtime test. This works the same way as in a normal runtime upgrade.
	#[cfg(feature = "try-runtime")]
	fn post_upgrade(&self) -> Result<(), &'static str> {
		PurgeStaleStorage::<T>::post_upgrade()
	}
}

<<<<<<< HEAD
// /// A moonbeam migration wrapping the similarly named migration in pallet-author-mapping
=======
/// A moonbeam migration wrapping the similarly named migration in pallet-author-mapping
>>>>>>> 9c2c95f2
// pub struct AuthorMappingTwoXToBlake<T>(PhantomData<T>);
// impl<T: AuthorMappingConfig> Migration for AuthorMappingTwoXToBlake<T> {
// 	fn friendly_name(&self) -> &str {
// 		"MM_Author_Mapping_TwoXToBlake"
// 	}

// 	fn migrate(&self, _available_weight: Weight) -> Weight {
// 		TwoXToBlake::<T>::on_runtime_upgrade()
// 	}

// 	/// Run a standard pre-runtime test. This works the same way as in a normal runtime upgrade.
// 	#[cfg(feature = "try-runtime")]
// 	fn pre_upgrade(&self) -> Result<(), &'static str> {
// 		TwoXToBlake::<T>::pre_upgrade()
// 	}

// 	/// Run a standard post-runtime test. This works the same way as in a normal runtime upgrade.
// 	#[cfg(feature = "try-runtime")]
// 	fn post_upgrade(&self) -> Result<(), &'static str> {
// 		TwoXToBlake::<T>::post_upgrade()
// 	}
// }

const COUNCIL_OLD_PREFIX: &str = "Instance1Collective";
const TECH_OLD_PREFIX: &str = "Instance2Collective";

pub struct MigrateCollectivePallets<Runtime, Council, Tech>(PhantomData<(Runtime, Council, Tech)>);
impl<Runtime, Council, Tech> Migration for MigrateCollectivePallets<Runtime, Council, Tech>
where
	Runtime: frame_system::Config,
	Council: GetStorageVersion + PalletInfoAccess,
	Tech: GetStorageVersion + PalletInfoAccess,
{
	fn friendly_name(&self) -> &str {
		"MM_Collective_Pallets_v0.9.11_Prefixes"
	}

	fn migrate(&self, _available_weight: Weight) -> Weight {
		pallet_collective::migrations::v4::migrate::<Runtime, Council, _>(COUNCIL_OLD_PREFIX)
			+ pallet_collective::migrations::v4::migrate::<Runtime, Tech, _>(TECH_OLD_PREFIX)
	}

	/// Run a standard pre-runtime test. This works the same way as in a normal runtime upgrade.
	#[cfg(feature = "try-runtime")]
	fn pre_upgrade(&self) -> Result<(), &'static str> {
		pallet_collective::migrations::v4::pre_migrate::<Council, _>(COUNCIL_OLD_PREFIX);
		pallet_collective::migrations::v4::pre_migrate::<Tech, _>(TECH_OLD_PREFIX);
		Ok(())
	}

	/// Run a standard post-runtime test. This works the same way as in a normal runtime upgrade.
	#[cfg(feature = "try-runtime")]
	fn post_upgrade(&self) -> Result<(), &'static str> {
		pallet_collective::migrations::v4::post_migrate::<Council, _>(COUNCIL_OLD_PREFIX);
		pallet_collective::migrations::v4::post_migrate::<Tech, _>(TECH_OLD_PREFIX);
		Ok(())
	}
}

/// BaseFee pallet, set missing storage values.
pub struct BaseFeePerGas<T>(PhantomData<T>);
impl<T: BaseFeeConfig> OnRuntimeUpgrade for BaseFeePerGas<T> {
	/// Run a standard pre-runtime test. This works the same way as in a normal runtime upgrade.
	#[cfg(feature = "try-runtime")]
	fn pre_upgrade() -> Result<(), &'static str> {
		let module: &[u8] = b"BaseFee";
		// Verify the storage before the upgrade is empty
		{
			let item: &[u8] = b"BaseFeePerGas";
			let value = get_storage_value::<sp_core::U256>(module, item, &[]);
			Self::set_temp_storage(value.is_none(), "base_fee_is_empty");
		}
		// Elasticity storage value
		{
			let item: &[u8] = b"Elasticity";
			let value = get_storage_value::<Permill>(module, item, &[]);
			Self::set_temp_storage(value.is_none(), "elasticity_is_empty");
		}

		Ok(())
	}

	fn on_runtime_upgrade() -> Weight {
		let module: &[u8] = b"BaseFee";
		let db_weights = T::DbWeight::get();
		let mut weight: Weight = 2 * db_weights.read;
		// BaseFeePerGas storage value
		{
			let item: &[u8] = b"BaseFeePerGas";
			let current_value = get_storage_value::<sp_core::U256>(module, item, &[]);
			if current_value.is_none() {
				// Put the default configured value in storage
				let write = pallet_base_fee::Pallet::<T>::set_base_fee_per_gas_inner(
					T::DefaultBaseFeePerGas::get(),
				);
				weight = weight.saturating_add(write);
			}
		}
		// Elasticity storage value
		{
			let item: &[u8] = b"Elasticity";
			let current_value = get_storage_value::<Permill>(module, item, &[]);
			if current_value.is_none() {
				// Put the default value in storage
				let write = pallet_base_fee::Pallet::<T>::set_elasticity_inner(
					Permill::from_parts(125_000),
				);
				weight = weight.saturating_add(write);
			}
		}
		weight
	}

	/// Run a standard post-runtime test. This works the same way as in a normal runtime upgrade.
	#[cfg(feature = "try-runtime")]
	fn post_upgrade() -> Result<(), &'static str> {
		if Self::get_temp_storage::<bool>("base_fee_is_empty").is_some()
			&& Self::get_temp_storage::<bool>("elasticity_is_empty").is_some()
		{
			// Verify the storage after the upgrade matches the runtime configured default
			let module: &[u8] = b"BaseFee";
			// BaseFeePerGas storage value
			{
				let item: &[u8] = b"BaseFeePerGas";
				let value = get_storage_value::<sp_core::U256>(module, item, &[]);
				assert_eq!(value, Some(T::DefaultBaseFeePerGas::get()));
			}
			// Elasticity storage value
			{
				let item: &[u8] = b"Elasticity";
				let value = get_storage_value::<Permill>(module, item, &[]);
				assert_eq!(value, Some(Permill::from_parts(125_000)));
			}
		}

		Ok(())
	}
}

pub struct MigrateBaseFeePerGas<T>(PhantomData<T>);
// This is not strictly a migration, just an `on_runtime_upgrade` alternative to open a democracy
// proposal to set this values through an extrinsic.
impl<T: BaseFeeConfig> Migration for MigrateBaseFeePerGas<T> {
	fn friendly_name(&self) -> &str {
		"MM_Base_Fee_Per_Gas"
	}

	fn migrate(&self, _available_weight: Weight) -> Weight {
		BaseFeePerGas::<T>::on_runtime_upgrade()
	}

	/// Run a standard pre-runtime test. This works the same way as in a normal runtime upgrade.
	#[cfg(feature = "try-runtime")]
	fn pre_upgrade(&self) -> Result<(), &'static str> {
		BaseFeePerGas::<T>::pre_upgrade()
	}

	/// Run a standard post-runtime test. This works the same way as in a normal runtime upgrade.
	#[cfg(feature = "try-runtime")]
	fn post_upgrade(&self) -> Result<(), &'static str> {
		BaseFeePerGas::<T>::post_upgrade()
	}
}

#[cfg(feature = "xcm-support")]
pub struct XcmTransactorMaxTransactWeight<T>(PhantomData<T>);
#[cfg(feature = "xcm-support")]
impl<T: XcmTransactorConfig> Migration for XcmTransactorMaxTransactWeight<T> {
	fn friendly_name(&self) -> &str {
		"MM_Xcm_Transactor_MaxTransactWeight"
	}

	fn migrate(&self, _available_weight: Weight) -> Weight {
		MaxTransactWeight::<T>::on_runtime_upgrade()
	}

	/// Run a standard pre-runtime test. This works the same way as in a normal runtime upgrade.
	#[cfg(feature = "try-runtime")]
	fn pre_upgrade(&self) -> Result<(), &'static str> {
		MaxTransactWeight::<T>::pre_upgrade()
	}

	/// Run a standard post-runtime test. This works the same way as in a normal runtime upgrade.
	#[cfg(feature = "try-runtime")]
	fn post_upgrade(&self) -> Result<(), &'static str> {
		MaxTransactWeight::<T>::post_upgrade()
	}
}

#[cfg(feature = "xcm-support")]
pub struct AssetManagerUnitsWithAssetType<T>(PhantomData<T>);
#[cfg(feature = "xcm-support")]
impl<T: AssetManagerConfig> Migration for AssetManagerUnitsWithAssetType<T> {
	fn friendly_name(&self) -> &str {
		"MM_Asset_Manager_UnitsWithAssetType"
	}

	fn migrate(&self, _available_weight: Weight) -> Weight {
		UnitsWithAssetType::<T>::on_runtime_upgrade()
	}

	/// Run a standard pre-runtime test. This works the same way as in a normal runtime upgrade.
	#[cfg(feature = "try-runtime")]
	fn pre_upgrade(&self) -> Result<(), &'static str> {
		UnitsWithAssetType::<T>::pre_upgrade()
	}

	/// Run a standard post-runtime test. This works the same way as in a normal runtime upgrade.
	#[cfg(feature = "try-runtime")]
	fn post_upgrade(&self) -> Result<(), &'static str> {
		UnitsWithAssetType::<T>::post_upgrade()
	}
}

#[cfg(feature = "xcm-support")]
pub struct AssetManagerPopulateAssetTypeIdStorage<T>(PhantomData<T>);
#[cfg(feature = "xcm-support")]
impl<T: AssetManagerConfig> Migration for AssetManagerPopulateAssetTypeIdStorage<T> {
	fn friendly_name(&self) -> &str {
		"MM_Asset_Manager_PopulateAssetTypeIdStorage"
	}

	fn migrate(&self, _available_weight: Weight) -> Weight {
		PopulateAssetTypeIdStorage::<T>::on_runtime_upgrade()
	}

	/// Run a standard pre-runtime test. This works the same way as in a normal runtime upgrade.
	#[cfg(feature = "try-runtime")]
	fn pre_upgrade(&self) -> Result<(), &'static str> {
		PopulateAssetTypeIdStorage::<T>::pre_upgrade()
	}

	/// Run a standard post-runtime test. This works the same way as in a normal runtime upgrade.
	#[cfg(feature = "try-runtime")]
	fn post_upgrade(&self) -> Result<(), &'static str> {
		PopulateAssetTypeIdStorage::<T>::post_upgrade()
	}
}

#[cfg(feature = "xcm-support")]
pub struct AssetManagerChangeStateminePrefixes<T, StatemineParaIdInfo, StatemineAssetsPalletInfo>(
	PhantomData<(T, StatemineParaIdInfo, StatemineAssetsPalletInfo)>,
);
#[cfg(feature = "xcm-support")]
impl<T, StatemineParaIdInfo, StatemineAssetsPalletInfo> Migration
	for AssetManagerChangeStateminePrefixes<T, StatemineParaIdInfo, StatemineAssetsPalletInfo>
where
	T: AssetManagerConfig,
	StatemineParaIdInfo: Get<u32>,
	StatemineAssetsPalletInfo: Get<u8>,
	T::ForeignAssetType: Into<Option<MultiLocation>> + From<MultiLocation>,
{
	fn friendly_name(&self) -> &str {
		"MM_Asset_Manager_ChangeStateminePrefixes"
	}

	fn migrate(&self, _available_weight: Weight) -> Weight {
		ChangeStateminePrefixes::<
			T,
			StatemineParaIdInfo,
			StatemineAssetsPalletInfo
		>::on_runtime_upgrade()
	}

	/// Run a standard pre-runtime test. This works the same way as in a normal runtime upgrade.
	#[cfg(feature = "try-runtime")]
	fn pre_upgrade(&self) -> Result<(), &'static str> {
		ChangeStateminePrefixes::<T, StatemineParaIdInfo, StatemineAssetsPalletInfo>::pre_upgrade()
	}

	/// Run a standard post-runtime test. This works the same way as in a normal runtime upgrade.
	#[cfg(feature = "try-runtime")]
	fn post_upgrade(&self) -> Result<(), &'static str> {
		ChangeStateminePrefixes::<T, StatemineParaIdInfo, StatemineAssetsPalletInfo>::post_upgrade()
	}
}

#[cfg(feature = "xcm-support")]
pub struct XcmPaymentSupportedAssets<T>(PhantomData<T>);
#[cfg(feature = "xcm-support")]
impl<T: AssetManagerConfig> Migration for XcmPaymentSupportedAssets<T> {
	fn friendly_name(&self) -> &str {
		"MM_Xcm_Payment_Supported_Assets"
	}

	fn migrate(&self, _available_weight: Weight) -> Weight {
		PopulateSupportedFeePaymentAssets::<T>::on_runtime_upgrade()
	}

	/// Run a standard pre-runtime test. This works the same way as in a normal runtime upgrade.
	#[cfg(feature = "try-runtime")]
	fn pre_upgrade(&self) -> Result<(), &'static str> {
		PopulateSupportedFeePaymentAssets::<T>::pre_upgrade()
	}

	#[cfg(feature = "try-runtime")]
	/// Run a standard post-runtime test. This works the same way as in a normal runtime upgrade.
	fn post_upgrade(&self) -> Result<(), &'static str> {
		PopulateSupportedFeePaymentAssets::<T>::post_upgrade()
	}
}

pub struct AuthorSlotFilterEligibleRatioToEligiblityCount<T>(PhantomData<T>);
impl<T> Migration for AuthorSlotFilterEligibleRatioToEligiblityCount<T>
where
	T: AuthorSlotFilterConfig,
{
	fn friendly_name(&self) -> &str {
		"MM_AuthorSlotFilter_EligibleRatioToEligiblityCount"
	}

	fn migrate(&self, _available_weight: Weight) -> Weight {
		EligibleRatioToEligiblityCount::<T>::on_runtime_upgrade()
	}

	#[cfg(feature = "try-runtime")]
	fn pre_upgrade(&self) -> Result<(), &'static str> {
		EligibleRatioToEligiblityCount::<T>::pre_upgrade()
	}

	#[cfg(feature = "try-runtime")]
	fn post_upgrade(&self) -> Result<(), &'static str> {
		EligibleRatioToEligiblityCount::<T>::post_upgrade()
	}
}

pub struct SchedulerMigrationV3<T>(PhantomData<T>);
impl<T: pallet_scheduler::Config> Migration for SchedulerMigrationV3<T> {
	fn friendly_name(&self) -> &str {
		"MM_SchedulerMigrationV3"
	}

	fn migrate(&self, _available_weight: Weight) -> Weight {
		pallet_scheduler::Pallet::<T>::migrate_v2_to_v3()
	}

	/// Run a standard pre-runtime test. This works the same way as in a normal runtime upgrade.
	#[cfg(feature = "try-runtime")]
	fn pre_upgrade(&self) -> Result<(), &'static str> {
		pallet_scheduler::Pallet::<T>::pre_migrate_to_v3()
	}

	/// Run a standard post-runtime test. This works the same way as in a normal runtime upgrade.
	#[cfg(feature = "try-runtime")]
	fn post_upgrade(&self) -> Result<(), &'static str> {
		pallet_scheduler::Pallet::<T>::post_migrate_to_v3()
	}
}

pub struct CommonMigrations<Runtime, Council, Tech>(PhantomData<(Runtime, Council, Tech)>);

impl<Runtime, Council, Tech> GetMigrations for CommonMigrations<Runtime, Council, Tech>
where
	Runtime: pallet_author_mapping::Config,
	Runtime: parachain_staking::Config,
	Runtime: pallet_scheduler::Config,
	Runtime: pallet_base_fee::Config,
	Runtime: AuthorSlotFilterConfig,
	Council: GetStorageVersion + PalletInfoAccess + 'static,
	Tech: GetStorageVersion + PalletInfoAccess + 'static,
{
	fn get_migrations() -> Vec<Box<dyn Migration>> {
		// let migration_author_mapping_twox_to_blake = AuthorMappingTwoXToBlake::<Runtime> {
		// 	0: Default::default(),
		// };

		// let migration_parachain_staking_purge_stale_storage =
		// 	ParachainStakingPurgeStaleStorage::<Runtime>(Default::default());
		// let migration_parachain_staking_manual_exits =
		// 	ParachainStakingManualExits::<Runtime>(Default::default());
		// let migration_parachain_staking_increase_max_delegations_per_candidate =
		// 	ParachainStakingIncreaseMaxDelegationsPerCandidate::<Runtime>(Default::default());
		// let migration_parachain_staking_split_candidate_state =
		// 	ParachainStakingSplitCandidateState::<Runtime>(Default::default());
		// let migration_parachain_staking_patch_incorrect_delegation_sums =
		//	ParachainStakingPatchIncorrectDelegationSums::<Runtime>(Default::default());

		// let migration_scheduler_v3 = SchedulerMigrationV3::<Runtime>(Default::default());

		// let migration_base_fee = MigrateBaseFeePerGas::<Runtime>(Default::default());

		// TODO: this is a lot of allocation to do upon every get() call. this *should* be avoided
		// except when pallet_migrations undergoes a runtime upgrade -- but TODO: review

		let migration_author_slot_filter_eligible_ratio_to_eligibility_count =
			AuthorSlotFilterEligibleRatioToEligiblityCount::<Runtime>(Default::default());
		let migration_author_mapping_add_keys_to_registration_info =
			AuthorMappingAddKeysToRegistrationInfo::<Runtime>(Default::default());
		let staking_delegator_state_requests =
			ParachainStakingSplitDelegatorStateIntoDelegationScheduledRequests::<Runtime>(
				Default::default(),
			);
		vec![
			// completed in runtime 800
			// Box::new(migration_author_mapping_twox_to_blake),
			// completed in runtime 900
			// completed in runtime 1000
			// Box::new(migration_parachain_staking_purge_stale_storage),
			// completed in runtime 1000
			// Box::new(migration_parachain_staking_manual_exits),
			// completed in runtime 1101
			// Box::new(migration_parachain_staking_increase_max_delegations_per_candidate),
			// completed in runtime 1201
			// Box::new(migration_parachain_staking_split_candidate_state),
			// completed in runtime 1300
			// Box::new(migration_scheduler_v3),
			// completed in runtime 1300
			// Box::new(migration_parachain_staking_patch_incorrect_delegation_sums),
			// completed in runtime 1300
			// Box::new(migration_base_fee),
			Box::new(migration_author_slot_filter_eligible_ratio_to_eligibility_count),
			Box::new(migration_author_mapping_add_keys_to_registration_info),
			Box::new(staking_delegator_state_requests),
		]
	}
}

#[cfg(feature = "xcm-support")]
pub struct XcmMigrations<Runtime>(PhantomData<Runtime>);

#[cfg(feature = "xcm-support")]
impl<Runtime> GetMigrations for XcmMigrations<Runtime>
where
	Runtime: xcm_transactor::Config + pallet_migrations::Config + pallet_asset_manager::Config,
	<Runtime as pallet_asset_manager::Config>::ForeignAssetType:
		Into<Option<MultiLocation>> + From<MultiLocation>,
{
	fn get_migrations() -> Vec<Box<dyn Migration>> {
		// let xcm_transactor_max_weight =
		// 	XcmTransactorMaxTransactWeight::<Runtime>(Default::default());

		// let asset_manager_units_with_asset_type =
		// 	AssetManagerUnitsWithAssetType::<Runtime>(Default::default());

		// let asset_manager_populate_asset_type_id_storage =
		// 	AssetManagerPopulateAssetTypeIdStorage::<Runtime>(Default::default());

		// let asset_manager_change_statemine_prefixes = AssetManagerChangeStateminePrefixes::<
		// 	Runtime,
		// 	StatemineParaIdInfo,
		// 	StatemineAssetsInstanceInfo,
		// >(Default::default());

		// let xcm_supported_assets = XcmPaymentSupportedAssets::<Runtime>(Default::default());

		// TODO: this is a lot of allocation to do upon every get() call. this *should* be avoided
		// except when pallet_migrations undergoes a runtime upgrade -- but TODO: review

		vec![
			// completed in runtime 1201
			// Box::new(xcm_transactor_max_weight),
			// completed in runtime 1201
			// Box::new(asset_manager_units_with_asset_type),
			// completed in runtime 1201
			// Box::new(asset_manager_change_statemine_prefixes),
			// completed in runtime 1201
			// Box::new(asset_manager_populate_asset_type_id_storage),
			// completed in runtime 1300
			// Box::new(xcm_supported_assets),
		]
	}
}<|MERGE_RESOLUTION|>--- conflicted
+++ resolved
@@ -226,11 +226,7 @@
 	}
 }
 
-<<<<<<< HEAD
-// /// A moonbeam migration wrapping the similarly named migration in pallet-author-mapping
-=======
 /// A moonbeam migration wrapping the similarly named migration in pallet-author-mapping
->>>>>>> 9c2c95f2
 // pub struct AuthorMappingTwoXToBlake<T>(PhantomData<T>);
 // impl<T: AuthorMappingConfig> Migration for AuthorMappingTwoXToBlake<T> {
 // 	fn friendly_name(&self) -> &str {
