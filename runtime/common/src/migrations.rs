// Copyright 2019-2020 PureStake Inc.
// This file is part of Moonbeam.

// Moonbeam is free software: you can redistribute it and/or modify
// it under the terms of the GNU General Public License as published by
// the Free Software Foundation, either version 3 of the License, or
// (at your option) any later version.

// Moonbeam is distributed in the hope that it will be useful,
// but WITHOUT ANY WARRANTY; without even the implied warranty of
// MERCHANTABILITY or FITNESS FOR A PARTICULAR PURPOSE.  See the
// GNU General Public License for more details.

// You should have received a copy of the GNU General Public License
// along with Moonbeam.  If not, see <http://www.gnu.org/licenses/>.

//! # Migrations

use frame_support::{
	dispatch::GetStorageVersion,
	traits::{Get, OnRuntimeUpgrade, PalletInfoAccess},
	weights::Weight,
};
#[cfg(feature = "xcm-support")]
use pallet_asset_manager::{
	migrations::{
		ChangeStateminePrefixes, PopulateAssetTypeIdStorage, PopulateSupportedFeePaymentAssets,
		UnitsWithAssetType,
	},
	Config as AssetManagerConfig,
};
use pallet_author_mapping::{migrations::TwoXToBlake, Config as AuthorMappingConfig};
use pallet_migrations::{GetMigrations, Migration};
use parachain_staking::{
	migrations::{
		IncreaseMaxDelegationsPerCandidate, PurgeStaleStorage, SplitCandidateStateToDecreasePoV,
	},
	Config as ParachainStakingConfig,
};
use sp_std::{marker::PhantomData, prelude::*};
#[cfg(feature = "xcm-support")]
use xcm::latest::MultiLocation;
#[cfg(feature = "xcm-support")]
use xcm_transactor::{migrations::MaxTransactWeight, Config as XcmTransactorConfig};

/// This module acts as a registry where each migration is defined. Each migration should implement
/// the "Migration" trait declared in the pallet-migrations crate.

/// Staking split candidate state
pub struct ParachainStakingSplitCandidateState<T>(PhantomData<T>);
impl<T: ParachainStakingConfig> Migration for ParachainStakingSplitCandidateState<T> {
	fn friendly_name(&self) -> &str {
		"MM_Parachain_Staking_Split_Candidate_State"
	}

	fn migrate(&self, _available_weight: Weight) -> Weight {
		SplitCandidateStateToDecreasePoV::<T>::on_runtime_upgrade()
	}

	/// Run a standard pre-runtime test. This works the same way as in a normal runtime upgrade.
	#[cfg(feature = "try-runtime")]
	fn pre_upgrade(&self) -> Result<(), &'static str> {
		SplitCandidateStateToDecreasePoV::<T>::pre_upgrade()
	}

	/// Run a standard post-runtime test. This works the same way as in a normal runtime upgrade.
	#[cfg(feature = "try-runtime")]
	fn post_upgrade(&self) -> Result<(), &'static str> {
		SplitCandidateStateToDecreasePoV::<T>::post_upgrade()
	}
}

/// Staking increase max counted delegations per collator candidate
pub struct ParachainStakingIncreaseMaxDelegationsPerCandidate<T>(PhantomData<T>);
impl<T: ParachainStakingConfig> Migration
	for ParachainStakingIncreaseMaxDelegationsPerCandidate<T>
{
	fn friendly_name(&self) -> &str {
		"MM_Parachain_Staking_IncreaseMaxDelegationsPerCandidate_v2"
	}

	fn migrate(&self, _available_weight: Weight) -> Weight {
		IncreaseMaxDelegationsPerCandidate::<T>::on_runtime_upgrade()
	}

	/// Run a standard pre-runtime test. This works the same way as in a normal runtime upgrade.
	#[cfg(feature = "try-runtime")]
	fn pre_upgrade(&self) -> Result<(), &'static str> {
		IncreaseMaxDelegationsPerCandidate::<T>::pre_upgrade()
	}

	/// Run a standard post-runtime test. This works the same way as in a normal runtime upgrade.
	#[cfg(feature = "try-runtime")]
	fn post_upgrade(&self) -> Result<(), &'static str> {
		IncreaseMaxDelegationsPerCandidate::<T>::post_upgrade()
	}
}

// /// Staking transition from automatic to manual exits, delay bond_{more, less} requests
// pub struct ParachainStakingManualExits<T>(PhantomData<T>);
// impl<T: ParachainStakingConfig> Migration for ParachainStakingManualExits<T> {
// 	fn friendly_name(&self) -> &str {
// 		"MM_Parachain_Staking_ManualExits"
// 	}

// 	fn migrate(&self, _available_weight: Weight) -> Weight {
// 		RemoveExitQueue::<T>::on_runtime_upgrade()
// 	}

// 	/// Run a standard pre-runtime test. This works the same way as in a normal runtime upgrade.
// 	#[cfg(feature = "try-runtime")]
// 	fn pre_upgrade(&self) -> Result<(), &'static str> {
// 		RemoveExitQueue::<T>::pre_upgrade()
// 	}

// 	/// Run a standard post-runtime test. This works the same way as in a normal runtime upgrade.
// 	#[cfg(feature = "try-runtime")]
// 	fn post_upgrade(&self) -> Result<(), &'static str> {
// 		RemoveExitQueue::<T>::post_upgrade()
// 	}
// }

/// A moonbeam migration wrapping the similarly named migration in parachain-staking
pub struct ParachainStakingPurgeStaleStorage<T>(PhantomData<T>);
impl<T: ParachainStakingConfig> Migration for ParachainStakingPurgeStaleStorage<T> {
	fn friendly_name(&self) -> &str {
		"MM_Parachain_Staking_PurgeStaleStorage"
	}

	fn migrate(&self, _available_weight: Weight) -> Weight {
		PurgeStaleStorage::<T>::on_runtime_upgrade()
	}

	/// Run a standard pre-runtime test. This works the same way as in a normal runtime upgrade.
	#[cfg(feature = "try-runtime")]
	fn pre_upgrade(&self) -> Result<(), &'static str> {
		PurgeStaleStorage::<T>::pre_upgrade()
	}

	/// Run a standard post-runtime test. This works the same way as in a normal runtime upgrade.
	#[cfg(feature = "try-runtime")]
	fn post_upgrade(&self) -> Result<(), &'static str> {
		PurgeStaleStorage::<T>::post_upgrade()
	}
}

/// A moonbeam migration wrapping the similarly named migration in pallet-author-mapping
pub struct AuthorMappingTwoXToBlake<T>(PhantomData<T>);
impl<T: AuthorMappingConfig> Migration for AuthorMappingTwoXToBlake<T> {
	fn friendly_name(&self) -> &str {
		"MM_Author_Mapping_TwoXToBlake"
	}

	fn migrate(&self, _available_weight: Weight) -> Weight {
		TwoXToBlake::<T>::on_runtime_upgrade()
	}

	/// Run a standard pre-runtime test. This works the same way as in a normal runtime upgrade.
	#[cfg(feature = "try-runtime")]
	fn pre_upgrade(&self) -> Result<(), &'static str> {
		TwoXToBlake::<T>::pre_upgrade()
	}

	/// Run a standard post-runtime test. This works the same way as in a normal runtime upgrade.
	#[cfg(feature = "try-runtime")]
	fn post_upgrade(&self) -> Result<(), &'static str> {
		TwoXToBlake::<T>::post_upgrade()
	}
}

const COUNCIL_OLD_PREFIX: &str = "Instance1Collective";
const TECH_OLD_PREFIX: &str = "Instance2Collective";

pub struct MigrateCollectivePallets<Runtime, Council, Tech>(PhantomData<(Runtime, Council, Tech)>);
impl<Runtime, Council, Tech> Migration for MigrateCollectivePallets<Runtime, Council, Tech>
where
	Runtime: frame_system::Config,
	Council: GetStorageVersion + PalletInfoAccess,
	Tech: GetStorageVersion + PalletInfoAccess,
{
	fn friendly_name(&self) -> &str {
		"MM_Collective_Pallets_v0.9.11_Prefixes"
	}

	fn migrate(&self, _available_weight: Weight) -> Weight {
		pallet_collective::migrations::v4::migrate::<Runtime, Council, _>(COUNCIL_OLD_PREFIX)
			+ pallet_collective::migrations::v4::migrate::<Runtime, Tech, _>(TECH_OLD_PREFIX)
	}

	/// Run a standard pre-runtime test. This works the same way as in a normal runtime upgrade.
	#[cfg(feature = "try-runtime")]
	fn pre_upgrade(&self) -> Result<(), &'static str> {
		pallet_collective::migrations::v4::pre_migrate::<Council, _>(COUNCIL_OLD_PREFIX);
		pallet_collective::migrations::v4::pre_migrate::<Tech, _>(TECH_OLD_PREFIX);
		Ok(())
	}

	/// Run a standard post-runtime test. This works the same way as in a normal runtime upgrade.
	#[cfg(feature = "try-runtime")]
	fn post_upgrade(&self) -> Result<(), &'static str> {
		pallet_collective::migrations::v4::post_migrate::<Council, _>(COUNCIL_OLD_PREFIX);
		pallet_collective::migrations::v4::post_migrate::<Tech, _>(TECH_OLD_PREFIX);
		Ok(())
	}
}

#[cfg(feature = "xcm-support")]
pub struct XcmTransactorMaxTransactWeight<T>(PhantomData<T>);
#[cfg(feature = "xcm-support")]
impl<T: XcmTransactorConfig> Migration for XcmTransactorMaxTransactWeight<T> {
	fn friendly_name(&self) -> &str {
		"MM_Xcm_Transactor_MaxTransactWeight"
	}

	fn migrate(&self, _available_weight: Weight) -> Weight {
		MaxTransactWeight::<T>::on_runtime_upgrade()
	}

	/// Run a standard pre-runtime test. This works the same way as in a normal runtime upgrade.
	#[cfg(feature = "try-runtime")]
	fn pre_upgrade(&self) -> Result<(), &'static str> {
		MaxTransactWeight::<T>::pre_upgrade()
	}

	/// Run a standard post-runtime test. This works the same way as in a normal runtime upgrade.
	#[cfg(feature = "try-runtime")]
	fn post_upgrade(&self) -> Result<(), &'static str> {
		MaxTransactWeight::<T>::post_upgrade()
	}
}

#[cfg(feature = "xcm-support")]
pub struct AssetManagerUnitsWithAssetType<T>(PhantomData<T>);
#[cfg(feature = "xcm-support")]
impl<T: AssetManagerConfig> Migration for AssetManagerUnitsWithAssetType<T> {
	fn friendly_name(&self) -> &str {
		"MM_Asset_Manager_UnitsWithAssetType"
	}

	fn migrate(&self, _available_weight: Weight) -> Weight {
		UnitsWithAssetType::<T>::on_runtime_upgrade()
	}

	/// Run a standard pre-runtime test. This works the same way as in a normal runtime upgrade.
	#[cfg(feature = "try-runtime")]
	fn pre_upgrade(&self) -> Result<(), &'static str> {
		UnitsWithAssetType::<T>::pre_upgrade()
	}

	/// Run a standard post-runtime test. This works the same way as in a normal runtime upgrade.
	#[cfg(feature = "try-runtime")]
	fn post_upgrade(&self) -> Result<(), &'static str> {
		UnitsWithAssetType::<T>::post_upgrade()
	}
}

#[cfg(feature = "xcm-support")]
pub struct AssetManagerPopulateAssetTypeIdStorage<T>(PhantomData<T>);
#[cfg(feature = "xcm-support")]
impl<T: AssetManagerConfig> Migration for AssetManagerPopulateAssetTypeIdStorage<T> {
	fn friendly_name(&self) -> &str {
		"MM_Asset_Manager_PopulateAssetTypeIdStorage"
	}

	fn migrate(&self, _available_weight: Weight) -> Weight {
		PopulateAssetTypeIdStorage::<T>::on_runtime_upgrade()
	}

	/// Run a standard pre-runtime test. This works the same way as in a normal runtime upgrade.
	#[cfg(feature = "try-runtime")]
	fn pre_upgrade(&self) -> Result<(), &'static str> {
		PopulateAssetTypeIdStorage::<T>::pre_upgrade()
	}

	/// Run a standard post-runtime test. This works the same way as in a normal runtime upgrade.
	#[cfg(feature = "try-runtime")]
	fn post_upgrade(&self) -> Result<(), &'static str> {
		PopulateAssetTypeIdStorage::<T>::post_upgrade()
	}
}

#[cfg(feature = "xcm-support")]
pub struct AssetManagerChangeStateminePrefixes<T, StatemineParaIdInfo, StatemineAssetsPalletInfo>(
	PhantomData<(T, StatemineParaIdInfo, StatemineAssetsPalletInfo)>,
);
#[cfg(feature = "xcm-support")]
impl<T, StatemineParaIdInfo, StatemineAssetsPalletInfo> Migration
	for AssetManagerChangeStateminePrefixes<T, StatemineParaIdInfo, StatemineAssetsPalletInfo>
where
	T: AssetManagerConfig,
	StatemineParaIdInfo: Get<u32>,
	StatemineAssetsPalletInfo: Get<u8>,
	T::AssetType: Into<Option<MultiLocation>> + From<MultiLocation>,
{
	fn friendly_name(&self) -> &str {
		"MM_Asset_Manager_ChangeStateminePrefixes"
	}

	fn migrate(&self, _available_weight: Weight) -> Weight {
		ChangeStateminePrefixes::<
			T,
			StatemineParaIdInfo,
			StatemineAssetsPalletInfo
		>::on_runtime_upgrade()
	}

	/// Run a standard pre-runtime test. This works the same way as in a normal runtime upgrade.
	#[cfg(feature = "try-runtime")]
	fn pre_upgrade(&self) -> Result<(), &'static str> {
		ChangeStateminePrefixes::<T, StatemineParaIdInfo, StatemineAssetsPalletInfo>::pre_upgrade()
	}

	/// Run a standard post-runtime test. This works the same way as in a normal runtime upgrade.
	#[cfg(feature = "try-runtime")]
	fn post_upgrade(&self) -> Result<(), &'static str> {
		ChangeStateminePrefixes::<T, StatemineParaIdInfo, StatemineAssetsPalletInfo>::post_upgrade()
	}
}

<<<<<<< HEAD
#[cfg(feature = "xcm-support")]
pub struct XcmPaymentSupportedAssets<T>(PhantomData<T>);
#[cfg(feature = "xcm-support")]
impl<T: AssetManagerConfig> Migration for XcmPaymentSupportedAssets<T> {
	fn friendly_name(&self) -> &str {
		"MM_Xcm_Payment_Supported_Assets"
	}

	fn migrate(&self, _available_weight: Weight) -> Weight {
		PopulateSupportedFeePaymentAssets::<T>::on_runtime_upgrade()
=======
pub struct SchedulerMigrationV3<T>(PhantomData<T>);
impl<T: pallet_scheduler::Config> Migration for SchedulerMigrationV3<T> {
	fn friendly_name(&self) -> &str {
		"MM_SchedulerMigrationV3"
	}

	fn migrate(&self, _available_weight: Weight) -> Weight {
		pallet_scheduler::Pallet::<T>::migrate_v2_to_v3()
>>>>>>> 824d960c
	}

	/// Run a standard pre-runtime test. This works the same way as in a normal runtime upgrade.
	#[cfg(feature = "try-runtime")]
	fn pre_upgrade(&self) -> Result<(), &'static str> {
<<<<<<< HEAD
		PopulateSupportedFeePaymentAssets::<T>::pre_upgrade()
=======
		pallet_scheduler::Pallet::<T>::pre_migrate_to_v3()
>>>>>>> 824d960c
	}

	/// Run a standard post-runtime test. This works the same way as in a normal runtime upgrade.
	#[cfg(feature = "try-runtime")]
	fn post_upgrade(&self) -> Result<(), &'static str> {
<<<<<<< HEAD
		PopulateSupportedFeePaymentAssets::<T>::post_upgrade()
=======
		pallet_scheduler::Pallet::<T>::post_migrate_to_v3()
>>>>>>> 824d960c
	}
}

pub struct CommonMigrations<Runtime, Council, Tech>(PhantomData<(Runtime, Council, Tech)>);

impl<Runtime, Council, Tech> GetMigrations for CommonMigrations<Runtime, Council, Tech>
where
	Runtime: pallet_author_mapping::Config,
	Runtime: parachain_staking::Config,
	Runtime: pallet_scheduler::Config,
	Council: GetStorageVersion + PalletInfoAccess + 'static,
	Tech: GetStorageVersion + PalletInfoAccess + 'static,
{
	fn get_migrations() -> Vec<Box<dyn Migration>> {
		// let migration_author_mapping_twox_to_blake = AuthorMappingTwoXToBlake::<Runtime> {
		// 	0: Default::default(),
		// };

		// let migration_parachain_staking_purge_stale_storage =
		// 	ParachainStakingPurgeStaleStorage::<Runtime>(Default::default());
		// let migration_parachain_staking_manual_exits =
		// 	ParachainStakingManualExits::<Runtime>(Default::default());
		// let migration_parachain_staking_increase_max_delegations_per_candidate =
		// 	ParachainStakingIncreaseMaxDelegationsPerCandidate::<Runtime>(Default::default());
		let migration_parachain_staking_split_candidate_state =
			ParachainStakingSplitCandidateState::<Runtime>(Default::default());

		let migration_scheduler_v3 = SchedulerMigrationV3::<Runtime>(Default::default());

		// TODO: this is a lot of allocation to do upon every get() call. this *should* be avoided
		// except when pallet_migrations undergoes a runtime upgrade -- but TODO: review

		vec![
			// completed in runtime 800
			// Box::new(migration_author_mapping_twox_to_blake),
			// completed in runtime 900
			// completed in runtime 1000
			// Box::new(migration_parachain_staking_purge_stale_storage),
			// completed in runtime 1000
			// Box::new(migration_parachain_staking_manual_exits),
			// completed in runtime 1101
			// Box::new(migration_parachain_staking_increase_max_delegations_per_candidate),
			Box::new(migration_parachain_staking_split_candidate_state),
			Box::new(migration_scheduler_v3),
		]
	}
}

//TODO: Once the statemine prefix migration is applied,
// we can remove StatemineParaIdInfo and StatemineAssetsInstanceInfo
// but for now we need a way to pass these parameters, which are distinct for each of the runtimes
#[cfg(feature = "xcm-support")]
pub struct XcmMigrations<Runtime, StatemineParaIdInfo, StatemineAssetsInstanceInfo>(
	PhantomData<(Runtime, StatemineParaIdInfo, StatemineAssetsInstanceInfo)>,
);

#[cfg(feature = "xcm-support")]
impl<Runtime, StatemineParaIdInfo, StatemineAssetsInstanceInfo> GetMigrations
	for XcmMigrations<Runtime, StatemineParaIdInfo, StatemineAssetsInstanceInfo>
where
	Runtime: xcm_transactor::Config + pallet_migrations::Config + pallet_asset_manager::Config,
	StatemineParaIdInfo: Get<u32> + 'static,
	StatemineAssetsInstanceInfo: Get<u8> + 'static,
	<Runtime as pallet_asset_manager::Config>::AssetType:
		Into<Option<MultiLocation>> + From<MultiLocation>,
{
	fn get_migrations() -> Vec<Box<dyn Migration>> {
		let xcm_transactor_max_weight =
			XcmTransactorMaxTransactWeight::<Runtime>(Default::default());

		let asset_manager_units_with_asset_type =
			AssetManagerUnitsWithAssetType::<Runtime>(Default::default());

		let asset_manager_populate_asset_type_id_storage =
			AssetManagerPopulateAssetTypeIdStorage::<Runtime>(Default::default());

		let asset_manager_change_statemine_prefixes = AssetManagerChangeStateminePrefixes::<
			Runtime,
			StatemineParaIdInfo,
			StatemineAssetsInstanceInfo,
		>(Default::default());

		let xcm_supported_assets = XcmPaymentSupportedAssets::<Runtime>(Default::default());

		// TODO: this is a lot of allocation to do upon every get() call. this *should* be avoided
		// except when pallet_migrations undergoes a runtime upgrade -- but TODO: review

		vec![
			Box::new(xcm_transactor_max_weight),
			Box::new(asset_manager_units_with_asset_type),
			Box::new(asset_manager_change_statemine_prefixes),
			Box::new(asset_manager_populate_asset_type_id_storage),
			Box::new(xcm_supported_assets),
		]
	}
}<|MERGE_RESOLUTION|>--- conflicted
+++ resolved
@@ -317,7 +317,6 @@
 	}
 }
 
-<<<<<<< HEAD
 #[cfg(feature = "xcm-support")]
 pub struct XcmPaymentSupportedAssets<T>(PhantomData<T>);
 #[cfg(feature = "xcm-support")]
@@ -328,7 +327,19 @@
 
 	fn migrate(&self, _available_weight: Weight) -> Weight {
 		PopulateSupportedFeePaymentAssets::<T>::on_runtime_upgrade()
-=======
+
+	/// Run a standard pre-runtime test. This works the same way as in a normal runtime upgrade.
+	#[cfg(feature = "try-runtime")]
+	fn pre_upgrade(&self) -> Result<(), &'static str> {
+		PopulateSupportedFeePaymentAssets::<T>::pre_upgrade()
+	}
+
+	/// Run a standard post-runtime test. This works the same way as in a normal runtime upgrade.
+	fn post_upgrade(&self) -> Result<(), &'static str> {
+		PopulateSupportedFeePaymentAssets::<T>::post_upgrade()
+	}
+}
+
 pub struct SchedulerMigrationV3<T>(PhantomData<T>);
 impl<T: pallet_scheduler::Config> Migration for SchedulerMigrationV3<T> {
 	fn friendly_name(&self) -> &str {
@@ -337,27 +348,19 @@
 
 	fn migrate(&self, _available_weight: Weight) -> Weight {
 		pallet_scheduler::Pallet::<T>::migrate_v2_to_v3()
->>>>>>> 824d960c
-	}
-
-	/// Run a standard pre-runtime test. This works the same way as in a normal runtime upgrade.
-	#[cfg(feature = "try-runtime")]
-	fn pre_upgrade(&self) -> Result<(), &'static str> {
-<<<<<<< HEAD
-		PopulateSupportedFeePaymentAssets::<T>::pre_upgrade()
-=======
+	}
+
+	/// Run a standard pre-runtime test. This works the same way as in a normal runtime upgrade.
+	#[cfg(feature = "try-runtime")]
+	fn pre_upgrade(&self) -> Result<(), &'static str> {
 		pallet_scheduler::Pallet::<T>::pre_migrate_to_v3()
->>>>>>> 824d960c
-	}
-
-	/// Run a standard post-runtime test. This works the same way as in a normal runtime upgrade.
-	#[cfg(feature = "try-runtime")]
-	fn post_upgrade(&self) -> Result<(), &'static str> {
-<<<<<<< HEAD
-		PopulateSupportedFeePaymentAssets::<T>::post_upgrade()
-=======
+	}
+
+	/// Run a standard post-runtime test. This works the same way as in a normal runtime upgrade.
+	#[cfg(feature = "try-runtime")]
+	fn post_upgrade(&self) -> Result<(), &'static str> {
+
 		pallet_scheduler::Pallet::<T>::post_migrate_to_v3()
->>>>>>> 824d960c
 	}
 }
 
