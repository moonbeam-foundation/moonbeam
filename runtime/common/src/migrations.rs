--- conflicted
+++ resolved
@@ -18,15 +18,6 @@
 
 use frame_support::{
 	dispatch::GetStorageVersion,
-<<<<<<< HEAD
-	traits::{OnRuntimeUpgrade, PalletInfoAccess},
-	weights::Weight,
-};
-
-#[cfg(feature = "xcm-support")]
-use pallet_asset_manager::{
-	migrations::PopulateSupportedFeePaymentAssets, Config as AssetManagerConfig,
-=======
 	traits::{Get, OnRuntimeUpgrade, PalletInfoAccess},
 	weights::Weight,
 };
@@ -34,7 +25,6 @@
 use pallet_asset_manager::{
 	migrations::{ChangeStateminePrefixes, PopulateAssetTypeIdStorage, UnitsWithAssetType},
 	Config as AssetManagerConfig,
->>>>>>> 00d2718f
 };
 use pallet_author_mapping::{migrations::TwoXToBlake, Config as AuthorMappingConfig};
 use pallet_migrations::{GetMigrations, Migration};
@@ -44,14 +34,10 @@
 };
 use sp_std::{marker::PhantomData, prelude::*};
 #[cfg(feature = "xcm-support")]
-<<<<<<< HEAD
+use xcm::latest::MultiLocation;
+#[cfg(feature = "xcm-support")]
 use xcm_transactor::{migrations::MaxTransactWeight, Config as XcmTransactorConfig};
-=======
-use xcm::latest::MultiLocation;
-#[cfg(feature = "xcm-support")]
-use xcm_transactor::{migrations::MaxTransactWeight, Config as XcmTransactorConfig};
-
->>>>>>> 00d2718f
+
 /// This module acts as a registry where each migration is defined. Each migration should implement
 /// the "Migration" trait declared in the pallet-migrations crate.
 
@@ -215,17 +201,6 @@
 }
 
 #[cfg(feature = "xcm-support")]
-<<<<<<< HEAD
-pub struct XcmPaymentSupportedAssets<T>(PhantomData<T>);
-#[cfg(feature = "xcm-support")]
-impl<T: AssetManagerConfig> Migration for XcmPaymentSupportedAssets<T> {
-	fn friendly_name(&self) -> &str {
-		"MM_Xcm_Payment_Supported_Assets"
-	}
-
-	fn migrate(&self, _available_weight: Weight) -> Weight {
-		PopulateSupportedFeePaymentAssets::<T>::on_runtime_upgrade()
-=======
 pub struct AssetManagerUnitsWithAssetType<T>(PhantomData<T>);
 #[cfg(feature = "xcm-support")]
 impl<T: AssetManagerConfig> Migration for AssetManagerUnitsWithAssetType<T> {
@@ -235,25 +210,17 @@
 
 	fn migrate(&self, _available_weight: Weight) -> Weight {
 		UnitsWithAssetType::<T>::on_runtime_upgrade()
->>>>>>> 00d2718f
-	}
-
-	/// Run a standard pre-runtime test. This works the same way as in a normal runtime upgrade.
-	#[cfg(feature = "try-runtime")]
-	fn pre_upgrade(&self) -> Result<(), &'static str> {
-<<<<<<< HEAD
-		PopulateSupportedFeePaymentAssets::<T>::pre_upgrade()
-=======
+	}
+
+	/// Run a standard pre-runtime test. This works the same way as in a normal runtime upgrade.
+	#[cfg(feature = "try-runtime")]
+	fn pre_upgrade(&self) -> Result<(), &'static str> {
 		UnitsWithAssetType::<T>::pre_upgrade()
->>>>>>> 00d2718f
-	}
-
-	/// Run a standard post-runtime test. This works the same way as in a normal runtime upgrade.
-	#[cfg(feature = "try-runtime")]
-	fn post_upgrade(&self) -> Result<(), &'static str> {
-<<<<<<< HEAD
-		PopulateSupportedFeePaymentAssets::<T>::post_upgrade()
-=======
+	}
+
+	/// Run a standard post-runtime test. This works the same way as in a normal runtime upgrade.
+	#[cfg(feature = "try-runtime")]
+	fn post_upgrade(&self) -> Result<(), &'static str> {
 		UnitsWithAssetType::<T>::post_upgrade()
 	}
 }
@@ -318,7 +285,6 @@
 	#[cfg(feature = "try-runtime")]
 	fn post_upgrade(&self) -> Result<(), &'static str> {
 		ChangeStateminePrefixes::<T, StatemineParaIdInfo, StatemineAssetsPalletInfo>::post_upgrade()
->>>>>>> 00d2718f
 	}
 }
 
@@ -403,35 +369,4 @@
 			Box::new(asset_manager_populate_asset_type_id_storage),
 		]
 	}
-}
-
-#[cfg(feature = "xcm-support")]
-pub struct XcmMigrations<Runtime>(PhantomData<Runtime>);
-
-#[cfg(feature = "xcm-support")]
-impl<Runtime> GetMigrations for XcmMigrations<Runtime>
-where
-	Runtime: xcm_transactor::Config + pallet_asset_manager::Config + pallet_migrations::Config,
-{
-	fn get_migrations() -> Vec<Box<dyn Migration>> {
-		let xcm_transactor_max_weight =
-			XcmTransactorMaxTransactWeight::<Runtime>(Default::default());
-		let xcm_supported_assets = XcmPaymentSupportedAssets::<Runtime>(Default::default());
-
-		// TODO: this is a lot of allocation to do upon every get() call. this *should* be avoided
-		// except when pallet_migrations undergoes a runtime upgrade -- but TODO: review
-
-		vec![
-			// completed in runtime 800
-			// Box::new(migration_author_mapping_twox_to_blake),
-			// completed in runtime 900
-			// Box::new(migration_collectives),
-			// completed in runtime 1000
-			// Box::new(migration_parachain_staking_purge_stale_storage),
-			// completed in runtime 1000
-			// Box::new(migration_parachain_staking_manual_exits),
-			Box::new(xcm_transactor_max_weight),
-			Box::new(xcm_supported_assets),
-		]
-	}
 }