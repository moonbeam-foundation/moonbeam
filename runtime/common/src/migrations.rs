// Copyright 2019-2020 PureStake Inc.
// This file is part of Moonbeam.

// Moonbeam is free software: you can redistribute it and/or modify
// it under the terms of the GNU General Public License as published by
// the Free Software Foundation, either version 3 of the License, or
// (at your option) any later version.

// Moonbeam is distributed in the hope that it will be useful,
// but WITHOUT ANY WARRANTY; without even the implied warranty of
// MERCHANTABILITY or FITNESS FOR A PARTICULAR PURPOSE.  See the
// GNU General Public License for more details.

// You should have received a copy of the GNU General Public License
// along with Moonbeam.  If not, see <http://www.gnu.org/licenses/>.

//! # Migrations

use frame_support::{
	dispatch::GetStorageVersion,
	traits::{Get, OnRuntimeUpgrade, PalletInfoAccess},
	weights::Weight,
};
#[cfg(feature = "xcm-support")]
use pallet_asset_manager::{
	migrations::{
		ChangeStateminePrefixes, PopulateAssetTypeIdStorage, PopulateSupportedFeePaymentAssets,
		UnitsWithAssetType,
	},
	Config as AssetManagerConfig,
};
use pallet_author_mapping::{migrations::TwoXToBlake, Config as AuthorMappingConfig};
use pallet_migrations::{GetMigrations, Migration};
use parachain_staking::{
	migrations::{
		IncreaseMaxDelegationsPerCandidate, PatchIncorrectDelegationSums, PurgeStaleStorage,
		SplitCandidateStateToDecreasePoV,
	},
	Config as ParachainStakingConfig,
};
use sp_std::{marker::PhantomData, prelude::*};
#[cfg(feature = "xcm-support")]
use xcm::latest::MultiLocation;
#[cfg(feature = "xcm-support")]
use xcm_transactor::{migrations::MaxTransactWeight, Config as XcmTransactorConfig};

/// This module acts as a registry where each migration is defined. Each migration should implement
/// the "Migration" trait declared in the pallet-migrations crate.

/// Patch delegations total mismatch
pub struct ParachainStakingPatchIncorrectDelegationSums<T>(PhantomData<T>);
impl<T: ParachainStakingConfig> Migration for ParachainStakingPatchIncorrectDelegationSums<T> {
	fn friendly_name(&self) -> &str {
		"MM_Parachain_Staking_Patch_Incorrect_Delegation_Sums"
	}

	fn migrate(&self, _available_weight: Weight) -> Weight {
		PatchIncorrectDelegationSums::<T>::on_runtime_upgrade()
	}

	/// Run a standard pre-runtime test. This works the same way as in a normal runtime upgrade.
	#[cfg(feature = "try-runtime")]
	fn pre_upgrade(&self) -> Result<(), &'static str> {
		PatchIncorrectDelegationSums::<T>::pre_upgrade()
	}

	/// Run a standard post-runtime test. This works the same way as in a normal runtime upgrade.
	#[cfg(feature = "try-runtime")]
	fn post_upgrade(&self) -> Result<(), &'static str> {
		PatchIncorrectDelegationSums::<T>::post_upgrade()
	}
}

/// Staking split candidate state
pub struct ParachainStakingSplitCandidateState<T>(PhantomData<T>);
impl<T: ParachainStakingConfig> Migration for ParachainStakingSplitCandidateState<T> {
	fn friendly_name(&self) -> &str {
		"MM_Parachain_Staking_Split_Candidate_State"
	}

	fn migrate(&self, _available_weight: Weight) -> Weight {
		SplitCandidateStateToDecreasePoV::<T>::on_runtime_upgrade()
	}

	/// Run a standard pre-runtime test. This works the same way as in a normal runtime upgrade.
	#[cfg(feature = "try-runtime")]
	fn pre_upgrade(&self) -> Result<(), &'static str> {
		SplitCandidateStateToDecreasePoV::<T>::pre_upgrade()
	}

	/// Run a standard post-runtime test. This works the same way as in a normal runtime upgrade.
	#[cfg(feature = "try-runtime")]
	fn post_upgrade(&self) -> Result<(), &'static str> {
		SplitCandidateStateToDecreasePoV::<T>::post_upgrade()
	}
}

/// Staking increase max counted delegations per collator candidate
pub struct ParachainStakingIncreaseMaxDelegationsPerCandidate<T>(PhantomData<T>);
impl<T: ParachainStakingConfig> Migration
	for ParachainStakingIncreaseMaxDelegationsPerCandidate<T>
{
	fn friendly_name(&self) -> &str {
		"MM_Parachain_Staking_IncreaseMaxDelegationsPerCandidate_v2"
	}

	fn migrate(&self, _available_weight: Weight) -> Weight {
		IncreaseMaxDelegationsPerCandidate::<T>::on_runtime_upgrade()
	}

	/// Run a standard pre-runtime test. This works the same way as in a normal runtime upgrade.
	#[cfg(feature = "try-runtime")]
	fn pre_upgrade(&self) -> Result<(), &'static str> {
		IncreaseMaxDelegationsPerCandidate::<T>::pre_upgrade()
	}

	/// Run a standard post-runtime test. This works the same way as in a normal runtime upgrade.
	#[cfg(feature = "try-runtime")]
	fn post_upgrade(&self) -> Result<(), &'static str> {
		IncreaseMaxDelegationsPerCandidate::<T>::post_upgrade()
	}
}

// /// Staking transition from automatic to manual exits, delay bond_{more, less} requests
// pub struct ParachainStakingManualExits<T>(PhantomData<T>);
// impl<T: ParachainStakingConfig> Migration for ParachainStakingManualExits<T> {
// 	fn friendly_name(&self) -> &str {
// 		"MM_Parachain_Staking_ManualExits"
// 	}

// 	fn migrate(&self, _available_weight: Weight) -> Weight {
// 		RemoveExitQueue::<T>::on_runtime_upgrade()
// 	}

// 	/// Run a standard pre-runtime test. This works the same way as in a normal runtime upgrade.
// 	#[cfg(feature = "try-runtime")]
// 	fn pre_upgrade(&self) -> Result<(), &'static str> {
// 		RemoveExitQueue::<T>::pre_upgrade()
// 	}

// 	/// Run a standard post-runtime test. This works the same way as in a normal runtime upgrade.
// 	#[cfg(feature = "try-runtime")]
// 	fn post_upgrade(&self) -> Result<(), &'static str> {
// 		RemoveExitQueue::<T>::post_upgrade()
// 	}
// }

/// A moonbeam migration wrapping the similarly named migration in parachain-staking
pub struct ParachainStakingPurgeStaleStorage<T>(PhantomData<T>);
impl<T: ParachainStakingConfig> Migration for ParachainStakingPurgeStaleStorage<T> {
	fn friendly_name(&self) -> &str {
		"MM_Parachain_Staking_PurgeStaleStorage"
	}

	fn migrate(&self, _available_weight: Weight) -> Weight {
		PurgeStaleStorage::<T>::on_runtime_upgrade()
	}

	/// Run a standard pre-runtime test. This works the same way as in a normal runtime upgrade.
	#[cfg(feature = "try-runtime")]
	fn pre_upgrade(&self) -> Result<(), &'static str> {
		PurgeStaleStorage::<T>::pre_upgrade()
	}

	/// Run a standard post-runtime test. This works the same way as in a normal runtime upgrade.
	#[cfg(feature = "try-runtime")]
	fn post_upgrade(&self) -> Result<(), &'static str> {
		PurgeStaleStorage::<T>::post_upgrade()
	}
}

/// A moonbeam migration wrapping the similarly named migration in pallet-author-mapping
pub struct AuthorMappingTwoXToBlake<T>(PhantomData<T>);
impl<T: AuthorMappingConfig> Migration for AuthorMappingTwoXToBlake<T> {
	fn friendly_name(&self) -> &str {
		"MM_Author_Mapping_TwoXToBlake"
	}

	fn migrate(&self, _available_weight: Weight) -> Weight {
		TwoXToBlake::<T>::on_runtime_upgrade()
	}

	/// Run a standard pre-runtime test. This works the same way as in a normal runtime upgrade.
	#[cfg(feature = "try-runtime")]
	fn pre_upgrade(&self) -> Result<(), &'static str> {
		TwoXToBlake::<T>::pre_upgrade()
	}

	/// Run a standard post-runtime test. This works the same way as in a normal runtime upgrade.
	#[cfg(feature = "try-runtime")]
	fn post_upgrade(&self) -> Result<(), &'static str> {
		TwoXToBlake::<T>::post_upgrade()
	}
}

const COUNCIL_OLD_PREFIX: &str = "Instance1Collective";
const TECH_OLD_PREFIX: &str = "Instance2Collective";

pub struct MigrateCollectivePallets<Runtime, Council, Tech>(PhantomData<(Runtime, Council, Tech)>);
impl<Runtime, Council, Tech> Migration for MigrateCollectivePallets<Runtime, Council, Tech>
where
	Runtime: frame_system::Config,
	Council: GetStorageVersion + PalletInfoAccess,
	Tech: GetStorageVersion + PalletInfoAccess,
{
	fn friendly_name(&self) -> &str {
		"MM_Collective_Pallets_v0.9.11_Prefixes"
	}

	fn migrate(&self, _available_weight: Weight) -> Weight {
		pallet_collective::migrations::v4::migrate::<Runtime, Council, _>(COUNCIL_OLD_PREFIX)
			+ pallet_collective::migrations::v4::migrate::<Runtime, Tech, _>(TECH_OLD_PREFIX)
	}

	/// Run a standard pre-runtime test. This works the same way as in a normal runtime upgrade.
	#[cfg(feature = "try-runtime")]
	fn pre_upgrade(&self) -> Result<(), &'static str> {
		pallet_collective::migrations::v4::pre_migrate::<Council, _>(COUNCIL_OLD_PREFIX);
		pallet_collective::migrations::v4::pre_migrate::<Tech, _>(TECH_OLD_PREFIX);
		Ok(())
	}

	/// Run a standard post-runtime test. This works the same way as in a normal runtime upgrade.
	#[cfg(feature = "try-runtime")]
	fn post_upgrade(&self) -> Result<(), &'static str> {
		pallet_collective::migrations::v4::post_migrate::<Council, _>(COUNCIL_OLD_PREFIX);
		pallet_collective::migrations::v4::post_migrate::<Tech, _>(TECH_OLD_PREFIX);
		Ok(())
	}
}

#[cfg(feature = "xcm-support")]
pub struct XcmTransactorMaxTransactWeight<T>(PhantomData<T>);
#[cfg(feature = "xcm-support")]
impl<T: XcmTransactorConfig> Migration for XcmTransactorMaxTransactWeight<T> {
	fn friendly_name(&self) -> &str {
		"MM_Xcm_Transactor_MaxTransactWeight"
	}

	fn migrate(&self, _available_weight: Weight) -> Weight {
		MaxTransactWeight::<T>::on_runtime_upgrade()
	}

	/// Run a standard pre-runtime test. This works the same way as in a normal runtime upgrade.
	#[cfg(feature = "try-runtime")]
	fn pre_upgrade(&self) -> Result<(), &'static str> {
		MaxTransactWeight::<T>::pre_upgrade()
	}

	/// Run a standard post-runtime test. This works the same way as in a normal runtime upgrade.
	#[cfg(feature = "try-runtime")]
	fn post_upgrade(&self) -> Result<(), &'static str> {
		MaxTransactWeight::<T>::post_upgrade()
	}
}

#[cfg(feature = "xcm-support")]
pub struct AssetManagerUnitsWithAssetType<T>(PhantomData<T>);
#[cfg(feature = "xcm-support")]
impl<T: AssetManagerConfig> Migration for AssetManagerUnitsWithAssetType<T> {
	fn friendly_name(&self) -> &str {
		"MM_Asset_Manager_UnitsWithAssetType"
	}

	fn migrate(&self, _available_weight: Weight) -> Weight {
		UnitsWithAssetType::<T>::on_runtime_upgrade()
	}

	/// Run a standard pre-runtime test. This works the same way as in a normal runtime upgrade.
	#[cfg(feature = "try-runtime")]
	fn pre_upgrade(&self) -> Result<(), &'static str> {
		UnitsWithAssetType::<T>::pre_upgrade()
	}

	/// Run a standard post-runtime test. This works the same way as in a normal runtime upgrade.
	#[cfg(feature = "try-runtime")]
	fn post_upgrade(&self) -> Result<(), &'static str> {
		UnitsWithAssetType::<T>::post_upgrade()
	}
}

#[cfg(feature = "xcm-support")]
pub struct AssetManagerPopulateAssetTypeIdStorage<T>(PhantomData<T>);
#[cfg(feature = "xcm-support")]
impl<T: AssetManagerConfig> Migration for AssetManagerPopulateAssetTypeIdStorage<T> {
	fn friendly_name(&self) -> &str {
		"MM_Asset_Manager_PopulateAssetTypeIdStorage"
	}

	fn migrate(&self, _available_weight: Weight) -> Weight {
		PopulateAssetTypeIdStorage::<T>::on_runtime_upgrade()
	}

	/// Run a standard pre-runtime test. This works the same way as in a normal runtime upgrade.
	#[cfg(feature = "try-runtime")]
	fn pre_upgrade(&self) -> Result<(), &'static str> {
		PopulateAssetTypeIdStorage::<T>::pre_upgrade()
	}

	/// Run a standard post-runtime test. This works the same way as in a normal runtime upgrade.
	#[cfg(feature = "try-runtime")]
	fn post_upgrade(&self) -> Result<(), &'static str> {
		PopulateAssetTypeIdStorage::<T>::post_upgrade()
	}
}

#[cfg(feature = "xcm-support")]
pub struct AssetManagerChangeStateminePrefixes<T, StatemineParaIdInfo, StatemineAssetsPalletInfo>(
	PhantomData<(T, StatemineParaIdInfo, StatemineAssetsPalletInfo)>,
);
#[cfg(feature = "xcm-support")]
impl<T, StatemineParaIdInfo, StatemineAssetsPalletInfo> Migration
	for AssetManagerChangeStateminePrefixes<T, StatemineParaIdInfo, StatemineAssetsPalletInfo>
where
	T: AssetManagerConfig,
	StatemineParaIdInfo: Get<u32>,
	StatemineAssetsPalletInfo: Get<u8>,
	T::AssetType: Into<Option<MultiLocation>> + From<MultiLocation>,
{
	fn friendly_name(&self) -> &str {
		"MM_Asset_Manager_ChangeStateminePrefixes"
	}

	fn migrate(&self, _available_weight: Weight) -> Weight {
		ChangeStateminePrefixes::<
			T,
			StatemineParaIdInfo,
			StatemineAssetsPalletInfo
		>::on_runtime_upgrade()
	}

	/// Run a standard pre-runtime test. This works the same way as in a normal runtime upgrade.
	#[cfg(feature = "try-runtime")]
	fn pre_upgrade(&self) -> Result<(), &'static str> {
		ChangeStateminePrefixes::<T, StatemineParaIdInfo, StatemineAssetsPalletInfo>::pre_upgrade()
	}

	/// Run a standard post-runtime test. This works the same way as in a normal runtime upgrade.
	#[cfg(feature = "try-runtime")]
	fn post_upgrade(&self) -> Result<(), &'static str> {
		ChangeStateminePrefixes::<T, StatemineParaIdInfo, StatemineAssetsPalletInfo>::post_upgrade()
	}
}

#[cfg(feature = "xcm-support")]
pub struct XcmPaymentSupportedAssets<T>(PhantomData<T>);
#[cfg(feature = "xcm-support")]
impl<T: AssetManagerConfig> Migration for XcmPaymentSupportedAssets<T> {
	fn friendly_name(&self) -> &str {
		"MM_Xcm_Payment_Supported_Assets"
	}

	fn migrate(&self, _available_weight: Weight) -> Weight {
		PopulateSupportedFeePaymentAssets::<T>::on_runtime_upgrade()
	}

	/// Run a standard pre-runtime test. This works the same way as in a normal runtime upgrade.
	#[cfg(feature = "try-runtime")]
	fn pre_upgrade(&self) -> Result<(), &'static str> {
		PopulateSupportedFeePaymentAssets::<T>::pre_upgrade()
	}

	#[cfg(feature = "try-runtime")]
	/// Run a standard post-runtime test. This works the same way as in a normal runtime upgrade.
	fn post_upgrade(&self) -> Result<(), &'static str> {
		PopulateSupportedFeePaymentAssets::<T>::post_upgrade()
	}
}

pub struct SchedulerMigrationV3<T>(PhantomData<T>);
impl<T: pallet_scheduler::Config> Migration for SchedulerMigrationV3<T> {
	fn friendly_name(&self) -> &str {
		"MM_SchedulerMigrationV3"
	}

	fn migrate(&self, _available_weight: Weight) -> Weight {
		pallet_scheduler::Pallet::<T>::migrate_v2_to_v3()
	}

	/// Run a standard pre-runtime test. This works the same way as in a normal runtime upgrade.
	#[cfg(feature = "try-runtime")]
	fn pre_upgrade(&self) -> Result<(), &'static str> {
		pallet_scheduler::Pallet::<T>::pre_migrate_to_v3()
	}

	/// Run a standard post-runtime test. This works the same way as in a normal runtime upgrade.
	#[cfg(feature = "try-runtime")]
	fn post_upgrade(&self) -> Result<(), &'static str> {
		pallet_scheduler::Pallet::<T>::post_migrate_to_v3()
	}
}

pub struct CommonMigrations<Runtime, Council, Tech>(PhantomData<(Runtime, Council, Tech)>);

impl<Runtime, Council, Tech> GetMigrations for CommonMigrations<Runtime, Council, Tech>
where
	Runtime: pallet_author_mapping::Config,
	Runtime: parachain_staking::Config,
	Runtime: pallet_scheduler::Config,
	Council: GetStorageVersion + PalletInfoAccess + 'static,
	Tech: GetStorageVersion + PalletInfoAccess + 'static,
{
	fn get_migrations() -> Vec<Box<dyn Migration>> {
		// let migration_author_mapping_twox_to_blake = AuthorMappingTwoXToBlake::<Runtime> {
		// 	0: Default::default(),
		// };

		// let migration_parachain_staking_purge_stale_storage =
		// 	ParachainStakingPurgeStaleStorage::<Runtime>(Default::default());
		// let migration_parachain_staking_manual_exits =
		// 	ParachainStakingManualExits::<Runtime>(Default::default());
		// let migration_parachain_staking_increase_max_delegations_per_candidate =
		// 	ParachainStakingIncreaseMaxDelegationsPerCandidate::<Runtime>(Default::default());
		// let migration_parachain_staking_split_candidate_state =
		// 	ParachainStakingSplitCandidateState::<Runtime>(Default::default());
		let migration_parachain_staking_patch_incorrect_delegation_sums =
			ParachainStakingPatchIncorrectDelegationSums::<Runtime>(Default::default());

		let migration_scheduler_v3 = SchedulerMigrationV3::<Runtime>(Default::default());

		// TODO: this is a lot of allocation to do upon every get() call. this *should* be avoided
		// except when pallet_migrations undergoes a runtime upgrade -- but TODO: review

		vec![
			// completed in runtime 800
			// Box::new(migration_author_mapping_twox_to_blake),
			// completed in runtime 900
			// completed in runtime 1000
			// Box::new(migration_parachain_staking_purge_stale_storage),
			// completed in runtime 1000
			// Box::new(migration_parachain_staking_manual_exits),
			// completed in runtime 1101
			// Box::new(migration_parachain_staking_increase_max_delegations_per_candidate),
			// completed in runtime 1201
			// Box::new(migration_parachain_staking_split_candidate_state),
			Box::new(migration_scheduler_v3),
			Box::new(migration_parachain_staking_patch_incorrect_delegation_sums),
		]
	}
}

#[cfg(feature = "xcm-support")]
pub struct XcmMigrations<Runtime, StatemineParaIdInfo, StatemineAssetsInstanceInfo>(
	PhantomData<(Runtime, StatemineParaIdInfo, StatemineAssetsInstanceInfo)>,
);

#[cfg(feature = "xcm-support")]
impl<Runtime, StatemineParaIdInfo, StatemineAssetsInstanceInfo> GetMigrations
	for XcmMigrations<Runtime, StatemineParaIdInfo, StatemineAssetsInstanceInfo>
where
	Runtime: xcm_transactor::Config + pallet_migrations::Config + pallet_asset_manager::Config,
	<Runtime as pallet_asset_manager::Config>::AssetType:
		Into<Option<MultiLocation>> + From<MultiLocation>,
{
	fn get_migrations() -> Vec<Box<dyn Migration>> {
		// let xcm_transactor_max_weight =
		// 	XcmTransactorMaxTransactWeight::<Runtime>(Default::default());

		// let asset_manager_units_with_asset_type =
		// 	AssetManagerUnitsWithAssetType::<Runtime>(Default::default());

		// let asset_manager_populate_asset_type_id_storage =
		// 	AssetManagerPopulateAssetTypeIdStorage::<Runtime>(Default::default());

		// let asset_manager_change_statemine_prefixes = AssetManagerChangeStateminePrefixes::<
		// 	Runtime,
		// 	StatemineParaIdInfo,
		// 	StatemineAssetsInstanceInfo,
		// >(Default::default());

		let xcm_supported_assets = XcmPaymentSupportedAssets::<Runtime>(Default::default());

		// TODO: this is a lot of allocation to do upon every get() call. this *should* be avoided
		// except when pallet_migrations undergoes a runtime upgrade -- but TODO: review

		vec![
<<<<<<< HEAD
			Box::new(xcm_transactor_max_weight),
			Box::new(asset_manager_units_with_asset_type),
			Box::new(asset_manager_change_statemine_prefixes),
			Box::new(asset_manager_populate_asset_type_id_storage),
			Box::new(xcm_supported_assets),
=======
			// completed in runtime 1201
			// Box::new(xcm_transactor_max_weight),
			// completed in runtime 1201
			// Box::new(asset_manager_units_with_asset_type),
			// completed in runtime 1201
			// Box::new(asset_manager_change_statemine_prefixes),
			// completed in runtime 1201
			// Box::new(asset_manager_populate_asset_type_id_storage),
>>>>>>> 30b95535
		]
	}
}<|MERGE_RESOLUTION|>--- conflicted
+++ resolved
@@ -474,13 +474,6 @@
 		// except when pallet_migrations undergoes a runtime upgrade -- but TODO: review
 
 		vec![
-<<<<<<< HEAD
-			Box::new(xcm_transactor_max_weight),
-			Box::new(asset_manager_units_with_asset_type),
-			Box::new(asset_manager_change_statemine_prefixes),
-			Box::new(asset_manager_populate_asset_type_id_storage),
-			Box::new(xcm_supported_assets),
-=======
 			// completed in runtime 1201
 			// Box::new(xcm_transactor_max_weight),
 			// completed in runtime 1201
@@ -489,7 +482,7 @@
 			// Box::new(asset_manager_change_statemine_prefixes),
 			// completed in runtime 1201
 			// Box::new(asset_manager_populate_asset_type_id_storage),
->>>>>>> 30b95535
+			Box::new(xcm_supported_assets),
 		]
 	}
 }