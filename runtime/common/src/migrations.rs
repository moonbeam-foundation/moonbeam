// Copyright 2019-2022 PureStake Inc.
// This file is part of Moonbeam.

// Moonbeam is free software: you can redistribute it and/or modify
// it under the terms of the GNU General Public License as published by
// the Free Software Foundation, either version 3 of the License, or
// (at your option) any later version.

// Moonbeam is distributed in the hope that it will be useful,
// but WITHOUT ANY WARRANTY; without even the implied warranty of
// MERCHANTABILITY or FITNESS FOR A PARTICULAR PURPOSE.  See the
// GNU General Public License for more details.

// You should have received a copy of the GNU General Public License
// along with Moonbeam.  If not, see <http://www.gnu.org/licenses/>.

//! # Migrations
//!
//! This module acts as a registry where each migration is defined. Each migration should implement
//! the "Migration" trait declared in the pallet-migrations crate.

#[cfg(feature = "try-runtime")]
use frame_support::ensure;
#[cfg(feature = "try-runtime")]
use frame_support::migration::get_storage_value;
use frame_support::{
	pallet_prelude::GetStorageVersion,
	parameter_types,
	sp_runtime::traits::{Block as BlockT, Header as HeaderT},
	traits::{OnRuntimeUpgrade, PalletInfoAccess, StorageVersion},
	weights::Weight,
};
use frame_system::pallet_prelude::BlockNumberFor;
use pallet_author_slot_filter::Config as AuthorSlotFilterConfig;
use pallet_migrations::{GetMigrations, Migration};
use pallet_parachain_staking::{Round, RoundIndex, RoundInfo};
use parity_scale_codec::{Decode, Encode};
use sp_consensus_slots::Slot;
use sp_core::Get;
use sp_std::{marker::PhantomData, prelude::*};

pub struct PalletReferendaMigrateV0ToV1<T>(pub PhantomData<T>);
impl<T> Migration for PalletReferendaMigrateV0ToV1<T>
where
	T: pallet_referenda::Config + frame_system::Config,
{
	fn friendly_name(&self) -> &str {
		"MM_PalletReferendaMigrateV0ToV1"
	}

	fn migrate(&self, _available_weight: Weight) -> Weight {
		pallet_referenda::migration::v1::MigrateV0ToV1::<T>::on_runtime_upgrade()
	}

	/// Run a standard pre-runtime test. This works the same way as in a normal runtime upgrade.
	#[cfg(feature = "try-runtime")]
	fn pre_upgrade(&self) -> Result<Vec<u8>, sp_runtime::DispatchError> {
		pallet_referenda::migration::v1::MigrateV0ToV1::<T>::pre_upgrade()
	}

	/// Run a standard post-runtime test. This works the same way as in a normal runtime upgrade.
	#[cfg(feature = "try-runtime")]
	fn post_upgrade(&self, state: Vec<u8>) -> Result<(), sp_runtime::DispatchError> {
		pallet_referenda::migration::v1::MigrateV0ToV1::<T>::post_upgrade(state)
	}
}

#[derive(Copy, Clone, PartialEq, Eq, Encode, Decode)]
pub struct OldRoundInfo<BlockNumber> {
	pub current: RoundIndex,
	pub first: BlockNumber,
	pub length: u32,
}
pub struct UpdateFirstRoundNumberValue<T>(pub PhantomData<T>);
impl<T> Migration for UpdateFirstRoundNumberValue<T>
where
	T: pallet_parachain_staking::Config,
	T: pallet_async_backing::Config,
	T: frame_system::Config,
	u32: From<<<<T as frame_system::Config>::Block as BlockT>::Header as HeaderT>::Number>,
{
	fn friendly_name(&self) -> &str {
		"MM_UpdateFirstRoundNumberValue"
	}

	fn migrate(&self, _available_weight: Weight) -> Weight {
		let _ = Round::<T>::translate::<OldRoundInfo<BlockNumberFor<T>>, _>(|v0| {
			let old_current = v0
				.expect("old current round value must be present!")
				.current;
			let old_first: u32 = v0.expect("old first should be present!").first.into();
			let old_length = v0.expect("old round length value must be present!").length;

			// Fetch the last parachain block
			let para_block: u32 = frame_system::Pallet::<T>::block_number().into();

			// Calculate how many blocks have passed so far in this round
			let para_block_diff: u64 = para_block.saturating_sub(old_first).into();

			// Read the last relay slot from the SlotInfo storage
			let relay_slot = pallet_async_backing::Pallet::<T>::slot_info()
				.unwrap_or((Slot::from(284_000_000u64), 0u32))
				.0;

			// Calculate the new first
			let new_first = u64::from(relay_slot).saturating_sub(para_block_diff);

			Some(RoundInfo {
				current: old_current,
				first: new_first,
				length: old_length,
			})
		});

		T::DbWeight::get().reads_writes(1, 1)
	}

	#[cfg(feature = "try-runtime")]
	fn pre_upgrade(&self) -> Result<Vec<u8>, sp_runtime::DispatchError> {
		let module: &[u8] = b"ParachainStaking";
		let item: &[u8] = b"Round";
		let pre_round_info = get_storage_value::<RoundInfo<BlockNumberFor<T>>>(module, item, &[]);
		Ok(pre_round_info.unwrap_or_default().encode())
	}

	#[cfg(feature = "try-runtime")]
	fn post_upgrade(&self, state: Vec<u8>) -> Result<(), sp_runtime::DispatchError> {
		let pre_round_info =
			<RoundInfo<BlockNumberFor<T>> as Decode>::decode(&mut &*state).unwrap_or_default();
		let post_round_info = pallet_parachain_staking::Pallet::<T>::round();

		let slot_after = pallet_async_backing::Pallet::<T>::slot_info()
			.unwrap_or((Slot::from(280_000_000u64), 0u32))
			.0;

		ensure!(
			u64::from(slot_after) > post_round_info.first,
			"Post-round first must be lower than last relay slot"
		);
		ensure!(
			post_round_info.current >= pre_round_info.current,
			"Post-round number must be higher than or equal pre-round one"
		);
		ensure!(
			pre_round_info.length == post_round_info.length,
			"Post-round length must be equal to pre-round one"
		);
		Ok(())
	}
}

/// Translates the Round.first value type from BlockNumberFor to u64
pub struct UpdateFirstRoundNumberType<T>(pub PhantomData<T>);
impl<T> Migration for UpdateFirstRoundNumberType<T>
where
	T: pallet_parachain_staking::Config,
	T: frame_system::Config,
	u64: From<<<<T as frame_system::Config>::Block as BlockT>::Header as HeaderT>::Number>,
{
	fn friendly_name(&self) -> &str {
		"MM_UpdateFirstRoundNumberType"
	}

	fn migrate(&self, _available_weight: Weight) -> Weight {
		let _ = Round::<T>::translate::<OldRoundInfo<BlockNumberFor<T>>, _>(|v0| {
			let old_current = v0
				.expect("old current round value must be present!")
				.current;

			let new_first: u64 = v0.expect("old first should be present!").first.into();
			let old_length = v0.expect("old round length value must be present!").length;

			Some(RoundInfo {
				current: old_current,
				first: new_first,
				length: old_length,
			})
		});

		T::DbWeight::get().reads_writes(1, 1)
	}

	#[cfg(feature = "try-runtime")]
	fn pre_upgrade(&self) -> Result<Vec<u8>, sp_runtime::DispatchError> {
		let module: &[u8] = b"ParachainStaking";
		let item: &[u8] = b"Round";
		let pre_round_info = get_storage_value::<RoundInfo<BlockNumberFor<T>>>(module, item, &[]);
		Ok(pre_round_info.unwrap_or_default().encode())
	}

	#[cfg(feature = "try-runtime")]
	fn post_upgrade(&self, state: Vec<u8>) -> Result<(), sp_runtime::DispatchError> {
		let pre_round_info =
			<RoundInfo<BlockNumberFor<T>> as Decode>::decode(&mut &*state).unwrap_or_default();
		let post_round_info = pallet_parachain_staking::Pallet::<T>::round();
		ensure!(
			post_round_info.first == u64::from(pre_round_info.first),
			"Post-round number must be equal to pre-round one"
		);
		ensure!(
			pre_round_info.length == post_round_info.length,
			"Post-round length must be equal to pre-round one"
		);
		Ok(())
	}
}

pub struct MissingBalancesMigrations<T>(PhantomData<T>);
impl<T> Migration for MissingBalancesMigrations<T>
where
	T: pallet_balances::Config,
	<T as frame_system::Config>::AccountId: Default,
{
	fn friendly_name(&self) -> &str {
		"MM_MissingBalancesMigrations"
	}

	fn migrate(&self, _available_weight: Weight) -> Weight {
		pallet_balances::migration::MigrateToTrackInactive::<T, ()>::on_runtime_upgrade();
		pallet_balances::migration::ResetInactive::<T, ()>::on_runtime_upgrade();
		pallet_balances::migration::MigrateToTrackInactive::<T, ()>::on_runtime_upgrade()
	}
}

pub struct FixIncorrectPalletVersions<Runtime, Treasury, OpenTech>(
	pub PhantomData<(Runtime, Treasury, OpenTech)>,
);
impl<Runtime, Treasury, OpenTech> Migration
	for FixIncorrectPalletVersions<Runtime, Treasury, OpenTech>
where
	Treasury: GetStorageVersion + PalletInfoAccess,
	OpenTech: GetStorageVersion + PalletInfoAccess,
	Runtime: frame_system::Config,
	Runtime: pallet_referenda::Config,
{
	fn friendly_name(&self) -> &str {
		"MM_FixIncorrectPalletVersions"
	}

	fn migrate(&self, _available_weight: Weight) -> Weight {
		log::info!("Setting collectives pallet versions to 4");
		StorageVersion::new(4).put::<Treasury>();
		StorageVersion::new(4).put::<OpenTech>();
		Runtime::DbWeight::get().writes(2)
	}

	#[cfg(feature = "try-runtime")]
	fn pre_upgrade(&self) -> Result<Vec<u8>, sp_runtime::DispatchError> {
		ensure!(
			<Treasury as GetStorageVersion>::on_chain_storage_version() == 0,
			"TreasuryCouncilCollective storage version should be 0"
		);
		ensure!(
			<OpenTech as GetStorageVersion>::on_chain_storage_version() == 0,
			"OpenTechCommitteeCollective storage version should be 0"
		);

		Ok(vec![])
	}

	#[cfg(feature = "try-runtime")]
	fn post_upgrade(&self, _state: Vec<u8>) -> Result<(), sp_runtime::DispatchError> {
		ensure!(
			<Treasury as GetStorageVersion>::on_chain_storage_version() == 4,
			"Treasury storage version should be 4"
		);
		ensure!(
			<OpenTech as GetStorageVersion>::on_chain_storage_version() == 4,
			"OpenTech storage version should be 4"
		);
		Ok(())
	}
}

parameter_types! {
	pub const DemocracyPalletName: &'static str = "Democracy";
	pub const CouncilPalletName: &'static str = "Council";
	pub const TechnicalCommitteePalletName: &'static str = "TechnicalCommittee";
	pub const PhragmenElectionPalletName: &'static str = "PhragmenElection";
	pub const TechnicalMembershipPalletName: &'static str = "TechnicalMembership";
	pub const TipsPalletName: &'static str = "Tips";
}

pub struct PalletCollectiveDropGovV1Collectives<Runtime>(pub PhantomData<Runtime>);
impl<Runtime> Migration for PalletCollectiveDropGovV1Collectives<Runtime>
where
	Runtime: frame_system::Config,
{
	fn friendly_name(&self) -> &str {
		"MM_RemoveGovV1Collectives"
	}

	fn migrate(&self, _available_weight: Weight) -> Weight {
		log::info!("Removing Council and Tech from pallet_collective");

		let mut weight = Weight::zero();

		let w = frame_support::migrations::RemovePallet::<
			CouncilPalletName,
			<Runtime as frame_system::Config>::DbWeight,
		>::on_runtime_upgrade();
		weight = weight.saturating_add(w);

		let w = frame_support::migrations::RemovePallet::<
			TechnicalCommitteePalletName,
			<Runtime as frame_system::Config>::DbWeight,
		>::on_runtime_upgrade();
		weight = weight.saturating_add(w);
		weight
	}

	#[cfg(feature = "try-runtime")]
	fn pre_upgrade(&self) -> Result<Vec<u8>, sp_runtime::DispatchError> {
		frame_support::migrations::RemovePallet::<
			TechnicalCommitteePalletName,
			<Runtime as frame_system::Config>::DbWeight,
		>::pre_upgrade();

		Ok(vec![])
	}

	#[cfg(feature = "try-runtime")]
	fn post_upgrade(&self, _state: Vec<u8>) -> Result<(), sp_runtime::DispatchError> {
		frame_support::migrations::RemovePallet::<
			TechnicalCommitteePalletName,
			<Runtime as frame_system::Config>::DbWeight,
		>::post_upgrade(_state);
		Ok(())
	}
}

pub struct CommonMigrations<Runtime, Treasury, OpenTech>(
	PhantomData<(Runtime, Treasury, OpenTech)>,
);

impl<Runtime, Treasury, OpenTech> GetMigrations for CommonMigrations<Runtime, Treasury, OpenTech>
where
	Runtime: pallet_author_mapping::Config,
	Runtime: pallet_parachain_staking::Config,
	Runtime: pallet_scheduler::Config,
	Runtime: AuthorSlotFilterConfig,
	Treasury: GetStorageVersion + PalletInfoAccess + 'static,
	OpenTech: GetStorageVersion + PalletInfoAccess + 'static,
	Runtime: pallet_democracy::Config,
	Runtime: pallet_preimage::Config,
	Runtime: pallet_asset_manager::Config,
	<Runtime as pallet_asset_manager::Config>::ForeignAssetType: From<xcm::v3::MultiLocation>,
	Runtime: pallet_xcm_transactor::Config,
	Runtime: pallet_moonbeam_orbiters::Config,
	Runtime: pallet_balances::Config,
	Runtime: pallet_referenda::Config,
	Runtime::AccountId: Default,
{
	fn get_migrations() -> Vec<Box<dyn Migration>> {
		// let migration_author_mapping_twox_to_blake = AuthorMappingTwoXToBlake::<Runtime> {
		// 	0: Default::default(),
		// };

		// let migration_parachain_staking_purge_stale_storage =
		// 	ParachainStakingPurgeStaleStorage::<Runtime>(Default::default());
		// let migration_parachain_staking_manual_exits =
		// 	ParachainStakingManualExits::<Runtime>(Default::default());
		// let migration_parachain_staking_increase_max_delegations_per_candidate =
		// 	ParachainStakingIncreaseMaxDelegationsPerCandidate::<Runtime>(Default::default());
		// let migration_parachain_staking_split_candidate_state =
		// 	ParachainStakingSplitCandidateState::<Runtime>(Default::default());
		// let migration_parachain_staking_patch_incorrect_delegation_sums =
		//	ParachainStakingPatchIncorrectDelegationSums::<Runtime>(Default::default());

		// let migration_scheduler_v3 = SchedulerMigrationV3::<Runtime>(Default::default());

		// let migration_base_fee = MigrateBaseFeePerGas::<Runtime>(Default::default());

		// TODO: this is a lot of allocation to do upon every get() call. this *should* be avoided
		// except when pallet_migrations undergoes a runtime upgrade -- but TODO: review

		// let migration_author_slot_filter_eligible_ratio_to_eligibility_count =
		// 	AuthorSlotFilterEligibleRatioToEligiblityCount::<Runtime>(Default::default());
		// let migration_author_mapping_add_keys_to_registration_info =
		// 	AuthorMappingAddKeysToRegistrationInfo::<Runtime>(Default::default());
		// let staking_delegator_state_requests =
		// 	ParachainStakingSplitDelegatorStateIntoDelegationScheduledRequests::<Runtime>(
		// 		Default::default(),
		// 	);
		// let migration_author_mapping_add_account_id_to_nimbus_lookup =
		//	AuthorMappingAddAccountIdToNimbusLookup::<Runtime>(Default::default());

		// let xcm_transactor_max_weight =
		// 	XcmTransactorMaxTransactWeight::<Runtime>(Default::default());

		// let asset_manager_units_with_asset_type =
		// 	AssetManagerUnitsWithAssetType::<Runtime>(Default::default());

		// let asset_manager_populate_asset_type_id_storage =
		// 	AssetManagerPopulateAssetTypeIdStorage::<Runtime>(Default::default());

		// let asset_manager_change_statemine_prefixes = AssetManagerChangeStateminePrefixes::<
		// 	Runtime,
		// 	StatemineParaIdInfo,
		// 	StatemineAssetsInstanceInfo,
		// >(Default::default());

		// let xcm_supported_assets = XcmPaymentSupportedAssets::<Runtime>(Default::default());

		// let migration_elasticity = MigrateBaseFeeElasticity::<Runtime>(Default::default());
		//let staking_at_stake_auto_compound =
		//	ParachainStakingMigrateAtStakeAutoCompound::<Runtime>(Default::default());

		//let scheduler_to_v4 = SchedulerMigrationV4::<Runtime>(Default::default());
		//let democracy_migration_hash_to_bounded_call =
		//	DemocracryMigrationHashToBoundedCall::<Runtime>(Default::default());
		//let preimage_migration_hash_to_bounded_call =
		//	PreimageMigrationHashToBoundedCall::<Runtime>(Default::default());
		//let asset_manager_to_xcm_v3 =
		//	PalletAssetManagerMigrateXcmV2ToV3::<Runtime>(Default::default());
		//let xcm_transactor_to_xcm_v3 =
		//	PalletXcmTransactorMigrateXcmV2ToV3::<Runtime>(Default::default());
		//let remove_min_bond_for_old_orbiter_collators =
		//	RemoveMinBondForOrbiterCollators::<Runtime>(Default::default());
		// let missing_balances_migrations = MissingBalancesMigrations::<Runtime>(Default::default());
		// let fix_pallet_versions =
		// 	FixIncorrectPalletVersions::<Runtime, Treasury, OpenTech>(Default::default());
		// let pallet_referenda_migrate_v0_to_v1 =
		// 	PalletReferendaMigrateV0ToV1::<Runtime>(Default::default());
		let pallet_collective_drop_gov_v1_collectives =
			PalletCollectiveDropGovV1Collectives::<Runtime>(Default::default());

		vec![
			// completed in runtime 800
			// Box::new(migration_author_mapping_twox_to_blake),
			// completed in runtime 900
			// completed in runtime 1000
			// Box::new(migration_parachain_staking_purge_stale_storage),
			// completed in runtime 1000
			// Box::new(migration_parachain_staking_manual_exits),
			// completed in runtime 1101
			// Box::new(migration_parachain_staking_increase_max_delegations_per_candidate),
			// completed in runtime 1201
			// Box::new(migration_parachain_staking_split_candidate_state),
			// completed in runtime 1201
			// Box::new(xcm_transactor_max_weight),
			// completed in runtime 1201
			// Box::new(asset_manager_units_with_asset_type),
			// completed in runtime 1201
			// Box::new(asset_manager_change_statemine_prefixes),
			// completed in runtime 1201
			// Box::new(asset_manager_populate_asset_type_id_storage),
			// completed in runtime 1300
			// Box::new(migration_scheduler_v3),
			// completed in runtime 1300
			// Box::new(migration_parachain_staking_patch_incorrect_delegation_sums),
			// completed in runtime 1300
			// Box::new(migration_base_fee),
			// completed in runtime 1300
			// Box::new(xcm_supported_assets),
			// completed in runtime 1500
			// Box::new(migration_author_slot_filter_eligible_ratio_to_eligibility_count),
			// Box::new(migration_author_mapping_add_keys_to_registration_info),
			// Box::new(staking_delegator_state_requests),
			// completed in runtime 1600
			// Box::new(migration_author_mapping_add_account_id_to_nimbus_lookup),
			// completed in runtime 1600
			// Box::new(xcm_transactor_transact_signed),
			// completed in runtime 1700
			//Box::new(migration_elasticity),
			// completed in runtime 1900
			//Box::new(staking_at_stake_auto_compound),
			// completed in runtime 2000
			//Box::new(scheduler_to_v4),
			//Box::new(democracy_migration_hash_to_bounded_call),
			//Box::new(preimage_migration_hash_to_bounded_call),
			//Box::new(asset_manager_to_xcm_v3),
			//Box::new(xcm_transactor_to_xcm_v3),
			// completed in runtime 2600
			//Box::new(remove_min_bond_for_old_orbiter_collators),
<<<<<<< HEAD
			// completed in runtime 2700
			// Box::new(missing_balances_migrations),
			// Box::new(fix_pallet_versions),
			// Box::new(pallet_referenda_migrate_v0_to_v1),
			// completed in runtime 2800
			Box::new(pallet_collective_drop_gov_v1_collectives),
=======
			// Runtime 2700
			Box::new(missing_balances_migrations),
			Box::new(fix_pallet_versions),
			Box::new(pallet_referenda_migrate_v0_to_v1),
>>>>>>> 074b024a
		]
	}
}<|MERGE_RESOLUTION|>--- conflicted
+++ resolved
@@ -473,19 +473,10 @@
 			//Box::new(xcm_transactor_to_xcm_v3),
 			// completed in runtime 2600
 			//Box::new(remove_min_bond_for_old_orbiter_collators),
-<<<<<<< HEAD
-			// completed in runtime 2700
-			// Box::new(missing_balances_migrations),
-			// Box::new(fix_pallet_versions),
-			// Box::new(pallet_referenda_migrate_v0_to_v1),
-			// completed in runtime 2800
-			Box::new(pallet_collective_drop_gov_v1_collectives),
-=======
 			// Runtime 2700
 			Box::new(missing_balances_migrations),
 			Box::new(fix_pallet_versions),
 			Box::new(pallet_referenda_migrate_v0_to_v1),
->>>>>>> 074b024a
 		]
 	}
 }