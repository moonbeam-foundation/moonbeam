// Copyright 2019-2020 PureStake Inc.
// This file is part of Moonbeam.

// Moonbeam is free software: you can redistribute it and/or modify
// it under the terms of the GNU General Public License as published by
// the Free Software Foundation, either version 3 of the License, or
// (at your option) any later version.

// Moonbeam is distributed in the hope that it will be useful,
// but WITHOUT ANY WARRANTY; without even the implied warranty of
// MERCHANTABILITY or FITNESS FOR A PARTICULAR PURPOSE.  See the
// GNU General Public License for more details.

// You should have received a copy of the GNU General Public License
// along with Moonbeam.  If not, see <http://www.gnu.org/licenses/>.

//! # Migrations

use frame_support::{
	dispatch::GetStorageVersion,
	pallet_prelude::Get,
	traits::{OnRuntimeUpgrade, PalletInfoAccess},
	weights::Weight,
};
use pallet_author_mapping::{migrations::TwoXToBlake, Config as AuthorMappingConfig};
use pallet_migrations::Migration;
use sp_std::{marker::PhantomData, prelude::*};

/// This module acts as a registry where each migration is defined. Each migration should implement
/// the "Migration" trait declared in the pallet-migrations crate.

/// A moonbeam migration wrapping the similarly named migration in pallet-author-mapping
pub struct AuthorMappingTwoXToBlake<T>(PhantomData<T>);
impl<T: AuthorMappingConfig> Migration for AuthorMappingTwoXToBlake<T> {
	fn friendly_name(&self) -> &str {
		"MM_Author_Mapping_TwoXToBlake"
	}

	fn migrate(&self, _available_weight: Weight) -> Weight {
		TwoXToBlake::<T>::on_runtime_upgrade()
	}

	/// Run a standard pre-runtime test. This works the same way as in a normal runtime upgrade.
	#[cfg(feature = "try-runtime")]
	fn pre_upgrade(&self) -> Result<(), &'static str> {
		TwoXToBlake::<T>::pre_upgrade()
	}

	/// Run a standard post-runtime test. This works the same way as in a normal runtime upgrade.
	#[cfg(feature = "try-runtime")]
	fn post_upgrade(&self) -> Result<(), &'static str> {
		TwoXToBlake::<T>::post_upgrade()
	}
}

const COUNCIL_OLD_PREFIX: &str = "Instance1Collective";
const TECH_OLD_PREFIX: &str = "Instance2Collective";

pub struct MigrateCollectivePallets<Runtime, Council, Tech>(PhantomData<(Runtime, Council, Tech)>);
impl<Runtime, Council, Tech> Migration for MigrateCollectivePallets<Runtime, Council, Tech>
where
	Runtime: frame_system::Config,
	Council: GetStorageVersion + PalletInfoAccess,
	Tech: GetStorageVersion + PalletInfoAccess,
{
	fn friendly_name(&self) -> &str {
		"MM_Collective_Pallets_v0.9.11_Prefixes"
	}

	fn migrate(&self, _available_weight: Weight) -> Weight {
		pallet_collective::migrations::v4::migrate::<Runtime, Council, _>(COUNCIL_OLD_PREFIX)
			+ pallet_collective::migrations::v4::migrate::<Runtime, Tech, _>(TECH_OLD_PREFIX)
	}

	/// Run a standard pre-runtime test. This works the same way as in a normal runtime upgrade.
	#[cfg(feature = "try-runtime")]
	fn pre_upgrade(&self) -> Result<(), &'static str> {
		pallet_collective::migrations::v4::pre_migrate::<Council, _>(COUNCIL_OLD_PREFIX);
		pallet_collective::migrations::v4::pre_migrate::<Tech, _>(TECH_OLD_PREFIX);
		Ok(())
	}

	/// Run a standard post-runtime test. This works the same way as in a normal runtime upgrade.
	#[cfg(feature = "try-runtime")]
	fn post_upgrade(&self) -> Result<(), &'static str> {
		pallet_collective::migrations::v4::post_migrate::<Council, _>(COUNCIL_OLD_PREFIX);
		pallet_collective::migrations::v4::post_migrate::<Tech, _>(TECH_OLD_PREFIX);
		Ok(())
	}
}

pub struct CommonMigrations<Runtime, Council, Tech>(PhantomData<(Runtime, Council, Tech)>);

impl<Runtime, Council, Tech> Get<Vec<Box<dyn Migration>>>
	for CommonMigrations<Runtime, Council, Tech>
where
	Runtime: pallet_author_mapping::Config,
	Council: GetStorageVersion + PalletInfoAccess + 'static,
	Tech: GetStorageVersion + PalletInfoAccess + 'static,
{
	fn get() -> Vec<Box<dyn Migration>> {
		let migration_author_mapping_twox_to_blake = AuthorMappingTwoXToBlake::<Runtime> {
			0: Default::default(),
		};

		let migration_collectives =
			MigrateCollectivePallets::<Runtime, Council, Tech>(Default::default());

		// TODO: this is a lot of allocation to do upon every get() call. this *should* be avoided
		// except when pallet_migrations undergoes a runtime upgrade -- but TODO: review

		vec![
<<<<<<< HEAD
			Box::new(migration_author_mapping_twox_to_blake),
			Box::new(migration_collectives),
=======
			// completed in runtime 800
			// Box::new(migration_author_mapping_twox_to_blake)
>>>>>>> 56c7c14b
		]
	}
}<|MERGE_RESOLUTION|>--- conflicted
+++ resolved
@@ -110,13 +110,9 @@
 		// except when pallet_migrations undergoes a runtime upgrade -- but TODO: review
 
 		vec![
-<<<<<<< HEAD
-			Box::new(migration_author_mapping_twox_to_blake),
+			// completed in runtime 800
+			// Box::new(migration_author_mapping_twox_to_blake),
 			Box::new(migration_collectives),
-=======
-			// completed in runtime 800
-			// Box::new(migration_author_mapping_twox_to_blake)
->>>>>>> 56c7c14b
 		]
 	}
 }