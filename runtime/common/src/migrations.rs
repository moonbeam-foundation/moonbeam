--- conflicted
+++ resolved
@@ -29,14 +29,10 @@
 };
 use pallet_author_slot_filter::Config as AuthorSlotFilterConfig;
 use pallet_migrations::{GetMigrations, Migration};
-<<<<<<< HEAD
-use pallet_moonbeam_orbiters::CollatorsPool;
 use pallet_parachain_staking::{Round, RoundInfo};
 #[cfg(feature = "try-runtime")]
 use parity_scale_codec::{Decode, Encode};
-=======
 use sp_core::Get;
->>>>>>> ef7e8869
 #[cfg(feature = "try-runtime")]
 use sp_runtime::traits::Zero;
 use sp_std::{marker::PhantomData, prelude::*};
@@ -66,76 +62,6 @@
 		pallet_referenda::migration::v1::MigrateV0ToV1::<T>::post_upgrade(state)
 	}
 }
-
-<<<<<<< HEAD
-use pallet_xcm_transactor::{relay_indices::*, RelayIndices};
-use sp_core::Get;
-pub struct PopulateRelayIndices<T>(pub RelayChainIndices, pub PhantomData<T>);
-impl<T: pallet_xcm_transactor::Config> Migration for PopulateRelayIndices<T> {
-	fn friendly_name(&self) -> &str {
-		"MM_PopulateRelayIndices"
-	}
-
-	fn migrate(&self, _available_weight: Weight) -> Weight {
-		// insert input into storage
-		RelayIndices::<T>::put(self.0);
-		T::DbWeight::get().writes(1)
-	}
-
-	/// Run a standard pre-runtime test. This works the same way as in a normal runtime upgrade.
-	#[cfg(feature = "try-runtime")]
-	fn pre_upgrade(&self) -> Result<Vec<u8>, sp_runtime::DispatchError> {
-		// check storage is default pre migration
-		assert_eq!(RelayIndices::<T>::get(), Default::default());
-		Ok(Vec::new())
-	}
-
-	/// Run a standard post-runtime test. This works the same way as in a normal runtime upgrade.
-	#[cfg(feature = "try-runtime")]
-	fn post_upgrade(&self, _state: Vec<u8>) -> Result<(), sp_runtime::DispatchError> {
-		// check storage matches input post migration
-		assert_eq!(RelayIndices::<T>::get(), self.0);
-		Ok(())
-	}
-}
-
-pub struct RemoveMinBondForOrbiterCollators<T>(pub PhantomData<T>);
-impl<T> Migration for RemoveMinBondForOrbiterCollators<T>
-where
-	T: pallet_moonbeam_orbiters::Config,
-	T: pallet_parachain_staking::Config,
-	T: frame_system::Config,
-{
-	fn friendly_name(&self) -> &str {
-		"MM_RemoveMinBondForOrbiterCollators"
-	}
-
-	fn migrate(&self, _available_weight: Weight) -> Weight {
-		let mut weight = Weight::zero();
-		CollatorsPool::<T>::iter_keys().for_each(|collator| {
-			log::info!("Setting the bond for collator {:?} to zero", collator);
-			weight += <pallet_parachain_staking::Pallet<T>>::set_candidate_bond_to_zero(&collator);
-		});
-		weight
-	}
-
-	#[cfg(feature = "try-runtime")]
-	fn pre_upgrade(&self) -> Result<Vec<u8>, sp_runtime::DispatchError> {
-		Ok(vec![])
-	}
-
-	#[cfg(feature = "try-runtime")]
-	fn post_upgrade(&self, _state: Vec<u8>) -> Result<(), sp_runtime::DispatchError> {
-		CollatorsPool::<T>::iter_keys().for_each(|collator| {
-			log::info!("Checking collator: {:?}", collator);
-			let state = <pallet_parachain_staking::Pallet<T>>::candidate_info(&collator)
-				.expect("collator should have candidate info");
-			assert!(state.bond.is_zero(), "collator bond should be zero");
-		});
-		Ok(())
-	}
-}
-
 pub struct UpdateFirstRoundRelayBlockNumber<T>(pub PhantomData<T>);
 impl<T> Migration for UpdateFirstRoundRelayBlockNumber<T>
 where
@@ -201,8 +127,7 @@
 		Ok(())
 	}
 }
-=======
->>>>>>> ef7e8869
+
 pub struct MissingBalancesMigrations<T>(PhantomData<T>);
 impl<T> Migration for MissingBalancesMigrations<T>
 where
@@ -387,11 +312,8 @@
 		//	PalletXcmTransactorMigrateXcmV2ToV3::<Runtime>(Default::default());
 		//let remove_min_bond_for_old_orbiter_collators =
 		//	RemoveMinBondForOrbiterCollators::<Runtime>(Default::default());
-<<<<<<< HEAD
 		let update_first_round_relay_block_number =
 			UpdateFirstRoundRelayBlockNumber::<Runtime>(Default::default());
-=======
->>>>>>> ef7e8869
 		let missing_balances_migrations = MissingBalancesMigrations::<Runtime>(Default::default());
 		let fix_pallet_versions =
 			FixIncorrectPalletVersions::<Runtime, Treasury, OpenTech>(Default::default());
@@ -442,11 +364,8 @@
 			//Box::new(preimage_migration_hash_to_bounded_call),
 			//Box::new(asset_manager_to_xcm_v3),
 			//Box::new(xcm_transactor_to_xcm_v3),
-<<<<<<< HEAD
+			//Box::new(remove_min_bond_for_old_orbiter_collators),
 			Box::new(update_first_round_relay_block_number),
-=======
->>>>>>> ef7e8869
-			//Box::new(remove_min_bond_for_old_orbiter_collators),
 			Box::new(missing_balances_migrations),
 			Box::new(fix_pallet_versions),
 		]
