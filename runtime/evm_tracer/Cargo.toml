--- conflicted
+++ resolved
@@ -21,21 +21,12 @@
 sp-std = { workspace = true }
 
 # Frontier
-<<<<<<< HEAD
-ethereum-types = { version = "0.14", default-features = false }
-evm = { version = "0.37.0", default-features = false, features = [ "with-codec" ] }
-evm-gasometer = { version = "0.37.0", default-features = false }
-evm-runtime = { version = "0.37.0", default-features = false }
-fp-evm = { git = "https://github.com/purestake/frontier", branch = "tgm-fc-log-indexer-v0.9.37", default-features = false }
-pallet-evm = { git = "https://github.com/purestake/frontier", branch = "tgm-fc-log-indexer-v0.9.37", default-features = false, features = [ "forbid-evm-reentrancy" ] }
-=======
 ethereum-types = { workspace = true }
 evm = { workspace = true }
 evm-gasometer = { workspace = true }
 evm-runtime = { workspace = true }
 fp-evm = { workspace = true }
 pallet-evm = { workspace = true, features = [ "forbid-evm-reentrancy" ] }
->>>>>>> 752ed6ea
 
 [features]
 default = [ "std" ]
