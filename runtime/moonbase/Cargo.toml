--- conflicted
+++ resolved
@@ -9,7 +9,6 @@
 version = "0.8.4"
 
 [dependencies]
-<<<<<<< HEAD
 hex-literal = { workspace = true, optional = true }
 log = { workspace = true }
 num_enum = { workspace = true }
@@ -17,17 +16,8 @@
 serde = { workspace = true, optional = true, features = [ "derive" ] }
 sha3 = { workspace = true, optional = true }
 smallvec = { workspace = true }
-=======
-hex-literal = { version = "0.3.4", optional = true }
-log = "0.4"
-num_enum = { version = "0.5.3", default-features = false }
-rlp = { version = "0.5", optional = true, default-features = false }
-serde = { version = "1.0.101", optional = true, default-features = false, features = [ "derive" ] }
-sha3 = { version = "0.10", optional = true, default-features = false }
-smallvec = "1.8.0"
-strum = { version = "0.24", default-features = false, features = [ "derive" ] }
-strum_macros = "0.24"
->>>>>>> d5fd4341
+strum = { workspace = true }
+strum_macros = { workspace = true }
 
 # Moonbeam
 account = { workspace = true }
