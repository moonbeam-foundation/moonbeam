--- conflicted
+++ resolved
@@ -111,15 +111,6 @@
 parachain-info = { git = "https://github.com/purestake/cumulus", branch = "moonbeam-polkadot-v0.9.13", default-features = false }
 
 # Polkadot / XCM 
-<<<<<<< HEAD
-orml-xtokens = { git = "https://github.com/purestake/open-runtime-module-library", branch = "girazoki-controlled-xtokens-fee", default-features = false }
-pallet-xcm = { git = "https://github.com/purestake/polkadot", branch = "moonbeam-polkadot-v0.9.12", default-features = false }
-polkadot-core-primitives = { git = "https://github.com/purestake/polkadot", branch = "moonbeam-polkadot-v0.9.12", default-features = false }
-polkadot-parachain = { git = "https://github.com/purestake/polkadot", branch = "moonbeam-polkadot-v0.9.12", default-features = false }
-xcm = { git = "https://github.com/purestake/polkadot", branch = "moonbeam-polkadot-v0.9.12", default-features = false }
-xcm-builder = { git = "https://github.com/purestake/polkadot", branch = "moonbeam-polkadot-v0.9.12", default-features = false }
-xcm-executor = { git = "https://github.com/purestake/polkadot", branch = "moonbeam-polkadot-v0.9.12", default-features = false }
-=======
 orml-xtokens = { git = "https://github.com/purestake/open-runtime-module-library", branch = "moonbeam-polkadot-v0.9.13", default-features = false }
 pallet-xcm = { git = "https://github.com/purestake/polkadot", branch = "moonbeam-polkadot-v0.9.13", default-features = false }
 polkadot-core-primitives = { git = "https://github.com/purestake/polkadot", branch = "moonbeam-polkadot-v0.9.13", default-features = false }
@@ -127,7 +118,6 @@
 xcm = { git = "https://github.com/purestake/polkadot", branch = "moonbeam-polkadot-v0.9.13", default-features = false }
 xcm-builder = { git = "https://github.com/purestake/polkadot", branch = "moonbeam-polkadot-v0.9.13", default-features = false }
 xcm-executor = { git = "https://github.com/purestake/polkadot", branch = "moonbeam-polkadot-v0.9.13", default-features = false }
->>>>>>> 7a33e906
 
 # Benchmarking
 frame-benchmarking = { git = "https://github.com/purestake/substrate", branch = "moonbeam-polkadot-v0.9.13", optional = true, default-features = false }
