[package]
name = "moonbase-runtime"
authors = { workspace = true }
build = "build.rs"
description = "Moonbase Runtime"
edition = "2021"
homepage = "https://moonbeam.network"
license = "GPL-3.0-only"
version = "0.8.4"

[dependencies]
hex-literal = { workspace = true, optional = true }
log = { workspace = true }
num_enum = { workspace = true }
rlp = { workspace = true, optional = true }
serde = { workspace = true, optional = true, features = [ "derive" ] }
sha3 = { workspace = true, optional = true }
smallvec = { workspace = true }
strum = { workspace = true }
strum_macros = { workspace = true }

# Moonbeam
<<<<<<< HEAD
account = { workspace = true }
moonbeam-core-primitives = { workspace = true }
moonbeam-relay-encoder = { workspace = true }
moonbeam-runtime-common = { workspace = true }
precompile-utils = { workspace = true }
session-keys-primitives = { workspace = true }
xcm-primitives = { workspace = true }
=======
account = { path = "../../primitives/account", default-features = false }
moonbeam-core-primitives = { path = "../../core-primitives", default-features = false }
moonbeam-relay-encoder = { path = "../relay-encoder", default-features = false }
moonbeam-runtime-common = { path = "../common", default-features = false }
precompile-utils = { path = "../../precompiles/utils", default-features = false }
session-keys-primitives = { path = "../../primitives/session-keys", default-features = false }
xcm-primitives = { path = "../../primitives/xcm", default-features = false }
>>>>>>> 7c3b68cc

# Moonbeam pallets
moonbeam-xcm-benchmarks = { workspace = true }
pallet-asset-manager = { workspace = true }
pallet-author-mapping = { workspace = true }
pallet-crowdloan-rewards = { workspace = true }
pallet-erc20-xcm-bridge = { workspace = true }
pallet-ethereum-chain-id = { workspace = true }
pallet-ethereum-xcm = { workspace = true }
pallet-maintenance-mode = { workspace = true, features = [ "xcm-support" ] }
pallet-migrations = { workspace = true }
pallet-moonbeam-orbiters = { workspace = true }
pallet-parachain-staking = { workspace = true }
pallet-proxy-genesis-companion = { workspace = true }
pallet-randomness = { workspace = true }
pallet-xcm-transactor = { workspace = true }

# Moonbeam precompiles
pallet-evm-precompile-author-mapping = { workspace = true }
pallet-evm-precompile-balances-erc20 = { workspace = true }
pallet-evm-precompile-batch = { workspace = true }
pallet-evm-precompile-call-permit = { workspace = true }
pallet-evm-precompile-collective = { workspace = true }
pallet-evm-precompile-conviction-voting = { workspace = true }
pallet-evm-precompile-crowdloan-rewards = { workspace = true }
pallet-evm-precompile-democracy = { workspace = true }
pallet-evm-precompile-parachain-staking = { workspace = true }
pallet-evm-precompile-preimage = { workspace = true }
pallet-evm-precompile-proxy = { workspace = true }
pallet-evm-precompile-randomness = { workspace = true }
pallet-evm-precompile-referenda = { workspace = true }
pallet-evm-precompile-relay-encoder = { workspace = true }
pallet-evm-precompile-xcm-transactor = { workspace = true }
pallet-evm-precompile-xcm-utils = { workspace = true }
pallet-evm-precompile-xtokens = { workspace = true }
pallet-evm-precompileset-assets-erc20 = { workspace = true }

# Moonbeam tracing
evm-tracing-events = { workspace = true, optional = true }
moonbeam-evm-tracer = { workspace = true, optional = true }
moonbeam-rpc-primitives-debug = { workspace = true }
moonbeam-rpc-primitives-txpool = { workspace = true }

# Substrate
frame-executive = { workspace = true }
frame-support = { workspace = true }
frame-system = { workspace = true }
frame-system-rpc-runtime-api = { workspace = true }
pallet-assets = { workspace = true }
pallet-balances = { workspace = true }
pallet-collective = { workspace = true }
pallet-conviction-voting = { workspace = true }
pallet-democracy = { workspace = true }
pallet-identity = { workspace = true }
pallet-preimage = { workspace = true }
pallet-proxy = { workspace = true }
pallet-randomness-collective-flip = { workspace = true }
pallet-referenda = { workspace = true }
pallet-root-testing = { workspace = true }
pallet-scheduler = { workspace = true }
pallet-society = { workspace = true }
pallet-sudo = { workspace = true }
pallet-timestamp = { workspace = true }
pallet-transaction-payment = { workspace = true }
pallet-transaction-payment-rpc-runtime-api = { workspace = true }
pallet-treasury = { workspace = true }
pallet-utility = { workspace = true }
pallet-whitelist = { workspace = true }
parity-scale-codec = { workspace = true, features = [ "derive", "max-encoded-len" ] }
scale-info = { workspace = true, features = [ "derive" ] }
sp-api = { workspace = true }
sp-block-builder = { workspace = true }
sp-core = { workspace = true }
sp-debug-derive = { workspace = true }
sp-inherents = { workspace = true }
sp-io = { workspace = true }
sp-offchain = { workspace = true }
sp-runtime = { workspace = true }
sp-session = { workspace = true }
sp-std = { workspace = true }
sp-transaction-pool = { workspace = true }
sp-version = { workspace = true }

# Frontier
fp-evm = { workspace = true }
fp-rpc = { workspace = true }
fp-self-contained = { workspace = true }
pallet-base-fee = { workspace = true }
pallet-ethereum = { workspace = true, features = [ "forbid-evm-reentrancy" ] }
pallet-evm = { workspace = true, features = [ "forbid-evm-reentrancy" ] }
pallet-evm-precompile-blake2 = { workspace = true }
pallet-evm-precompile-bn128 = { workspace = true }
pallet-evm-precompile-dispatch = { workspace = true }
pallet-evm-precompile-modexp = { workspace = true }
pallet-evm-precompile-sha3fips = { workspace = true }
pallet-evm-precompile-simple = { workspace = true }

# Cumulus / Nimbus
cumulus-pallet-dmp-queue = { workspace = true }
cumulus-pallet-parachain-system = { workspace = true }
cumulus-pallet-xcm = { workspace = true }
cumulus-pallet-xcmp-queue = { workspace = true }
cumulus-primitives-core = { workspace = true }
cumulus-primitives-timestamp = { workspace = true }
cumulus-primitives-utility = { workspace = true }
nimbus-primitives = { workspace = true }
pallet-author-inherent = { workspace = true }
pallet-author-slot-filter = { workspace = true }
parachain-info = { workspace = true }

# Polkadot / XCM
orml-traits = { workspace = true }
orml-xcm-support = { workspace = true }
orml-xtokens = { workspace = true }
pallet-xcm = { workspace = true }
pallet-xcm-benchmarks = { workspace = true, optional = true }
polkadot-core-primitives = { workspace = true }
polkadot-parachain = { workspace = true }
xcm = { workspace = true }
xcm-builder = { workspace = true }
xcm-executor = { workspace = true }

# Benchmarking
frame-benchmarking = { workspace = true, optional = true }
frame-system-benchmarking = { workspace = true, optional = true }
frame-try-runtime = { workspace = true, optional = true }

[dev-dependencies]
ethereum = { workspace = true }
hex = { workspace = true, features = [ "std" ] }
sha3 = { workspace = true, features = [ "std" ] }

cumulus-primitives-parachain-inherent = { workspace = true }
cumulus-test-relay-sproof-builder = { workspace = true }

polkadot-runtime-parachains = { workspace = true }
xcm-simulator = { workspace = true }

precompile-utils = { workspace = true, features = [ "std", "testing" ] }

[build-dependencies]
substrate-wasm-builder = { workspace = true }

[features]
default = [ "std" ]
std = [
	"account/std",
	"cumulus-pallet-dmp-queue/std",
	"cumulus-pallet-parachain-system/std",
	"cumulus-pallet-xcm/std",
	"cumulus-pallet-xcmp-queue/std",
	"cumulus-primitives-core/std",
	"cumulus-primitives-timestamp/std",
	"evm-tracing-events/std",
	"fp-evm/std",
	"fp-rpc/std",
	"fp-self-contained/std",
	"frame-benchmarking/std",
	"frame-executive/std",
	"frame-support/std",
	"frame-system-rpc-runtime-api/std",
	"frame-system/std",
	"moonbeam-core-primitives/std",
	"moonbeam-evm-tracer/std",
	"moonbeam-rpc-primitives-debug/std",
	"moonbeam-rpc-primitives-txpool/std",
	"moonbeam-runtime-common/std",
	"nimbus-primitives/std",
	"orml-xtokens/std",
	"pallet-asset-manager/std",
	"pallet-assets/std",
	"pallet-author-inherent/std",
	"pallet-author-mapping/std",
	"pallet-author-slot-filter/std",
	"pallet-balances/std",
	"pallet-base-fee/std",
	"pallet-collective/std",
	"pallet-conviction-voting/std",
	"pallet-crowdloan-rewards/std",
	"pallet-democracy/std",
	"pallet-erc20-xcm-bridge/std",
	"pallet-ethereum-chain-id/std",
	"pallet-ethereum-xcm/std",
	"pallet-ethereum/std",
	"pallet-evm-precompile-author-mapping/std",
	"pallet-evm-precompile-balances-erc20/std",
	"pallet-evm-precompile-batch/std",
	"pallet-evm-precompile-call-permit/std",
	"pallet-evm-precompile-collective/std",
	"pallet-evm-precompile-conviction-voting/std",
	"pallet-evm-precompile-democracy/std",
	"pallet-evm-precompile-parachain-staking/std",
	"pallet-evm-precompile-preimage/std",
	"pallet-evm-precompile-randomness/std",
	"pallet-evm-precompile-referenda/std",
	"pallet-evm-precompile-xcm-transactor/std",
	"pallet-evm-precompile-xcm-utils/std",
	"pallet-evm-precompile-xtokens/std",
	"pallet-evm-precompileset-assets-erc20/std",
	"pallet-evm/std",
	"pallet-identity/std",
	"pallet-maintenance-mode/std",
	"pallet-migrations/std",
	"pallet-moonbeam-orbiters/std",
	"pallet-parachain-staking/std",
	"pallet-preimage/std",
	"pallet-proxy-genesis-companion/std",
	"pallet-proxy/std",
	"pallet-randomness-collective-flip/std",
	"pallet-randomness/std",
	"pallet-referenda/std",
	"pallet-root-testing/std",
	"pallet-scheduler/std",
	"pallet-society/std",
	"pallet-sudo/std",
	"pallet-timestamp/std",
	"pallet-transaction-payment-rpc-runtime-api/std",
	"pallet-transaction-payment/std",
	"pallet-treasury/std",
	"pallet-utility/std",
	"pallet-whitelist/std",
	"pallet-xcm-transactor/std",
	"pallet-xcm/std",
	"parachain-info/std",
	"parity-scale-codec/std",
	"precompile-utils/std",
	"scale-info/std",
	"serde",
	"session-keys-primitives/std",
	"sp-api/std",
	"sp-block-builder/std",
	"sp-core/std",
	"sp-inherents/std",
	"sp-io/std",
	"sp-offchain/std",
	"sp-runtime/std",
	"sp-session/std",
	"sp-std/std",
	"sp-transaction-pool/std",
	"sp-version/std",
	"strum/std",
	"xcm-builder/std",
	"xcm-executor/std",
	"xcm-primitives/std",
	"xcm/std",
 ]

# Must be enabled for tracing runtimes only
evm-tracing = [ "evm-tracing-events", "moonbeam-evm-tracer", "rlp", "sha3" ]

# Allow to print logs details (no wasm:stripped)
force-debug = [ "sp-debug-derive/force-debug" ]

# Will be enabled by the `wasm-builder` when building the runtime for WASM.
runtime-wasm = []

# A feature that should be enabled when the runtime should be build for on-chain
# deployment. This will disable stuff that shouldn't be part of the on-chain wasm
# to make it smaller like logging for example.
on-chain-release-build = [ "sp-api/disable-logging" ]

runtime-benchmarks = [
	"cumulus-pallet-parachain-system/runtime-benchmarks",
	"frame-benchmarking",
	"frame-support/runtime-benchmarks",
	"frame-system-benchmarking/runtime-benchmarks",
	"frame-system/runtime-benchmarks",
	"hex-literal",
	"moonbeam-xcm-benchmarks/runtime-benchmarks",
	"pallet-asset-manager/runtime-benchmarks",
	"pallet-author-inherent/runtime-benchmarks",
	"pallet-author-mapping/runtime-benchmarks",
	"pallet-author-slot-filter/runtime-benchmarks",
	"pallet-balances/runtime-benchmarks",
	"pallet-collective/runtime-benchmarks",
	"pallet-conviction-voting/runtime-benchmarks",
	"pallet-crowdloan-rewards/runtime-benchmarks",
	"pallet-ethereum-xcm/runtime-benchmarks",
	"pallet-ethereum/runtime-benchmarks",
	"pallet-migrations/runtime-benchmarks",
	"pallet-moonbeam-orbiters/runtime-benchmarks",
	"pallet-parachain-staking/runtime-benchmarks",
	"pallet-preimage/runtime-benchmarks",
	"pallet-randomness/runtime-benchmarks",
	"pallet-referenda/runtime-benchmarks",
	"pallet-society/runtime-benchmarks",
	"pallet-timestamp/runtime-benchmarks",
	"pallet-xcm-benchmarks",
	"pallet-xcm-transactor/runtime-benchmarks",
	"pallet-xcm/runtime-benchmarks",
	"session-keys-primitives/runtime-benchmarks",
	"sp-runtime/runtime-benchmarks",
	"xcm-builder/runtime-benchmarks",
]

try-runtime = [
	"fp-self-contained/try-runtime",
	"frame-executive/try-runtime",
	"frame-system/try-runtime",
	"frame-try-runtime",
	"moonbeam-runtime-common/try-runtime",
	"pallet-asset-manager/try-runtime",
	"pallet-author-mapping/try-runtime",
	"pallet-author-slot-filter/try-runtime",
	"pallet-balances/try-runtime",
	"pallet-collective/try-runtime",
	"pallet-conviction-voting/try-runtime",
	"pallet-democracy/try-runtime",
	"pallet-maintenance-mode/try-runtime",
	#"pallet-crowdloan-rewards/try-runtime",
	"pallet-maintenance-mode/try-runtime",
	"pallet-migrations/try-runtime",
	"pallet-parachain-staking/try-runtime",
	"pallet-preimage/try-runtime",
	"pallet-referenda/try-runtime",
	"pallet-root-testing/try-runtime",
	"pallet-scheduler/try-runtime",
	"pallet-society/try-runtime",
	"pallet-timestamp/try-runtime",
]

moonbase-runtime-benchmarks = []<|MERGE_RESOLUTION|>--- conflicted
+++ resolved
@@ -20,7 +20,6 @@
 strum_macros = { workspace = true }
 
 # Moonbeam
-<<<<<<< HEAD
 account = { workspace = true }
 moonbeam-core-primitives = { workspace = true }
 moonbeam-relay-encoder = { workspace = true }
@@ -28,15 +27,6 @@
 precompile-utils = { workspace = true }
 session-keys-primitives = { workspace = true }
 xcm-primitives = { workspace = true }
-=======
-account = { path = "../../primitives/account", default-features = false }
-moonbeam-core-primitives = { path = "../../core-primitives", default-features = false }
-moonbeam-relay-encoder = { path = "../relay-encoder", default-features = false }
-moonbeam-runtime-common = { path = "../common", default-features = false }
-precompile-utils = { path = "../../precompiles/utils", default-features = false }
-session-keys-primitives = { path = "../../primitives/session-keys", default-features = false }
-xcm-primitives = { path = "../../primitives/xcm", default-features = false }
->>>>>>> 7c3b68cc
 
 # Moonbeam pallets
 moonbeam-xcm-benchmarks = { workspace = true }
