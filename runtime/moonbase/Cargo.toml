--- conflicted
+++ resolved
@@ -21,15 +21,10 @@
 pallet-ethereum-chain-id = { path = "../../pallets/ethereum-chain-id", default-features = false }
 parachain-staking = { path = "../../pallets/parachain-staking", default-features = false }
 parachain-staking-precompiles = { path = "../../precompiles/parachain-staking", default-features = false }
-<<<<<<< HEAD
-pallet-author-slot-filter = { git = "https://github.com/purestake/cumulus", branch = "joshy-np098", default-features = false }
-nimbus-primitives = { git = "https://github.com/purestake/cumulus", branch = "joshy-np098", default-features = false }
-pallet-migrations = { path = "../../pallets/migrations", default-features = false }
-=======
 pallet-maintenance-mode = { path = "../../pallets/maintenance-mode", default-features = false }
 pallet-author-slot-filter = { git = "https://github.com/purestake/cumulus", branch = "notlesh-nimbus-v0.9.9-block-response-length", default-features = false }
 nimbus-primitives = { git = "https://github.com/purestake/cumulus", branch = "notlesh-nimbus-v0.9.9-block-response-length", default-features = false }
->>>>>>> 24ae608c
+pallet-migrations = { path = "../../pallets/migrations", default-features = false }
 pallet-author-mapping = { path = "../../pallets/author-mapping", default-features = false }
 evm = { version = "0.30.1", default-features = false, features = ["with-codec"] }
 precompile-utils = { path = "../../precompiles/utils", default-features = false }
@@ -159,11 +154,8 @@
 	"parachain-staking/std",
 	"parachain-staking-precompiles/std",
 	"pallet-author-slot-filter/std",
-<<<<<<< HEAD
 	"pallet-migrations/std",
-=======
 	"pallet-maintenance-mode/std",
->>>>>>> 24ae608c
 	"pallet-crowdloan-rewards/std",
 	"frame-benchmarking/std",
 	"pallet-society/std",
