[package]
name = "moonbase-runtime"
authors = { workspace = true }
build = "build.rs"
description = "Moonbase Runtime"
edition = "2021"
homepage = "https://moonbeam.network"
license = "GPL-3.0-only"
version = "0.8.4"

[dependencies]
hex-literal = { workspace = true, optional = true }
log = { workspace = true }
num_enum = { workspace = true }
rlp = { workspace = true, optional = true }
serde = { workspace = true, optional = true, features = [ "derive" ] }
sha3 = { workspace = true, optional = true }
smallvec = { workspace = true }
strum = { workspace = true }
strum_macros = { workspace = true }

# Moonbeam
account = { workspace = true }
moonbeam-core-primitives = { workspace = true }
moonbeam-relay-encoder = { workspace = true }
moonbeam-runtime-common = { workspace = true }
precompile-utils = { workspace = true }
session-keys-primitives = { workspace = true }
xcm-primitives = { workspace = true }

# Moonbeam pallets
moonbeam-xcm-benchmarks = { workspace = true }
pallet-asset-manager = { workspace = true }
pallet-author-mapping = { workspace = true }
pallet-crowdloan-rewards = { workspace = true }
pallet-erc20-xcm-bridge = { workspace = true }
pallet-ethereum-chain-id = { workspace = true }
pallet-ethereum-xcm = { workspace = true }
pallet-maintenance-mode = { workspace = true, features = [ "xcm-support" ] }
pallet-migrations = { workspace = true }
pallet-moonbeam-orbiters = { workspace = true }
pallet-parachain-staking = { workspace = true }
pallet-proxy-genesis-companion = { workspace = true }
pallet-randomness = { workspace = true }
pallet-xcm-transactor = { workspace = true }

# Moonbeam precompiles
pallet-evm-precompile-author-mapping = { workspace = true }
pallet-evm-precompile-balances-erc20 = { workspace = true }
pallet-evm-precompile-batch = { workspace = true }
pallet-evm-precompile-call-permit = { workspace = true }
pallet-evm-precompile-collective = { workspace = true }
pallet-evm-precompile-conviction-voting = { workspace = true }
pallet-evm-precompile-crowdloan-rewards = { workspace = true }
pallet-evm-precompile-democracy = { workspace = true }
pallet-evm-precompile-parachain-staking = { workspace = true }
pallet-evm-precompile-preimage = { workspace = true }
pallet-evm-precompile-proxy = { workspace = true }
pallet-evm-precompile-randomness = { workspace = true }
pallet-evm-precompile-referenda = { workspace = true }
pallet-evm-precompile-registry = { workspace = true }
pallet-evm-precompile-relay-encoder = { workspace = true }
pallet-evm-precompile-xcm-transactor = { workspace = true }
pallet-evm-precompile-xcm-utils = { workspace = true }
pallet-evm-precompile-xtokens = { workspace = true }
pallet-evm-precompileset-assets-erc20 = { workspace = true }

# Moonbeam tracing
evm-tracing-events = { workspace = true, optional = true }
moonbeam-evm-tracer = { workspace = true, optional = true }
moonbeam-rpc-primitives-debug = { workspace = true }
moonbeam-rpc-primitives-txpool = { workspace = true }

# Substrate
frame-executive = { workspace = true }
frame-support = { workspace = true }
frame-system = { workspace = true }
frame-system-rpc-runtime-api = { workspace = true }
pallet-assets = { workspace = true }
pallet-balances = { workspace = true }
pallet-collective = { workspace = true }
pallet-conviction-voting = { workspace = true }
pallet-democracy = { workspace = true }
pallet-identity = { workspace = true }
pallet-preimage = { workspace = true }
pallet-proxy = { workspace = true }
pallet-referenda = { workspace = true }
pallet-root-testing = { workspace = true }
pallet-scheduler = { workspace = true }
pallet-society = { workspace = true }
pallet-sudo = { workspace = true }
pallet-timestamp = { workspace = true }
pallet-transaction-payment = { workspace = true }
pallet-transaction-payment-rpc-runtime-api = { workspace = true }
pallet-treasury = { workspace = true }
pallet-utility = { workspace = true }
pallet-whitelist = { workspace = true }
parity-scale-codec = { workspace = true, features = [ "derive", "max-encoded-len" ] }
scale-info = { workspace = true, features = [ "derive" ] }
sp-api = { workspace = true }
sp-block-builder = { workspace = true }
sp-core = { workspace = true }
sp-debug-derive = { workspace = true }
sp-inherents = { workspace = true }
sp-io = { workspace = true }
sp-offchain = { workspace = true }
sp-runtime = { workspace = true }
sp-session = { workspace = true }
sp-std = { workspace = true }
sp-transaction-pool = { workspace = true }
sp-version = { workspace = true }

# Frontier
<<<<<<< HEAD
fp-evm = { git = "https://github.com/purestake/frontier", branch = "tgm-fc-log-indexer-v0.9.37", default-features = false }
fp-rpc = { git = "https://github.com/purestake/frontier", branch = "tgm-fc-log-indexer-v0.9.37", default-features = false }
fp-self-contained = { git = "https://github.com/purestake/frontier", branch = "tgm-fc-log-indexer-v0.9.37", default-features = false }
pallet-base-fee = { git = "https://github.com/purestake/frontier", branch = "tgm-fc-log-indexer-v0.9.37", default-features = false }
pallet-ethereum = { git = "https://github.com/purestake/frontier", branch = "tgm-fc-log-indexer-v0.9.37", default-features = false, features = [ "forbid-evm-reentrancy" ] }
pallet-evm = { git = "https://github.com/purestake/frontier", branch = "tgm-fc-log-indexer-v0.9.37", default-features = false, features = [ "forbid-evm-reentrancy" ] }
pallet-evm-precompile-blake2 = { git = "https://github.com/purestake/frontier", branch = "tgm-fc-log-indexer-v0.9.37", default-features = false }
pallet-evm-precompile-bn128 = { git = "https://github.com/purestake/frontier", branch = "tgm-fc-log-indexer-v0.9.37", default-features = false }
pallet-evm-precompile-dispatch = { git = "https://github.com/purestake/frontier", branch = "tgm-fc-log-indexer-v0.9.37", default-features = false }
pallet-evm-precompile-modexp = { git = "https://github.com/purestake/frontier", branch = "tgm-fc-log-indexer-v0.9.37", default-features = false }
pallet-evm-precompile-sha3fips = { git = "https://github.com/purestake/frontier", branch = "tgm-fc-log-indexer-v0.9.37", default-features = false }
pallet-evm-precompile-simple = { git = "https://github.com/purestake/frontier", branch = "tgm-fc-log-indexer-v0.9.37", default-features = false }
=======
fp-evm = { workspace = true }
fp-rpc = { workspace = true }
fp-self-contained = { workspace = true }
pallet-base-fee = { workspace = true }
pallet-ethereum = { workspace = true, features = [ "forbid-evm-reentrancy" ] }
pallet-evm = { workspace = true, features = [ "forbid-evm-reentrancy" ] }
pallet-evm-precompile-blake2 = { workspace = true }
pallet-evm-precompile-bn128 = { workspace = true }
pallet-evm-precompile-dispatch = { workspace = true }
pallet-evm-precompile-modexp = { workspace = true }
pallet-evm-precompile-sha3fips = { workspace = true }
pallet-evm-precompile-simple = { workspace = true }
>>>>>>> 752ed6ea

# Cumulus / Nimbus
cumulus-pallet-dmp-queue = { workspace = true }
cumulus-pallet-parachain-system = { workspace = true }
cumulus-pallet-xcm = { workspace = true }
cumulus-pallet-xcmp-queue = { workspace = true }
cumulus-primitives-core = { workspace = true }
cumulus-primitives-timestamp = { workspace = true }
cumulus-primitives-utility = { workspace = true }
nimbus-primitives = { workspace = true }
pallet-author-inherent = { workspace = true }
pallet-author-slot-filter = { workspace = true }
parachain-info = { workspace = true }

# Polkadot / XCM
orml-traits = { workspace = true }
orml-xcm-support = { workspace = true }
orml-xtokens = { workspace = true }
pallet-xcm = { workspace = true }
pallet-xcm-benchmarks = { workspace = true, optional = true }
polkadot-core-primitives = { workspace = true }
polkadot-parachain = { workspace = true }
xcm = { workspace = true }
xcm-builder = { workspace = true }
xcm-executor = { workspace = true }

# Benchmarking
frame-benchmarking = { workspace = true, optional = true }
frame-system-benchmarking = { workspace = true, optional = true }
frame-try-runtime = { workspace = true, optional = true }

[dev-dependencies]
ethereum = { workspace = true }
hex = { workspace = true, features = [ "std" ] }
sha3 = { workspace = true, features = [ "std" ] }

cumulus-primitives-parachain-inherent = { workspace = true }
cumulus-test-relay-sproof-builder = { workspace = true }

polkadot-runtime-parachains = { workspace = true }
xcm-simulator = { workspace = true }

precompile-utils = { workspace = true, features = [ "std", "testing" ] }

[build-dependencies]
substrate-wasm-builder = { workspace = true }

[features]
default = [ "std" ]
std = [
	"account/std",
	"cumulus-pallet-dmp-queue/std",
	"cumulus-pallet-parachain-system/std",
	"cumulus-pallet-xcm/std",
	"cumulus-pallet-xcmp-queue/std",
	"cumulus-primitives-core/std",
	"cumulus-primitives-timestamp/std",
	"evm-tracing-events/std",
	"fp-evm/std",
	"fp-rpc/std",
	"fp-self-contained/std",
	"frame-benchmarking/std",
	"frame-executive/std",
	"frame-support/std",
	"frame-system-rpc-runtime-api/std",
	"frame-system/std",
	"moonbeam-core-primitives/std",
	"moonbeam-evm-tracer/std",
	"moonbeam-rpc-primitives-debug/std",
	"moonbeam-rpc-primitives-txpool/std",
	"moonbeam-runtime-common/std",
	"nimbus-primitives/std",
	"orml-xtokens/std",
	"pallet-asset-manager/std",
	"pallet-assets/std",
	"pallet-author-inherent/std",
	"pallet-author-mapping/std",
	"pallet-author-slot-filter/std",
	"pallet-balances/std",
	"pallet-base-fee/std",
	"pallet-collective/std",
	"pallet-conviction-voting/std",
	"pallet-crowdloan-rewards/std",
	"pallet-democracy/std",
	"pallet-erc20-xcm-bridge/std",
	"pallet-ethereum-chain-id/std",
	"pallet-ethereum-xcm/std",
	"pallet-ethereum/std",
	"pallet-evm-precompile-author-mapping/std",
	"pallet-evm-precompile-balances-erc20/std",
	"pallet-evm-precompile-batch/std",
	"pallet-evm-precompile-call-permit/std",
	"pallet-evm-precompile-collective/std",
	"pallet-evm-precompile-conviction-voting/std",
	"pallet-evm-precompile-democracy/std",
	"pallet-evm-precompile-parachain-staking/std",
	"pallet-evm-precompile-preimage/std",
	"pallet-evm-precompile-randomness/std",
	"pallet-evm-precompile-referenda/std",
	"pallet-evm-precompile-registry/std",
	"pallet-evm-precompile-xcm-transactor/std",
	"pallet-evm-precompile-xcm-utils/std",
	"pallet-evm-precompile-xtokens/std",
	"pallet-evm-precompileset-assets-erc20/std",
	"pallet-evm/std",
	"pallet-identity/std",
	"pallet-maintenance-mode/std",
	"pallet-migrations/std",
	"pallet-moonbeam-orbiters/std",
	"pallet-parachain-staking/std",
	"pallet-preimage/std",
	"pallet-proxy-genesis-companion/std",
	"pallet-proxy/std",
	"pallet-randomness/std",
	"pallet-referenda/std",
	"pallet-root-testing/std",
	"pallet-scheduler/std",
	"pallet-society/std",
	"pallet-sudo/std",
	"pallet-timestamp/std",
	"pallet-transaction-payment-rpc-runtime-api/std",
	"pallet-transaction-payment/std",
	"pallet-treasury/std",
	"pallet-utility/std",
	"pallet-whitelist/std",
	"pallet-xcm-transactor/std",
	"pallet-xcm/std",
	"parachain-info/std",
	"parity-scale-codec/std",
	"precompile-utils/std",
	"scale-info/std",
	"serde",
	"session-keys-primitives/std",
	"sp-api/std",
	"sp-block-builder/std",
	"sp-core/std",
	"sp-inherents/std",
	"sp-io/std",
	"sp-offchain/std",
	"sp-runtime/std",
	"sp-session/std",
	"sp-std/std",
	"sp-transaction-pool/std",
	"sp-version/std",
	"strum/std",
	"xcm-builder/std",
	"xcm-executor/std",
	"xcm-primitives/std",
	"xcm/std",
 ]

# Must be enabled for tracing runtimes only
evm-tracing = [ "evm-tracing-events", "moonbeam-evm-tracer", "rlp", "sha3" ]

# Allow to print logs details (no wasm:stripped)
force-debug = [ "sp-debug-derive/force-debug" ]

# Will be enabled by the `wasm-builder` when building the runtime for WASM.
runtime-wasm = []

# A feature that should be enabled when the runtime should be build for on-chain
# deployment. This will disable stuff that shouldn't be part of the on-chain wasm
# to make it smaller like logging for example.
on-chain-release-build = [ "sp-api/disable-logging" ]

runtime-benchmarks = [
	"cumulus-pallet-parachain-system/runtime-benchmarks",
	"frame-benchmarking",
	"frame-support/runtime-benchmarks",
	"frame-system-benchmarking/runtime-benchmarks",
	"frame-system/runtime-benchmarks",
	"hex-literal",
	"moonbeam-runtime-common/runtime-benchmarks",
	"moonbeam-xcm-benchmarks/runtime-benchmarks",
	"pallet-asset-manager/runtime-benchmarks",
	"pallet-author-inherent/runtime-benchmarks",
	"pallet-author-mapping/runtime-benchmarks",
	"pallet-author-slot-filter/runtime-benchmarks",
	"pallet-balances/runtime-benchmarks",
	"pallet-collective/runtime-benchmarks",
	"pallet-conviction-voting/runtime-benchmarks",
	"pallet-crowdloan-rewards/runtime-benchmarks",
	"pallet-ethereum-xcm/runtime-benchmarks",
	"pallet-ethereum/runtime-benchmarks",
	"pallet-migrations/runtime-benchmarks",
	"pallet-moonbeam-orbiters/runtime-benchmarks",
	"pallet-parachain-staking/runtime-benchmarks",
	"pallet-preimage/runtime-benchmarks",
	"pallet-randomness/runtime-benchmarks",
	"pallet-referenda/runtime-benchmarks",
	"pallet-society/runtime-benchmarks",
	"pallet-timestamp/runtime-benchmarks",
	"pallet-xcm-benchmarks",
	"pallet-xcm-transactor/runtime-benchmarks",
	"pallet-xcm/runtime-benchmarks",
	"session-keys-primitives/runtime-benchmarks",
	"sp-runtime/runtime-benchmarks",
	"xcm-builder/runtime-benchmarks",
]

try-runtime = [
	"fp-self-contained/try-runtime",
	"frame-executive/try-runtime",
	"frame-system/try-runtime",
	"frame-try-runtime",
	"moonbeam-runtime-common/try-runtime",
	"pallet-asset-manager/try-runtime",
	"pallet-author-mapping/try-runtime",
	"pallet-author-slot-filter/try-runtime",
	"pallet-balances/try-runtime",
	"pallet-collective/try-runtime",
	"pallet-conviction-voting/try-runtime",
	"pallet-democracy/try-runtime",
	"pallet-maintenance-mode/try-runtime",
	#"pallet-crowdloan-rewards/try-runtime",
	"pallet-maintenance-mode/try-runtime",
	"pallet-migrations/try-runtime",
	"pallet-parachain-staking/try-runtime",
	"pallet-preimage/try-runtime",
	"pallet-referenda/try-runtime",
	"pallet-root-testing/try-runtime",
	"pallet-scheduler/try-runtime",
	"pallet-society/try-runtime",
	"pallet-timestamp/try-runtime",
	"pallet-xcm-transactor/try-runtime",
]

moonbase-runtime-benchmarks = []<|MERGE_RESOLUTION|>--- conflicted
+++ resolved
@@ -111,20 +111,6 @@
 sp-version = { workspace = true }
 
 # Frontier
-<<<<<<< HEAD
-fp-evm = { git = "https://github.com/purestake/frontier", branch = "tgm-fc-log-indexer-v0.9.37", default-features = false }
-fp-rpc = { git = "https://github.com/purestake/frontier", branch = "tgm-fc-log-indexer-v0.9.37", default-features = false }
-fp-self-contained = { git = "https://github.com/purestake/frontier", branch = "tgm-fc-log-indexer-v0.9.37", default-features = false }
-pallet-base-fee = { git = "https://github.com/purestake/frontier", branch = "tgm-fc-log-indexer-v0.9.37", default-features = false }
-pallet-ethereum = { git = "https://github.com/purestake/frontier", branch = "tgm-fc-log-indexer-v0.9.37", default-features = false, features = [ "forbid-evm-reentrancy" ] }
-pallet-evm = { git = "https://github.com/purestake/frontier", branch = "tgm-fc-log-indexer-v0.9.37", default-features = false, features = [ "forbid-evm-reentrancy" ] }
-pallet-evm-precompile-blake2 = { git = "https://github.com/purestake/frontier", branch = "tgm-fc-log-indexer-v0.9.37", default-features = false }
-pallet-evm-precompile-bn128 = { git = "https://github.com/purestake/frontier", branch = "tgm-fc-log-indexer-v0.9.37", default-features = false }
-pallet-evm-precompile-dispatch = { git = "https://github.com/purestake/frontier", branch = "tgm-fc-log-indexer-v0.9.37", default-features = false }
-pallet-evm-precompile-modexp = { git = "https://github.com/purestake/frontier", branch = "tgm-fc-log-indexer-v0.9.37", default-features = false }
-pallet-evm-precompile-sha3fips = { git = "https://github.com/purestake/frontier", branch = "tgm-fc-log-indexer-v0.9.37", default-features = false }
-pallet-evm-precompile-simple = { git = "https://github.com/purestake/frontier", branch = "tgm-fc-log-indexer-v0.9.37", default-features = false }
-=======
 fp-evm = { workspace = true }
 fp-rpc = { workspace = true }
 fp-self-contained = { workspace = true }
@@ -137,7 +123,6 @@
 pallet-evm-precompile-modexp = { workspace = true }
 pallet-evm-precompile-sha3fips = { workspace = true }
 pallet-evm-precompile-simple = { workspace = true }
->>>>>>> 752ed6ea
 
 # Cumulus / Nimbus
 cumulus-pallet-dmp-queue = { workspace = true }
