[package]
name = "moonbase-runtime"
authors = [ "PureStake" ]
build = "build.rs"
description = "Moonbase Runtime"
edition = "2018"
homepage = "https://moonbeam.network"
license = "GPL-3.0-only"
version = "0.8.4"

[dependencies]
log = "0.4"
rlp = { version = "0.5", optional = true, default-features = false }
serde = { version = "1.0.101", optional = true, default-features = false, features = [ "derive" ] }
sha3 = { version = "0.8", optional = true, default-features = false }

<<<<<<< HEAD
runtime-common = { path = "../common", default-features = false }

pallet-author-inherent = { git = "https://github.com/purestake/nimbus", branch = "mp0912-preruntime", default-features = false }
=======
# Moonbeam
>>>>>>> f31941c0
account = { path = "../../primitives/account/", default-features = false }
moonbeam-core-primitives = { path = "../../core-primitives", default-features = false }
moonbeam-relay-encoder = { path = "../relay-encoder", default-features = false }
precompile-utils = { path = "../../precompiles/utils", default-features = false }
runtime-common = { path = "../common", default-features = false }
xcm-primitives = { path = "../../primitives/xcm/", default-features = false }

# Moonbeam pallets
pallet-asset-manager = { path = "../../pallets/asset-manager", default-features = false }
pallet-author-mapping = { path = "../../pallets/author-mapping", default-features = false }
pallet-crowdloan-rewards = { git = "https://github.com/purestake/crowdloan-rewards", branch = "moonbeam-polkadot-v0.9.12", default-features = false }
pallet-ethereum-chain-id = { path = "../../pallets/ethereum-chain-id", default-features = false }
pallet-maintenance-mode = { path = "../../pallets/maintenance-mode", default-features = false, features = [ "xcm-support" ] }
pallet-migrations = { path = "../../pallets/migrations", default-features = false }
pallet-proxy-genesis-companion = { path = "../../pallets/proxy-genesis-companion", default-features = false }
parachain-staking = { path = "../../pallets/parachain-staking", default-features = false }
xcm-transactor = { path = "../../pallets/xcm-transactor", default-features = false }

# Moonbeam precompiles
crowdloan-rewards-precompiles = { path = "../../precompiles/crowdloan-rewards", default-features = false }
pallet-democracy-precompiles = { path = "../../precompiles/pallet-democracy", default-features = false }
<<<<<<< HEAD
pallet-maintenance-mode = { path = "../../pallets/maintenance-mode", default-features = false }
pallet-proxy-genesis-companion = { path = "../../pallets/proxy-genesis-companion", default-features = false }
pallet-author-slot-filter = { git = "https://github.com/purestake/nimbus", branch = "mp0912-preruntime", default-features = false }
nimbus-primitives = { git = "https://github.com/purestake/nimbus", branch = "mp0912-preruntime", default-features = false }
pallet-migrations = { path = "../../pallets/migrations", default-features = false }
pallet-author-mapping = { path = "../../pallets/author-mapping", default-features = false }
fp-evm = { git = "https://github.com/purestake/frontier", default-features = false, branch = "moonbeam-polkadot-v0.9.12" }
precompile-utils = { path = "../../precompiles/utils", default-features = false }
pallet-evm-precompile-bn128 = { git = "https://github.com/purestake/frontier", default-features = false, branch = "moonbeam-polkadot-v0.9.12" }
pallet-evm-precompile-dispatch = { git = "https://github.com/purestake/frontier", default-features = false, branch = "moonbeam-polkadot-v0.9.12" }
pallet-evm-precompile-modexp = { git = "https://github.com/purestake/frontier", default-features = false, branch = "moonbeam-polkadot-v0.9.12" }
pallet-evm-precompile-simple = { git = "https://github.com/purestake/frontier", default-features = false, branch = "moonbeam-polkadot-v0.9.12" }
pallet-evm-precompile-sha3fips = { git = "https://github.com/purestake/frontier", default-features = false, branch = "moonbeam-polkadot-v0.9.12" }
pallet-evm-precompile-blake2 = { git = "https://github.com/purestake/frontier", default-features = false, branch = "moonbeam-polkadot-v0.9.12" }
pallet-evm-precompile-balances-erc20 = { path = "../../precompiles/balances-erc20", default-features = false }
=======
>>>>>>> f31941c0
pallet-evm-precompile-assets-erc20 = { path = "../../precompiles/assets-erc20", default-features = false }
pallet-evm-precompile-balances-erc20 = { path = "../../precompiles/balances-erc20", default-features = false }
parachain-staking-precompiles = { path = "../../precompiles/parachain-staking", default-features = false }
relay-encoder-precompiles = { path = "../../precompiles/relay-encoder", default-features = false }
xcm-transactor-precompiles = { path = "../../precompiles/xcm_transactor", default-features = false }
xtokens-precompiles = { path = "../../precompiles/xtokens", default-features = false }

# Moonbeam tracing
evm-tracing-events = { path = "../../primitives/rpc/evm-tracing-events", optional = true, default-features = false }
moonbeam-evm-tracer = { path = "../evm_tracer", optional = true, default-features = false }
moonbeam-rpc-primitives-debug = { path = "../../primitives/rpc/debug", default-features = false }
moonbeam-rpc-primitives-txpool = { path = "../../primitives/rpc/txpool", default-features = false }

# Substrate
frame-executive = { git = "https://github.com/purestake/substrate", branch = "moonbeam-polkadot-v0.9.12", default-features = false }
frame-support = { git = "https://github.com/purestake/substrate", branch = "moonbeam-polkadot-v0.9.12", default-features = false }
frame-system = { git = "https://github.com/purestake/substrate", branch = "moonbeam-polkadot-v0.9.12", default-features = false }
frame-system-rpc-runtime-api = { git = "https://github.com/purestake/substrate", branch = "moonbeam-polkadot-v0.9.12", default-features = false }
pallet-assets = { git = "https://github.com/purestake/substrate", branch = "moonbeam-polkadot-v0.9.12", default-features = false }
pallet-balances = { git = "https://github.com/purestake/substrate", branch = "moonbeam-polkadot-v0.9.12", default-features = false }
pallet-collective = { git = "https://github.com/purestake/substrate", branch = "moonbeam-polkadot-v0.9.12", default-features = false }
pallet-democracy = { git = "https://github.com/purestake/substrate", branch = "moonbeam-polkadot-v0.9.12", default-features = false }
pallet-identity = { git = "https://github.com/purestake/substrate", branch = "moonbeam-polkadot-v0.9.12", default-features = false }
pallet-proxy = { git = "https://github.com/purestake/substrate", branch = "moonbeam-polkadot-v0.9.12", default-features = false }
pallet-randomness-collective-flip = { git = "https://github.com/purestake/substrate", branch = "moonbeam-polkadot-v0.9.12", default-features = false }
pallet-scheduler = { git = "https://github.com/purestake/substrate", branch = "moonbeam-polkadot-v0.9.12", default-features = false }
pallet-society = { git = "https://github.com/purestake/substrate", branch = "moonbeam-polkadot-v0.9.12", default-features = false }
pallet-sudo = { git = "https://github.com/purestake/substrate", branch = "moonbeam-polkadot-v0.9.12", default-features = false }
pallet-timestamp = { git = "https://github.com/purestake/substrate", branch = "moonbeam-polkadot-v0.9.12", default-features = false }
pallet-transaction-payment = { git = "https://github.com/purestake/substrate", branch = "moonbeam-polkadot-v0.9.12", default-features = false }
pallet-transaction-payment-rpc-runtime-api = { git = "https://github.com/purestake/substrate", branch = "moonbeam-polkadot-v0.9.12", default-features = false }
pallet-treasury = { git = "https://github.com/purestake/substrate", branch = "moonbeam-polkadot-v0.9.12", default-features = false }
pallet-utility = { git = "https://github.com/purestake/substrate", branch = "moonbeam-polkadot-v0.9.12", default-features = false }
parity-scale-codec = { version = "2.2", default-features = false, features = [ "derive", "max-encoded-len" ] }
scale-info = { version = "1.0", default-features = false, features = [ "derive" ] }
sp-api = { git = "https://github.com/purestake/substrate", branch = "moonbeam-polkadot-v0.9.12", default-features = false }
sp-block-builder = { git = "https://github.com/purestake/substrate", branch = "moonbeam-polkadot-v0.9.12", default-features = false }
sp-core = { git = "https://github.com/purestake/substrate", branch = "moonbeam-polkadot-v0.9.12", default-features = false }
sp-inherents = { git = "https://github.com/purestake/substrate", branch = "moonbeam-polkadot-v0.9.12", default-features = false }
sp-io = { git = "https://github.com/purestake/substrate", branch = "moonbeam-polkadot-v0.9.12", default-features = false }
sp-offchain = { git = "https://github.com/purestake/substrate", branch = "moonbeam-polkadot-v0.9.12", default-features = false }
sp-runtime = { git = "https://github.com/purestake/substrate", branch = "moonbeam-polkadot-v0.9.12", default-features = false }
sp-session = { git = "https://github.com/purestake/substrate", branch = "moonbeam-polkadot-v0.9.12", default-features = false }
sp-std = { git = "https://github.com/purestake/substrate", branch = "moonbeam-polkadot-v0.9.12", default-features = false }
sp-transaction-pool = { git = "https://github.com/purestake/substrate", branch = "moonbeam-polkadot-v0.9.12", default-features = false }
sp-version = { git = "https://github.com/purestake/substrate", branch = "moonbeam-polkadot-v0.9.12", default-features = false }

# Frontier
fp-evm = { git = "https://github.com/purestake/frontier", branch = "moonbeam-polkadot-v0.9.12", default-features = false }
fp-rpc = { git = "https://github.com/purestake/frontier", branch = "moonbeam-polkadot-v0.9.12", default-features = false }
fp-self-contained = { git = "https://github.com/purestake/frontier", branch = "moonbeam-polkadot-v0.9.12", default-features = false }
pallet-ethereum = { git = "https://github.com/purestake/frontier", branch = "moonbeam-polkadot-v0.9.12", default-features = false }
pallet-evm = { git = "https://github.com/purestake/frontier", branch = "moonbeam-polkadot-v0.9.12", default-features = false }
pallet-evm-precompile-blake2 = { git = "https://github.com/purestake/frontier", branch = "moonbeam-polkadot-v0.9.12", default-features = false }
pallet-evm-precompile-bn128 = { git = "https://github.com/purestake/frontier", branch = "moonbeam-polkadot-v0.9.12", default-features = false }
pallet-evm-precompile-dispatch = { git = "https://github.com/purestake/frontier", branch = "moonbeam-polkadot-v0.9.12", default-features = false }
pallet-evm-precompile-modexp = { git = "https://github.com/purestake/frontier", branch = "moonbeam-polkadot-v0.9.12", default-features = false }
pallet-evm-precompile-sha3fips = { git = "https://github.com/purestake/frontier", branch = "moonbeam-polkadot-v0.9.12", default-features = false }
pallet-evm-precompile-simple = { git = "https://github.com/purestake/frontier", branch = "moonbeam-polkadot-v0.9.12", default-features = false }

# Cumulus / Nimbus
cumulus-pallet-dmp-queue = { git = "https://github.com/purestake/cumulus", branch = "moonbeam-polkadot-v0.9.12", default-features = false }
cumulus-pallet-parachain-system = { git = "https://github.com/purestake/cumulus", branch = "moonbeam-polkadot-v0.9.12", default-features = false }
cumulus-pallet-xcm = { git = "https://github.com/purestake/cumulus", branch = "moonbeam-polkadot-v0.9.12", default-features = false }
cumulus-pallet-xcmp-queue = { git = "https://github.com/purestake/cumulus", branch = "moonbeam-polkadot-v0.9.12", default-features = false }
cumulus-primitives-core = { git = "https://github.com/purestake/cumulus", branch = "moonbeam-polkadot-v0.9.12", default-features = false }
cumulus-primitives-timestamp = { git = "https://github.com/purestake/cumulus", branch = "moonbeam-polkadot-v0.9.12", default-features = false }
cumulus-primitives-utility = { git = "https://github.com/purestake/cumulus", branch = "moonbeam-polkadot-v0.9.12", default-features = false }
nimbus-primitives = { git = "https://github.com/purestake/nimbus", branch = "moonbeam-polkadot-v0.9.12", default-features = false }
pallet-author-inherent = { git = "https://github.com/purestake/nimbus", branch = "moonbeam-polkadot-v0.9.12", default-features = false }
pallet-author-slot-filter = { git = "https://github.com/purestake/nimbus", branch = "moonbeam-polkadot-v0.9.12", default-features = false }
parachain-info = { git = "https://github.com/purestake/cumulus", branch = "moonbeam-polkadot-v0.9.12", default-features = false }

# Polkadot / XCM 
orml-xtokens = { git = "https://github.com/purestake/open-runtime-module-library", branch = "moonbeam-polkadot-v0.9.12", default-features = false }
pallet-xcm = { git = "https://github.com/purestake/polkadot", branch = "moonbeam-polkadot-v0.9.12", default-features = false }
polkadot-core-primitives = { git = "https://github.com/purestake/polkadot", branch = "moonbeam-polkadot-v0.9.12", default-features = false }
polkadot-parachain = { git = "https://github.com/purestake/polkadot", branch = "moonbeam-polkadot-v0.9.12", default-features = false }
xcm = { git = "https://github.com/purestake/polkadot", branch = "moonbeam-polkadot-v0.9.12", default-features = false }
xcm-builder = { git = "https://github.com/purestake/polkadot", branch = "moonbeam-polkadot-v0.9.12", default-features = false }
xcm-executor = { git = "https://github.com/purestake/polkadot", branch = "moonbeam-polkadot-v0.9.12", default-features = false }

# Benchmarking
frame-benchmarking = { git = "https://github.com/purestake/substrate", branch = "moonbeam-polkadot-v0.9.12", optional = true, default-features = false }
frame-system-benchmarking = { git = "https://github.com/purestake/substrate", branch = "moonbeam-polkadot-v0.9.12", optional = true, default-features = false }
frame-try-runtime = { git = "https://github.com/purestake/substrate", branch = "moonbeam-polkadot-v0.9.12", optional = true, default-features = false }

[dev-dependencies]
hex = "0.4"
rlp = "0.5"
sha3 = "0.9"

cumulus-primitives-parachain-inherent = { git = "https://github.com/purestake/cumulus", branch = "moonbeam-polkadot-v0.9.12", default-features = false }
cumulus-test-relay-sproof-builder = { git = "https://github.com/purestake/cumulus", branch = "moonbeam-polkadot-v0.9.12", default-features = false }

polkadot-runtime-parachains = { git = "https://github.com/purestake/polkadot", branch = "moonbeam-polkadot-v0.9.12" }
xcm-simulator = { git = "https://github.com/purestake/polkadot", branch = "moonbeam-polkadot-v0.9.12" }

[build-dependencies]
substrate-wasm-builder = { git = "https://github.com/purestake/substrate", branch = "moonbeam-polkadot-v0.9.12" }

[features]
default = [ "std" ]
std = [
	"account/std",
	"cumulus-pallet-dmp-queue/std",
	"cumulus-pallet-parachain-system/std",
	"cumulus-pallet-xcm/std",
	"cumulus-pallet-xcmp-queue/std",
	"cumulus-primitives-core/std",
	"cumulus-primitives-timestamp/std",
	"evm-tracing-events/std",
	"fp-evm/std",
	"fp-rpc/std",
	"fp-self-contained/std",
	"frame-benchmarking/std",
	"frame-executive/std",
	"frame-support/std",
	"frame-system-rpc-runtime-api/std",
	"frame-system/std",
	"moonbeam-core-primitives/std",
	"moonbeam-evm-tracer/std",
	"moonbeam-rpc-primitives-debug/std",
	"moonbeam-rpc-primitives-txpool/std",
	"nimbus-primitives/std",
	"orml-xtokens/std",
	"pallet-asset-manager/std",
	"pallet-assets/std",
	"pallet-author-inherent/std",
	"pallet-author-mapping/std",
	"pallet-author-slot-filter/std",
	"pallet-balances/std",
	"pallet-collective/std",
	"pallet-crowdloan-rewards/std",
	"pallet-democracy-precompiles/std",
	"pallet-democracy/std",
	"pallet-ethereum-chain-id/std",
	"pallet-ethereum/std",
	"pallet-evm-precompile-assets-erc20/std",
	"pallet-evm-precompile-balances-erc20/std",
	"pallet-evm/std",
	"pallet-maintenance-mode/std",
	"pallet-migrations/std",
	"pallet-proxy-genesis-companion/std",
	"pallet-proxy/std",
	"pallet-randomness-collective-flip/std",
	"pallet-scheduler/std",
	"pallet-society/std",
	"pallet-sudo/std",
	"pallet-timestamp/std",
	"pallet-transaction-payment-rpc-runtime-api/std",
	"pallet-transaction-payment/std",
	"pallet-treasury/std",
	"pallet-utility/std",
	"pallet-xcm/std",
	"parachain-info/std",
	"parachain-staking-precompiles/std",
	"parachain-staking/std",
	"parity-scale-codec/std",
	"precompile-utils/std",
	"runtime-common/std",
	"scale-info/std",
	"serde",
	"sp-api/std",
	"sp-block-builder/std",
	"sp-core/std",
	"sp-inherents/std",
	"sp-io/std",
	"sp-offchain/std",
	"sp-runtime/std",
	"sp-session/std",
	"sp-std/std",
	"sp-transaction-pool/std",
	"sp-version/std",
	"xcm-builder/std",
	"xcm-executor/std",
	"xcm-primitives/std",
	"xcm-transactor-precompiles/std",
	"xcm-transactor/std",
	"xcm/std",
	"xtokens-precompiles/std",
]
evm-tracing = [ "evm-tracing-events", "moonbeam-evm-tracer", "rlp", "sha3" ]

# Will be enabled by the `wasm-builder` when building the runtime for WASM.
runtime-wasm = []

# A feature that should be enabled when the runtime should be build for on-chain
# deployment. This will disable stuff that shouldn't be part of the on-chain wasm
# to make it smaller like logging for example.
on-chain-release-build = [ "sp-api/disable-logging" ]

moonbase-runtime-benchmarks = []
runtime-benchmarks = [
	"frame-benchmarking",
	"frame-support/runtime-benchmarks",
	"frame-system-benchmarking",
	"frame-system/runtime-benchmarks",
	"pallet-asset-manager/runtime-benchmarks",
	"pallet-author-mapping/runtime-benchmarks",
	"pallet-balances/runtime-benchmarks",
	"pallet-collective/runtime-benchmarks",
	"pallet-crowdloan-rewards/runtime-benchmarks",
	"pallet-ethereum/runtime-benchmarks",
	"pallet-society/runtime-benchmarks",
	"pallet-timestamp/runtime-benchmarks",
	"pallet-xcm/runtime-benchmarks",
	"parachain-staking/runtime-benchmarks",
	"sp-runtime/runtime-benchmarks",
	"xcm-builder/runtime-benchmarks",
]
try-runtime = [
	"frame-executive/try-runtime",
	"frame-system/try-runtime",
	"frame-try-runtime",
	"pallet-author-mapping/try-runtime",
	"pallet-balances/try-runtime",
	"pallet-collective/try-runtime",
	#"pallet-crowdloan-rewards/try-runtime",
	"pallet-migrations/try-runtime",
	"pallet-society/try-runtime",
	"pallet-timestamp/try-runtime",
	"parachain-staking/try-runtime",
]<|MERGE_RESOLUTION|>--- conflicted
+++ resolved
@@ -14,13 +14,7 @@
 serde = { version = "1.0.101", optional = true, default-features = false, features = [ "derive" ] }
 sha3 = { version = "0.8", optional = true, default-features = false }
 
-<<<<<<< HEAD
-runtime-common = { path = "../common", default-features = false }
-
-pallet-author-inherent = { git = "https://github.com/purestake/nimbus", branch = "mp0912-preruntime", default-features = false }
-=======
 # Moonbeam
->>>>>>> f31941c0
 account = { path = "../../primitives/account/", default-features = false }
 moonbeam-core-primitives = { path = "../../core-primitives", default-features = false }
 moonbeam-relay-encoder = { path = "../relay-encoder", default-features = false }
@@ -42,24 +36,6 @@
 # Moonbeam precompiles
 crowdloan-rewards-precompiles = { path = "../../precompiles/crowdloan-rewards", default-features = false }
 pallet-democracy-precompiles = { path = "../../precompiles/pallet-democracy", default-features = false }
-<<<<<<< HEAD
-pallet-maintenance-mode = { path = "../../pallets/maintenance-mode", default-features = false }
-pallet-proxy-genesis-companion = { path = "../../pallets/proxy-genesis-companion", default-features = false }
-pallet-author-slot-filter = { git = "https://github.com/purestake/nimbus", branch = "mp0912-preruntime", default-features = false }
-nimbus-primitives = { git = "https://github.com/purestake/nimbus", branch = "mp0912-preruntime", default-features = false }
-pallet-migrations = { path = "../../pallets/migrations", default-features = false }
-pallet-author-mapping = { path = "../../pallets/author-mapping", default-features = false }
-fp-evm = { git = "https://github.com/purestake/frontier", default-features = false, branch = "moonbeam-polkadot-v0.9.12" }
-precompile-utils = { path = "../../precompiles/utils", default-features = false }
-pallet-evm-precompile-bn128 = { git = "https://github.com/purestake/frontier", default-features = false, branch = "moonbeam-polkadot-v0.9.12" }
-pallet-evm-precompile-dispatch = { git = "https://github.com/purestake/frontier", default-features = false, branch = "moonbeam-polkadot-v0.9.12" }
-pallet-evm-precompile-modexp = { git = "https://github.com/purestake/frontier", default-features = false, branch = "moonbeam-polkadot-v0.9.12" }
-pallet-evm-precompile-simple = { git = "https://github.com/purestake/frontier", default-features = false, branch = "moonbeam-polkadot-v0.9.12" }
-pallet-evm-precompile-sha3fips = { git = "https://github.com/purestake/frontier", default-features = false, branch = "moonbeam-polkadot-v0.9.12" }
-pallet-evm-precompile-blake2 = { git = "https://github.com/purestake/frontier", default-features = false, branch = "moonbeam-polkadot-v0.9.12" }
-pallet-evm-precompile-balances-erc20 = { path = "../../precompiles/balances-erc20", default-features = false }
-=======
->>>>>>> f31941c0
 pallet-evm-precompile-assets-erc20 = { path = "../../precompiles/assets-erc20", default-features = false }
 pallet-evm-precompile-balances-erc20 = { path = "../../precompiles/balances-erc20", default-features = false }
 parachain-staking-precompiles = { path = "../../precompiles/parachain-staking", default-features = false }
@@ -128,9 +104,9 @@
 cumulus-primitives-core = { git = "https://github.com/purestake/cumulus", branch = "moonbeam-polkadot-v0.9.12", default-features = false }
 cumulus-primitives-timestamp = { git = "https://github.com/purestake/cumulus", branch = "moonbeam-polkadot-v0.9.12", default-features = false }
 cumulus-primitives-utility = { git = "https://github.com/purestake/cumulus", branch = "moonbeam-polkadot-v0.9.12", default-features = false }
-nimbus-primitives = { git = "https://github.com/purestake/nimbus", branch = "moonbeam-polkadot-v0.9.12", default-features = false }
-pallet-author-inherent = { git = "https://github.com/purestake/nimbus", branch = "moonbeam-polkadot-v0.9.12", default-features = false }
-pallet-author-slot-filter = { git = "https://github.com/purestake/nimbus", branch = "moonbeam-polkadot-v0.9.12", default-features = false }
+nimbus-primitives = { git = "https://github.com/purestake/nimbus", branch = "mp0912-with-breaking-changes", default-features = false }
+pallet-author-inherent = { git = "https://github.com/purestake/nimbus", branch = "mp0912-with-breaking-changes", default-features = false }
+pallet-author-slot-filter = { git = "https://github.com/purestake/nimbus", branch = "mp0912-with-breaking-changes", default-features = false }
 parachain-info = { git = "https://github.com/purestake/cumulus", branch = "moonbeam-polkadot-v0.9.12", default-features = false }
 
 # Polkadot / XCM 
