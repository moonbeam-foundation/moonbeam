--- conflicted
+++ resolved
@@ -43,46 +43,6 @@
 pallet-evm-precompile-balances-erc20 = { path = "../../precompiles/balances-erc20", default-features = false }
 
 # Substrate dependencies
-<<<<<<< HEAD
-sp-std = { git = "https://github.com/paritytech/substrate", default-features = false, branch = "polkadot-v0.9.9" }
-sp-api = { git = "https://github.com/paritytech/substrate", default-features = false, branch = "polkadot-v0.9.9" }
-sp-io = { git = "https://github.com/paritytech/substrate", default-features = false, branch = "polkadot-v0.9.9" }
-sp-version = { git = "https://github.com/paritytech/substrate", default-features = false, branch = "polkadot-v0.9.9" }
-sp-runtime = { git = "https://github.com/paritytech/substrate", default-features = false, branch = "polkadot-v0.9.9" }
-sp-core = { git = "https://github.com/paritytech/substrate", default-features = false, branch = "polkadot-v0.9.9" }
-sp-session = { git = "https://github.com/paritytech/substrate", default-features = false, branch = "polkadot-v0.9.9" }
-sp-offchain = { git = "https://github.com/paritytech/substrate", default-features = false, branch = "polkadot-v0.9.9" }
-sp-block-builder = { git = "https://github.com/paritytech/substrate", default-features = false, branch = "polkadot-v0.9.9" }
-sp-transaction-pool = { git = "https://github.com/paritytech/substrate", default-features = false, branch = "polkadot-v0.9.9" }
-sp-inherents = { git = "https://github.com/paritytech/substrate", default-features = false, branch = "polkadot-v0.9.9" }
-
-frame-support = { git = "https://github.com/paritytech/substrate", default-features = false, branch = "polkadot-v0.9.9" }
-frame-executive = { git = "https://github.com/paritytech/substrate", default-features = false, branch = "polkadot-v0.9.9" }
-frame-system = { git = "https://github.com/paritytech/substrate", default-features = false, branch = "polkadot-v0.9.9" }
-pallet-balances = { git = "https://github.com/paritytech/substrate", default-features = false, branch = "polkadot-v0.9.9" }
-pallet-assets = { git = "https://github.com/paritytech/substrate", default-features = false, branch = "polkadot-v0.9.9" }
-pallet-randomness-collective-flip = { git = "https://github.com/paritytech/substrate", default-features = false, branch = "polkadot-v0.9.9" }
-pallet-timestamp = { git = "https://github.com/paritytech/substrate", default-features = false, branch = "polkadot-v0.9.9" }
-pallet-sudo = { git = "https://github.com/paritytech/substrate", default-features = false, branch = "polkadot-v0.9.9" }
-pallet-transaction-payment = { git = "https://github.com/paritytech/substrate", default-features = false, branch = "polkadot-v0.9.9" }
-
-frame-system-rpc-runtime-api = { git = "https://github.com/paritytech/substrate", default-features = false, branch = "polkadot-v0.9.9" }
-pallet-transaction-payment-rpc-runtime-api = { git = "https://github.com/paritytech/substrate", default-features = false, branch = "polkadot-v0.9.9" }
-pallet-evm = { git = "https://github.com/purestake/frontier", default-features = false, branch = "polkadot-v0.9.9" }
-pallet-utility = { git = "https://github.com/paritytech/substrate", default-features = false, branch = "polkadot-v0.9.9" }
-
-pallet-ethereum = { default-features = false, git = "https://github.com/purestake/frontier", branch = "polkadot-v0.9.9" }
-fp-rpc = { default-features = false, git = "https://github.com/purestake/frontier", branch = "polkadot-v0.9.9" }
-
-pallet-democracy = { git = "https://github.com/paritytech/substrate", default-features = false, branch = "polkadot-v0.9.9" }
-pallet-scheduler = { git = "https://github.com/paritytech/substrate", default-features = false, branch = "polkadot-v0.9.9" }
-pallet-collective = { git = "https://github.com/paritytech/substrate", default-features = false, branch = "polkadot-v0.9.9" }
-pallet-society = { git = "https://github.com/paritytech/substrate", default-features = false, branch = "polkadot-v0.9.9" }
-pallet-proxy = { git = "https://github.com/paritytech/substrate", default-features = false, branch = "polkadot-v0.9.9" }
-pallet-treasury = { git = "https://github.com/paritytech/substrate", default-features = false, branch = "polkadot-v0.9.9" }
-
-pallet-crowdloan-rewards = { git = "https://github.com/purestake/crowdloan-rewards", default-features = false }
-=======
 sp-std = { git = "https://github.com/purestake/substrate", default-features = false, branch = "crystalin-v0.9.9-block-response-length" }
 sp-api = { git = "https://github.com/purestake/substrate", default-features = false, branch = "crystalin-v0.9.9-block-response-length" }
 sp-io = { git = "https://github.com/purestake/substrate", default-features = false, branch = "crystalin-v0.9.9-block-response-length" }
@@ -123,7 +83,6 @@
 pallet-identity = { git = "https://github.com/purestake/substrate", default-features = false, branch = "crystalin-v0.9.9-block-response-length" }
 
 pallet-crowdloan-rewards = { git = "https://github.com/purestake/crowdloan-rewards", default-features = false, branch = "notlesh-v0.9.9-block-response-length" }
->>>>>>> 942877bc
 crowdloan-rewards-precompiles = { path = "../../precompiles/crowdloan-rewards", default-features = false }
 
 moonbeam-evm-tracer = { path = "../evm_tracer", optional = true, default-features = false }
@@ -177,13 +136,8 @@
 rlp = "0.5"
 hex = "0.4"
 sha3 = "0.8"
-<<<<<<< HEAD
-polkadot-runtime-parachains = { git = "https://github.com/paritytech/polkadot", branch = "release-v0.9.9" }
-xcm-simulator = { git = "https://github.com/paritytech/polkadot", branch = "release-v0.9.9" }
-=======
 polkadot-runtime-parachains = { git = "https://github.com/purestake/polkadot", branch = "notlesh-v0.9.9-block-response-length" }
 xcm-simulator = { git = "https://github.com/purestake/polkadot", branch = "notlesh-v0.9.9-block-response-length" }
->>>>>>> 942877bc
 
 [build-dependencies]
 substrate-wasm-builder = { git = "https://github.com/purestake/substrate", branch = "crystalin-v0.9.9-block-response-length" }
@@ -259,12 +213,8 @@
 	"pallet-assets/std",
 	"pallet-asset-manager/std",
 	"orml-xtokens/std",
-<<<<<<< HEAD
-	"xcm-primitives/std"
-=======
 	"xcm-primitives/std",
 	"pallet-evm-precompile-balances-erc20/std"
->>>>>>> 942877bc
 ]
 
 # Will be enabled by the `wasm-builder` when building the runtime for WASM.
