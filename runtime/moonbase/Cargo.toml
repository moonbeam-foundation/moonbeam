[package]
authors = { workspace = true }
build = "build.rs"
description = "Moonbase Runtime"
edition = "2021"
homepage = "https://moonbeam.network"
license = "GPL-3.0-only"
name = "moonbase-runtime"
version = "0.8.4"

[dependencies]
hex-literal = { workspace = true, optional = true }
log = { workspace = true }
num_enum = { workspace = true }
rlp = { workspace = true, optional = true }
serde = { workspace = true, features = ["derive"] }
sha3 = { workspace = true, optional = true }
smallvec = { workspace = true }
strum = { workspace = true }
strum_macros = { workspace = true }

# Moonbeam
account = { workspace = true }
moonbeam-core-primitives = { workspace = true }
moonbeam-relay-encoder = { workspace = true }
moonbeam-runtime-common = { workspace = true }
session-keys-primitives = { workspace = true }
xcm-primitives = { workspace = true }

# Moonbeam pallets
moonbeam-xcm-benchmarks = { workspace = true }
pallet-asset-manager = { workspace = true }
pallet-author-mapping = { workspace = true }
pallet-crowdloan-rewards = { workspace = true }
pallet-erc20-xcm-bridge = { workspace = true }
pallet-ethereum-xcm = { workspace = true }
pallet-evm-chain-id = { workspace = true }
pallet-maintenance-mode = { workspace = true, features = ["xcm-support"] }
pallet-migrations = { workspace = true }
pallet-moonbeam-lazy-migrations = { workspace = true }
pallet-moonbeam-orbiters = { workspace = true }
pallet-parachain-staking = { workspace = true }
pallet-precompile-benchmarks = { workspace = true }
pallet-proxy-genesis-companion = { workspace = true }
pallet-randomness = { workspace = true }
pallet-xcm-transactor = { workspace = true }

# Moonbeam precompiles
pallet-evm-precompile-author-mapping = { workspace = true }
pallet-evm-precompile-balances-erc20 = { workspace = true }
pallet-evm-precompile-batch = { workspace = true }
pallet-evm-precompile-call-permit = { workspace = true }
pallet-evm-precompile-collective = { workspace = true }
pallet-evm-precompile-conviction-voting = { workspace = true }
pallet-evm-precompile-crowdloan-rewards = { workspace = true }
pallet-evm-precompile-gmp = { workspace = true }
pallet-evm-precompile-identity = { workspace = true }
pallet-evm-precompile-parachain-staking = { workspace = true }
pallet-evm-precompile-preimage = { workspace = true }
pallet-evm-precompile-proxy = { workspace = true }
pallet-evm-precompile-randomness = { workspace = true }
pallet-evm-precompile-referenda = { workspace = true }
pallet-evm-precompile-registry = { workspace = true }
pallet-evm-precompile-relay-encoder = { workspace = true }
pallet-evm-precompile-relay-verifier = { workspace = true }
pallet-evm-precompile-xcm-transactor = { workspace = true }
pallet-evm-precompile-xcm-utils = { workspace = true }
pallet-evm-precompile-xtokens = { workspace = true }
pallet-evm-precompileset-assets-erc20 = { workspace = true }
pallet-evm-precompile-p256verify = { workspace = true }

# Moonbeam tracing
evm-tracing-events = { workspace = true, optional = true }
moonbeam-evm-tracer = { workspace = true, optional = true }
moonbeam-rpc-primitives-debug = { workspace = true }
moonbeam-rpc-primitives-txpool = { workspace = true }

# Substrate
frame-executive = { workspace = true }
frame-support = { workspace = true }
frame-system = { workspace = true }
frame-system-rpc-runtime-api = { workspace = true }
pallet-assets = { workspace = true }
pallet-balances = { workspace = true, features = ["insecure_zero_ed"] }
pallet-collective = { workspace = true }
pallet-conviction-voting = { workspace = true }
pallet-identity = { workspace = true }
pallet-multisig = { workspace = true }
pallet-preimage = { workspace = true }
pallet-proxy = { workspace = true }
pallet-referenda = { workspace = true }
pallet-root-testing = { workspace = true }
pallet-scheduler = { workspace = true }
pallet-society = { workspace = true }
pallet-sudo = { workspace = true }
pallet-timestamp = { workspace = true }
pallet-transaction-payment = { workspace = true }
pallet-transaction-payment-rpc-runtime-api = { workspace = true }
pallet-treasury = { workspace = true }
pallet-utility = { workspace = true }
pallet-whitelist = { workspace = true }
parity-scale-codec = { workspace = true, features = [
	"derive",
	"max-encoded-len",
	"chain-error",
] }
scale-info = { workspace = true, features = ["derive"] }
sp-api = { workspace = true }
sp-block-builder = { workspace = true }
sp-consensus-slots = { workspace = true }
sp-core = { workspace = true }
sp-debug-derive = { workspace = true }
sp-inherents = { workspace = true }
sp-io = { workspace = true, features = ["improved_panic_error_reporting"] }
sp-offchain = { workspace = true }
sp-runtime = { workspace = true }
sp-session = { workspace = true }
sp-std = { workspace = true }
sp-transaction-pool = { workspace = true }
sp-version = { workspace = true }
sp-weights = { workspace = true }
sp-genesis-builder = { workspace = true }

# Frontier
fp-evm = { workspace = true }
fp-rpc = { workspace = true }
fp-self-contained = { workspace = true, features = ["serde"] }
pallet-ethereum = { workspace = true, features = ["forbid-evm-reentrancy"] }
pallet-evm = { workspace = true, features = ["forbid-evm-reentrancy"] }
pallet-evm-precompile-blake2 = { workspace = true }
pallet-evm-precompile-bn128 = { workspace = true }
pallet-evm-precompile-dispatch = { workspace = true }
pallet-evm-precompile-modexp = { workspace = true }
pallet-evm-precompile-sha3fips = { workspace = true }
pallet-evm-precompile-simple = { workspace = true }
pallet-evm-precompile-storage-cleaner = { workspace = true }
precompile-utils = { workspace = true }

# Polkadot / XCM
orml-traits = { workspace = true }
orml-xcm-support = { workspace = true }
orml-xtokens = { workspace = true }
pallet-xcm = { workspace = true }
pallet-xcm-benchmarks = { workspace = true, optional = true }
pallet-message-queue = { workspace = true }
polkadot-core-primitives = { workspace = true }
polkadot-parachain = { workspace = true }
polkadot-runtime-common = { workspace = true }
xcm = { workspace = true }
xcm-builder = { workspace = true }
xcm-executor = { workspace = true }

# Cumulus
cumulus-pallet-dmp-queue = { workspace = true }
cumulus-pallet-parachain-system = { workspace = true }
cumulus-pallet-xcm = { workspace = true }
cumulus-pallet-xcmp-queue = { workspace = true }
cumulus-primitives-core = { workspace = true }
cumulus-primitives-timestamp = { workspace = true }
cumulus-primitives-utility = { workspace = true }
parachain-info = { workspace = true }
parachains-common = { workspace = true }

# Moonkit
async-backing-primitives = { workspace = true }
moonkit-xcm-primitives = { workspace = true }
nimbus-primitives = { workspace = true }
pallet-async-backing = { workspace = true }
pallet-author-inherent = { workspace = true }
pallet-author-slot-filter = { workspace = true }
pallet-emergency-para-xcm = { workspace = true }
pallet-evm-precompile-xcm = { workspace = true }
pallet-relay-storage-roots = { workspace = true }

# Benchmarking
frame-benchmarking = { workspace = true, optional = true }
frame-system-benchmarking = { workspace = true, optional = true }
frame-try-runtime = { workspace = true, optional = true }

[dev-dependencies]
ethereum = { workspace = true }
hex = { workspace = true, features = ["std"] }
sha3 = { workspace = true, features = ["std"] }

cumulus-primitives-parachain-inherent = { workspace = true }
cumulus-test-relay-sproof-builder = { workspace = true }

frame-metadata = { workspace = true }
polkadot-runtime-parachains = { workspace = true }
sp-timestamp = { workspace = true }
xcm-simulator = { workspace = true }

precompile-utils = { workspace = true, features = ["std", "testing"] }

[build-dependencies]
substrate-wasm-builder = { workspace = true }

[features]
default = ["std"]
std = [
	"account/std",
	"async-backing-primitives/std",
	"cumulus-pallet-dmp-queue/std",
	"cumulus-pallet-parachain-system/std",
	"cumulus-pallet-xcm/std",
	"cumulus-pallet-xcmp-queue/std",
	"cumulus-primitives-core/std",
	"cumulus-primitives-timestamp/std",
	"cumulus-primitives-utility/std",
	"evm-tracing-events/std",
	"fp-evm/std",
	"fp-rpc/std",
	"fp-self-contained/std",
	"frame-benchmarking/std",
	"frame-executive/std",
	"frame-support/std",
	"frame-system-rpc-runtime-api/std",
	"frame-system/std",
	"moonbeam-core-primitives/std",
	"moonbeam-evm-tracer/std",
	"moonbeam-relay-encoder/std",
	"moonbeam-rpc-primitives-debug/std",
	"moonbeam-rpc-primitives-txpool/std",
	"moonbeam-runtime-common/std",
	"moonkit-xcm-primitives/std",
	"nimbus-primitives/std",
	"orml-xtokens/std",
	"pallet-asset-manager/std",
	"pallet-assets/std",
	"pallet-async-backing/std",
	"pallet-author-inherent/std",
	"pallet-author-mapping/std",
	"pallet-author-slot-filter/std",
	"pallet-balances/std",
	"pallet-collective/std",
	"pallet-conviction-voting/std",
	"pallet-crowdloan-rewards/std",
	"pallet-emergency-para-xcm/std",
	"pallet-erc20-xcm-bridge/std",
	"pallet-evm-chain-id/std",
	"pallet-ethereum-xcm/std",
	"pallet-ethereum/std",
	"pallet-evm-precompile-author-mapping/std",
	"pallet-evm-precompile-balances-erc20/std",
	"pallet-evm-precompile-batch/std",
	"pallet-evm-precompile-call-permit/std",
	"pallet-evm-precompile-collective/std",
	"pallet-evm-precompile-conviction-voting/std",
	"pallet-evm-precompile-parachain-staking/std",
	"pallet-evm-precompile-preimage/std",
	"pallet-evm-precompile-randomness/std",
	"pallet-evm-precompile-referenda/std",
	"pallet-evm-precompile-registry/std",
	"pallet-evm-precompile-relay-verifier/std",
	"pallet-evm-precompile-xcm/std",
	"pallet-evm-precompile-xcm-transactor/std",
	"pallet-evm-precompile-xcm-utils/std",
	"pallet-evm-precompile-xtokens/std",
	"pallet-evm-precompileset-assets-erc20/std",
<<<<<<< HEAD
  	"pallet-evm-precompile-storage-cleaner/std",
	"pallet-evm-precompile-p256verify/std",
=======
	"pallet-evm-precompile-storage-cleaner/std",
>>>>>>> ef07db1d
	"pallet-evm/std",
	"pallet-identity/std",
	"pallet-maintenance-mode/std",
	"pallet-migrations/std",
	"pallet-moonbeam-lazy-migrations/std",
	"pallet-moonbeam-orbiters/std",
	"pallet-multisig/std",
	"pallet-parachain-staking/std",
	"pallet-precompile-benchmarks/std",
	"pallet-preimage/std",
	"pallet-proxy-genesis-companion/std",
	"pallet-proxy/std",
	"pallet-randomness/std",
	"pallet-referenda/std",
	"pallet-relay-storage-roots/std",
	"pallet-root-testing/std",
	"pallet-scheduler/std",
	"pallet-society/std",
	"pallet-sudo/std",
	"pallet-timestamp/std",
	"pallet-transaction-payment-rpc-runtime-api/std",
	"pallet-transaction-payment/std",
	"pallet-treasury/std",
	"pallet-utility/std",
	"pallet-whitelist/std",
	"pallet-xcm-transactor/std",
	"pallet-xcm/std",
	"parachain-info/std",
	"parachains-common/std",
	"parity-scale-codec/std",
	"precompile-utils/std",
	"scale-info/std",
	"session-keys-primitives/std",
	"sp-api/std",
	"sp-block-builder/std",
	"sp-consensus-slots/std",
	"sp-core/std",
	"sp-inherents/std",
	"sp-io/std",
	"sp-offchain/std",
	"sp-runtime/std",
	"sp-session/std",
	"sp-std/std",
	"sp-transaction-pool/std",
	"sp-version/std",
	"sp-genesis-builder/std",
	"strum/std",
	"xcm-builder/std",
	"xcm-executor/std",
	"xcm-primitives/std",
	"xcm/std",
]

# Must be enabled for tracing runtimes only
evm-tracing = ["evm-tracing-events", "moonbeam-evm-tracer", "rlp", "sha3"]

# Allow to print logs details (no wasm:stripped)
force-debug = ["sp-debug-derive/force-debug"]

# Will be enabled by the `wasm-builder` when building the runtime for WASM.
runtime-wasm = []

# A feature that should be enabled when the runtime should be build for on-chain
# deployment. This will disable stuff that shouldn't be part of the on-chain wasm
# to make it smaller like logging for example.
on-chain-release-build = ["sp-api/disable-logging"]

runtime-benchmarks = [
	"cumulus-pallet-parachain-system/runtime-benchmarks",
	"cumulus-primitives-core/runtime-benchmarks",
	"frame-benchmarking/runtime-benchmarks",
	"frame-support/runtime-benchmarks",
	"frame-system-benchmarking/runtime-benchmarks",
	"frame-system/runtime-benchmarks",
	"hex-literal",
	"moonbeam-relay-encoder/runtime-benchmarks",
	"moonbeam-runtime-common/runtime-benchmarks",
	"moonbeam-xcm-benchmarks/runtime-benchmarks",
	"parachains-common/runtime-benchmarks",
	"pallet-asset-manager/runtime-benchmarks",
	"pallet-assets/runtime-benchmarks",
	"pallet-author-inherent/runtime-benchmarks",
	"pallet-author-mapping/runtime-benchmarks",
	"pallet-author-slot-filter/runtime-benchmarks",
	"pallet-balances/runtime-benchmarks",
	"pallet-collective/runtime-benchmarks",
	"pallet-conviction-voting/runtime-benchmarks",
	"pallet-crowdloan-rewards/runtime-benchmarks",
	"pallet-ethereum-xcm/runtime-benchmarks",
	"pallet-ethereum/runtime-benchmarks",
	"pallet-evm/runtime-benchmarks",
	"pallet-identity/runtime-benchmarks",
	"pallet-migrations/runtime-benchmarks",
	"pallet-moonbeam-lazy-migrations/runtime-benchmarks",
	"pallet-moonbeam-orbiters/runtime-benchmarks",
	"pallet-multisig/runtime-benchmarks",
	"pallet-parachain-staking/runtime-benchmarks",
	"pallet-precompile-benchmarks/runtime-benchmarks",
	"pallet-preimage/runtime-benchmarks",
	"pallet-proxy/runtime-benchmarks",
	"pallet-randomness/runtime-benchmarks",
	"pallet-referenda/runtime-benchmarks",
	"pallet-relay-storage-roots/runtime-benchmarks",
	"pallet-scheduler/runtime-benchmarks",
	"pallet-society/runtime-benchmarks",
	"pallet-sudo/runtime-benchmarks",
	"pallet-timestamp/runtime-benchmarks",
	"pallet-treasury/runtime-benchmarks",
	"pallet-utility/runtime-benchmarks",
	"pallet-whitelist/runtime-benchmarks",
	"pallet-xcm-benchmarks/runtime-benchmarks",
	"pallet-xcm-transactor/runtime-benchmarks",
	"pallet-xcm/runtime-benchmarks",
	"session-keys-primitives/runtime-benchmarks",
	"sp-runtime/runtime-benchmarks",
	"xcm-builder/runtime-benchmarks",
]

try-runtime = [
	"cumulus-pallet-parachain-system/try-runtime",
	"cumulus-pallet-xcmp-queue/try-runtime",
	"cumulus-pallet-xcm/try-runtime",
	"cumulus-pallet-dmp-queue/try-runtime",
	"fp-self-contained/try-runtime",
	"frame-executive/try-runtime",
	"frame-system/try-runtime",
	"frame-try-runtime",
	"moonbeam-runtime-common/try-runtime",
	"pallet-asset-manager/try-runtime",
	"pallet-author-mapping/try-runtime",
	"pallet-author-slot-filter/try-runtime",
	"pallet-balances/try-runtime",
	"pallet-collective/try-runtime",
	"pallet-conviction-voting/try-runtime",
	"pallet-emergency-para-xcm/try-runtime",
	"pallet-maintenance-mode/try-runtime",
	"pallet-migrations/try-runtime",
	"pallet-moonbeam-lazy-migrations/try-runtime",
	"pallet-parachain-staking/try-runtime",
	"pallet-preimage/try-runtime",
	"pallet-referenda/try-runtime",
	"pallet-relay-storage-roots/try-runtime",
	"pallet-root-testing/try-runtime",
	"pallet-scheduler/try-runtime",
	"pallet-society/try-runtime",
	"pallet-timestamp/try-runtime",
	"pallet-xcm-transactor/try-runtime",
	"pallet-xcm/try-runtime",
	"pallet-message-queue/try-runtime",
	"pallet-utility/try-runtime",
	"pallet-sudo/try-runtime",
	"pallet-transaction-payment/try-runtime",
	"parachain-info/try-runtime",
	"pallet-evm-chain-id/try-runtime",
	"parachain-info/try-runtime",
	"pallet-evm/try-runtime",
	"pallet-ethereum/try-runtime",
	"pallet-treasury/try-runtime",
	"pallet-author-inherent/try-runtime",
	"pallet-crowdloan-rewards/try-runtime",
	"pallet-proxy/try-runtime",
	"pallet-identity/try-runtime",
	"orml-xtokens/try-runtime",
	"pallet-assets/try-runtime",
	"pallet-xcm-transactor/try-runtime",
	"pallet-proxy-genesis-companion/try-runtime",
	"pallet-moonbeam-orbiters/try-runtime",
	"pallet-ethereum-xcm/try-runtime",
	"pallet-randomness/try-runtime",
	"pallet-whitelist/try-runtime",
	"pallet-erc20-xcm-bridge/try-runtime",
	"pallet-multisig/try-runtime",
	"pallet-async-backing/try-runtime",
	"pallet-precompile-benchmarks/try-runtime",
]

moonbase-runtime-benchmarks = []<|MERGE_RESOLUTION|>--- conflicted
+++ resolved
@@ -135,6 +135,7 @@
 pallet-evm-precompile-simple = { workspace = true }
 pallet-evm-precompile-storage-cleaner = { workspace = true }
 precompile-utils = { workspace = true }
+
 
 # Polkadot / XCM
 orml-traits = { workspace = true }
@@ -257,12 +258,8 @@
 	"pallet-evm-precompile-xcm-utils/std",
 	"pallet-evm-precompile-xtokens/std",
 	"pallet-evm-precompileset-assets-erc20/std",
-<<<<<<< HEAD
   	"pallet-evm-precompile-storage-cleaner/std",
 	"pallet-evm-precompile-p256verify/std",
-=======
-	"pallet-evm-precompile-storage-cleaner/std",
->>>>>>> ef07db1d
 	"pallet-evm/std",
 	"pallet-identity/std",
 	"pallet-maintenance-mode/std",
