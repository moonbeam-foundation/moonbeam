[package]
name = 'moonbase-runtime'
description = 'Moonbase Runtime'
homepage = 'https://moonbeam.network'
license = 'GPL-3.0-only'
version = '0.8.4'
authors = ["PureStake"]
edition = '2018'
build = "build.rs"

[dependencies]
serde = { version = "1.0.101", default-features = false, optional = true, features = ["derive"] }
parity-scale-codec = { version = "2.2", default-features = false, features = ["derive", "max-encoded-len"] }
log = "0.4"

runtime-common = { path = "../common", default-features = false }

pallet-author-inherent = { git = "https://github.com/purestake/cumulus", branch = "notlesh-nimbus-v0.9.9-block-response-length", default-features = false }
account = { path = "../../primitives/account/", default-features = false }
xcm-primitives = { path = "../../primitives/xcm/", default-features = false }

moonbeam-core-primitives = { path = "../../core-primitives", default-features = false }
pallet-ethereum-chain-id = { path = "../../pallets/ethereum-chain-id", default-features = false }
parachain-staking = { path = "../../pallets/parachain-staking", default-features = false }
pallet-asset-manager = { path = "../../pallets/asset-manager", default-features = false }

parachain-staking-precompiles = { path = "../../precompiles/parachain-staking", default-features = false }
pallet-democracy-precompiles = { path = "../../precompiles/pallet-democracy", default-features = false }
pallet-maintenance-mode = { path = "../../pallets/maintenance-mode", default-features = false }
pallet-author-slot-filter = { git = "https://github.com/purestake/cumulus", branch = "notlesh-nimbus-v0.9.9-block-response-length", default-features = false }
nimbus-primitives = { git = "https://github.com/purestake/cumulus", branch = "notlesh-nimbus-v0.9.9-block-response-length", default-features = false }
pallet-author-mapping = { path = "../../pallets/author-mapping", default-features = false }
evm = { version = "0.30.1", default-features = false, features = ["with-codec"] }
precompile-utils = { path = "../../precompiles/utils", default-features = false }
pallet-evm-precompile-bn128 = { git = "https://github.com/purestake/frontier", default-features = false, branch = "notlesh-v0.9.9-block-response-length" }
pallet-evm-precompile-dispatch = { git = "https://github.com/purestake/frontier", default-features = false, branch = "notlesh-v0.9.9-block-response-length" }
pallet-evm-precompile-modexp = { git = "https://github.com/purestake/frontier", default-features = false, branch = "notlesh-v0.9.9-block-response-length" }
pallet-evm-precompile-simple = { git = "https://github.com/purestake/frontier", default-features = false, branch = "notlesh-v0.9.9-block-response-length" }
pallet-evm-precompile-sha3fips = { git = "https://github.com/purestake/frontier", default-features = false, branch = "notlesh-v0.9.9-block-response-length" }
pallet-evm-precompile-balances-erc20 = { path = "../../precompiles/balances-erc20", default-features = false }

# Substrate dependencies
sp-std = { git = "https://github.com/purestake/substrate", default-features = false, branch = "crystalin-v0.9.9-block-response-length" }
sp-api = { git = "https://github.com/purestake/substrate", default-features = false, branch = "crystalin-v0.9.9-block-response-length" }
sp-io = { git = "https://github.com/purestake/substrate", default-features = false, branch = "crystalin-v0.9.9-block-response-length" }
sp-version = { git = "https://github.com/purestake/substrate", default-features = false, branch = "crystalin-v0.9.9-block-response-length" }
sp-runtime = { git = "https://github.com/purestake/substrate", default-features = false, branch = "crystalin-v0.9.9-block-response-length" }
sp-core = { git = "https://github.com/purestake/substrate", default-features = false, branch = "crystalin-v0.9.9-block-response-length" }
sp-session = { git = "https://github.com/purestake/substrate", default-features = false, branch = "crystalin-v0.9.9-block-response-length" }
sp-offchain = { git = "https://github.com/purestake/substrate", default-features = false, branch = "crystalin-v0.9.9-block-response-length" }
sp-block-builder = { git = "https://github.com/purestake/substrate", default-features = false, branch = "crystalin-v0.9.9-block-response-length" }
sp-transaction-pool = { git = "https://github.com/purestake/substrate", default-features = false, branch = "crystalin-v0.9.9-block-response-length" }
sp-inherents = { git = "https://github.com/purestake/substrate", default-features = false, branch = "crystalin-v0.9.9-block-response-length" }

frame-support = { git = "https://github.com/purestake/substrate", default-features = false, branch = "crystalin-v0.9.9-block-response-length" }
frame-executive = { git = "https://github.com/purestake/substrate", default-features = false, branch = "crystalin-v0.9.9-block-response-length" }
frame-system = { git = "https://github.com/purestake/substrate", default-features = false, branch = "crystalin-v0.9.9-block-response-length" }
pallet-balances = { git = "https://github.com/purestake/substrate", default-features = false, branch = "crystalin-v0.9.9-block-response-length" }
pallet-assets = { git = "https://github.com/purestake/substrate", default-features = false, branch = "crystalin-v0.9.9-block-response-length" }

pallet-randomness-collective-flip = { git = "https://github.com/purestake/substrate", default-features = false, branch = "crystalin-v0.9.9-block-response-length" }
pallet-timestamp = { git = "https://github.com/purestake/substrate", default-features = false, branch = "crystalin-v0.9.9-block-response-length" }
pallet-sudo = { git = "https://github.com/purestake/substrate", default-features = false, branch = "crystalin-v0.9.9-block-response-length" }
pallet-transaction-payment = { git = "https://github.com/purestake/substrate", default-features = false, branch = "crystalin-v0.9.9-block-response-length" }

frame-system-rpc-runtime-api = { git = "https://github.com/purestake/substrate", default-features = false, branch = "crystalin-v0.9.9-block-response-length" }
pallet-transaction-payment-rpc-runtime-api = { git = "https://github.com/purestake/substrate", default-features = false, branch = "crystalin-v0.9.9-block-response-length" }
pallet-evm = { git = "https://github.com/purestake/frontier", default-features = false, branch = "notlesh-v0.9.9-block-response-length" }
pallet-utility = { git = "https://github.com/purestake/substrate", default-features = false, branch = "crystalin-v0.9.9-block-response-length" }

pallet-ethereum = { default-features = false, git = "https://github.com/purestake/frontier", branch = "notlesh-v0.9.9-block-response-length" }
fp-rpc = { default-features = false, git = "https://github.com/purestake/frontier", branch = "notlesh-v0.9.9-block-response-length" }

pallet-democracy = { git = "https://github.com/purestake/substrate", default-features = false, branch = "crystalin-v0.9.9-block-response-length" }
pallet-scheduler = { git = "https://github.com/purestake/substrate", default-features = false, branch = "crystalin-v0.9.9-block-response-length" }
pallet-collective = { git = "https://github.com/purestake/substrate", default-features = false, branch = "crystalin-v0.9.9-block-response-length" }
pallet-society = { git = "https://github.com/purestake/substrate", default-features = false, branch = "crystalin-v0.9.9-block-response-length" }
pallet-proxy = { git = "https://github.com/purestake/substrate", default-features = false, branch = "crystalin-v0.9.9-block-response-length" }
pallet-treasury = { git = "https://github.com/purestake/substrate", default-features = false, branch = "crystalin-v0.9.9-block-response-length" }
pallet-identity = { git = "https://github.com/purestake/substrate", default-features = false, branch = "crystalin-v0.9.9-block-response-length" }

pallet-crowdloan-rewards = { git = "https://github.com/purestake/crowdloan-rewards", default-features = false, branch = "notlesh-v0.9.9-block-response-length" }
crowdloan-rewards-precompiles = { path = "../../precompiles/crowdloan-rewards", default-features = false }

moonbeam-evm-tracer = { path = "../evm_tracer", default-features = false }
moonbeam-rpc-primitives-debug = { path = "../../primitives/rpc/debug", default-features = false }
moonbeam-rpc-primitives-txpool = { path = "../../primitives/rpc/txpool", default-features = false }

# Cumulus dependencies
cumulus-pallet-parachain-system = { git = "https://github.com/purestake/cumulus", default-features = false, branch = "notlesh-nimbus-v0.9.9-block-response-length" }
cumulus-primitives-core = { git = "https://github.com/purestake/cumulus", default-features = false, branch = "notlesh-nimbus-v0.9.9-block-response-length" }
parachain-info = { git = "https://github.com/purestake/cumulus", default-features = false, branch = "notlesh-nimbus-v0.9.9-block-response-length" }
cumulus-primitives-timestamp = { git = "https://github.com/purestake/cumulus", default-features = false, branch = "notlesh-nimbus-v0.9.9-block-response-length" }

cumulus-pallet-xcmp-queue = { git = "https://github.com/purestake/cumulus", default-features = false, branch = "notlesh-nimbus-v0.9.9-block-response-length" }
cumulus-pallet-dmp-queue = { git = "https://github.com/purestake/cumulus", default-features = false, branch = "notlesh-nimbus-v0.9.9-block-response-length" }
cumulus-pallet-xcm = { git = "https://github.com/purestake/cumulus", default-features = false, branch = "notlesh-nimbus-v0.9.9-block-response-length" }
cumulus-primitives-utility = { git = "https://github.com/purestake/cumulus", default-features = false, branch = "notlesh-nimbus-v0.9.9-block-response-length" }
# xcmp 
xcm = { git = "https://github.com/purestake/polkadot", default-features = false, branch = "notlesh-v0.9.9-block-response-length" }
xcm-builder = { git = "https://github.com/purestake/polkadot", default-features = false, branch = "notlesh-v0.9.9-block-response-length" }
xcm-executor = { git = "https://github.com/purestake/polkadot", default-features = false, branch = "notlesh-v0.9.9-block-response-length" }
pallet-xcm = { git = "https://github.com/purestake/polkadot", default-features = false, branch = "notlesh-v0.9.9-block-response-length" }
polkadot-parachain = { git = "https://github.com/purestake/polkadot", default-features = false, branch = "notlesh-v0.9.9-block-response-length" }
polkadot-core-primitives = { git = "https://github.com/purestake/polkadot", default-features = false, branch = "notlesh-v0.9.9-block-response-length" }
orml-xtokens = { git = "https://github.com/purestake/open-runtime-module-library", default-features = false, branch = "girazoki-v0.9.9-block-response-length" }

# Benchmarking dependencies
frame-benchmarking = { git = "https://github.com/purestake/substrate", default-features = false, branch = "crystalin-v0.9.9-block-response-length", optional = true }
frame-system-benchmarking = { git = "https://github.com/purestake/substrate", default-features = false, branch = "crystalin-v0.9.9-block-response-length", optional = true }

frame-try-runtime = { git = "https://github.com/purestake/substrate", default-features = false, branch = "crystalin-v0.9.9-block-response-length", optional = true }

[dev-dependencies]
cumulus-test-relay-sproof-builder = { git = "https://github.com/purestake/cumulus", default-features = false, branch = "notlesh-nimbus-v0.9.9-block-response-length" }
cumulus-primitives-parachain-inherent = { git = "https://github.com/purestake/cumulus", default-features = false, branch = "notlesh-nimbus-v0.9.9-block-response-length" }
evm = { version = "0.30.1", default-features = false, features = ["with-codec"] }
rlp = "0.5"
hex = "0.4"
sha3 = "0.8"
polkadot-runtime-parachains = { git = "https://github.com/purestake/polkadot", branch = "notlesh-v0.9.9-block-response-length" }
xcm-simulator = { git = "https://github.com/purestake/polkadot", branch = "notlesh-v0.9.9-block-response-length" }

[build-dependencies]
substrate-wasm-builder = { git = "https://github.com/purestake/substrate", branch = "crystalin-v0.9.9-block-response-length" }

[features]
evm-tracing = ["moonbeam-evm-tracer/evm-tracing", "moonbeam-rpc-primitives-debug/evm-tracing"]
default = ["std"]
std = [
	"runtime-common/std",
	"parity-scale-codec/std",
	"serde",
	"sp-api/std",
	"sp-std/std",
	"sp-io/std",
	"sp-core/std",
	"sp-runtime/std",
	"sp-version/std",
	"sp-offchain/std",
	"sp-session/std",
	"sp-block-builder/std",
	"sp-transaction-pool/std",
	"sp-inherents/std",
	"frame-support/std",
	"frame-executive/std",
	"frame-system/std",
	"pallet-balances/std",
	"pallet-randomness-collective-flip/std",
	"pallet-timestamp/std",
	"pallet-treasury/std",
	"pallet-sudo/std",
	"pallet-transaction-payment/std",
	"pallet-utility/std",
	"pallet-ethereum/std",
	"pallet-evm/std",
	"precompile-utils/std",
	"moonbeam-rpc-primitives-debug/std",
	"moonbeam-rpc-primitives-txpool/std",
	"fp-rpc/std",
	"frame-system-rpc-runtime-api/std",
	"pallet-transaction-payment-rpc-runtime-api/std",
	"pallet-ethereum-chain-id/std",
	"pallet-democracy/std",
	"pallet-scheduler/std",
	"pallet-collective/std",
	"pallet-author-inherent/std",
	"moonbeam-evm-tracer/std",
	"parachain-info/std",
	"cumulus-pallet-parachain-system/std",
	"cumulus-primitives-core/std",
	"cumulus-primitives-timestamp/std",
	"account/std",
	"moonbeam-core-primitives/std",
	"parachain-staking/std",
	"parachain-staking-precompiles/std",
	"pallet-democracy-precompiles/std",
	"pallet-author-slot-filter/std",
	"pallet-maintenance-mode/std",
	"pallet-crowdloan-rewards/std",
	"frame-benchmarking/std",
	"pallet-society/std",
	"pallet-proxy/std",
	"nimbus-primitives/std",
	"pallet-author-mapping/std",
	"evm/std",
<<<<<<< HEAD
	"xcm/std",
	"xcm-builder/std",
	"xcm-executor/std",
	"cumulus-pallet-xcmp-queue/std",
	"cumulus-pallet-xcm/std",
	"cumulus-pallet-dmp-queue/std",
	"pallet-assets/std",
	"pallet-asset-manager/std",
	"orml-xtokens/std",
	"xcm-primitives/std"
=======
	"pallet-evm-precompile-balances-erc20/std",
>>>>>>> b6eaf68b
]

# Will be enabled by the `wasm-builder` when building the runtime for WASM.
runtime-wasm = []

# A feature that should be enabled when the runtime should be build for on-chain
# deployment. This will disable stuff that shouldn't be part of the on-chain wasm
# to make it smaller like logging for example.
on-chain-release-build = ["sp-api/disable-logging"]

runtime-benchmarks = [
	"frame-benchmarking",
	"frame-support/runtime-benchmarks",
	"frame-system-benchmarking",
	"frame-system/runtime-benchmarks",
	"pallet-collective/runtime-benchmarks",
	"parachain-staking/runtime-benchmarks",
	"sp-runtime/runtime-benchmarks",
	"pallet-balances/runtime-benchmarks",
	"pallet-timestamp/runtime-benchmarks",
	"pallet-society/runtime-benchmarks",
	"pallet-author-mapping/runtime-benchmarks",
	"pallet-crowdloan-rewards/runtime-benchmarks",
	"xcm-builder/runtime-benchmarks",
	"pallet-xcm/runtime-benchmarks",
]
try-runtime = [
	"frame-try-runtime",
	"frame-executive/try-runtime",
	"frame-system/try-runtime",
	"pallet-collective/try-runtime",
	"parachain-staking/try-runtime",
	"pallet-balances/try-runtime",
	"pallet-timestamp/try-runtime",
	"pallet-society/try-runtime",
	"pallet-author-mapping/try-runtime",
	#"pallet-crowdloan-rewards/try-runtime",
]<|MERGE_RESOLUTION|>--- conflicted
+++ resolved
@@ -184,7 +184,6 @@
 	"nimbus-primitives/std",
 	"pallet-author-mapping/std",
 	"evm/std",
-<<<<<<< HEAD
 	"xcm/std",
 	"xcm-builder/std",
 	"xcm-executor/std",
@@ -195,9 +194,7 @@
 	"pallet-asset-manager/std",
 	"orml-xtokens/std",
 	"xcm-primitives/std"
-=======
 	"pallet-evm-precompile-balances-erc20/std",
->>>>>>> b6eaf68b
 ]
 
 # Will be enabled by the `wasm-builder` when building the runtime for WASM.
