// Copyright 2019-2022 PureStake Inc.
// This file is part of Moonbeam.

// Moonbeam is free software: you can redistribute it and/or modify
// it under the terms of the GNU General Public License as published by
// the Free Software Foundation, either version 3 of the License, or
// (at your option) any later version.

// Moonbeam is distributed in the hope that it will be useful,
// but WITHOUT ANY WARRANTY; without even the implied warranty of
// MERCHANTABILITY or FITNESS FOR A PARTICULAR PURPOSE.  See the
// GNU General Public License for more details.

//! Custom origins for governance interventions.
#![cfg_attr(not(feature = "std"), no_std)]

pub use custom_origins::*;

#[frame_support::pallet]
pub mod custom_origins {
<<<<<<< HEAD
	use frame_support::{pallet_prelude::*, traits::Currency};

	type BalanceOf<T> =
		<<T as Config>::Currency as Currency<<T as frame_system::Config>::AccountId>>::Balance;
=======
	use frame_support::pallet_prelude::*;
>>>>>>> b65fa81f

	#[pallet::config]
	pub trait Config: frame_system::Config {
		/// Currency type to limit spends per spend origin
		type Currency: Currency<Self::AccountId>;
		/// Maximum amount able to be spent by SmallSpender origin from treasury at once
		#[pallet::constant]
		type MaxSmallSpenderSpend: Get<BalanceOf<Self>>;
		/// Maximum amount able to be spent by MediumSpender origin from treasury at once
		#[pallet::constant]
		type MaxMediumSpenderSpend: Get<BalanceOf<Self>>;
		/// Maximum amount able to be spent by BigSpender origin from treasury at once
		#[pallet::constant]
		type MaxBigSpenderSpend: Get<BalanceOf<Self>>;
		/// Maximum amount able to be spent by Treasurer origin from treasury at once
		#[pallet::constant]
		type MaxTreasurerSpend: Get<BalanceOf<Self>>;
	}

	#[pallet::pallet]
	pub struct Pallet<T>(_);

	#[derive(PartialEq, Eq, Clone, MaxEncodedLen, Encode, Decode, TypeInfo, RuntimeDebug)]
	#[pallet::origin]
	pub enum Origin {
		/// Origin able to dispatch a whitelisted call.
		WhitelistedCaller,
<<<<<<< HEAD
		/// Origin able to spend up to MaxTreasurerSpend from the treasury at once.
		Treasurer,
=======
		/// General admin
		GeneralAdmin,
>>>>>>> b65fa81f
		/// Origin able to cancel referenda.
		ReferendumCanceller,
		/// Origin able to kill referenda.
		ReferendumKiller,
<<<<<<< HEAD
		/// Origin able to spend up to MaxSmallSpenderSpend from the treasury at once.
		SmallSpender,
		/// Origin able to spend up to MaxMediumSpenderSpend from the treasury at once.
		MediumSpender,
		/// Origin able to spend up to MaxBigSpenderSpend from the treasury at once.
		BigSpender,
		/// General admin
		GeneralAdmin,
=======
>>>>>>> b65fa81f
	}

	// where is this used, comment out and check TODO
	impl TryFrom<u8> for Origin {
		type Error = ();
		/// TrackId => Origin
		fn try_from(value: u8) -> Result<Origin, ()> {
			match value {
				1 => Ok(Origin::WhitelistedCaller),
<<<<<<< HEAD
				10 => Ok(Origin::Treasurer),
				11 => Ok(Origin::ReferendumCanceller),
				12 => Ok(Origin::ReferendumKiller),
				13 => Ok(Origin::SmallSpender),
				14 => Ok(Origin::MediumSpender),
				15 => Ok(Origin::BigSpender),
				16 => Ok(Origin::GeneralAdmin),
=======
				2 => Ok(Origin::GeneralAdmin),
				3 => Ok(Origin::ReferendumCanceller),
				4 => Ok(Origin::ReferendumKiller),
>>>>>>> b65fa81f
				_ => Err(()),
			}
		}
	}

	impl TryFrom<u16> for Origin {
		type Error = ();
		/// TrackId => Origin
		fn try_from(value: u16) -> Result<Origin, ()> {
			(value as u8).try_into()
		}
	}

	impl Into<u16> for Origin {
		/// Origin => TrackId
		fn into(self) -> u16 {
			match self {
				Origin::WhitelistedCaller => 1,
<<<<<<< HEAD
				Origin::Treasurer => 10,
				Origin::ReferendumCanceller => 11,
				Origin::ReferendumKiller => 12,
				Origin::SmallSpender => 13,
				Origin::MediumSpender => 14,
				Origin::BigSpender => 15,
				Origin::GeneralAdmin => 16,
=======
				Origin::GeneralAdmin => 2,
				Origin::ReferendumCanceller => 3,
				Origin::ReferendumKiller => 4,
>>>>>>> b65fa81f
			}
		}
	}

	#[test]
	fn origin_track_conversion_is_consistent() {
		macro_rules! has_consistent_conversions {
			( $o:expr ) => {
				let origin_as_u16 = <Origin as Into<u16>>::into($o);
				let u16_as_u8: u8 = origin_as_u16.try_into().unwrap();
				let u8_as_origin: Origin = u16_as_u8.try_into().unwrap();
				assert_eq!($o, u8_as_origin);
			};
		}
		has_consistent_conversions!(Origin::WhitelistedCaller);
<<<<<<< HEAD
		has_consistent_conversions!(Origin::Treasurer);
		has_consistent_conversions!(Origin::ReferendumCanceller);
		has_consistent_conversions!(Origin::ReferendumKiller);
		has_consistent_conversions!(Origin::SmallSpender);
		has_consistent_conversions!(Origin::MediumSpender);
		has_consistent_conversions!(Origin::BigSpender);
		has_consistent_conversions!(Origin::GeneralAdmin);
=======
		has_consistent_conversions!(Origin::GeneralAdmin);
		has_consistent_conversions!(Origin::ReferendumCanceller);
		has_consistent_conversions!(Origin::ReferendumKiller);
>>>>>>> b65fa81f
	}

	macro_rules! decl_unit_ensures {
		( $name:ident: $success_type:ty = $success:expr ) => {
			pub struct $name;
			impl<O: Into<Result<Origin, O>> + From<Origin>>
				EnsureOrigin<O> for $name
			{
				type Success = $success_type;
				fn try_origin(o: O) -> Result<Self::Success, O> {
					o.into().and_then(|o| match o {
						Origin::$name => Ok($success),
						r => Err(O::from(r)),
					})
				}
				#[cfg(feature = "runtime-benchmarks")]
				fn try_successful_origin() -> Result<O, ()> {
					Ok(O::from(Origin::$name))
				}
			}
		};
		( $name:ident ) => { decl_unit_ensures! { $name : () = () } };
		( $name:ident: $success_type:ty = $success:expr, $( $rest:tt )* ) => {
			decl_unit_ensures! { $name: $success_type = $success }
			decl_unit_ensures! { $( $rest )* }
		};
		( $name:ident, $( $rest:tt )* ) => {
			decl_unit_ensures! { $name }
			decl_unit_ensures! { $( $rest )* }
		};
		() => {}
	}
	decl_unit_ensures!(
		ReferendumCanceller,
		ReferendumKiller,
		WhitelistedCaller,
		GeneralAdmin
	);
<<<<<<< HEAD

	macro_rules! decl_ensure {
		(
			$vis:vis type $name:ident: EnsureOrigin<Success = $success_type:ty> {
				$( $item:ident = $success:expr, )*
			}
		) => {
			$vis struct $name<T>(sp_std::marker::PhantomData<T>);
			impl<T: Config, O: Into<Result<Origin, O>> + From<Origin>>
				EnsureOrigin<O> for $name<T>
			{
				type Success = $success_type;
				fn try_origin(o: O) -> Result<Self::Success, O> {
					o.into().and_then(|o| match o {
						$(
							Origin::$item => Ok($success),
						)*
						r => Err(O::from(r)),
					})
				}
				#[cfg(feature = "runtime-benchmarks")]
				fn try_successful_origin() -> Result<O, ()> {
					// By convention the more privileged origins go later, so for greatest chance
					// of success, we want the last one.
					let _result: Result<O, ()> = Err(());
					$(
						let _result: Result<O, ()> = Ok(O::from(Origin::$item));
					)*
					_result
				}
			}
		}
	}

	// Origins able to spend $AMOUNT from treasury at once
	decl_ensure! {
		pub type Spender: EnsureOrigin<Success = BalanceOf<T>> {
			SmallSpender = T::MaxSmallSpenderSpend::get(),
			MediumSpender = T::MaxMediumSpenderSpend::get(),
			BigSpender = T::MaxBigSpenderSpend::get(),
			Treasurer = T::MaxTreasurerSpend::get(),
		}
	}
=======
>>>>>>> b65fa81f
}<|MERGE_RESOLUTION|>--- conflicted
+++ resolved
@@ -18,32 +18,10 @@
 
 #[frame_support::pallet]
 pub mod custom_origins {
-<<<<<<< HEAD
-	use frame_support::{pallet_prelude::*, traits::Currency};
-
-	type BalanceOf<T> =
-		<<T as Config>::Currency as Currency<<T as frame_system::Config>::AccountId>>::Balance;
-=======
 	use frame_support::pallet_prelude::*;
->>>>>>> b65fa81f
 
 	#[pallet::config]
-	pub trait Config: frame_system::Config {
-		/// Currency type to limit spends per spend origin
-		type Currency: Currency<Self::AccountId>;
-		/// Maximum amount able to be spent by SmallSpender origin from treasury at once
-		#[pallet::constant]
-		type MaxSmallSpenderSpend: Get<BalanceOf<Self>>;
-		/// Maximum amount able to be spent by MediumSpender origin from treasury at once
-		#[pallet::constant]
-		type MaxMediumSpenderSpend: Get<BalanceOf<Self>>;
-		/// Maximum amount able to be spent by BigSpender origin from treasury at once
-		#[pallet::constant]
-		type MaxBigSpenderSpend: Get<BalanceOf<Self>>;
-		/// Maximum amount able to be spent by Treasurer origin from treasury at once
-		#[pallet::constant]
-		type MaxTreasurerSpend: Get<BalanceOf<Self>>;
-	}
+	pub trait Config: frame_system::Config {}
 
 	#[pallet::pallet]
 	pub struct Pallet<T>(_);
@@ -53,28 +31,12 @@
 	pub enum Origin {
 		/// Origin able to dispatch a whitelisted call.
 		WhitelistedCaller,
-<<<<<<< HEAD
-		/// Origin able to spend up to MaxTreasurerSpend from the treasury at once.
-		Treasurer,
-=======
 		/// General admin
 		GeneralAdmin,
->>>>>>> b65fa81f
 		/// Origin able to cancel referenda.
 		ReferendumCanceller,
 		/// Origin able to kill referenda.
 		ReferendumKiller,
-<<<<<<< HEAD
-		/// Origin able to spend up to MaxSmallSpenderSpend from the treasury at once.
-		SmallSpender,
-		/// Origin able to spend up to MaxMediumSpenderSpend from the treasury at once.
-		MediumSpender,
-		/// Origin able to spend up to MaxBigSpenderSpend from the treasury at once.
-		BigSpender,
-		/// General admin
-		GeneralAdmin,
-=======
->>>>>>> b65fa81f
 	}
 
 	// where is this used, comment out and check TODO
@@ -84,19 +46,9 @@
 		fn try_from(value: u8) -> Result<Origin, ()> {
 			match value {
 				1 => Ok(Origin::WhitelistedCaller),
-<<<<<<< HEAD
-				10 => Ok(Origin::Treasurer),
-				11 => Ok(Origin::ReferendumCanceller),
-				12 => Ok(Origin::ReferendumKiller),
-				13 => Ok(Origin::SmallSpender),
-				14 => Ok(Origin::MediumSpender),
-				15 => Ok(Origin::BigSpender),
-				16 => Ok(Origin::GeneralAdmin),
-=======
 				2 => Ok(Origin::GeneralAdmin),
 				3 => Ok(Origin::ReferendumCanceller),
 				4 => Ok(Origin::ReferendumKiller),
->>>>>>> b65fa81f
 				_ => Err(()),
 			}
 		}
@@ -115,19 +67,9 @@
 		fn into(self) -> u16 {
 			match self {
 				Origin::WhitelistedCaller => 1,
-<<<<<<< HEAD
-				Origin::Treasurer => 10,
-				Origin::ReferendumCanceller => 11,
-				Origin::ReferendumKiller => 12,
-				Origin::SmallSpender => 13,
-				Origin::MediumSpender => 14,
-				Origin::BigSpender => 15,
-				Origin::GeneralAdmin => 16,
-=======
 				Origin::GeneralAdmin => 2,
 				Origin::ReferendumCanceller => 3,
 				Origin::ReferendumKiller => 4,
->>>>>>> b65fa81f
 			}
 		}
 	}
@@ -143,19 +85,9 @@
 			};
 		}
 		has_consistent_conversions!(Origin::WhitelistedCaller);
-<<<<<<< HEAD
-		has_consistent_conversions!(Origin::Treasurer);
-		has_consistent_conversions!(Origin::ReferendumCanceller);
-		has_consistent_conversions!(Origin::ReferendumKiller);
-		has_consistent_conversions!(Origin::SmallSpender);
-		has_consistent_conversions!(Origin::MediumSpender);
-		has_consistent_conversions!(Origin::BigSpender);
-		has_consistent_conversions!(Origin::GeneralAdmin);
-=======
 		has_consistent_conversions!(Origin::GeneralAdmin);
 		has_consistent_conversions!(Origin::ReferendumCanceller);
 		has_consistent_conversions!(Origin::ReferendumKiller);
->>>>>>> b65fa81f
 	}
 
 	macro_rules! decl_unit_ensures {
@@ -194,50 +126,4 @@
 		WhitelistedCaller,
 		GeneralAdmin
 	);
-<<<<<<< HEAD
-
-	macro_rules! decl_ensure {
-		(
-			$vis:vis type $name:ident: EnsureOrigin<Success = $success_type:ty> {
-				$( $item:ident = $success:expr, )*
-			}
-		) => {
-			$vis struct $name<T>(sp_std::marker::PhantomData<T>);
-			impl<T: Config, O: Into<Result<Origin, O>> + From<Origin>>
-				EnsureOrigin<O> for $name<T>
-			{
-				type Success = $success_type;
-				fn try_origin(o: O) -> Result<Self::Success, O> {
-					o.into().and_then(|o| match o {
-						$(
-							Origin::$item => Ok($success),
-						)*
-						r => Err(O::from(r)),
-					})
-				}
-				#[cfg(feature = "runtime-benchmarks")]
-				fn try_successful_origin() -> Result<O, ()> {
-					// By convention the more privileged origins go later, so for greatest chance
-					// of success, we want the last one.
-					let _result: Result<O, ()> = Err(());
-					$(
-						let _result: Result<O, ()> = Ok(O::from(Origin::$item));
-					)*
-					_result
-				}
-			}
-		}
-	}
-
-	// Origins able to spend $AMOUNT from treasury at once
-	decl_ensure! {
-		pub type Spender: EnsureOrigin<Success = BalanceOf<T>> {
-			SmallSpender = T::MaxSmallSpenderSpend::get(),
-			MediumSpender = T::MaxMediumSpenderSpend::get(),
-			BigSpender = T::MaxBigSpenderSpend::get(),
-			Treasurer = T::MaxTreasurerSpend::get(),
-		}
-	}
-=======
->>>>>>> b65fa81f
 }