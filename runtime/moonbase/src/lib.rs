// Copyright 2019-2021 PureStake Inc.
// This file is part of Moonbeam.

// Moonbeam is free software: you can redistribute it and/or modify
// it under the terms of the GNU General Public License as published by
// the Free Software Foundation, either version 3 of the License, or
// (at your option) any later version.

// Moonbeam is distributed in the hope that it will be useful,
// but WITHOUT ANY WARRANTY; without even the implied warranty of
// MERCHANTABILITY or FITNESS FOR A PARTICULAR PURPOSE.  See the
// GNU General Public License for more details.

// You should have received a copy of the GNU General Public License
// along with Moonbeam.  If not, see <http://www.gnu.org/licenses/>.

//! The Moonbase Runtime.
//!
//! Primary features of this runtime include:
//! * Ethereum compatibility
//! * Moonbase tokenomics

#![cfg_attr(not(feature = "std"), no_std)]
// `construct_runtime!` does a lot of recursion and requires us to increase the limit to 256.
#![recursion_limit = "256"]

// Make the WASM binary available.
#[cfg(feature = "std")]
include!(concat!(env!("OUT_DIR"), "/wasm_binary.rs"));

use cumulus_pallet_parachain_system::RelaychainBlockNumberProvider;
use fp_rpc::TransactionStatus;
use pallet_evm_precompile_assets_erc20::AccountIdAssetIdConversion;

use sp_runtime::traits::Hash as THash;

use frame_support::{
	construct_runtime, parameter_types,
	traits::{
		Contains, Everything, Get, Imbalance, InstanceFilter, Nothing, OnUnbalanced,
		PalletInfo as PalletInfoTrait,
	},
	weights::{
		constants::{RocksDbWeight, WEIGHT_PER_SECOND},
		DispatchClass, GetDispatchInfo, IdentityFee, Weight,
	},
	PalletId,
};

use xcm_builder::{
	AccountKey20Aliases, AllowTopLevelPaidExecutionFrom, ConvertedConcreteAssetId,
	CurrencyAdapter as XcmCurrencyAdapter, EnsureXcmOrigin, FixedWeightBounds, FungiblesAdapter,
	IsConcrete, LocationInverter, ParentAsSuperuser, ParentIsDefault, RelayChainAsNative,
	SiblingParachainAsNative, SiblingParachainConvertsVia, SignedAccountKey20AsNative,
	SovereignSignedViaLocation, TakeWeightCredit, UsingComponents,
};

use xcm_executor::traits::JustTry;

use frame_system::{EnsureOneOf, EnsureRoot, EnsureSigned};
pub use moonbeam_core_primitives::{
	AccountId, AccountIndex, Address, AssetId, Balance, BlockNumber, DigestItem, Hash, Header,
	Index, Signature,
};
use moonbeam_rpc_primitives_txpool::TxPoolResponse;
use pallet_balances::NegativeImbalance;
use pallet_ethereum::Call::transact;
use pallet_ethereum::Transaction as EthereumTransaction;
use pallet_evm::{
	Account as EVMAccount, EnsureAddressNever, EnsureAddressRoot, FeeCalculator, GasWeightMapping,
	IdentityAddressMapping, Runner,
};
use pallet_transaction_payment::{CurrencyAdapter, Multiplier, TargetedFeeAdjustment};
pub use parachain_staking::{InflationInfo, Range};
use parity_scale_codec::{Decode, Encode, MaxEncodedLen};
use scale_info::TypeInfo;
use sp_api::impl_runtime_apis;
use sp_core::{u32_trait::*, OpaqueMetadata, H160, H256, U256};
use sp_runtime::{
	create_runtime_str, generic, impl_opaque_keys,
	traits::{BlakeTwo256, Block as BlockT, Dispatchable, IdentityLookup, PostDispatchInfoOf},
	transaction_validity::{
		InvalidTransaction, TransactionSource, TransactionValidity, TransactionValidityError,
	},
	AccountId32, ApplyExtrinsicResult, FixedPointNumber, Perbill, Percent, Permill, Perquintill,
	SaturatedConversion,
};
use sp_std::{
	convert::{From, Into, TryFrom},
	prelude::*,
};
#[cfg(feature = "std")]
use sp_version::NativeVersion;
use sp_version::RuntimeVersion;
use xcm::v1::{
	BodyId,
	Junction::{PalletInstance, Parachain},
	Junctions, MultiLocation, NetworkId,
};

use nimbus_primitives::{CanAuthor, NimbusId};

mod precompiles;
use precompiles::{MoonbasePrecompiles, ASSET_PRECOMPILE_ADDRESS_PREFIX};

#[cfg(any(feature = "std", test))]
pub use sp_runtime::BuildStorage;

pub type Precompiles = MoonbasePrecompiles<Runtime>;

/// UNIT, the native token, uses 18 decimals of precision.
pub mod currency {
	use super::Balance;

	pub const WEI: Balance = 1;
	pub const KILOWEI: Balance = 1_000;
	pub const MEGAWEI: Balance = 1_000_000;
	pub const GIGAWEI: Balance = 1_000_000_000;
	pub const MICROUNIT: Balance = 1_000_000_000_000;
	pub const MILLIUNIT: Balance = 1_000_000_000_000_000;
	pub const UNIT: Balance = 1_000_000_000_000_000_000;
	pub const KILOUNIT: Balance = 1_000_000_000_000_000_000_000;

	pub const TRANSACTION_BYTE_FEE: Balance = 10 * MICROUNIT;
	pub const STORAGE_BYTE_FEE: Balance = 100 * MICROUNIT;

	pub const fn deposit(items: u32, bytes: u32) -> Balance {
		items as Balance * 1 * UNIT + (bytes as Balance) * STORAGE_BYTE_FEE
	}
}

/// Maximum weight per block
pub const MAXIMUM_BLOCK_WEIGHT: Weight = WEIGHT_PER_SECOND / 2;

pub const MILLISECS_PER_BLOCK: u64 = 12000;
pub const MINUTES: BlockNumber = 60_000 / (MILLISECS_PER_BLOCK as BlockNumber);
pub const HOURS: BlockNumber = MINUTES * 60;
pub const DAYS: BlockNumber = HOURS * 24;
pub const WEEKS: BlockNumber = DAYS * 7;
/// Opaque types. These are used by the CLI to instantiate machinery that don't need to know
/// the specifics of the runtime. They can then be made to be agnostic over specific formats
/// of data like extrinsics, allowing for them to continue syncing the network through upgrades
/// to even the core datastructures.
pub mod opaque {
	use super::*;

	pub use sp_runtime::OpaqueExtrinsic as UncheckedExtrinsic;
	pub type Block = generic::Block<Header, UncheckedExtrinsic>;

	impl_opaque_keys! {
		pub struct SessionKeys {
			pub nimbus: AuthorInherent,
		}
	}
}

/// This runtime version.
/// The spec_version is composed of 2x2 digits. The first 2 digits represent major changes
/// that can't be skipped, such as data migration upgrades. The last 2 digits represent minor
/// changes which can be skipped.
#[sp_version::runtime_version]
pub const VERSION: RuntimeVersion = RuntimeVersion {
	spec_name: create_runtime_str!("moonbase"),
	impl_name: create_runtime_str!("moonbase"),
	authoring_version: 3,
	spec_version: 0800,
	impl_version: 0,
	apis: RUNTIME_API_VERSIONS,
	transaction_version: 2,
};

/// The version information used to identify this runtime when compiled natively.
#[cfg(feature = "std")]
pub fn native_version() -> NativeVersion {
	NativeVersion {
		runtime_version: VERSION,
		can_author_with: Default::default(),
	}
}

const NORMAL_DISPATCH_RATIO: Perbill = Perbill::from_percent(75);

parameter_types! {
	pub const BlockHashCount: BlockNumber = 256;
	pub const Version: RuntimeVersion = VERSION;
	/// We allow for one half second of compute with a 6 second average block time.
	/// These values are dictated by Polkadot for the parachain.
	pub BlockWeights: frame_system::limits::BlockWeights = frame_system::limits::BlockWeights
		::with_sensible_defaults(MAXIMUM_BLOCK_WEIGHT, NORMAL_DISPATCH_RATIO);
	/// We allow for 5 MB blocks.
	pub BlockLength: frame_system::limits::BlockLength = frame_system::limits::BlockLength
		::max_with_normal_ratio(5 * 1024 * 1024, NORMAL_DISPATCH_RATIO);
	pub const SS58Prefix: u16 = 1287;
}

impl frame_system::Config for Runtime {
	/// The identifier used to distinguish between accounts.
	type AccountId = AccountId;
	/// The aggregated dispatch type that is available for extrinsics.
	type Call = Call;
	/// The lookup mechanism to get account ID from whatever is passed in dispatchers.
	type Lookup = IdentityLookup<AccountId>;
	/// The index type for storing how many extrinsics an account has signed.
	type Index = Index;
	/// The index type for blocks.
	type BlockNumber = BlockNumber;
	/// The type for hashing blocks and tries.
	type Hash = Hash;
	/// The hashing algorithm used.
	type Hashing = BlakeTwo256;
	/// The header type.
	type Header = generic::Header<BlockNumber, BlakeTwo256>;
	/// The ubiquitous event type.
	type Event = Event;
	/// The ubiquitous origin type.
	type Origin = Origin;
	/// Maximum number of block number to block hash mappings to keep (oldest pruned first).
	type BlockHashCount = BlockHashCount;
	/// Maximum weight of each block. With a default weight system of 1byte == 1weight, 4mb is ok.
	type BlockWeights = BlockWeights;
	/// Maximum size of all encoded transactions (in bytes) that are allowed in one block.
	type BlockLength = BlockLength;
	/// Runtime version.
	type Version = Version;
	type PalletInfo = PalletInfo;
	type AccountData = pallet_balances::AccountData<Balance>;
	type OnNewAccount = ();
	type OnKilledAccount = ();
	type DbWeight = RocksDbWeight;
	type BaseCallFilter = MaintenanceMode;
	type SystemWeightInfo = ();
	/// This is used as an identifier of the chain. 42 is the generic substrate prefix.
	type SS58Prefix = SS58Prefix;
	type OnSetCode = cumulus_pallet_parachain_system::ParachainSetCode<Self>;
}

impl pallet_utility::Config for Runtime {
	type Event = Event;
	type Call = Call;
	type WeightInfo = pallet_utility::weights::SubstrateWeight<Runtime>;
}

parameter_types! {
	pub const MinimumPeriod: u64 = 1;
}

impl pallet_timestamp::Config for Runtime {
	/// A timestamp: milliseconds since the unix epoch.
	type Moment = u64;
	type OnTimestampSet = ();
	type MinimumPeriod = MinimumPeriod;
	type WeightInfo = pallet_timestamp::weights::SubstrateWeight<Runtime>;
}

parameter_types! {
	pub const MaxLocks: u32 = 50;
	pub const MaxReserves: u32 = 50;
	pub const ExistentialDeposit: u128 = 0;
}

impl pallet_balances::Config for Runtime {
	type MaxReserves = MaxReserves;
	type ReserveIdentifier = [u8; 4];
	type MaxLocks = MaxLocks;
	/// The type for recording an account's balance.
	type Balance = Balance;
	/// The ubiquitous event type.
	type Event = Event;
	type DustRemoval = ();
	type ExistentialDeposit = ExistentialDeposit;
	type AccountStore = System;
	type WeightInfo = pallet_balances::weights::SubstrateWeight<Runtime>;
}

pub struct DealWithFees<R>(sp_std::marker::PhantomData<R>);
impl<R> OnUnbalanced<NegativeImbalance<R>> for DealWithFees<R>
where
	R: pallet_balances::Config + pallet_treasury::Config,
	pallet_treasury::Pallet<R>: OnUnbalanced<NegativeImbalance<R>>,
{
	// this seems to be called for substrate-based transactions
	fn on_unbalanceds<B>(mut fees_then_tips: impl Iterator<Item = NegativeImbalance<R>>) {
		if let Some(fees) = fees_then_tips.next() {
			// for fees, 80% are burned, 20% to the treasury
			let (_, to_treasury) = fees.ration(80, 20);
			// Balances pallet automatically burns dropped Negative Imbalances by decreasing
			// total_supply accordingly
			<pallet_treasury::Pallet<R> as OnUnbalanced<_>>::on_unbalanced(to_treasury);
		}
	}

	// this is called from pallet_evm for Ethereum-based transactions
	// (technically, it calls on_unbalanced, which calls this when non-zero)
	fn on_nonzero_unbalanced(amount: NegativeImbalance<R>) {
		// Balances pallet automatically burns dropped Negative Imbalances by decreasing
		// total_supply accordingly
		let (_, to_treasury) = amount.ration(80, 20);
		<pallet_treasury::Pallet<R> as OnUnbalanced<_>>::on_unbalanced(to_treasury);
	}
}

parameter_types! {
	pub const TransactionByteFee: Balance = currency::TRANSACTION_BYTE_FEE;
	pub OperationalFeeMultiplier: u8 = 5;
}

impl pallet_transaction_payment::Config for Runtime {
	type OnChargeTransaction = CurrencyAdapter<Balances, DealWithFees<Runtime>>;
	type TransactionByteFee = TransactionByteFee;
	type OperationalFeeMultiplier = OperationalFeeMultiplier;
	type WeightToFee = IdentityFee<Balance>;
	type FeeMultiplierUpdate = SlowAdjustingFeeUpdate<Runtime>;
}

impl pallet_sudo::Config for Runtime {
	type Call = Call;
	type Event = Event;
}

impl pallet_ethereum_chain_id::Config for Runtime {}

impl pallet_randomness_collective_flip::Config for Runtime {}

/// Current approximation of the gas/s consumption considering
/// EVM execution over compiled WASM (on 4.4Ghz CPU).
/// Given the 500ms Weight, from which 75% only are used for transactions,
/// the total EVM execution gas limit is: GAS_PER_SECOND * 0.500 * 0.75 ~= 15_000_000.
pub const GAS_PER_SECOND: u64 = 40_000_000;

/// Approximate ratio of the amount of Weight per Gas.
/// u64 works for approximations because Weight is a very small unit compared to gas.
pub const WEIGHT_PER_GAS: u64 = WEIGHT_PER_SECOND / GAS_PER_SECOND;

pub struct MoonbeamGasWeightMapping;

impl pallet_evm::GasWeightMapping for MoonbeamGasWeightMapping {
	fn gas_to_weight(gas: u64) -> Weight {
		gas.saturating_mul(WEIGHT_PER_GAS)
	}
	fn weight_to_gas(weight: Weight) -> u64 {
		u64::try_from(weight.wrapping_div(WEIGHT_PER_GAS)).unwrap_or(u32::MAX as u64)
	}
}

parameter_types! {
	pub BlockGasLimit: U256
		= U256::from(NORMAL_DISPATCH_RATIO * MAXIMUM_BLOCK_WEIGHT / WEIGHT_PER_GAS);
	/// The portion of the `NORMAL_DISPATCH_RATIO` that we adjust the fees with. Blocks filled less
	/// than this will decrease the weight and more will increase.
	pub const TargetBlockFullness: Perquintill = Perquintill::from_percent(25);
	/// The adjustment variable of the runtime. Higher values will cause `TargetBlockFullness` to
	/// change the fees more rapidly. This low value causes changes to occur slowly over time.
	pub AdjustmentVariable: Multiplier = Multiplier::saturating_from_rational(3, 100_000);
	/// Minimum amount of the multiplier. This value cannot be too low. A test case should ensure
	/// that combined with `AdjustmentVariable`, we can recover from the minimum.
	/// See `multiplier_can_grow_from_zero` in integration_tests.rs.
	/// This value is currently only used by pallet-transaction-payment as an assertion that the
	/// next multiplier is always > min value.
	pub MinimumMultiplier: Multiplier = Multiplier::saturating_from_rational(1, 1_000_000u128);
}

pub struct FixedGasPrice;
impl FeeCalculator for FixedGasPrice {
	fn min_gas_price() -> U256 {
		(1 * currency::GIGAWEI).into()
	}
}

/// Parameterized slow adjusting fee updated based on
/// https://w3f-research.readthedocs.io/en/latest/polkadot/overview/2-token-economics.html#-2.-slow-adjusting-mechanism // editorconfig-checker-disable-line
///
/// The adjustment algorithm boils down to:
///
/// diff = (previous_block_weight - target) / maximum_block_weight
/// next_multiplier = prev_multiplier * (1 + (v * diff) + ((v * diff)^2 / 2))
/// assert(next_multiplier > min)
///     where: v is AdjustmentVariable
///            target is TargetBlockFullness
///            min is MinimumMultiplier
pub type SlowAdjustingFeeUpdate<R> =
	TargetedFeeAdjustment<R, TargetBlockFullness, AdjustmentVariable, MinimumMultiplier>;

// Instruct how to go from an H160 to an AssetID
// We just take the lowest 128 bits
impl AccountIdAssetIdConversion<AccountId, AssetId> for Runtime {
	/// The way to convert an account to assetId is by ensuring that the prefix is 0XFFFFFFFF
	/// and by taking the lowest 128 bits as the assetId
	fn account_to_asset_id(account: AccountId) -> Option<AssetId> {
		let h160_account: H160 = account.into();
		let mut data = [0u8; 16];
		let (prefix_part, id_part) = h160_account.as_fixed_bytes().split_at(4);
		if prefix_part == ASSET_PRECOMPILE_ADDRESS_PREFIX {
			data.copy_from_slice(id_part);
			let asset_id: AssetId = u128::from_be_bytes(data).into();
			Some(asset_id)
		} else {
			None
		}
	}

	// The opposite conversion
	fn asset_id_to_account(asset_id: AssetId) -> AccountId {
		let mut data = [0u8; 20];
		data[0..4].copy_from_slice(ASSET_PRECOMPILE_ADDRESS_PREFIX);
		data[4..20].copy_from_slice(&asset_id.to_be_bytes());
		H160::from_slice(&data)
	}
}

impl pallet_evm::Config for Runtime {
	type FeeCalculator = FixedGasPrice;
	type GasWeightMapping = MoonbeamGasWeightMapping;
	type BlockHashMapping = pallet_ethereum::EthereumBlockHashMapping<Self>;
	type CallOrigin = EnsureAddressRoot<AccountId>;
	type WithdrawOrigin = EnsureAddressNever<AccountId>;
	type AddressMapping = IdentityAddressMapping;
	type Currency = Balances;
	type Event = Event;
	type Runner = pallet_evm::runner::stack::Runner<Self>;
	type Precompiles = MoonbasePrecompiles<Self>;
	type ChainId = EthereumChainId;
	type OnChargeTransaction = pallet_evm::EVMCurrencyAdapter<Balances, DealWithFees<Runtime>>;
	type BlockGasLimit = BlockGasLimit;
	type FindAuthor = AuthorInherent;
}

parameter_types! {
	pub MaximumSchedulerWeight: Weight = NORMAL_DISPATCH_RATIO * BlockWeights::get().max_block;
	pub const MaxScheduledPerBlock: u32 = 50;
}

impl pallet_scheduler::Config for Runtime {
	type Event = Event;
	type Origin = Origin;
	type PalletsOrigin = OriginCaller;
	type Call = Call;
	type MaximumWeight = MaximumSchedulerWeight;
	type ScheduleOrigin = EnsureRoot<AccountId>;
	type MaxScheduledPerBlock = MaxScheduledPerBlock;
	type WeightInfo = pallet_scheduler::weights::SubstrateWeight<Runtime>;
}

parameter_types! {
	/// The maximum amount of time (in blocks) for council members to vote on motions.
	/// Motions may end in fewer blocks if enough votes are cast to determine the result.
	pub const CouncilMotionDuration: BlockNumber = 3 * DAYS;
	/// The maximum number of Proposlas that can be open in the council at once.
	pub const CouncilMaxProposals: u32 = 100;
	/// The maximum number of council members.
	pub const CouncilMaxMembers: u32 = 100;

	/// The maximum amount of time (in blocks) for technical committee members to vote on motions.
	/// Motions may end in fewer blocks if enough votes are cast to determine the result.
	pub const TechCommitteeMotionDuration: BlockNumber = 3 * DAYS;
	/// The maximum number of Proposlas that can be open in the technical committee at once.
	pub const TechCommitteeMaxProposals: u32 = 100;
	/// The maximum number of technical committee members.
	pub const TechCommitteeMaxMembers: u32 = 100;
}

type CouncilInstance = pallet_collective::Instance1;
type TechCommitteeInstance = pallet_collective::Instance2;

impl pallet_collective::Config<CouncilInstance> for Runtime {
	type Origin = Origin;
	type Event = Event;
	type Proposal = Call;
	type MotionDuration = CouncilMotionDuration;
	type MaxProposals = CouncilMaxProposals;
	type MaxMembers = CouncilMaxMembers;
	type DefaultVote = pallet_collective::MoreThanMajorityThenPrimeDefaultVote;
	type WeightInfo = pallet_collective::weights::SubstrateWeight<Runtime>;
}

impl pallet_collective::Config<TechCommitteeInstance> for Runtime {
	type Origin = Origin;
	type Event = Event;
	type Proposal = Call;
	type MotionDuration = TechCommitteeMotionDuration;
	type MaxProposals = TechCommitteeMaxProposals;
	type MaxMembers = TechCommitteeMaxMembers;
	type DefaultVote = pallet_collective::MoreThanMajorityThenPrimeDefaultVote;
	type WeightInfo = pallet_collective::weights::SubstrateWeight<Runtime>;
}

parameter_types! {
	pub const LaunchPeriod: BlockNumber = 1 * DAYS;
	pub const VotingPeriod: BlockNumber = 5 * DAYS;
	pub const VoteLockingPeriod: BlockNumber = 1 * DAYS;
	pub const FastTrackVotingPeriod: BlockNumber = 4 * HOURS;
	pub const EnactmentPeriod: BlockNumber = 1 * DAYS;
	pub const CooloffPeriod: BlockNumber = 7 * DAYS;
	pub const MinimumDeposit: Balance = 4 * currency::UNIT;
	pub const MaxVotes: u32 = 100;
	pub const MaxProposals: u32 = 100;
	pub const PreimageByteDeposit: Balance = currency::STORAGE_BYTE_FEE;
	pub const InstantAllowed: bool = true;
}

impl pallet_democracy::Config for Runtime {
	type Proposal = Call;
	type Event = Event;
	type Currency = Balances;
	type EnactmentPeriod = EnactmentPeriod;
	type LaunchPeriod = LaunchPeriod;
	type VotingPeriod = VotingPeriod;
	type VoteLockingPeriod = VoteLockingPeriod;
	type FastTrackVotingPeriod = FastTrackVotingPeriod;
	type MinimumDeposit = MinimumDeposit;
	/// A straight majority of the council can decide what their next motion is.
	type ExternalOrigin =
		pallet_collective::EnsureProportionAtLeast<_1, _2, AccountId, CouncilInstance>;
	/// A majority can have the next scheduled referendum be a straight majority-carries vote.
	type ExternalMajorityOrigin =
		pallet_collective::EnsureProportionAtLeast<_1, _2, AccountId, CouncilInstance>;
	/// A unanimous council can have the next scheduled referendum be a straight default-carries
	/// (NTB) vote.
	type ExternalDefaultOrigin =
		pallet_collective::EnsureProportionAtLeast<_1, _1, AccountId, CouncilInstance>;
	/// Two thirds of the technical committee can have an ExternalMajority/ExternalDefault vote
	/// be tabled immediately and with a shorter voting/enactment period.
	type FastTrackOrigin =
		pallet_collective::EnsureProportionAtLeast<_2, _3, AccountId, TechCommitteeInstance>;
	/// Instant is currently not allowed.
	type InstantOrigin =
		pallet_collective::EnsureProportionAtLeast<_1, _1, AccountId, TechCommitteeInstance>;
	// To cancel a proposal which has been passed, 2/3 of the council must agree to it.
	type CancellationOrigin = EnsureOneOf<
		AccountId,
		EnsureRoot<AccountId>,
		pallet_collective::EnsureProportionAtLeast<_2, _3, AccountId, CouncilInstance>,
	>;
	// To cancel a proposal before it has been passed, the technical committee must be unanimous or
	// Root must agree.
	type CancelProposalOrigin = EnsureOneOf<
		AccountId,
		EnsureRoot<AccountId>,
		pallet_collective::EnsureProportionAtLeast<_1, _1, AccountId, TechCommitteeInstance>,
	>;
	type BlacklistOrigin = EnsureRoot<AccountId>;
	// Any single technical committee member may veto a coming council proposal, however they can
	// only do it once and it lasts only for the cooloff period.
	type VetoOrigin = pallet_collective::EnsureMember<AccountId, TechCommitteeInstance>;
	type CooloffPeriod = CooloffPeriod;
	type PreimageByteDeposit = PreimageByteDeposit;
	type Slash = ();
	type InstantAllowed = InstantAllowed;
	type Scheduler = Scheduler;
	type MaxVotes = MaxVotes;
	type OperationalPreimageOrigin = pallet_collective::EnsureMember<AccountId, CouncilInstance>;
	type PalletsOrigin = OriginCaller;
	type WeightInfo = pallet_democracy::weights::SubstrateWeight<Runtime>;
	type MaxProposals = MaxProposals;
}

parameter_types! {
	pub const ProposalBond: Permill = Permill::from_percent(5);
	pub const ProposalBondMinimum: Balance = 1 * currency::UNIT;
	pub const SpendPeriod: BlockNumber = 6 * DAYS;
	pub const TreasuryId: PalletId = PalletId(*b"pc/trsry");
	pub const MaxApprovals: u32 = 100;
}

type TreasuryApproveOrigin = EnsureOneOf<
	AccountId,
	EnsureRoot<AccountId>,
	pallet_collective::EnsureProportionAtLeast<_3, _5, AccountId, CouncilInstance>,
>;

type TreasuryRejectOrigin = EnsureOneOf<
	AccountId,
	EnsureRoot<AccountId>,
	pallet_collective::EnsureProportionMoreThan<_1, _2, AccountId, CouncilInstance>,
>;

impl pallet_treasury::Config for Runtime {
	type PalletId = TreasuryId;
	type Currency = Balances;
	// At least three-fifths majority of the council is required (or root) to approve a proposal
	type ApproveOrigin = TreasuryApproveOrigin;
	// More than half of the council is required (or root) to reject a proposal
	type RejectOrigin = TreasuryRejectOrigin;
	type Event = Event;
	// If spending proposal rejected, transfer proposer bond to treasury
	type OnSlash = Treasury;
	type ProposalBond = ProposalBond;
	type ProposalBondMinimum = ProposalBondMinimum;
	type SpendPeriod = SpendPeriod;
	type Burn = ();
	type BurnDestination = ();
	type MaxApprovals = MaxApprovals;
	type WeightInfo = pallet_treasury::weights::SubstrateWeight<Runtime>;
	type SpendFunds = ();
}

parameter_types! {
	// Add one item in storage and take 258 bytes
	pub const BasicDeposit: Balance = currency::deposit(1, 258);
	// Not add any item to the storage but takes 66 bytes
	pub const FieldDeposit: Balance = currency::deposit(0, 66);
	// Add one item in storage and take 53 bytes
	pub const SubAccountDeposit: Balance = currency::deposit(1, 53);
	pub const MaxSubAccounts: u32 = 100;
	pub const MaxAdditionalFields: u32 = 100;
	pub const MaxRegistrars: u32 = 20;
}

type IdentityForceOrigin = EnsureOneOf<
	AccountId,
	EnsureRoot<AccountId>,
	pallet_collective::EnsureProportionMoreThan<_1, _2, AccountId, CouncilInstance>,
>;
type IdentityRegistrarOrigin = EnsureOneOf<
	AccountId,
	EnsureRoot<AccountId>,
	pallet_collective::EnsureProportionMoreThan<_1, _2, AccountId, CouncilInstance>,
>;

impl pallet_identity::Config for Runtime {
	type Event = Event;
	type Currency = Balances;
	type BasicDeposit = BasicDeposit;
	type FieldDeposit = FieldDeposit;
	type SubAccountDeposit = SubAccountDeposit;
	type MaxSubAccounts = MaxSubAccounts;
	type MaxAdditionalFields = MaxAdditionalFields;
	type MaxRegistrars = MaxRegistrars;
	type Slashed = Treasury;
	type ForceOrigin = IdentityForceOrigin;
	type RegistrarOrigin = IdentityRegistrarOrigin;
	type WeightInfo = pallet_identity::weights::SubstrateWeight<Runtime>;
}

pub struct TransactionConverter;

impl fp_rpc::ConvertTransaction<UncheckedExtrinsic> for TransactionConverter {
	fn convert_transaction(&self, transaction: pallet_ethereum::Transaction) -> UncheckedExtrinsic {
		UncheckedExtrinsic::new_unsigned(
			pallet_ethereum::Call::<Runtime>::transact { transaction }.into(),
		)
	}
}

impl fp_rpc::ConvertTransaction<opaque::UncheckedExtrinsic> for TransactionConverter {
	fn convert_transaction(
		&self,
		transaction: pallet_ethereum::Transaction,
	) -> opaque::UncheckedExtrinsic {
		let extrinsic = UncheckedExtrinsic::new_unsigned(
			pallet_ethereum::Call::<Runtime>::transact { transaction }.into(),
		);
		let encoded = extrinsic.encode();
		opaque::UncheckedExtrinsic::decode(&mut &encoded[..])
			.expect("Encoded extrinsic is always valid")
	}
}

impl pallet_ethereum::Config for Runtime {
	type Event = Event;
	type StateRoot = pallet_ethereum::IntermediateStateRoot;
}

parameter_types! {
	pub const ReservedXcmpWeight: Weight = MAXIMUM_BLOCK_WEIGHT / 4;
	pub const ReservedDmpWeight: Weight = MAXIMUM_BLOCK_WEIGHT / 4;
}

impl cumulus_pallet_parachain_system::Config for Runtime {
	type Event = Event;
	type OnValidationData = ();
	type SelfParaId = ParachainInfo;
	type DmpMessageHandler = DmpQueue;
	type ReservedDmpWeight = ReservedDmpWeight;
	type OutboundXcmpMessageSource = XcmpQueue;
	type XcmpMessageHandler = XcmpQueue;
	type ReservedXcmpWeight = ReservedXcmpWeight;
}

impl parachain_info::Config for Runtime {}

parameter_types! {
	/// Minimum round length is 2 minutes (10 * 12 second block times)
	pub const MinBlocksPerRound: u32 = 10;
	/// Default BlocksPerRound is every hour (300 * 12 second block times)
	pub const DefaultBlocksPerRound: u32 = 300;
	/// Collator candidate exits are delayed by 2 hours (2 * 300 * block_time)
	pub const LeaveCandidatesDelay: u32 = 2;
	/// Nominator exits are delayed by 2 hours (2 * 300 * block_time)
	pub const LeaveNominatorsDelay: u32 = 2;
	/// Nomination revocations are delayed by 2 hours (2 * 300 * block_time)
	pub const RevokeNominationDelay: u32 = 2;
	/// Reward payments are delayed by 2 hours (2 * 300 * block_time)
	pub const RewardPaymentDelay: u32 = 2;
	/// Minimum 8 collators selected per round, default at genesis and minimum forever after
	pub const MinSelectedCandidates: u32 = 8;
	/// Maximum 100 nominators per collator
	pub const MaxNominatorsPerCollator: u32 = 100;
	/// Maximum 100 collators per nominator
	pub const MaxCollatorsPerNominator: u32 = 100;
	/// Default fixed percent a collator takes off the top of due rewards is 20%
	pub const DefaultCollatorCommission: Perbill = Perbill::from_percent(20);
	/// Default percent of inflation set aside for parachain bond every round
	pub const DefaultParachainBondReservePercent: Percent = Percent::from_percent(30);
	/// Minimum stake required to become a collator is 1_000
	pub const MinCollatorStk: u128 = 1 * currency::KILOUNIT;
	/// Minimum stake required to be reserved to be a candidate is 1_000
	pub const MinCollatorCandidateStk: u128 = 1 * currency::KILOUNIT;
	/// Minimum stake required to be reserved to be a nominator is 5
	pub const MinNominatorStk: u128 = 5 * currency::UNIT;
}

impl parachain_staking::Config for Runtime {
	type Event = Event;
	type Currency = Balances;
	type MonetaryGovernanceOrigin = EnsureRoot<AccountId>;
	type MinBlocksPerRound = MinBlocksPerRound;
	type DefaultBlocksPerRound = DefaultBlocksPerRound;
	type LeaveCandidatesDelay = LeaveCandidatesDelay;
	type LeaveNominatorsDelay = LeaveNominatorsDelay;
	type RevokeNominationDelay = RevokeNominationDelay;
	type RewardPaymentDelay = RewardPaymentDelay;
	type MinSelectedCandidates = MinSelectedCandidates;
	type MaxNominatorsPerCollator = MaxNominatorsPerCollator;
	type MaxCollatorsPerNominator = MaxCollatorsPerNominator;
	type DefaultCollatorCommission = DefaultCollatorCommission;
	type DefaultParachainBondReservePercent = DefaultParachainBondReservePercent;
	type MinCollatorStk = MinCollatorStk;
	type MinCollatorCandidateStk = MinCollatorCandidateStk;
	type MinNomination = MinNominatorStk;
	type MinNominatorStk = MinNominatorStk;
	type WeightInfo = parachain_staking::weights::SubstrateWeight<Runtime>;
}

impl pallet_author_inherent::Config for Runtime {
	type AuthorId = NimbusId;
	type SlotBeacon = RelaychainBlockNumberProvider<Self>;
	type AccountLookup = AuthorMapping;
	type EventHandler = ParachainStaking;
	type CanAuthor = AuthorFilter;
}

impl pallet_author_slot_filter::Config for Runtime {
	type Event = Event;
	type RandomnessSource = RandomnessCollectiveFlip;
	type PotentialAuthors = ParachainStaking;
}

parameter_types! {
	// TODO to be revisited
	pub const MinimumReward: Balance = 0;
	pub const Initialized: bool = false;
	pub const InitializationPayment: Perbill = Perbill::from_percent(30);
	pub const MaxInitContributorsBatchSizes: u32 = 500;
	pub const RelaySignaturesThreshold: Perbill = Perbill::from_percent(100);
}

impl pallet_crowdloan_rewards::Config for Runtime {
	type Event = Event;
	type Initialized = Initialized;
	type InitializationPayment = InitializationPayment;
	type MaxInitContributors = MaxInitContributorsBatchSizes;
	type MinimumReward = MinimumReward;
	type RewardCurrency = Balances;
	type RelayChainAccountId = AccountId32;
	type RewardAddressChangeOrigin = EnsureSigned<Self::AccountId>;
	type RewardAddressRelayVoteThreshold = RelaySignaturesThreshold;
	type VestingBlockNumber = cumulus_primitives_core::relay_chain::BlockNumber;
	type VestingBlockProvider =
		cumulus_pallet_parachain_system::RelaychainBlockNumberProvider<Self>;
	type WeightInfo = pallet_crowdloan_rewards::weights::SubstrateWeight<Runtime>;
}

parameter_types! {
	pub const DepositAmount: Balance = 100 * currency::UNIT;
}
// This is a simple session key manager. It should probably either work with, or be replaced
// entirely by pallet sessions
impl pallet_author_mapping::Config for Runtime {
	type Event = Event;
	type AuthorId = NimbusId;
	type DepositCurrency = Balances;
	type DepositAmount = DepositAmount;
	type WeightInfo = pallet_author_mapping::weights::SubstrateWeight<Runtime>;
}

parameter_types! {
	// One storage item; key size 32, value size 8; .
	pub const ProxyDepositBase: Balance = currency::deposit(1, 8);
	// Additional storage item size of 21 bytes (20 bytes AccountId + 1 byte sizeof(ProxyType)).
	pub const ProxyDepositFactor: Balance = currency::deposit(0, 21);
	pub const MaxProxies: u16 = 32;
	pub const AnnouncementDepositBase: Balance = currency::deposit(1, 8);
	// Additional storage item size of 56 bytes:
	// - 20 bytes AccountId
	// - 32 bytes Hasher (Blake2256)
	// - 4 bytes BlockNumber (u32)
	pub const AnnouncementDepositFactor: Balance = currency::deposit(0, 56);
	pub const MaxPending: u16 = 32;
}

/// The type used to represent the kinds of proxying allowed.
#[derive(
	Copy, Clone, Eq, PartialEq, Ord, PartialOrd, Encode, Decode, Debug, MaxEncodedLen, TypeInfo,
)]
pub enum ProxyType {
	/// All calls can be proxied. This is the trivial/most permissive filter.
	Any,
	/// Only extrinsics that do not transfer funds.
	NonTransfer,
	/// Only extrinsics related to governance (democracy and collectives).
	Governance,
	/// Only extrinsics related to staking.
	Staking,
	/// Allow to veto an announced proxy call.
	CancelProxy,
	/// Allow extrinsic related to Balances.
	Balances,
	/// Allow extrinsic related to AuthorMapping.
	AuthorMapping,
}

impl Default for ProxyType {
	fn default() -> Self {
		Self::Any
	}
}

impl InstanceFilter<Call> for ProxyType {
	fn filter(&self, c: &Call) -> bool {
		match self {
			ProxyType::Any => true,
			ProxyType::NonTransfer => {
				matches!(
					c,
					Call::System(..)
						| Call::Timestamp(..) | Call::ParachainStaking(..)
						| Call::Democracy(..) | Call::CouncilCollective(..)
						| Call::TechCommitteeCollective(..)
						| Call::Utility(..) | Call::Proxy(..)
						| Call::AuthorMapping(..)
				)
			}
			ProxyType::Governance => matches!(
				c,
				Call::Democracy(..)
					| Call::CouncilCollective(..)
					| Call::TechCommitteeCollective(..)
					| Call::Utility(..)
			),
			ProxyType::Staking => matches!(
				c,
				Call::ParachainStaking(..) | Call::Utility(..) | Call::AuthorMapping(..)
			),
			ProxyType::CancelProxy => {
				matches!(
					c,
					Call::Proxy(pallet_proxy::Call::reject_announcement { .. })
				)
<<<<<<< HEAD
=======
			}
			ProxyType::Balances => {
				matches!(c, Call::Balances(..) | Call::Utility(..))
			}
			ProxyType::AuthorMapping => {
				matches!(c, Call::AuthorMapping(..))
>>>>>>> a0692da6
			}
		}
	}

	fn is_superset(&self, o: &Self) -> bool {
		match (self, o) {
			(x, y) if x == y => true,
			(ProxyType::Any, _) => true,
			(_, ProxyType::Any) => false,
			_ => false,
		}
	}
}

impl pallet_proxy::Config for Runtime {
	type Event = Event;
	type Call = Call;
	type Currency = Balances;
	type ProxyType = ProxyType;
	type ProxyDepositBase = ProxyDepositBase;
	type ProxyDepositFactor = ProxyDepositFactor;
	type MaxProxies = MaxProxies;
	type WeightInfo = pallet_proxy::weights::SubstrateWeight<Runtime>;
	type MaxPending = MaxPending;
	type CallHasher = BlakeTwo256;
	type AnnouncementDepositBase = AnnouncementDepositBase;
	type AnnouncementDepositFactor = AnnouncementDepositFactor;
}

impl pallet_migrations::Config for Runtime {
	type Event = Event;
	//TODO wire up our correct list of migrations here. Maybe this shouldn't be in `runtime_common`.
	type MigrationsList = runtime_common::migrations::CommonMigrations<
		Runtime,
		CouncilCollective,
		TechCommitteeCollective,
	>;
}

parameter_types! {
	// The network Id of the relay
	pub const RelayNetwork: NetworkId = NetworkId::Polkadot;
	// The relay chain Origin type
	pub RelayChainOrigin: Origin = cumulus_pallet_xcm::Origin::Relay.into();
	// The ancestry, defines the multilocation describing this consensus system
	pub Ancestry: MultiLocation = Parachain(ParachainInfo::parachain_id().into()).into();
	// Self Reserve location, defines the multilocation identifiying the self-reserve currency
	// This is used to match it against our Balances pallet when we receive such a MultiLocation
	// (Parent, Self Para Id, Self Balances pallet index)
	pub SelfReserve: MultiLocation = MultiLocation {
		parents:1,
		interior: Junctions::X2(
			Parachain(ParachainInfo::parachain_id().into()),
			PalletInstance(<Runtime as frame_system::Config>::PalletInfo::index::<Balances>().unwrap() as u8)
		)
	};
}

/// Type for specifying how a `MultiLocation` can be converted into an `AccountId`. This is used
/// when determining ownership of accounts for asset transacting and when attempting to use XCM
/// `Transact` in order to determine the dispatch Origin.
pub type LocationToAccountId = (
	// The parent (Relay-chain) origin converts to the default `AccountId`.
	ParentIsDefault<AccountId>,
	// Sibling parachain origins convert to AccountId via the `ParaId::into`.
	SiblingParachainConvertsVia<polkadot_parachain::primitives::Sibling, AccountId>,
	// If we receive a MultiLocation of type AccountKey20, just generate a native account
	AccountKey20Aliases<RelayNetwork, AccountId>,
);

// The non-reserve fungible transactor type
// It will use pallet-assets, and the Id will be matched against AsAssetType
pub type FungiblesTransactor = FungiblesAdapter<
	// Use this fungibles implementation:
	Assets,
	// Use this currency when it is a fungible asset matching the given location or name:
	(
		ConvertedConcreteAssetId<
			AssetId,
			Balance,
			xcm_primitives::AsAssetType<AssetId, AssetType, AssetManager>,
			JustTry,
		>,
	),
	// Do a simple punn to convert an AccountId20 MultiLocation into a native chain account ID:
	LocationToAccountId,
	// Our chain's account ID type (we can't get away without mentioning it explicitly):
	AccountId,
	// We dont allow teleports.
	Nothing,
	// We dont track any teleports
	(),
>;

/// The transactor for our own chain currency.
pub type LocalAssetTransactor = XcmCurrencyAdapter<
	// Use this currency:
	Balances,
	// Use this currency when it is a fungible asset matching the given location or name:
	IsConcrete<SelfReserve>,
	// We can convert the MultiLocations with our converter above:
	LocationToAccountId,
	// Our chain's account ID type (we can't get away without mentioning it explicitly):
	AccountId,
	// We dont allow teleport
	(),
>;

// We use both transactors
pub type AssetTransactors = (LocalAssetTransactor, FungiblesTransactor);

/// This is the type we use to convert an (incoming) XCM origin into a local `Origin` instance,
/// ready for dispatching a transaction with Xcm's `Transact`. There is an `OriginKind` which can
/// biases the kind of local `Origin` it will become.
pub type XcmOriginToTransactDispatchOrigin = (
	// Sovereign account converter; this attempts to derive an `AccountId` from the origin location
	// using `LocationToAccountId` and then turn that into the usual `Signed` origin. Useful for
	// foreign chains who want to have a local sovereign account on this chain which they control.
	SovereignSignedViaLocation<LocationToAccountId, Origin>,
	// Native converter for Relay-chain (Parent) location; will converts to a `Relay` origin when
	// recognised.
	RelayChainAsNative<RelayChainOrigin, Origin>,
	// Native converter for sibling Parachains; will convert to a `SiblingPara` origin when
	// recognised.
	SiblingParachainAsNative<cumulus_pallet_xcm::Origin, Origin>,
	// Superuser converter for the Relay-chain (Parent) location. This will allow it to issue a
	// transaction from the Root origin.
	ParentAsSuperuser<Origin>,
	// Xcm origins can be represented natively under the Xcm pallet's Xcm origin.
	pallet_xcm::XcmPassthrough<Origin>,
	// Xcm Origins defined by a Multilocation of type AccountKey20 can be converted to a 20 byte-
	// account local origin
	SignedAccountKey20AsNative<RelayNetwork, Origin>,
);

parameter_types! {
	/// The amount of weight an XCM operation takes. This is safe overestimate.
<<<<<<< HEAD
	pub UnitWeightCost: Weight = 1_000_000_000;
=======
	/// We should increase this to a value close to what polkadot charges
	/// We are charging less to make it work with current reserve_transfer_assets issue
	/// TODO: Once fixed in polkadot v0.9.12, we should go back to 1_000_000_000
	/// https://github.com/paritytech/polkadot/pull/4144
	pub UnitWeightCost: Weight = 100_000_000;
>>>>>>> a0692da6
	/// Maximum number of instructions in a single XCM fragment. A sanity check against
	/// weight caculations getting too crazy.
	pub MaxInstructions: u32 = 100;
}

/// Xcm Weigher shared between multiple Xcm-related configs.
pub type XcmWeigher = FixedWeightBounds<UnitWeightCost, Call, MaxInstructions>;

// Allow paid executions
pub type XcmBarrier = (TakeWeightCredit, AllowTopLevelPaidExecutionFrom<Everything>);

pub struct XcmExecutorConfig;
impl xcm_executor::Config for XcmExecutorConfig {
	type Call = Call;
	type XcmSender = XcmRouter;
	// How to withdraw and deposit an asset.
	type AssetTransactor = AssetTransactors;
	type OriginConverter = XcmOriginToTransactDispatchOrigin;
	// Filter to the reserve withdraw operations
	type IsReserve = xcm_primitives::MultiNativeAsset;
	type IsTeleporter = (); // No teleport
	type LocationInverter = LocationInverter<Ancestry>;
	type Barrier = XcmBarrier;
	type Weigher = XcmWeigher;
	// We use two traders
	// When we receive the self-reserve asset, we use pallet-transaction-payment
	// When we receive a non-reserve asset, we use AssetManager to fetch how many
	// units per second we should charge
	type Trader = xcm_primitives::MultiWeightTraders<
		UsingComponents<
			IdentityFee<Balance>,
			SelfReserve,
			AccountId,
			Balances,
			DealWithFees<Runtime>,
		>,
		xcm_primitives::FirstAssetTrader<AssetId, AssetType, AssetManager, ()>,
	>;
	type ResponseHandler = (); // Don't handle responses for now.
	type SubscriptionService = PolkadotXcm;
	type AssetTrap = PolkadotXcm;
	type AssetClaims = PolkadotXcm;
}

type XcmExecutor = xcm_executor::XcmExecutor<XcmExecutorConfig>;

parameter_types! {
	pub const MaxDownwardMessageWeight: Weight = MAXIMUM_BLOCK_WEIGHT / 10;
}

// Converts a Signed Local Origin into a MultiLocation
pub type LocalOriginToLocation =
	xcm_primitives::SignedToAccountId20<Origin, AccountId, RelayNetwork>;

/// The means for routing XCM messages which are not for local execution into the right message
/// queues.
pub type XcmRouter = (
	// Two routers - use UMP to communicate with the relay chain:
	cumulus_primitives_utility::ParentAsUmp<ParachainSystem, ()>,
	// ..and XCMP to communicate with the sibling chains.
	XcmpQueue,
);

impl pallet_xcm::Config for Runtime {
	type Event = Event;
	type SendXcmOrigin = EnsureXcmOrigin<Origin, LocalOriginToLocation>;
	type XcmRouter = XcmRouter;
	type ExecuteXcmOrigin = EnsureXcmOrigin<Origin, LocalOriginToLocation>;
	type XcmExecuteFilter = Nothing;
	type XcmExecutor = XcmExecutor;
	type XcmTeleportFilter = Nothing;
	type XcmReserveTransferFilter = Everything;
	type Weigher = XcmWeigher;
	type LocationInverter = LocationInverter<Ancestry>;
	type Origin = Origin;
	type Call = Call;
	const VERSION_DISCOVERY_QUEUE_SIZE: u32 = 100;
	type AdvertisedXcmVersion = pallet_xcm::CurrentXcmVersion;
}

impl cumulus_pallet_xcm::Config for Runtime {
	type Event = Event;
	type XcmExecutor = XcmExecutor;
}

impl cumulus_pallet_xcmp_queue::Config for Runtime {
	type Event = Event;
	type XcmExecutor = XcmExecutor;
	type ChannelInfo = ParachainSystem;
	type VersionWrapper = ();
}

impl cumulus_pallet_dmp_queue::Config for Runtime {
	type Event = Event;
	type XcmExecutor = XcmExecutor;
	type ExecuteOverweightOrigin = EnsureRoot<AccountId>;
}

// These parameters dont matter much as this will only be called by root with the forced arguments
// No deposit is substracted with those methods
parameter_types! {
	pub const AssetDeposit: Balance = 0;
	pub const ApprovalDeposit: Balance = 0;
	pub const AssetsStringLimit: u32 = 50;
	pub const MetadataDepositBase: Balance = 0;
	pub const MetadataDepositPerByte: Balance = 0;
	pub const ExecutiveBody: BodyId = BodyId::Executive;
}

/// We allow root and Chain council to execute privileged asset operations.
pub type AssetsForceOrigin = EnsureOneOf<
	AccountId,
	EnsureRoot<AccountId>,
	pallet_collective::EnsureProportionMoreThan<_1, _2, AccountId, CouncilInstance>,
>;

impl pallet_assets::Config for Runtime {
	type Event = Event;
	type Balance = Balance;
	type AssetId = AssetId;
	type Currency = Balances;
	type ForceOrigin = AssetsForceOrigin;
	type AssetDeposit = AssetDeposit;
	type MetadataDepositBase = MetadataDepositBase;
	type MetadataDepositPerByte = MetadataDepositPerByte;
	type ApprovalDeposit = ApprovalDeposit;
	type StringLimit = AssetsStringLimit;
	type Freezer = ();
	type Extra = ();
	type WeightInfo = pallet_assets::weights::SubstrateWeight<Runtime>;
}

// Our AssetType. For now we only handle Xcm Assets
#[derive(Clone, Eq, Debug, PartialEq, Ord, PartialOrd, Encode, Decode, TypeInfo)]
pub enum AssetType {
	Xcm(MultiLocation),
}
impl Default for AssetType {
	fn default() -> Self {
		Self::Xcm(MultiLocation::here())
	}
}

impl From<MultiLocation> for AssetType {
	fn from(location: MultiLocation) -> Self {
		Self::Xcm(location)
	}
}

impl Into<Option<MultiLocation>> for AssetType {
	fn into(self: Self) -> Option<MultiLocation> {
		match self {
			Self::Xcm(location) => Some(location),
		}
	}
}

// Implementation on how to retrieve the AssetId from an AssetType
// We simply hash the AssetType and take the lowest 128 bits
impl From<AssetType> for AssetId {
	fn from(asset: AssetType) -> AssetId {
		match asset {
			AssetType::Xcm(id) => {
				let mut result: [u8; 16] = [0u8; 16];
				let hash: H256 = id.using_encoded(<Runtime as frame_system::Config>::Hashing::hash);
				result.copy_from_slice(&hash.as_fixed_bytes()[0..16]);
				u128::from_le_bytes(result)
			}
		}
	}
}

// We instruct how to register the Assets
// In this case, we tell it to Create an Asset in pallet-assets
pub struct AssetRegistrar;
use frame_support::{pallet_prelude::DispatchResult, transactional};

impl pallet_asset_manager::AssetRegistrar<Runtime> for AssetRegistrar {
	#[transactional]
	fn create_asset(
		asset: AssetId,
		min_balance: Balance,
		metadata: AssetRegistrarMetadata,
	) -> DispatchResult {
		Assets::force_create(
			Origin::root(),
			asset,
			AssetManager::account_id(),
			true,
			min_balance,
		)?;

		// TODO uncomment when we feel comfortable
		/*
		// The asset has been created. Let's put the revert code in the precompile address
		let precompile_address = Runtime::asset_id_to_account(asset);
		pallet_evm::AccountCodes::<Runtime>::insert(
			precompile_address,
			vec![0x60, 0x00, 0x60, 0x00, 0xfd],
		);*/

		// Lastly, the metadata
		Assets::force_set_metadata(
			Origin::root(),
			asset,
			metadata.name,
			metadata.symbol,
			metadata.decimals,
			metadata.is_frozen,
		)
	}
}

#[derive(Clone, Eq, Debug, PartialEq, Ord, PartialOrd, Encode, Decode, TypeInfo)]
pub struct AssetRegistrarMetadata {
	pub name: Vec<u8>,
	pub symbol: Vec<u8>,
	pub decimals: u8,
	pub is_frozen: bool,
}

impl pallet_asset_manager::Config for Runtime {
	type Event = Event;
	type Balance = Balance;
	type AssetId = AssetId;
	type AssetRegistrarMetadata = AssetRegistrarMetadata;
	type AssetType = AssetType;
	type AssetRegistrar = AssetRegistrar;
	type AssetModifierOrigin = EnsureRoot<AccountId>;
}

// Our currencyId. We distinguish for now between SelfReserve, and Others, defined by their Id.
#[derive(Clone, Eq, Debug, PartialEq, Ord, PartialOrd, Encode, Decode, TypeInfo)]
pub enum CurrencyId {
	SelfReserve,
	OtherReserve(AssetId),
}

impl xcm_primitives::AccountIdToCurrencyId<AccountId, CurrencyId> for Runtime {
	fn account_to_currency_id(account: AccountId) -> Option<CurrencyId> {
		match account {
			// the self-reserve currency is identified by the pallet-balances address
			a if a == H160::from_low_u64_be(2050) => Some(CurrencyId::SelfReserve),
			// the rest of the currencies, by their corresponding erc20 address
			_ => Runtime::account_to_asset_id(account)
				.map(|asset_id| CurrencyId::OtherReserve(asset_id)),
		}
	}
}

// How to convert from CurrencyId to MultiLocation
pub struct CurrencyIdtoMultiLocation<AssetXConverter>(sp_std::marker::PhantomData<AssetXConverter>);
impl<AssetXConverter> sp_runtime::traits::Convert<CurrencyId, Option<MultiLocation>>
	for CurrencyIdtoMultiLocation<AssetXConverter>
where
	AssetXConverter: xcm_executor::traits::Convert<MultiLocation, AssetId>,
{
	fn convert(currency: CurrencyId) -> Option<MultiLocation> {
		match currency {
			CurrencyId::SelfReserve => {
				let multi: MultiLocation = SelfReserve::get();
				Some(multi)
			}
			CurrencyId::OtherReserve(asset) => AssetXConverter::reverse_ref(asset).ok(),
		}
	}
}

parameter_types! {
	pub const BaseXcmWeight: Weight = 100_000_000;
	// This is how we are going to detect whether the asset is a Reserve asset
	// This however is the chain part only
	pub SelfLocation: MultiLocation = MultiLocation {
		parents:1,
		interior: Junctions::X1(
			Parachain(ParachainInfo::parachain_id().into())
		)
	};
}

impl orml_xtokens::Config for Runtime {
	type Event = Event;
	type Balance = Balance;
	type CurrencyId = CurrencyId;
	type AccountIdToMultiLocation = xcm_primitives::AccountIdToMultiLocation<AccountId>;
	type CurrencyIdConvert =
		CurrencyIdtoMultiLocation<xcm_primitives::AsAssetType<AssetId, AssetType, AssetManager>>;
	type XcmExecutor = XcmExecutor;
	type SelfLocation = SelfLocation;
	type Weigher = XcmWeigher;
	type BaseXcmWeight = BaseXcmWeight;
	type LocationInverter = LocationInverter<Ancestry>;
}

// For now we only allow to transact in the relay, although this might change in the future
// Transactors just defines the chains in which we allow transactions to be issued through
// xcm
#[derive(Clone, Eq, Debug, PartialEq, Ord, PartialOrd, Encode, Decode, TypeInfo)]
pub enum Transactors {
	Relay,
}

impl TryFrom<u8> for Transactors {
	type Error = ();
	fn try_from(value: u8) -> Result<Self, Self::Error> {
		match value {
			0u8 => Ok(Transactors::Relay),
			_ => Err(()),
		}
	}
}

impl xcm_primitives::UtilityEncodeCall for Transactors {
	fn encode_call(self, call: xcm_primitives::UtilityAvailableCalls) -> Vec<u8> {
		match self {
			// Shall we use westend for moonbase? The tests are probably based on rococo
			// but moonbase-alpha is attached to westend-runtime I think
			Transactors::Relay => moonbeam_relay_encoder::westend::WestendEncoder.encode_call(call),
		}
	}
}

impl xcm_primitives::XcmTransact for Transactors {
	fn destination(self) -> MultiLocation {
		match self {
			Transactors::Relay => MultiLocation::parent(),
		}
	}
}

impl xcm_transactor::Config for Runtime {
	type Event = Event;
	type Balance = Balance;
	type Transactor = Transactors;
	type DerivativeAddressRegistrationOrigin = EnsureRoot<AccountId>;
	type SovereignAccountDispatcherOrigin = EnsureRoot<AccountId>;
	type CurrencyId = CurrencyId;
	type AccountIdToMultiLocation = xcm_primitives::AccountIdToMultiLocation<AccountId>;
	type CurrencyIdConvert =
		CurrencyIdtoMultiLocation<xcm_primitives::AsAssetType<AssetId, AssetType, AssetManager>>;
	type XcmExecutor = XcmExecutor;
	type XcmSender = XcmRouter;
	type SelfLocation = SelfLocation;
	type Weigher = xcm_builder::FixedWeightBounds<UnitWeightCost, Call, MaxInstructions>;
	type LocationInverter = LocationInverter<Ancestry>;
	type BaseXcmWeight = BaseXcmWeight;
}

/// Call filter used during Phase 3 of the Moonriver rollout
pub struct MaintenanceFilter;
impl Contains<Call> for MaintenanceFilter {
	fn contains(c: &Call) -> bool {
		match c {
			Call::Balances(_) => false,
			Call::CrowdloanRewards(_) => false,
			Call::Ethereum(_) => false,
			Call::EVM(_) => false,
			Call::XTokens(_) => false,
			_ => true,
		}
	}
}

/// Normal Call Filter
/// We dont allow to create nor mint assets, this for now is disabled
/// We only allow transfers. For now creation of assets will go through
/// asset-manager, while minting/burning only happens through xcm messages
/// This can change in the future
pub struct NormalFilter;
impl Contains<Call> for NormalFilter {
	fn contains(c: &Call) -> bool {
		match c {
			Call::Assets(method) => match method {
				pallet_assets::Call::transfer { .. } => true,
				pallet_assets::Call::transfer_keep_alive { .. } => true,
				pallet_assets::Call::approve_transfer { .. } => true,
				pallet_assets::Call::transfer_approved { .. } => true,
				_ => false,
			},
			_ => true,
		}
	}
}

impl pallet_maintenance_mode::Config for Runtime {
	type Event = Event;
	type NormalCallFilter = NormalFilter;
	type MaintenanceCallFilter = MaintenanceFilter;
	type MaintenanceOrigin =
		pallet_collective::EnsureProportionAtLeast<_2, _3, AccountId, TechCommitteeInstance>;
}

construct_runtime! {
	pub enum Runtime where
		Block = Block,
		NodeBlock = opaque::Block,
		UncheckedExtrinsic = UncheckedExtrinsic
	{
		System: frame_system::{Pallet, Call, Storage, Config, Event<T>} = 0,
		Utility: pallet_utility::{Pallet, Call, Event} = 1,
		Timestamp: pallet_timestamp::{Pallet, Call, Storage, Inherent} = 2,
		Balances: pallet_balances::{Pallet, Call, Storage, Config<T>, Event<T>} = 3,
		Sudo: pallet_sudo::{Pallet, Call, Config<T>, Storage, Event<T>} = 4,
		RandomnessCollectiveFlip: pallet_randomness_collective_flip::{Pallet, Storage} = 5,
		ParachainSystem: cumulus_pallet_parachain_system::{Pallet, Call, Storage, Inherent, Event<T>} = 6,
		TransactionPayment: pallet_transaction_payment::{Pallet, Storage} = 7,
		ParachainInfo: parachain_info::{Pallet, Storage, Config} = 8,
		EthereumChainId: pallet_ethereum_chain_id::{Pallet, Storage, Config} = 9,
		EVM: pallet_evm::{Pallet, Config, Call, Storage, Event<T>} = 10,
		Ethereum: pallet_ethereum::{Pallet, Call, Storage, Event, Origin, Config} = 11,
		ParachainStaking: parachain_staking::{Pallet, Call, Storage, Event<T>, Config<T>} = 12,
		Scheduler: pallet_scheduler::{Pallet, Storage, Config, Event<T>, Call} = 13,
		Democracy: pallet_democracy::{Pallet, Storage, Config<T>, Event<T>, Call} = 14,
		CouncilCollective:
			pallet_collective::<Instance1>::{Pallet, Call, Storage, Event<T>, Origin<T>, Config<T>} = 15,
		TechCommitteeCollective:
			pallet_collective::<Instance2>::{Pallet, Call, Storage, Event<T>, Origin<T>, Config<T>} = 16,
		Treasury: pallet_treasury::{Pallet, Storage, Config, Event<T>, Call} = 17,
		AuthorInherent: pallet_author_inherent::{Pallet, Call, Storage, Inherent} = 18,
		AuthorFilter: pallet_author_slot_filter::{Pallet, Call, Storage, Event, Config} = 19,
		CrowdloanRewards: pallet_crowdloan_rewards::{Pallet, Call, Config<T>, Storage, Event<T>} = 20,
		AuthorMapping: pallet_author_mapping::{Pallet, Call, Config<T>, Storage, Event<T>} = 21,
		Proxy: pallet_proxy::{Pallet, Call, Storage, Event<T>} = 22,
		MaintenanceMode: pallet_maintenance_mode::{Pallet, Call, Config, Storage, Event} = 23,
		Identity: pallet_identity::{Pallet, Call, Storage, Event<T>} = 24,
		XcmpQueue: cumulus_pallet_xcmp_queue::{Pallet, Call, Storage, Event<T>} = 25,
		CumulusXcm: cumulus_pallet_xcm::{Pallet, Event<T>, Origin} = 26,
		DmpQueue: cumulus_pallet_dmp_queue::{Pallet, Call, Storage, Event<T>} = 27,
		// PolkadotXcm and Assets are filtered by AssetManager and XTokens for now
		PolkadotXcm: pallet_xcm::{Pallet, Storage, Event<T>, Origin} = 28,
		Assets: pallet_assets::{Pallet, Call, Storage, Event<T>} = 29,
		XTokens: orml_xtokens::{Pallet, Call, Storage, Event<T>} = 30,
		AssetManager: pallet_asset_manager::{Pallet, Call, Storage, Event<T>} = 31,
		Migrations: pallet_migrations::{Pallet, Storage, Config, Event<T>} = 32,
		XcmTransactor: xcm_transactor::{Pallet, Call, Storage, Event<T>} = 33,

	}
}

/// Block type as expected by this runtime.
pub type Block = generic::Block<Header, UncheckedExtrinsic>;
/// A Block signed with a Justification
pub type SignedBlock = generic::SignedBlock<Block>;
/// BlockId type as expected by this runtime.
pub type BlockId = generic::BlockId<Block>;

/// The SignedExtension to the basic transaction logic.
pub type SignedExtra = (
	frame_system::CheckSpecVersion<Runtime>,
	frame_system::CheckTxVersion<Runtime>,
	frame_system::CheckGenesis<Runtime>,
	frame_system::CheckEra<Runtime>,
	frame_system::CheckNonce<Runtime>,
	frame_system::CheckWeight<Runtime>,
	pallet_transaction_payment::ChargeTransactionPayment<Runtime>,
);
/// Unchecked extrinsic type as expected by this runtime.
pub type UncheckedExtrinsic =
	fp_self_contained::UncheckedExtrinsic<Address, Call, Signature, SignedExtra>;
/// Extrinsic type that has already been checked.
pub type CheckedExtrinsic = fp_self_contained::CheckedExtrinsic<AccountId, Call, SignedExtra, H160>;
/// Executive: handles dispatch to the various pallets.
pub type Executive = frame_executive::Executive<
	Runtime,
	Block,
	frame_system::ChainContext<Runtime>,
	Runtime,
	AllPallets,
>;

// All of our runtimes share most of their Runtime API implementations.
// We use a macro to implement this common part and add runtime-specific additional implementations.
// This macro expands to :
// ```
// impl_runtime_apis! {
//     // All impl blocks shared between all runtimes.
//
//     // Specific impls provided to the `impl_runtime_apis_plus_common!` macro.
// }
// ```
runtime_common::impl_runtime_apis_plus_common! {
	impl sp_transaction_pool::runtime_api::TaggedTransactionQueue<Block> for Runtime {
		fn validate_transaction(
			source: TransactionSource,
			xt: <Block as BlockT>::Extrinsic,
			block_hash: <Block as BlockT>::Hash,
		) -> TransactionValidity {
			// Filtered calls should not enter the tx pool as they'll fail if inserted.
			// If this call is not allowed, we return early.
			if !<Runtime as frame_system::Config>::BaseCallFilter::contains(&xt.0.function) {
				return InvalidTransaction::Call.into();
			}

			// This runtime uses Substrate's pallet transaction payment. This
			// makes the chain feel like a standard Substrate chain when submitting
			// frame transactions and using Substrate ecosystem tools. It has the downside that
			// transaction are not prioritized by gas_price. The following code reprioritizes
			// transactions to overcome this.
			//
			// A more elegant, ethereum-first solution is
			// a pallet that replaces pallet transaction payment, and allows users
			// to directly specify a gas price rather than computing an effective one.
			// #HopefullySomeday

			// First we pass the transactions to the standard FRAME executive. This calculates all the
			// necessary tags, longevity and other properties that we will leave unchanged.
			// This also assigns some priority that we don't care about and will overwrite next.
			let mut intermediate_valid = Executive::validate_transaction(source, xt.clone(), block_hash)?;

			let dispatch_info = xt.get_dispatch_info();

			// If this is a pallet ethereum transaction, then its priority is already set
			// according to gas price from pallet ethereum. If it is any other kind of transaction,
			// we modify its priority.
			Ok(match &xt.0.function {
				Call::Ethereum(transact { .. }) => intermediate_valid,
				_ if dispatch_info.class != DispatchClass::Normal => intermediate_valid,
				_ => {
					let tip = match xt.0.signature {
						None => 0,
						Some((_, _, ref signed_extra)) => {
							// Yuck, this depends on the index of charge transaction in Signed Extra
							let charge_transaction = &signed_extra.6;
							charge_transaction.tip()
						}
					};

					// Calculate the fee that will be taken by pallet transaction payment
					let fee: u64 = TransactionPayment::compute_fee(
						xt.encode().len() as u32,
						&dispatch_info,
						tip,
					).saturated_into();

					// Calculate how much gas this effectively uses according to the existing mapping
					let effective_gas =
						<Runtime as pallet_evm::Config>::GasWeightMapping::weight_to_gas(
							dispatch_info.weight
						);

					// Here we calculate an ethereum-style effective gas price using the
					// current fee of the transaction. Because the weight -> gas conversion is
					// lossy, we have to handle the case where a very low weight maps to zero gas.
					let effective_gas_price = if effective_gas > 0 {
						fee / effective_gas
					} else {
						// If the effective gas was zero, we just act like it was 1.
						fee
					};

					// Overwrite the original prioritization with this ethereum one
					intermediate_valid.priority = effective_gas_price;
					intermediate_valid
				}
			})
		}
	}
}

// Check the timestamp and parachain inherents
struct CheckInherents;

impl cumulus_pallet_parachain_system::CheckInherents<Block> for CheckInherents {
	fn check_inherents(
		block: &Block,
		relay_state_proof: &cumulus_pallet_parachain_system::RelayChainStateProof,
	) -> sp_inherents::CheckInherentsResult {
		let relay_chain_slot = relay_state_proof
			.read_slot()
			.expect("Could not read the relay chain slot from the proof");

		let inherent_data =
			cumulus_primitives_timestamp::InherentDataProvider::from_relay_chain_slot_and_duration(
				relay_chain_slot,
				sp_std::time::Duration::from_secs(6),
			)
			.create_inherent_data()
			.expect("Could not create the timestamp inherent data");

		inherent_data.check_extrinsics(&block)
	}
}

// Nimbus's Executive wrapper allows relay validators to verify the seal digest
cumulus_pallet_parachain_system::register_validate_block!(
	Runtime = Runtime,
	BlockExecutor = pallet_author_inherent::BlockExecutor::<Runtime, Executive>,
	CheckInherents = CheckInherents,
);

runtime_common::impl_self_contained_call!();<|MERGE_RESOLUTION|>--- conflicted
+++ resolved
@@ -856,15 +856,12 @@
 					c,
 					Call::Proxy(pallet_proxy::Call::reject_announcement { .. })
 				)
-<<<<<<< HEAD
-=======
 			}
 			ProxyType::Balances => {
 				matches!(c, Call::Balances(..) | Call::Utility(..))
 			}
 			ProxyType::AuthorMapping => {
 				matches!(c, Call::AuthorMapping(..))
->>>>>>> a0692da6
 			}
 		}
 	}
@@ -1002,15 +999,11 @@
 
 parameter_types! {
 	/// The amount of weight an XCM operation takes. This is safe overestimate.
-<<<<<<< HEAD
-	pub UnitWeightCost: Weight = 1_000_000_000;
-=======
 	/// We should increase this to a value close to what polkadot charges
 	/// We are charging less to make it work with current reserve_transfer_assets issue
 	/// TODO: Once fixed in polkadot v0.9.12, we should go back to 1_000_000_000
 	/// https://github.com/paritytech/polkadot/pull/4144
 	pub UnitWeightCost: Weight = 100_000_000;
->>>>>>> a0692da6
 	/// Maximum number of instructions in a single XCM fragment. A sanity check against
 	/// weight caculations getting too crazy.
 	pub MaxInstructions: u32 = 100;
