// Copyright 2019-2022 PureStake Inc.
// This file is part of Moonbeam.

// Moonbeam is free software: you can redistribute it and/or modify
// it under the terms of the GNU General Public License as published by
// the Free Software Foundation, either version 3 of the License, or
// (at your option) any later version.

// Moonbeam is distributed in the hope that it will be useful,
// but WITHOUT ANY WARRANTY; without even the implied warranty of
// MERCHANTABILITY or FITNESS FOR A PARTICULAR PURPOSE.  See the
// GNU General Public License for more details.

// You should have received a copy of the GNU General Public License
// along with Moonbeam.  If not, see <http://www.gnu.org/licenses/>.

//! The Moonbase Runtime.
//!
//! Primary features of this runtime include:
//! * Ethereum compatibility
//! * Moonbase tokenomics

#![cfg_attr(not(feature = "std"), no_std)]
// `construct_runtime!` does a lot of recursion and requires us to increase the limit to 256.
#![recursion_limit = "256"]

// Make the WASM binary available.
#[cfg(feature = "std")]
include!(concat!(env!("OUT_DIR"), "/wasm_binary.rs"));

use cumulus_pallet_parachain_system::{RelayChainStateProof, RelaychainBlockNumberProvider};
use cumulus_primitives_core::relay_chain;
use fp_rpc::TransactionStatus;

use account::AccountId20;

// Re-export required by get! macro.
pub use frame_support::traits::Get;
use frame_support::{
	construct_runtime, ensure,
	pallet_prelude::DispatchResult,
	parameter_types,
	traits::{
		ConstBool, ConstU128, ConstU16, ConstU32, ConstU64, ConstU8, Contains,
		Currency as CurrencyT, EitherOfDiverse, EqualPrivilegeOnly, FindAuthor, Imbalance,
		InstanceFilter, OffchainWorker, OnFinalize, OnIdle, OnInitialize, OnRuntimeUpgrade,
		OnUnbalanced,
	},
	weights::{
		constants::{RocksDbWeight, WEIGHT_PER_SECOND},
		ConstantMultiplier, DispatchClass, GetDispatchInfo, Weight, WeightToFeeCoefficient,
		WeightToFeeCoefficients, WeightToFeePolynomial,
	},
	PalletId,
};

#[cfg(feature = "std")]
pub use fp_evm::GenesisAccount;
use frame_system::{EnsureRoot, EnsureSigned};
pub use moonbeam_core_primitives::{
	AccountId, AccountIndex, Address, AssetId, Balance, BlockNumber, DigestItem, Hash, Header,
	Index, Signature,
};
use moonbeam_rpc_primitives_txpool::TxPoolResponse;
pub use pallet_author_slot_filter::EligibilityValue;
use pallet_balances::NegativeImbalance;
use pallet_ethereum::Call::transact;
use pallet_ethereum::Transaction as EthereumTransaction;
use pallet_evm::{
	Account as EVMAccount, EVMCurrencyAdapter, EnsureAddressNever, EnsureAddressRoot,
	FeeCalculator, GasWeightMapping, OnChargeEVMTransaction as OnChargeEVMTransactionT, Runner,
};
pub use pallet_parachain_staking::{InflationInfo, Range};
use pallet_transaction_payment::{CurrencyAdapter, Multiplier, TargetedFeeAdjustment};
use parity_scale_codec::{Decode, Encode, MaxEncodedLen};
use scale_info::TypeInfo;
use sp_api::impl_runtime_apis;
use sp_core::{OpaqueMetadata, H160, H256, U256};
use sp_runtime::{
	create_runtime_str, generic, impl_opaque_keys,
	traits::{
		BlakeTwo256, Block as BlockT, DispatchInfoOf, Dispatchable, IdentityLookup,
		PostDispatchInfoOf, UniqueSaturatedInto, Zero,
	},
	transaction_validity::{
		InvalidTransaction, TransactionSource, TransactionValidity, TransactionValidityError,
	},
	ApplyExtrinsicResult, FixedPointNumber, Perbill, Permill, Perquintill, SaturatedConversion,
};
use sp_std::{
	convert::{From, Into},
	prelude::*,
};
#[cfg(feature = "std")]
use sp_version::NativeVersion;
use sp_version::RuntimeVersion;

use nimbus_primitives::{CanAuthor, NimbusId};

mod precompiles;
pub use precompiles::{
	MoonbasePrecompiles, FOREIGN_ASSET_PRECOMPILE_ADDRESS_PREFIX,
	LOCAL_ASSET_PRECOMPILE_ADDRESS_PREFIX,
};

use smallvec::smallvec;

#[cfg(any(feature = "std", test))]
pub use sp_runtime::BuildStorage;

pub type Precompiles = MoonbasePrecompiles<Runtime>;

pub mod asset_config;
pub mod governance;
pub mod xcm_config;
use governance::{pallet_custom_origins, TreasurySpender};

/// UNIT, the native token, uses 18 decimals of precision.
pub mod currency {
	use super::Balance;

	// Provide a common factor between runtimes based on a supply of 10_000_000 tokens.
	pub const SUPPLY_FACTOR: Balance = 1;

	pub const WEI: Balance = 1;
	pub const KILOWEI: Balance = 1_000;
	pub const MEGAWEI: Balance = 1_000_000;
	pub const GIGAWEI: Balance = 1_000_000_000;
	pub const MICROUNIT: Balance = 1_000_000_000_000;
	pub const MILLIUNIT: Balance = 1_000_000_000_000_000;
	pub const UNIT: Balance = 1_000_000_000_000_000_000;
	pub const KILOUNIT: Balance = 1_000_000_000_000_000_000_000;

	pub const TRANSACTION_BYTE_FEE: Balance = 1 * GIGAWEI * SUPPLY_FACTOR;
	pub const STORAGE_BYTE_FEE: Balance = 100 * MICROUNIT * SUPPLY_FACTOR;
	pub const WEIGHT_FEE: Balance = 50 * KILOWEI * SUPPLY_FACTOR;

	pub const fn deposit(items: u32, bytes: u32) -> Balance {
		items as Balance * 1 * UNIT * SUPPLY_FACTOR + (bytes as Balance) * STORAGE_BYTE_FEE
	}
}

/// Maximum weight per block
pub const MAXIMUM_BLOCK_WEIGHT: Weight = WEIGHT_PER_SECOND / 2;

pub const MILLISECS_PER_BLOCK: u64 = 12000;
pub const MINUTES: BlockNumber = 60_000 / (MILLISECS_PER_BLOCK as BlockNumber);
pub const HOURS: BlockNumber = MINUTES * 60;
pub const DAYS: BlockNumber = HOURS * 24;
pub const WEEKS: BlockNumber = DAYS * 7;
/// Opaque types. These are used by the CLI to instantiate machinery that don't need to know
/// the specifics of the runtime. They can then be made to be agnostic over specific formats
/// of data like extrinsics, allowing for them to continue syncing the network through upgrades
/// to even the core data structures.
pub mod opaque {
	use super::*;

	pub use sp_runtime::OpaqueExtrinsic as UncheckedExtrinsic;
	pub type Block = generic::Block<Header, UncheckedExtrinsic>;

	impl_opaque_keys! {
		pub struct SessionKeys {
			pub nimbus: AuthorInherent,
			pub vrf: session_keys_primitives::VrfSessionKey,
		}
	}
}

/// This runtime version.
/// The spec_version is composed of 2x2 digits. The first 2 digits represent major changes
/// that can't be skipped, such as data migration upgrades. The last 2 digits represent minor
/// changes which can be skipped.
#[sp_version::runtime_version]
pub const VERSION: RuntimeVersion = RuntimeVersion {
	spec_name: create_runtime_str!("moonbase"),
	impl_name: create_runtime_str!("moonbase"),
	authoring_version: 4,
	spec_version: 1900,
	impl_version: 0,
	apis: RUNTIME_API_VERSIONS,
	transaction_version: 2,
	state_version: 0,
};

/// The version information used to identify this runtime when compiled natively.
#[cfg(feature = "std")]
pub fn native_version() -> NativeVersion {
	NativeVersion {
		runtime_version: VERSION,
		can_author_with: Default::default(),
	}
}

const NORMAL_DISPATCH_RATIO: Perbill = Perbill::from_percent(75);
const NORMAL_WEIGHT: Weight = MAXIMUM_BLOCK_WEIGHT * 3 / 4;
// Here we assume Ethereum's base fee of 21000 gas and convert to weight, but we
// subtract roughly the cost of a balance transfer from it (about 1/3 the cost)
// and some cost to account for per-byte-fee.
// TODO: we should use benchmarking's overhead feature to measure this
pub const EXTRINSIC_BASE_WEIGHT: Weight = 10000 * WEIGHT_PER_GAS;

pub struct RuntimeBlockWeights;
impl Get<frame_system::limits::BlockWeights> for RuntimeBlockWeights {
	fn get() -> frame_system::limits::BlockWeights {
		frame_system::limits::BlockWeights::builder()
			.for_class(DispatchClass::Normal, |weights| {
				weights.base_extrinsic = EXTRINSIC_BASE_WEIGHT;
				weights.max_total = NORMAL_WEIGHT.into();
			})
			.for_class(DispatchClass::Operational, |weights| {
				weights.max_total = MAXIMUM_BLOCK_WEIGHT.into();
				weights.reserved = (MAXIMUM_BLOCK_WEIGHT - NORMAL_WEIGHT).into();
			})
			.avg_block_initialization(Perbill::from_percent(10))
			.build()
			.expect("Provided BlockWeight definitions are valid, qed")
	}
}

parameter_types! {
	pub const Version: RuntimeVersion = VERSION;
	/// TODO: this is left here so that `impl_runtime_apis_plus_common` will find the same type for
	/// `BlockWeights` in all runtimes. It can probably be removed once the custom
	/// `RuntimeBlockWeights` has been pushed to each runtime.
	pub BlockWeights: frame_system::limits::BlockWeights = RuntimeBlockWeights::get();
	/// We allow for 5 MB blocks.
	pub BlockLength: frame_system::limits::BlockLength = frame_system::limits::BlockLength
		::max_with_normal_ratio(5 * 1024 * 1024, NORMAL_DISPATCH_RATIO);
}

impl frame_system::Config for Runtime {
	/// The identifier used to distinguish between accounts.
	type AccountId = AccountId;
	/// The aggregated dispatch type that is available for extrinsics.
	type Call = Call;
	/// The lookup mechanism to get account ID from whatever is passed in dispatchers.
	type Lookup = IdentityLookup<AccountId>;
	/// The index type for storing how many extrinsics an account has signed.
	type Index = Index;
	/// The index type for blocks.
	type BlockNumber = BlockNumber;
	/// The type for hashing blocks and tries.
	type Hash = Hash;
	/// The hashing algorithm used.
	type Hashing = BlakeTwo256;
	/// The header type.
	type Header = generic::Header<BlockNumber, BlakeTwo256>;
	/// The ubiquitous event type.
	type Event = Event;
	/// The ubiquitous origin type.
	type Origin = Origin;
	/// Maximum number of block number to block hash mappings to keep (oldest pruned first).
	type BlockHashCount = ConstU32<256>;
	/// Maximum weight of each block. With a default weight system of 1byte == 1weight, 4mb is ok.
	type BlockWeights = RuntimeBlockWeights;
	/// Maximum size of all encoded transactions (in bytes) that are allowed in one block.
	type BlockLength = BlockLength;
	/// Runtime version.
	type Version = Version;
	type PalletInfo = PalletInfo;
	type AccountData = pallet_balances::AccountData<Balance>;
	type OnNewAccount = ();
	type OnKilledAccount = ();
	type DbWeight = RocksDbWeight;
	type BaseCallFilter = MaintenanceMode;
	type SystemWeightInfo = ();
	/// This is used as an identifier of the chain. 42 is the generic substrate prefix.
	type SS58Prefix = ConstU16<1287>;
	type OnSetCode = cumulus_pallet_parachain_system::ParachainSetCode<Self>;
	type MaxConsumers = frame_support::traits::ConstU32<16>;
}

impl pallet_utility::Config for Runtime {
	type Event = Event;
	type Call = Call;
	type PalletsOrigin = OriginCaller;
	type WeightInfo = pallet_utility::weights::SubstrateWeight<Runtime>;
}

impl pallet_timestamp::Config for Runtime {
	/// A timestamp: milliseconds since the unix epoch.
	type Moment = u64;
	type OnTimestampSet = ();
	type MinimumPeriod = ConstU64<1>;
	type WeightInfo = pallet_timestamp::weights::SubstrateWeight<Runtime>;
}

impl pallet_balances::Config for Runtime {
	type MaxReserves = ConstU32<50>;
	type ReserveIdentifier = [u8; 4];
	type MaxLocks = ConstU32<50>;
	/// The type for recording an account's balance.
	type Balance = Balance;
	/// The ubiquitous event type.
	type Event = Event;
	type DustRemoval = ();
	type ExistentialDeposit = ConstU128<0>;
	type AccountStore = System;
	type WeightInfo = pallet_balances::weights::SubstrateWeight<Runtime>;
}

pub struct DealWithFees<R>(sp_std::marker::PhantomData<R>);
impl<R> OnUnbalanced<NegativeImbalance<R>> for DealWithFees<R>
where
	R: pallet_balances::Config + pallet_treasury::Config,
	pallet_treasury::Pallet<R>: OnUnbalanced<NegativeImbalance<R>>,
{
	// this seems to be called for substrate-based transactions
	fn on_unbalanceds<B>(mut fees_then_tips: impl Iterator<Item = NegativeImbalance<R>>) {
		if let Some(fees) = fees_then_tips.next() {
			// for fees, 80% are burned, 20% to the treasury
			let (_, to_treasury) = fees.ration(80, 20);
			// Balances pallet automatically burns dropped Negative Imbalances by decreasing
			// total_supply accordingly
			<pallet_treasury::Pallet<R> as OnUnbalanced<_>>::on_unbalanced(to_treasury);
		}
	}

	// this is called from pallet_evm for Ethereum-based transactions
	// (technically, it calls on_unbalanced, which calls this when non-zero)
	fn on_nonzero_unbalanced(amount: NegativeImbalance<R>) {
		// Balances pallet automatically burns dropped Negative Imbalances by decreasing
		// total_supply accordingly
		let (_, to_treasury) = amount.ration(80, 20);
		<pallet_treasury::Pallet<R> as OnUnbalanced<_>>::on_unbalanced(to_treasury);
	}
}

pub struct LengthToFee;
impl WeightToFeePolynomial for LengthToFee {
	type Balance = Balance;

	fn polynomial() -> WeightToFeeCoefficients<Self::Balance> {
		smallvec![
			WeightToFeeCoefficient {
				degree: 1,
				coeff_frac: Perbill::zero(),
				coeff_integer: currency::TRANSACTION_BYTE_FEE,
				negative: false,
			},
			WeightToFeeCoefficient {
				degree: 3,
				coeff_frac: Perbill::zero(),
				coeff_integer: 1 * currency::SUPPLY_FACTOR,
				negative: false,
			},
		]
	}
}

impl pallet_transaction_payment::Config for Runtime {
	type Event = Event;
	type OnChargeTransaction = CurrencyAdapter<Balances, DealWithFees<Runtime>>;
	type OperationalFeeMultiplier = ConstU8<5>;
	type WeightToFee = ConstantMultiplier<Balance, ConstU128<{ currency::WEIGHT_FEE }>>;
	type LengthToFee = LengthToFee;
	type FeeMultiplierUpdate = SlowAdjustingFeeUpdate<Runtime>;
}

impl pallet_sudo::Config for Runtime {
	type Call = Call;
	type Event = Event;
}

impl pallet_ethereum_chain_id::Config for Runtime {}

impl pallet_randomness_collective_flip::Config for Runtime {}

/// Current approximation of the gas/s consumption considering
/// EVM execution over compiled WASM (on 4.4Ghz CPU).
/// Given the 500ms Weight, from which 75% only are used for transactions,
/// the total EVM execution gas limit is: GAS_PER_SECOND * 0.500 * 0.75 ~= 15_000_000.
pub const GAS_PER_SECOND: u64 = 40_000_000;

/// Approximate ratio of the amount of Weight per Gas.
/// u64 works for approximations because Weight is a very small unit compared to gas.
pub const WEIGHT_PER_GAS: u64 = WEIGHT_PER_SECOND / GAS_PER_SECOND;

pub struct MoonbeamGasWeightMapping;

impl pallet_evm::GasWeightMapping for MoonbeamGasWeightMapping {
	fn gas_to_weight(gas: u64) -> Weight {
		gas.saturating_mul(WEIGHT_PER_GAS)
	}
	fn weight_to_gas(weight: Weight) -> u64 {
		u64::try_from(weight.wrapping_div(WEIGHT_PER_GAS)).unwrap_or(u32::MAX as u64)
	}
}

parameter_types! {
	pub BlockGasLimit: U256
		= U256::from(NORMAL_DISPATCH_RATIO * MAXIMUM_BLOCK_WEIGHT / WEIGHT_PER_GAS);
	/// The portion of the `NORMAL_DISPATCH_RATIO` that we adjust the fees with. Blocks filled less
	/// than this will decrease the weight and more will increase.
	pub const TargetBlockFullness: Perquintill = Perquintill::from_percent(25);
	/// The adjustment variable of the runtime. Higher values will cause `TargetBlockFullness` to
	/// change the fees more rapidly. This low value causes changes to occur slowly over time.
	pub AdjustmentVariable: Multiplier = Multiplier::saturating_from_rational(3, 100_000);
	/// Minimum amount of the multiplier. This value cannot be too low. A test case should ensure
	/// that combined with `AdjustmentVariable`, we can recover from the minimum.
	/// See `multiplier_can_grow_from_zero` in integration_tests.rs.
	/// This value is currently only used by pallet-transaction-payment as an assertion that the
	/// next multiplier is always > min value.
	pub MinimumMultiplier: Multiplier = Multiplier::saturating_from_rational(1, 1_000_000u128);
	pub PrecompilesValue: MoonbasePrecompiles<Runtime> = MoonbasePrecompiles::<_>::new();
}

pub struct FixedGasPrice;
impl FeeCalculator for FixedGasPrice {
	fn min_gas_price() -> (U256, Weight) {
		(
			(1 * currency::GIGAWEI * currency::SUPPLY_FACTOR).into(),
			0u64,
		)
	}
}

/// Parameterized slow adjusting fee updated based on
/// https://w3f-research.readthedocs.io/en/latest/polkadot/overview/2-token-economics.html#-2.-slow-adjusting-mechanism // editorconfig-checker-disable-line
///
/// The adjustment algorithm boils down to:
///
/// diff = (previous_block_weight - target) / maximum_block_weight
/// next_multiplier = prev_multiplier * (1 + (v * diff) + ((v * diff)^2 / 2))
/// assert(next_multiplier > min)
///     where: v is AdjustmentVariable
///            target is TargetBlockFullness
///            min is MinimumMultiplier
pub type SlowAdjustingFeeUpdate<R> =
	TargetedFeeAdjustment<R, TargetBlockFullness, AdjustmentVariable, MinimumMultiplier>;

/// The author inherent provides an AccountId, but pallet evm needs an H160.
/// This simple adapter makes the conversion for any types T, U such that T: Into<U>
pub struct FindAuthorAdapter<T, U, Inner>(sp_std::marker::PhantomData<(T, U, Inner)>);

impl<T, U, Inner> FindAuthor<U> for FindAuthorAdapter<T, U, Inner>
where
	T: Into<U>,
	Inner: FindAuthor<T>,
{
	fn find_author<'a, I>(digests: I) -> Option<U>
	where
		I: 'a + IntoIterator<Item = (sp_runtime::ConsensusEngineId, &'a [u8])>,
	{
		Inner::find_author(digests).map(Into::into)
	}
}

moonbeam_runtime_common::impl_on_charge_evm_transaction!();

impl pallet_evm::Config for Runtime {
	type FeeCalculator = FixedGasPrice;
	type GasWeightMapping = MoonbeamGasWeightMapping;
	type BlockHashMapping = pallet_ethereum::EthereumBlockHashMapping<Self>;
	type CallOrigin = EnsureAddressRoot<AccountId>;
	type WithdrawOrigin = EnsureAddressNever<AccountId>;
	type AddressMapping = moonbeam_runtime_common::IntoAddressMapping;
	type Currency = Balances;
	type Event = Event;
	type Runner = pallet_evm::runner::stack::Runner<Self>;
	type PrecompilesType = MoonbasePrecompiles<Self>;
	type PrecompilesValue = PrecompilesValue;
	type ChainId = EthereumChainId;
	type OnChargeTransaction = OnChargeEVMTransaction<DealWithFees<Runtime>>;
	type BlockGasLimit = BlockGasLimit;
	type FindAuthor = FindAuthorAdapter<AccountId20, H160, AuthorInherent>;
}

parameter_types! {
	pub MaximumSchedulerWeight: Weight = NORMAL_DISPATCH_RATIO * RuntimeBlockWeights::get().max_block;
}

impl pallet_scheduler::Config for Runtime {
	type Event = Event;
	type Origin = Origin;
	type PalletsOrigin = OriginCaller;
	type Call = Call;
	type MaximumWeight = MaximumSchedulerWeight;
	type ScheduleOrigin = EnsureRoot<AccountId>;
	type MaxScheduledPerBlock = ConstU32<50>;
	type WeightInfo = pallet_scheduler::weights::SubstrateWeight<Runtime>;
	type OriginPrivilegeCmp = EqualPrivilegeOnly;
	type PreimageProvider = ();
	type NoPreimagePostponement = ();
}

type CouncilInstance = pallet_collective::Instance1;
type TechCommitteeInstance = pallet_collective::Instance2;
type TreasuryCouncilInstance = pallet_collective::Instance3;

impl pallet_collective::Config<CouncilInstance> for Runtime {
	type Origin = Origin;
	type Event = Event;
	type Proposal = Call;
	/// The maximum amount of time (in blocks) for council members to vote on motions.
	/// Motions may end in fewer blocks if enough votes are cast to determine the result.
	type MotionDuration = ConstU32<{ 3 * DAYS }>;
	/// The maximum number of proposals that can be open in the council at once.
	type MaxProposals = ConstU32<100>;
	/// The maximum number of council members.
	type MaxMembers = ConstU32<100>;
	type DefaultVote = pallet_collective::MoreThanMajorityThenPrimeDefaultVote;
	type WeightInfo = pallet_collective::weights::SubstrateWeight<Runtime>;
}

impl pallet_collective::Config<TechCommitteeInstance> for Runtime {
	type Origin = Origin;
	type Event = Event;
	type Proposal = Call;
	/// The maximum amount of time (in blocks) for technical committee members to vote on motions.
	/// Motions may end in fewer blocks if enough votes are cast to determine the result.
	type MotionDuration = ConstU32<{ 3 * DAYS }>;
	/// The maximum number of proposals that can be open in the technical committee at once.
	type MaxProposals = ConstU32<100>;
	/// The maximum number of technical committee members.
	type MaxMembers = ConstU32<100>;
	type DefaultVote = pallet_collective::MoreThanMajorityThenPrimeDefaultVote;
	type WeightInfo = pallet_collective::weights::SubstrateWeight<Runtime>;
}

impl pallet_collective::Config<TreasuryCouncilInstance> for Runtime {
	type Origin = Origin;
	type Event = Event;
	type Proposal = Call;
	/// The maximum amount of time (in blocks) for treasury council members to vote on motions.
	/// Motions may end in fewer blocks if enough votes are cast to determine the result.
	type MotionDuration = ConstU32<{ 3 * DAYS }>;
	/// The maximum number of proposals that can be open in the treasury council at once.
	type MaxProposals = ConstU32<20>;
	/// The maximum number of treasury council members.
	type MaxMembers = ConstU32<9>;
	type DefaultVote = pallet_collective::MoreThanMajorityThenPrimeDefaultVote;
	type WeightInfo = pallet_collective::weights::SubstrateWeight<Runtime>;
}
// The purpose of this offset is to ensure that a democratic proposal will not apply in the same
// block as a round change.
const ENACTMENT_OFFSET: u32 = 300;

impl pallet_democracy::Config for Runtime {
	type Proposal = Call;
	type Event = Event;
	type Currency = Balances;
	type EnactmentPeriod = ConstU32<{ 1 * DAYS + ENACTMENT_OFFSET }>;
	type LaunchPeriod = ConstU32<{ 1 * DAYS }>;
	type VotingPeriod = ConstU32<{ 5 * DAYS }>;
	type VoteLockingPeriod = ConstU32<{ 1 * DAYS }>;
	type FastTrackVotingPeriod = ConstU32<{ 4 * HOURS }>;
	type MinimumDeposit = ConstU128<{ 4 * currency::UNIT * currency::SUPPLY_FACTOR }>;
	/// To decide what their next motion is.
	type ExternalOrigin =
		pallet_collective::EnsureProportionAtLeast<AccountId, CouncilInstance, 1, 2>;
	/// To have the next scheduled referendum be a straight majority-carries vote.
	type ExternalMajorityOrigin =
		pallet_collective::EnsureProportionAtLeast<AccountId, CouncilInstance, 3, 5>;
	/// To have the next scheduled referendum be a straight default-carries (NTB) vote.
	type ExternalDefaultOrigin =
		pallet_collective::EnsureProportionAtLeast<AccountId, CouncilInstance, 3, 5>;
	/// To allow a shorter voting/enactment period for external proposals.
	type FastTrackOrigin =
		pallet_collective::EnsureProportionAtLeast<AccountId, TechCommitteeInstance, 1, 2>;
	/// To instant fast track.
	type InstantOrigin =
		pallet_collective::EnsureProportionAtLeast<AccountId, TechCommitteeInstance, 3, 5>;
	// To cancel a proposal which has been passed.
	type CancellationOrigin = EitherOfDiverse<
		EnsureRoot<AccountId>,
		pallet_collective::EnsureProportionAtLeast<AccountId, CouncilInstance, 3, 5>,
	>;
	// To cancel a proposal before it has been passed.
	type CancelProposalOrigin = EitherOfDiverse<
		EnsureRoot<AccountId>,
		pallet_collective::EnsureProportionAtLeast<AccountId, TechCommitteeInstance, 3, 5>,
	>;
	type BlacklistOrigin = EnsureRoot<AccountId>;
	// Any single technical committee member may veto a coming council proposal, however they can
	// only do it once and it lasts only for the cooloff period.
	type VetoOrigin = pallet_collective::EnsureMember<AccountId, TechCommitteeInstance>;
	type CooloffPeriod = ConstU32<{ 7 * DAYS }>;
	type PreimageByteDeposit = ConstU128<{ currency::STORAGE_BYTE_FEE }>;
	type Slash = ();
	type InstantAllowed = ConstBool<true>;
	type Scheduler = Scheduler;
	type MaxVotes = ConstU32<100>;
	type OperationalPreimageOrigin = pallet_collective::EnsureMember<AccountId, CouncilInstance>;
	type PalletsOrigin = OriginCaller;
	type WeightInfo = pallet_democracy::weights::SubstrateWeight<Runtime>;
	type MaxProposals = ConstU32<100>;
}

parameter_types! {
	pub const ProposalBond: Permill = Permill::from_percent(5);
	pub const TreasuryId: PalletId = PalletId(*b"pc/trsry");
}

type TreasuryApproveOrigin = EitherOfDiverse<
	EnsureRoot<AccountId>,
	pallet_collective::EnsureProportionAtLeast<AccountId, TreasuryCouncilInstance, 3, 5>,
>;

type TreasuryRejectOrigin = EitherOfDiverse<
	EnsureRoot<AccountId>,
	pallet_collective::EnsureProportionMoreThan<AccountId, TreasuryCouncilInstance, 1, 2>,
>;

impl pallet_treasury::Config for Runtime {
	type PalletId = TreasuryId;
	type Currency = Balances;
	// At least three-fifths majority of the council is required (or root) to approve a proposal
	type ApproveOrigin = TreasuryApproveOrigin;
	// More than half of the council is required (or root) to reject a proposal
	type RejectOrigin = TreasuryRejectOrigin;
	type Event = Event;
	// If spending proposal rejected, transfer proposer bond to treasury
	type OnSlash = Treasury;
	type ProposalBond = ProposalBond;
	type ProposalBondMinimum = ConstU128<{ 1 * currency::UNIT * currency::SUPPLY_FACTOR }>;
	type SpendPeriod = ConstU32<{ 6 * DAYS }>;
	type Burn = ();
	type BurnDestination = ();
	type MaxApprovals = ConstU32<100>;
	type WeightInfo = pallet_treasury::weights::SubstrateWeight<Runtime>;
	type SpendFunds = ();
	type ProposalBondMaximum = ();
	type SpendOrigin = TreasurySpender;
}

// TODO: name same origin to same type
type IdentityForceOrigin = EitherOfDiverse<
	EnsureRoot<AccountId>,
	pallet_collective::EnsureProportionMoreThan<AccountId, CouncilInstance, 1, 2>,
>;
type IdentityRegistrarOrigin = EitherOfDiverse<
	EnsureRoot<AccountId>,
	pallet_collective::EnsureProportionMoreThan<AccountId, CouncilInstance, 1, 2>,
>;

impl pallet_identity::Config for Runtime {
	type Event = Event;
	type Currency = Balances;
	// Add one item in storage and take 258 bytes
	type BasicDeposit = ConstU128<{ currency::deposit(1, 258) }>;
	// Not add any item to the storage but takes 66 bytes
	type FieldDeposit = ConstU128<{ currency::deposit(0, 66) }>;
	// Add one item in storage and take 53 bytes
	type SubAccountDeposit = ConstU128<{ currency::deposit(1, 53) }>;
	type MaxSubAccounts = ConstU32<100>;
	type MaxAdditionalFields = ConstU32<100>;
	type MaxRegistrars = ConstU32<20>;
	type Slashed = Treasury;
	type ForceOrigin = IdentityForceOrigin;
	type RegistrarOrigin = IdentityRegistrarOrigin;
	type WeightInfo = pallet_identity::weights::SubstrateWeight<Runtime>;
}

pub struct TransactionConverter;

impl fp_rpc::ConvertTransaction<UncheckedExtrinsic> for TransactionConverter {
	fn convert_transaction(&self, transaction: pallet_ethereum::Transaction) -> UncheckedExtrinsic {
		UncheckedExtrinsic::new_unsigned(
			pallet_ethereum::Call::<Runtime>::transact { transaction }.into(),
		)
	}
}

impl fp_rpc::ConvertTransaction<opaque::UncheckedExtrinsic> for TransactionConverter {
	fn convert_transaction(
		&self,
		transaction: pallet_ethereum::Transaction,
	) -> opaque::UncheckedExtrinsic {
		let extrinsic = UncheckedExtrinsic::new_unsigned(
			pallet_ethereum::Call::<Runtime>::transact { transaction }.into(),
		);
		let encoded = extrinsic.encode();
		opaque::UncheckedExtrinsic::decode(&mut &encoded[..])
			.expect("Encoded extrinsic is always valid")
	}
}

impl pallet_ethereum::Config for Runtime {
	type Event = Event;
	type StateRoot = pallet_ethereum::IntermediateStateRoot<Self>;
}

pub struct EthereumXcmEnsureProxy;
impl xcm_primitives::EnsureProxy<AccountId> for EthereumXcmEnsureProxy {
	fn ensure_ok(delegator: AccountId, delegatee: AccountId) -> Result<(), &'static str> {
		// The EVM implicitely contains an Any proxy, so we only allow for "Any" proxies
		let def: pallet_proxy::ProxyDefinition<AccountId, ProxyType, BlockNumber> =
			pallet_proxy::Pallet::<Runtime>::find_proxy(
				&delegator,
				&delegatee,
				Some(ProxyType::Any),
			)
			.map_err(|_| "proxy error: expected `ProxyType::Any`")?;
		// We only allow to use it for delay zero proxies, as the call will immediatly be executed
		ensure!(def.delay.is_zero(), "proxy delay is Non-zero`");
		Ok(())
	}
}

impl pallet_ethereum_xcm::Config for Runtime {
	type InvalidEvmTransactionError = pallet_ethereum::InvalidTransactionWrapper;
	type ValidatedTransaction = pallet_ethereum::ValidatedTransaction<Self>;
	type XcmEthereumOrigin = pallet_ethereum_xcm::EnsureXcmEthereumTransaction;
	type ReservedXcmpWeight = ReservedXcmpWeight;
	type EnsureProxy = EthereumXcmEnsureProxy;
	type ControllerOrigin = EnsureRoot<AccountId>;
}

parameter_types! {
	pub const ReservedXcmpWeight: Weight = MAXIMUM_BLOCK_WEIGHT / 4;
	pub const ReservedDmpWeight: Weight = MAXIMUM_BLOCK_WEIGHT / 4;
}

impl cumulus_pallet_parachain_system::Config for Runtime {
	type Event = Event;
	type OnSystemEvent = ();
	type SelfParaId = ParachainInfo;
	type DmpMessageHandler = MaintenanceMode;
	type ReservedDmpWeight = ReservedDmpWeight;
	type OutboundXcmpMessageSource = XcmpQueue;
	type XcmpMessageHandler = XcmpQueue;
	type ReservedXcmpWeight = ReservedXcmpWeight;
	type CheckAssociatedRelayNumber = cumulus_pallet_parachain_system::RelayNumberStrictlyIncreases;
}

impl parachain_info::Config for Runtime {}

pub struct OnCollatorPayout;
impl pallet_parachain_staking::OnCollatorPayout<AccountId, Balance> for OnCollatorPayout {
	fn on_collator_payout(
		for_round: pallet_parachain_staking::RoundIndex,
		collator_id: AccountId,
		amount: Balance,
	) -> Weight {
		MoonbeamOrbiters::distribute_rewards(for_round, collator_id, amount)
	}
}
pub struct OnNewRound;
impl pallet_parachain_staking::OnNewRound for OnNewRound {
	fn on_new_round(round_index: pallet_parachain_staking::RoundIndex) -> Weight {
		MoonbeamOrbiters::on_new_round(round_index)
	}
}

impl pallet_parachain_staking::Config for Runtime {
	type Event = Event;
	type Currency = Balances;
	type MonetaryGovernanceOrigin = EnsureRoot<AccountId>;
	/// Minimum round length is 2 minutes (10 * 12 second block times)
	type MinBlocksPerRound = ConstU32<10>;
	/// Rounds before the collator leaving the candidates request can be executed
	type LeaveCandidatesDelay = ConstU32<2>;
	/// Rounds before the candidate bond increase/decrease can be executed
	type CandidateBondLessDelay = ConstU32<2>;
	/// Rounds before the delegator exit can be executed
	type LeaveDelegatorsDelay = ConstU32<2>;
	/// Rounds before the delegator revocation can be executed
	type RevokeDelegationDelay = ConstU32<2>;
	/// Rounds before the delegator bond increase/decrease can be executed
	type DelegationBondLessDelay = ConstU32<2>;
	/// Rounds before the reward is paid
	type RewardPaymentDelay = ConstU32<2>;
	/// Minimum collators selected per round, default at genesis and minimum forever after
	type MinSelectedCandidates = ConstU32<8>;
	/// Maximum top delegations per candidate
	type MaxTopDelegationsPerCandidate = ConstU32<300>;
	/// Maximum bottom delegations per candidate
	type MaxBottomDelegationsPerCandidate = ConstU32<50>;
	/// Maximum delegations per delegator
	type MaxDelegationsPerDelegator = ConstU32<100>;
	/// Minimum stake required to become a collator
	type MinCollatorStk = ConstU128<{ 1000 * currency::UNIT * currency::SUPPLY_FACTOR }>;
	/// Minimum stake required to be reserved to be a candidate
	type MinCandidateStk = ConstU128<{ 500 * currency::UNIT * currency::SUPPLY_FACTOR }>;
	/// Minimum stake required to be reserved to be a delegator
	type MinDelegation = ConstU128<{ 1 * currency::UNIT * currency::SUPPLY_FACTOR }>;
	/// Minimum stake required to be reserved to be a delegator
	type MinDelegatorStk = ConstU128<{ 1 * currency::UNIT * currency::SUPPLY_FACTOR }>;
	type BlockAuthor = AuthorInherent;
	type OnCollatorPayout = OnCollatorPayout;
	type OnNewRound = OnNewRound;
	type WeightInfo = pallet_parachain_staking::weights::SubstrateWeight<Runtime>;
}

impl pallet_author_inherent::Config for Runtime {
	type SlotBeacon = RelaychainBlockNumberProvider<Self>;
	type AccountLookup = MoonbeamOrbiters;
	type CanAuthor = AuthorFilter;
	type WeightInfo = pallet_author_inherent::weights::SubstrateWeight<Runtime>;
}

impl pallet_author_slot_filter::Config for Runtime {
	type Event = Event;
	type RandomnessSource = RandomnessCollectiveFlip;
	type PotentialAuthors = ParachainStaking;
	type WeightInfo = pallet_author_slot_filter::weights::SubstrateWeight<Runtime>;
}

parameter_types! {
	pub const InitializationPayment: Perbill = Perbill::from_percent(30);
	pub const RelaySignaturesThreshold: Perbill = Perbill::from_percent(100);
	pub const SignatureNetworkIdentifier:  &'static [u8] = b"moonbase-";

}

impl pallet_crowdloan_rewards::Config for Runtime {
	type Event = Event;
	type Initialized = ConstBool<false>;
	type InitializationPayment = InitializationPayment;
	type MaxInitContributors = ConstU32<500>;
	// TODO to be revisited
	type MinimumReward = ConstU128<0>;
	type RewardCurrency = Balances;
	type RelayChainAccountId = [u8; 32];
	type RewardAddressAssociateOrigin = EnsureSigned<Self::AccountId>;
	type RewardAddressChangeOrigin = EnsureSigned<Self::AccountId>;
	type RewardAddressRelayVoteThreshold = RelaySignaturesThreshold;
	type SignatureNetworkIdentifier = SignatureNetworkIdentifier;
	type VestingBlockNumber = cumulus_primitives_core::relay_chain::BlockNumber;
	type VestingBlockProvider =
		cumulus_pallet_parachain_system::RelaychainBlockNumberProvider<Self>;
	type WeightInfo = pallet_crowdloan_rewards::weights::SubstrateWeight<Runtime>;
}

// This is a simple session key manager. It should probably either work with, or be replaced
// entirely by pallet sessions
impl pallet_author_mapping::Config for Runtime {
	type Event = Event;
	type DepositCurrency = Balances;
	type DepositAmount = ConstU128<{ 100 * currency::UNIT * currency::SUPPLY_FACTOR }>;
	type Keys = session_keys_primitives::VrfId;
	type WeightInfo = pallet_author_mapping::weights::SubstrateWeight<Runtime>;
}

/// The type used to represent the kinds of proxying allowed.
#[cfg_attr(feature = "std", derive(serde::Serialize, serde::Deserialize))]
#[derive(
	Copy, Clone, Eq, PartialEq, Ord, PartialOrd, Encode, Decode, Debug, MaxEncodedLen, TypeInfo,
)]
pub enum ProxyType {
	/// All calls can be proxied. This is the trivial/most permissive filter.
	Any = 0,
	/// Only extrinsics that do not transfer funds.
	NonTransfer = 1,
	/// Only extrinsics related to governance (democracy and collectives).
	Governance = 2,
	/// Only extrinsics related to staking.
	Staking = 3,
	/// Allow to veto an announced proxy call.
	CancelProxy = 4,
	/// Allow extrinsic related to Balances.
	Balances = 5,
	/// Allow extrinsic related to AuthorMapping.
	AuthorMapping = 6,
	/// Allow extrinsic related to IdentityJudgement.
	IdentityJudgement = 7,
}

impl Default for ProxyType {
	fn default() -> Self {
		Self::Any
	}
}

impl InstanceFilter<Call> for ProxyType {
	fn filter(&self, c: &Call) -> bool {
		match self {
			ProxyType::Any => true,
			ProxyType::NonTransfer => {
				matches!(
					c,
					Call::System(..)
						| Call::Timestamp(..) | Call::ParachainStaking(..)
						| Call::Democracy(..) | Call::CouncilCollective(..)
						| Call::Identity(..) | Call::TechCommitteeCollective(..)
						| Call::Utility(..) | Call::Proxy(..)
						| Call::AuthorMapping(..)
						| Call::CrowdloanRewards(pallet_crowdloan_rewards::Call::claim { .. })
				)
			}
			ProxyType::Governance => matches!(
				c,
				Call::Democracy(..)
					| Call::CouncilCollective(..)
					| Call::TechCommitteeCollective(..)
					| Call::Utility(..)
			),
			ProxyType::Staking => matches!(
				c,
				Call::ParachainStaking(..)
					| Call::Utility(..) | Call::AuthorMapping(..)
					| Call::MoonbeamOrbiters(..)
			),
			ProxyType::CancelProxy => matches!(
				c,
				Call::Proxy(pallet_proxy::Call::reject_announcement { .. })
			),
			ProxyType::Balances => matches!(c, Call::Balances(..) | Call::Utility(..)),
			ProxyType::AuthorMapping => matches!(c, Call::AuthorMapping(..)),
			ProxyType::IdentityJudgement => matches!(
				c,
				Call::Identity(pallet_identity::Call::provide_judgement { .. }) | Call::Utility(..)
			),
		}
	}

	fn is_superset(&self, o: &Self) -> bool {
		match (self, o) {
			(x, y) if x == y => true,
			(ProxyType::Any, _) => true,
			(_, ProxyType::Any) => false,
			_ => false,
		}
	}
}

impl pallet_proxy::Config for Runtime {
	type Event = Event;
	type Call = Call;
	type Currency = Balances;
	type ProxyType = ProxyType;
	// One storage item; key size 32, value size 8
	type ProxyDepositBase = ConstU128<{ currency::deposit(1, 8) }>;
	// Additional storage item size of 21 bytes (20 bytes AccountId + 1 byte sizeof(ProxyType)).
	type ProxyDepositFactor = ConstU128<{ currency::deposit(0, 21) }>;
	type MaxProxies = ConstU32<32>;
	type WeightInfo = pallet_proxy::weights::SubstrateWeight<Runtime>;
	type MaxPending = ConstU32<32>;
	type CallHasher = BlakeTwo256;
	type AnnouncementDepositBase = ConstU128<{ currency::deposit(1, 8) }>;
	// Additional storage item size of 56 bytes:
	// - 20 bytes AccountId
	// - 32 bytes Hasher (Blake2256)
	// - 4 bytes BlockNumber (u32)
	type AnnouncementDepositFactor = ConstU128<{ currency::deposit(0, 56) }>;
}

impl pallet_migrations::Config for Runtime {
	type Event = Event;
	// TODO wire up our correct list of migrations here. Maybe this shouldn't be in
	// `moonbeam_runtime_common`.
	type MigrationsList = moonbeam_runtime_common::migrations::CommonMigrations<
		Runtime,
		CouncilCollective,
		TechCommitteeCollective,
	>;
}

/// Maintenance mode Call filter
pub struct MaintenanceFilter;
impl Contains<Call> for MaintenanceFilter {
	fn contains(c: &Call) -> bool {
		match c {
			Call::Assets(_) => false,
			Call::LocalAssets(_) => false,
			Call::Balances(_) => false,
			Call::CrowdloanRewards(_) => false,
			Call::Ethereum(_) => false,
			Call::EVM(_) => false,
			Call::Identity(_) => false,
			Call::XTokens(_) => false,
			Call::ParachainStaking(_) => false,
			Call::MoonbeamOrbiters(_) => false,
			Call::PolkadotXcm(_) => false,
			Call::Treasury(_) => false,
			Call::XcmTransactor(_) => false,
			Call::EthereumXcm(_) => false,
			_ => true,
		}
	}
}

/// Normal Call Filter
/// We dont allow to create nor mint assets, this for now is disabled
/// We only allow transfers. For now creation of assets will go through
/// asset-manager, while minting/burning only happens through xcm messages
/// This can change in the future
pub struct NormalFilter;
impl Contains<Call> for NormalFilter {
	fn contains(c: &Call) -> bool {
		match c {
			Call::Assets(method) => match method {
				pallet_assets::Call::transfer { .. } => true,
				pallet_assets::Call::transfer_keep_alive { .. } => true,
				pallet_assets::Call::approve_transfer { .. } => true,
				pallet_assets::Call::transfer_approved { .. } => true,
				pallet_assets::Call::cancel_approval { .. } => true,
				_ => false,
			},
			// We want to disable create, as we dont want users to be choosing the
			// assetId of their choice
			// We also disable destroy, as we want to route destroy through the
			// asset-manager, which guarantees the removal both at the EVM and
			// substrate side of things
			Call::LocalAssets(method) => match method {
				pallet_assets::Call::create { .. } => false,
				pallet_assets::Call::destroy { .. } => false,
				_ => true,
			},
			// We just want to enable this in case of live chains, since the default version
			// is populated at genesis
			Call::PolkadotXcm(method) => match method {
				pallet_xcm::Call::force_default_xcm_version { .. } => true,
				_ => false,
			},
			// We filter anonymous proxy as they make "reserve" inconsistent
			// See: https://github.com/paritytech/substrate/blob/37cca710eed3dadd4ed5364c7686608f5175cce1/frame/proxy/src/lib.rs#L270 // editorconfig-checker-disable-line
			Call::Proxy(method) => match method {
				pallet_proxy::Call::anonymous { .. } => false,
				pallet_proxy::Call::kill_anonymous { .. } => false,
				_ => true,
			},
			// We filter EVM calls as allowing these calls can cause potential attack vectors
			// via precompiles (e.g. proxy precompile can erroneously allow privilege escalation)
			// See https://github.com/PureStake/sr-moonbeam/issues/30
			// Note: It is also assumed that EVM calls are only allowed through `Origin::Root` so
			// this can be seen as an additional security
			Call::EVM(_) => false,
			_ => true,
		}
	}
}

use cumulus_primitives_core::{relay_chain::BlockNumber as RelayBlockNumber, DmpMessageHandler};

pub struct XcmExecutionManager;
impl pallet_maintenance_mode::PauseXcmExecution for XcmExecutionManager {
	fn suspend_xcm_execution() -> DispatchResult {
		XcmpQueue::suspend_xcm_execution(Origin::root())
	}
	fn resume_xcm_execution() -> DispatchResult {
		XcmpQueue::resume_xcm_execution(Origin::root())
	}
}

pub struct MaintenanceDmpHandler;
impl DmpMessageHandler for MaintenanceDmpHandler {
	// This implementation makes messages be queued
	// Since the limit is 0, messages are queued for next iteration
	fn handle_dmp_messages(
		iter: impl Iterator<Item = (RelayBlockNumber, Vec<u8>)>,
		_limit: Weight,
	) -> Weight {
		DmpQueue::handle_dmp_messages(iter, 0)
	}
}

/// The hooks we wnat to run in Maintenance Mode
pub struct MaintenanceHooks;

impl OnInitialize<BlockNumber> for MaintenanceHooks {
	fn on_initialize(n: BlockNumber) -> Weight {
		AllPalletsReversedWithSystemFirst::on_initialize(n)
	}
}

// return 0
// For some reason using empty tuple () isnt working
// There exist only two pallets that use onIdle and these are xcmp and dmp queues
// For some reason putting an empty tumple does not work (transaction never finishes)
// We use an empty onIdle, if on the future we want one of the pallets to execute it
// we need to provide it here
impl OnIdle<BlockNumber> for MaintenanceHooks {
	fn on_idle(_n: BlockNumber, _max_weight: Weight) -> Weight {
		0
	}
}

impl OnRuntimeUpgrade for MaintenanceHooks {
	fn on_runtime_upgrade() -> Weight {
		AllPalletsReversedWithSystemFirst::on_runtime_upgrade()
	}
	#[cfg(feature = "try-runtime")]
	fn pre_upgrade() -> Result<(), &'static str> {
		AllPalletsReversedWithSystemFirst::pre_upgrade()
	}

	#[cfg(feature = "try-runtime")]
	fn post_upgrade() -> Result<(), &'static str> {
		AllPalletsReversedWithSystemFirst::post_upgrade()
	}
}

impl OnFinalize<BlockNumber> for MaintenanceHooks {
	fn on_finalize(n: BlockNumber) {
		AllPalletsReversedWithSystemFirst::on_finalize(n)
	}
}

impl OffchainWorker<BlockNumber> for MaintenanceHooks {
	fn offchain_worker(n: BlockNumber) {
		AllPalletsReversedWithSystemFirst::offchain_worker(n)
	}
}

impl pallet_maintenance_mode::Config for Runtime {
	type Event = Event;
	type NormalCallFilter = NormalFilter;
	type MaintenanceCallFilter = MaintenanceFilter;
	type MaintenanceOrigin =
		pallet_collective::EnsureProportionAtLeast<AccountId, TechCommitteeInstance, 2, 3>;
	type XcmExecutionManager = XcmExecutionManager;
	type NormalDmpHandler = DmpQueue;
	type MaintenanceDmpHandler = MaintenanceDmpHandler;
	// We use AllPalletsReversedWithSystemFirst because we dont want to change the hooks in normal
	// operation
	type NormalExecutiveHooks = AllPalletsReversedWithSystemFirst;
	type MaintenanceExecutiveHooks = MaintenanceHooks;
}

impl pallet_proxy_genesis_companion::Config for Runtime {
	type ProxyType = ProxyType;
}

parameter_types! {
	pub DefaultBaseFeePerGas: U256 = (1 * currency::GIGAWEI * currency::SUPPLY_FACTOR).into();
}

pub struct BaseFeeThreshold;
impl pallet_base_fee::BaseFeeThreshold for BaseFeeThreshold {
	fn lower() -> Permill {
		Permill::zero()
	}
	fn ideal() -> Permill {
		Permill::from_parts(500_000)
	}
	fn upper() -> Permill {
		Permill::from_parts(1_000_000)
	}
}

impl pallet_base_fee::Config for Runtime {
	type Event = Event;
	type Threshold = BaseFeeThreshold;
	// Tells `pallet_base_fee` whether to calculate a new BaseFee `on_finalize` or not.
	type IsActive = ConstBool<false>;
	type DefaultBaseFeePerGas = DefaultBaseFeePerGas;
}

parameter_types! {
	pub OrbiterReserveIdentifier: [u8; 4] = [b'o', b'r', b'b', b'i'];
}

impl pallet_moonbeam_orbiters::Config for Runtime {
	type Event = Event;
	type AccountLookup = AuthorMapping;
	type AddCollatorOrigin = EnsureRoot<AccountId>;
	type Currency = Balances;
	type DelCollatorOrigin = EnsureRoot<AccountId>;
	/// Maximum number of orbiters per collator
	type MaxPoolSize = ConstU32<8>;
	/// Maximum number of round to keep on storage
	type MaxRoundArchive = ConstU32<4>;
	type OrbiterReserveIdentifier = OrbiterReserveIdentifier;
	type RotatePeriod = ConstU32<3>;
	/// Round index type.
	type RoundIndex = pallet_parachain_staking::RoundIndex;
	type WeightInfo = pallet_moonbeam_orbiters::weights::SubstrateWeight<Runtime>;
}

/// Only callable after `set_validation_data` is called which forms this proof the same way
fn relay_chain_state_proof() -> RelayChainStateProof {
	let relay_storage_root = ParachainSystem::validation_data()
		.expect("set in `set_validation_data`")
		.relay_parent_storage_root;
	let relay_chain_state =
		ParachainSystem::relay_state_proof().expect("set in `set_validation_data`");
	RelayChainStateProof::new(ParachainInfo::get(), relay_storage_root, relay_chain_state)
		.expect("Invalid relay chain state proof, already constructed in `set_validation_data`")
}

pub struct BabeDataGetter;
impl pallet_randomness::GetBabeData<u64, Option<Hash>> for BabeDataGetter {
	// Tolerate panic here because only ever called in inherent (so can be omitted)
	fn get_epoch_index() -> u64 {
		if cfg!(feature = "runtime-benchmarks") {
			// storage reads as per actual reads
			let _relay_storage_root = ParachainSystem::validation_data();
			let _relay_chain_state = ParachainSystem::relay_state_proof();
			const BENCHMARKING_NEW_EPOCH: u64 = 10u64;
			return BENCHMARKING_NEW_EPOCH;
		}
		relay_chain_state_proof()
			.read_optional_entry(relay_chain::well_known_keys::EPOCH_INDEX)
			.ok()
			.flatten()
			.expect("expected to be able to read epoch index from relay chain state proof")
	}
	fn get_epoch_randomness() -> Option<Hash> {
		if cfg!(feature = "runtime-benchmarks") {
			// storage reads as per actual reads
			let _relay_storage_root = ParachainSystem::validation_data();
			let _relay_chain_state = ParachainSystem::relay_state_proof();
			let benchmarking_babe_output = Hash::default();
			return Some(benchmarking_babe_output);
		}
		relay_chain_state_proof()
			.read_optional_entry(relay_chain::well_known_keys::ONE_EPOCH_AGO_RANDOMNESS)
			.ok()
			.flatten()
	}
}

impl pallet_randomness::Config for Runtime {
	type Event = Event;
	type AddressMapping = moonbeam_runtime_common::IntoAddressMapping;
	type Currency = Balances;
	type BabeDataGetter = BabeDataGetter;
	type VrfKeyLookup = AuthorMapping;
	type Deposit = ConstU128<{ 1 * currency::UNIT * currency::SUPPLY_FACTOR }>;
	type MaxRandomWords = ConstU8<100>;
	type MinBlockDelay = ConstU32<2>;
	type MaxBlockDelay = ConstU32<2_000>;
	type BlockExpirationDelay = ConstU32<10_000>;
	type EpochExpirationDelay = ConstU64<10_000>;
}

construct_runtime! {
	pub enum Runtime where
		Block = Block,
		NodeBlock = opaque::Block,
		UncheckedExtrinsic = UncheckedExtrinsic
	{
		System: frame_system::{Pallet, Call, Storage, Config, Event<T>} = 0,
		Utility: pallet_utility::{Pallet, Call, Event} = 1,
		Timestamp: pallet_timestamp::{Pallet, Call, Storage, Inherent} = 2,
		Balances: pallet_balances::{Pallet, Call, Storage, Config<T>, Event<T>} = 3,
		Sudo: pallet_sudo::{Pallet, Call, Config<T>, Storage, Event<T>} = 4,
		RandomnessCollectiveFlip: pallet_randomness_collective_flip::{Pallet, Storage} = 5,
		ParachainSystem: cumulus_pallet_parachain_system::{Pallet, Call, Storage, Inherent, Event<T>} = 6,
		TransactionPayment: pallet_transaction_payment::{Pallet, Storage, Event<T>} = 7,
		ParachainInfo: parachain_info::{Pallet, Storage, Config} = 8,
		EthereumChainId: pallet_ethereum_chain_id::{Pallet, Storage, Config} = 9,
		EVM: pallet_evm::{Pallet, Config, Call, Storage, Event<T>} = 10,
		Ethereum: pallet_ethereum::{Pallet, Call, Storage, Event, Origin, Config} = 11,
		ParachainStaking: pallet_parachain_staking::{Pallet, Call, Storage, Event<T>, Config<T>} = 12,
		Scheduler: pallet_scheduler::{Pallet, Storage, Event<T>, Call} = 13,
		Democracy: pallet_democracy::{Pallet, Storage, Config<T>, Event<T>, Call} = 14,
		CouncilCollective:
			pallet_collective::<Instance1>::{Pallet, Call, Storage, Event<T>, Origin<T>, Config<T>} = 15,
		TechCommitteeCollective:
			pallet_collective::<Instance2>::{Pallet, Call, Storage, Event<T>, Origin<T>, Config<T>} = 16,
		Treasury: pallet_treasury::{Pallet, Storage, Config, Event<T>, Call} = 17,
		AuthorInherent: pallet_author_inherent::{Pallet, Call, Storage, Inherent} = 18,
		AuthorFilter: pallet_author_slot_filter::{Pallet, Call, Storage, Event, Config} = 19,
		CrowdloanRewards: pallet_crowdloan_rewards::{Pallet, Call, Config<T>, Storage, Event<T>} = 20,
		AuthorMapping: pallet_author_mapping::{Pallet, Call, Config<T>, Storage, Event<T>} = 21,
		Proxy: pallet_proxy::{Pallet, Call, Storage, Event<T>} = 22,
		MaintenanceMode: pallet_maintenance_mode::{Pallet, Call, Config, Storage, Event} = 23,
		Identity: pallet_identity::{Pallet, Call, Storage, Event<T>} = 24,
		XcmpQueue: cumulus_pallet_xcmp_queue::{Pallet, Call, Storage, Event<T>} = 25,
		CumulusXcm: cumulus_pallet_xcm::{Pallet, Event<T>, Origin} = 26,
		DmpQueue: cumulus_pallet_dmp_queue::{Pallet, Call, Storage, Event<T>} = 27,
		PolkadotXcm: pallet_xcm::{Pallet, Call, Storage, Event<T>, Origin, Config} = 28,
		Assets: pallet_assets::{Pallet, Call, Storage, Event<T>} = 29,
		XTokens: orml_xtokens::{Pallet, Call, Storage, Event<T>} = 30,
		AssetManager: pallet_asset_manager::{Pallet, Call, Storage, Event<T>} = 31,
		Migrations: pallet_migrations::{Pallet, Storage, Config, Event<T>} = 32,
		XcmTransactor: pallet_xcm_transactor::{Pallet, Call, Storage, Event<T>} = 33,
		ProxyGenesisCompanion: pallet_proxy_genesis_companion::{Pallet, Config<T>} = 34,
		BaseFee: pallet_base_fee::{Pallet, Call, Storage, Config<T>, Event} = 35,
		LocalAssets: pallet_assets::<Instance1>::{Pallet, Call, Storage, Event<T>} = 36,
		MoonbeamOrbiters: pallet_moonbeam_orbiters::{Pallet, Call, Storage, Event<T>} = 37,
		EthereumXcm: pallet_ethereum_xcm::{Pallet, Call, Storage, Origin} = 38,
		Randomness: pallet_randomness::{Pallet, Call, Storage, Event<T>, Inherent} = 39,
<<<<<<< HEAD
		ConvictionVoting: pallet_conviction_voting::{Pallet, Call, Storage, Event<T>} = 40,
		Referenda: pallet_referenda::{Pallet, Call, Storage, Event<T>} = 41,
		Origins: pallet_custom_origins::{Origin} = 42,
=======
		TreasuryCouncilCollective:
			pallet_collective::<Instance3>::{Pallet, Call, Storage, Event<T>, Origin<T>, Config<T>} = 40,
>>>>>>> 10522633
	}
}

/// Block type as expected by this runtime.
pub type Block = generic::Block<Header, UncheckedExtrinsic>;
/// A Block signed with a Justification
pub type SignedBlock = generic::SignedBlock<Block>;
/// BlockId type as expected by this runtime.
pub type BlockId = generic::BlockId<Block>;

/// The SignedExtension to the basic transaction logic.
pub type SignedExtra = (
	frame_system::CheckSpecVersion<Runtime>,
	frame_system::CheckTxVersion<Runtime>,
	frame_system::CheckGenesis<Runtime>,
	frame_system::CheckEra<Runtime>,
	frame_system::CheckNonce<Runtime>,
	frame_system::CheckWeight<Runtime>,
	pallet_transaction_payment::ChargeTransactionPayment<Runtime>,
);
/// Unchecked extrinsic type as expected by this runtime.
pub type UncheckedExtrinsic =
	fp_self_contained::UncheckedExtrinsic<Address, Call, Signature, SignedExtra>;
/// Extrinsic type that has already been checked.
pub type CheckedExtrinsic = fp_self_contained::CheckedExtrinsic<AccountId, Call, SignedExtra, H160>;
/// Executive: handles dispatch to the various pallets.
pub type Executive = frame_executive::Executive<
	Runtime,
	Block,
	frame_system::ChainContext<Runtime>,
	Runtime,
	pallet_maintenance_mode::ExecutiveHooks<Runtime>,
>;

// All of our runtimes share most of their Runtime API implementations.
// We use a macro to implement this common part and add runtime-specific additional implementations.
// This macro expands to :
// ```
// impl_runtime_apis! {
//     // All impl blocks shared between all runtimes.
//
//     // Specific impls provided to the `impl_runtime_apis_plus_common!` macro.
// }
// ```
moonbeam_runtime_common::impl_runtime_apis_plus_common! {
	impl sp_transaction_pool::runtime_api::TaggedTransactionQueue<Block> for Runtime {
		fn validate_transaction(
			source: TransactionSource,
			xt: <Block as BlockT>::Extrinsic,
			block_hash: <Block as BlockT>::Hash,
		) -> TransactionValidity {
			// Filtered calls should not enter the tx pool as they'll fail if inserted.
			// If this call is not allowed, we return early.
			if !<Runtime as frame_system::Config>::BaseCallFilter::contains(&xt.0.function) {
				return InvalidTransaction::Call.into();
			}

			// This runtime uses Substrate's pallet transaction payment. This
			// makes the chain feel like a standard Substrate chain when submitting
			// frame transactions and using Substrate ecosystem tools. It has the downside that
			// transaction are not prioritized by gas_price. The following code reprioritizes
			// transactions to overcome this.
			//
			// A more elegant, ethereum-first solution is
			// a pallet that replaces pallet transaction payment, and allows users
			// to directly specify a gas price rather than computing an effective one.
			// #HopefullySomeday

			// First we pass the transactions to the standard FRAME executive. This calculates all the
			// necessary tags, longevity and other properties that we will leave unchanged.
			// This also assigns some priority that we don't care about and will overwrite next.
			let mut intermediate_valid = Executive::validate_transaction(source, xt.clone(), block_hash)?;

			let dispatch_info = xt.get_dispatch_info();

			// If this is a pallet ethereum transaction, then its priority is already set
			// according to gas price from pallet ethereum. If it is any other kind of transaction,
			// we modify its priority.
			Ok(match &xt.0.function {
				Call::Ethereum(transact { .. }) => intermediate_valid,
				_ if dispatch_info.class != DispatchClass::Normal => intermediate_valid,
				_ => {
					let tip = match xt.0.signature {
						None => 0,
						Some((_, _, ref signed_extra)) => {
							// Yuck, this depends on the index of charge transaction in Signed Extra
							let charge_transaction = &signed_extra.6;
							charge_transaction.tip()
						}
					};

					// Calculate the fee that will be taken by pallet transaction payment
					let fee: u64 = TransactionPayment::compute_fee(
						xt.encode().len() as u32,
						&dispatch_info,
						tip,
					).saturated_into();

					// Calculate how much gas this effectively uses according to the existing mapping
					let effective_gas =
						<Runtime as pallet_evm::Config>::GasWeightMapping::weight_to_gas(
							dispatch_info.weight
						);

					// Here we calculate an ethereum-style effective gas price using the
					// current fee of the transaction. Because the weight -> gas conversion is
					// lossy, we have to handle the case where a very low weight maps to zero gas.
					let effective_gas_price = if effective_gas > 0 {
						fee / effective_gas
					} else {
						// If the effective gas was zero, we just act like it was 1.
						fee
					};

					// Overwrite the original prioritization with this ethereum one
					intermediate_valid.priority = effective_gas_price;
					intermediate_valid
				}
			})
		}
	}
}

// Check the timestamp and parachain inherents
struct CheckInherents;

impl cumulus_pallet_parachain_system::CheckInherents<Block> for CheckInherents {
	fn check_inherents(
		block: &Block,
		relay_state_proof: &RelayChainStateProof,
	) -> sp_inherents::CheckInherentsResult {
		let relay_chain_slot = relay_state_proof
			.read_slot()
			.expect("Could not read the relay chain slot from the proof");

		let inherent_data =
			cumulus_primitives_timestamp::InherentDataProvider::from_relay_chain_slot_and_duration(
				relay_chain_slot,
				sp_std::time::Duration::from_secs(6),
			)
			.create_inherent_data()
			.expect("Could not create the timestamp inherent data");

		inherent_data.check_extrinsics(&block)
	}
}

// Nimbus's Executive wrapper allows relay validators to verify the seal digest
cumulus_pallet_parachain_system::register_validate_block!(
	Runtime = Runtime,
	BlockExecutor = pallet_author_inherent::BlockExecutor::<Runtime, Executive>,
	CheckInherents = CheckInherents,
);

moonbeam_runtime_common::impl_self_contained_call!();

// Shorthand for a Get field of a pallet Config.
#[macro_export]
macro_rules! get {
	($pallet:ident, $name:ident, $type:ty) => {
		<<$crate::Runtime as $pallet::Config>::$name as $crate::Get<$type>>::get()
	};
}

#[cfg(test)]
mod tests {
	use super::{currency::*, *};

	#[test]
	// Helps us to identify a Pallet Call in case it exceeds the 1kb limit.
	// Hint: this should be a rare case. If that happens, one or more of the dispatchable arguments
	// need to be Boxed.
	fn call_max_size() {
		const CALL_ALIGN: u32 = 1024;
		assert!(
			std::mem::size_of::<pallet_ethereum_chain_id::Call<Runtime>>() <= CALL_ALIGN as usize
		);
		assert!(std::mem::size_of::<pallet_evm::Call<Runtime>>() <= CALL_ALIGN as usize);
		assert!(std::mem::size_of::<pallet_ethereum::Call<Runtime>>() <= CALL_ALIGN as usize);
		assert!(
			std::mem::size_of::<pallet_parachain_staking::Call<Runtime>>() <= CALL_ALIGN as usize
		);
		assert!(
			std::mem::size_of::<pallet_author_inherent::Call<Runtime>>() <= CALL_ALIGN as usize
		);
		assert!(
			std::mem::size_of::<pallet_author_slot_filter::Call<Runtime>>() <= CALL_ALIGN as usize
		);
		assert!(
			std::mem::size_of::<pallet_crowdloan_rewards::Call<Runtime>>() <= CALL_ALIGN as usize
		);
		assert!(std::mem::size_of::<pallet_author_mapping::Call<Runtime>>() <= CALL_ALIGN as usize);
		assert!(
			std::mem::size_of::<pallet_maintenance_mode::Call<Runtime>>() <= CALL_ALIGN as usize
		);
		assert!(std::mem::size_of::<orml_xtokens::Call<Runtime>>() <= CALL_ALIGN as usize);
		assert!(std::mem::size_of::<pallet_asset_manager::Call<Runtime>>() <= CALL_ALIGN as usize);
		assert!(std::mem::size_of::<pallet_migrations::Call<Runtime>>() <= CALL_ALIGN as usize);
		assert!(std::mem::size_of::<pallet_xcm_transactor::Call<Runtime>>() <= CALL_ALIGN as usize);
		assert!(
			std::mem::size_of::<pallet_proxy_genesis_companion::Call<Runtime>>()
				<= CALL_ALIGN as usize
		);
	}

	#[test]
	fn currency_constants_are_correct() {
		assert_eq!(SUPPLY_FACTOR, 1);

		// txn fees
		assert_eq!(TRANSACTION_BYTE_FEE, Balance::from(1 * GIGAWEI));
		assert_eq!(
			get!(pallet_transaction_payment, OperationalFeeMultiplier, u8),
			5_u8
		);
		assert_eq!(STORAGE_BYTE_FEE, Balance::from(100 * MICROUNIT));
		assert_eq!(FixedGasPrice::min_gas_price().0, (1 * GIGAWEI).into());

		// democracy minimums
		assert_eq!(
			get!(pallet_democracy, MinimumDeposit, u128),
			Balance::from(4 * UNIT)
		);
		assert_eq!(
			get!(pallet_democracy, PreimageByteDeposit, u128),
			Balance::from(100 * MICROUNIT)
		);
		assert_eq!(
			get!(pallet_treasury, ProposalBondMinimum, u128),
			Balance::from(1 * UNIT)
		);

		// pallet_identity deposits
		assert_eq!(
			get!(pallet_identity, BasicDeposit, u128),
			Balance::from(1 * UNIT + 25800 * MICROUNIT)
		);
		assert_eq!(
			get!(pallet_identity, FieldDeposit, u128),
			Balance::from(6600 * MICROUNIT)
		);
		assert_eq!(
			get!(pallet_identity, SubAccountDeposit, u128),
			Balance::from(1 * UNIT + 5300 * MICROUNIT)
		);

		// staking minimums
		assert_eq!(
			get!(pallet_parachain_staking, MinCollatorStk, u128),
			Balance::from(1 * KILOUNIT)
		);
		assert_eq!(
			get!(pallet_parachain_staking, MinCandidateStk, u128),
			Balance::from(500 * UNIT)
		);
		assert_eq!(
			get!(pallet_parachain_staking, MinDelegation, u128),
			Balance::from(1 * UNIT)
		);
		assert_eq!(
			get!(pallet_parachain_staking, MinDelegatorStk, u128),
			Balance::from(1 * UNIT)
		);

		// crowdloan min reward
		assert_eq!(
			get!(pallet_crowdloan_rewards, MinimumReward, u128),
			Balance::from(0u128)
		);

		// deposit for AuthorMapping
		assert_eq!(
			get!(pallet_author_mapping, DepositAmount, u128),
			Balance::from(100 * UNIT)
		);

		// proxy deposits
		assert_eq!(
			get!(pallet_proxy, ProxyDepositBase, u128),
			Balance::from(1 * UNIT + 800 * MICROUNIT)
		);
		assert_eq!(
			get!(pallet_proxy, ProxyDepositFactor, u128),
			Balance::from(2100 * MICROUNIT)
		);
		assert_eq!(
			get!(pallet_proxy, AnnouncementDepositBase, u128),
			Balance::from(1 * UNIT + 800 * MICROUNIT)
		);
		assert_eq!(
			get!(pallet_proxy, AnnouncementDepositFactor, u128),
			Balance::from(5600 * MICROUNIT)
		);
	}

	#[test]
	// Required migration is
	// pallet_parachain_staking::migrations::IncreaseMaxTopDelegationsPerCandidate
	// Purpose of this test is to remind of required migration if constant is ever changed
	fn updating_maximum_delegators_per_candidate_requires_configuring_required_migration() {
		assert_eq!(
			get!(pallet_parachain_staking, MaxTopDelegationsPerCandidate, u32),
			300
		);
		assert_eq!(
			get!(
				pallet_parachain_staking,
				MaxBottomDelegationsPerCandidate,
				u32
			),
			50
		);
	}

	#[test]
	fn test_proxy_type_can_be_decoded_from_valid_values() {
		let test_cases = vec![
			// (input, expected)
			(0u8, ProxyType::Any),
			(1, ProxyType::NonTransfer),
			(2, ProxyType::Governance),
			(3, ProxyType::Staking),
			(4, ProxyType::CancelProxy),
			(5, ProxyType::Balances),
			(6, ProxyType::AuthorMapping),
			(7, ProxyType::IdentityJudgement),
		];

		for (input, expected) in test_cases {
			let actual = ProxyType::decode(&mut input.to_le_bytes().as_slice());
			assert_eq!(
				Ok(expected),
				actual,
				"failed decoding ProxyType for value '{}'",
				input
			);
		}
	}
}<|MERGE_RESOLUTION|>--- conflicted
+++ resolved
@@ -1264,14 +1264,11 @@
 		MoonbeamOrbiters: pallet_moonbeam_orbiters::{Pallet, Call, Storage, Event<T>} = 37,
 		EthereumXcm: pallet_ethereum_xcm::{Pallet, Call, Storage, Origin} = 38,
 		Randomness: pallet_randomness::{Pallet, Call, Storage, Event<T>, Inherent} = 39,
-<<<<<<< HEAD
-		ConvictionVoting: pallet_conviction_voting::{Pallet, Call, Storage, Event<T>} = 40,
-		Referenda: pallet_referenda::{Pallet, Call, Storage, Event<T>} = 41,
-		Origins: pallet_custom_origins::{Origin} = 42,
-=======
 		TreasuryCouncilCollective:
 			pallet_collective::<Instance3>::{Pallet, Call, Storage, Event<T>, Origin<T>, Config<T>} = 40,
->>>>>>> 10522633
+		ConvictionVoting: pallet_conviction_voting::{Pallet, Call, Storage, Event<T>} = 41,
+		Referenda: pallet_referenda::{Pallet, Call, Storage, Event<T>} = 42,
+		Origins: pallet_custom_origins::{Origin} = 43,
 	}
 }
 
