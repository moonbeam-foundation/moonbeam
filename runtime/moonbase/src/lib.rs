--- conflicted
+++ resolved
@@ -1718,76 +1718,73 @@
 				ConsensusHook::can_build_upon(included_hash, slot)
 			}
 		}
-	}
-
-<<<<<<< HEAD
+
+		#[cfg(any(feature = "bridge-stagenet", feature = "bridge-betanet"))]
+		impl bp_westend::WestendFinalityApi<Block> for Runtime {
+			fn best_finalized() -> Option<bp_runtime::HeaderId<bp_westend::Hash, bp_westend::BlockNumber>> {
+				BridgeWestendGrandpa::best_finalized()
+			}
+			fn free_headers_interval() -> Option<bp_westend::BlockNumber> {
+				<Runtime as pallet_bridge_grandpa::Config<
+					bridge_config::BridgeGrandpaInstance
+				>>::FreeHeadersInterval::get()
+			}
+			fn synced_headers_grandpa_info(
+			) -> Vec<bp_header_chain::StoredHeaderGrandpaInfo<bp_westend::Header>> {
+				BridgeWestendGrandpa::synced_headers_grandpa_info()
+			}
+		}
+
+		#[cfg(any(feature = "bridge-stagenet", feature = "bridge-betanet"))]
+		impl bp_moonbase::MoonbaseWestendFinalityApi<Block> for Runtime {
+			fn best_finalized() -> Option<bp_runtime::HeaderId<bp_moonbase::Hash, bp_moonbase::BlockNumber>> {
+				if cfg!(feature = "bridge-stagenet") {
+					BridgeParachains::best_parachain_head_id::<
+						bp_moonbase::betanet::Betanet
+					>().unwrap_or(None)
+				} else {
+					BridgeParachains::best_parachain_head_id::<
+						bp_moonbase::stagenet::Stagenet
+					>().unwrap_or(None)
+				}
+			}
+			fn free_headers_interval() -> Option<bp_moonbase::BlockNumber> {
+				// "free interval" is not currently used for parachains
+				None
+			}
+		}
+
+		#[cfg(any(feature = "bridge-stagenet", feature = "bridge-betanet"))]
+		impl bp_moonbase::ToMoonbaseWestendOutboundLaneApi<Block> for Runtime {
+			fn message_details(
+				lane: bp_moonbase::LaneId,
+				begin: bp_messages::MessageNonce,
+				end: bp_messages::MessageNonce,
+			) -> Vec<bp_messages::OutboundMessageDetails> {
+				bridge_runtime_common::messages_api::outbound_message_details::<
+					Runtime,
+					bridge_config::WithMessagesInstance,
+				>(lane, begin, end)
+			}
+		}
+
+		#[cfg(any(feature = "bridge-stagenet", feature = "bridge-betanet"))]
+		impl bp_moonbase::FromMoonbaseWestendInboundLaneApi<Block> for Runtime {
+			fn message_details(
+				lane: bp_moonbase::LaneId,
+				messages: Vec<(bp_messages::MessagePayload, bp_messages::OutboundMessageDetails)>,
+			) -> Vec<bp_messages::InboundMessageDetails> {
+				bridge_runtime_common::messages_api::inbound_message_details::<
+					Runtime,
+					bridge_config::WithMessagesInstance,
+				>(lane, messages)
+			}
+		}
+	}
+
 	// Benchmark customizations
 	{}
 );
-=======
-	#[cfg(any(feature = "bridge-stagenet", feature = "bridge-betanet"))]
-	impl bp_westend::WestendFinalityApi<Block> for Runtime {
-		fn best_finalized() -> Option<bp_runtime::HeaderId<bp_westend::Hash, bp_westend::BlockNumber>> {
-			BridgeWestendGrandpa::best_finalized()
-		}
-		fn free_headers_interval() -> Option<bp_westend::BlockNumber> {
-			<Runtime as pallet_bridge_grandpa::Config<
-				bridge_config::BridgeGrandpaInstance
-			>>::FreeHeadersInterval::get()
-		}
-		fn synced_headers_grandpa_info(
-		) -> Vec<bp_header_chain::StoredHeaderGrandpaInfo<bp_westend::Header>> {
-			BridgeWestendGrandpa::synced_headers_grandpa_info()
-		}
-	}
-
-	#[cfg(any(feature = "bridge-stagenet", feature = "bridge-betanet"))]
-	impl bp_moonbase::MoonbaseWestendFinalityApi<Block> for Runtime {
-		fn best_finalized() -> Option<bp_runtime::HeaderId<bp_moonbase::Hash, bp_moonbase::BlockNumber>> {
-			if cfg!(feature = "bridge-stagenet") {
-				BridgeParachains::best_parachain_head_id::<
-					bp_moonbase::betanet::Betanet
-				>().unwrap_or(None)
-			} else {
-				BridgeParachains::best_parachain_head_id::<
-					bp_moonbase::stagenet::Stagenet
-				>().unwrap_or(None)
-			}
-		}
-		fn free_headers_interval() -> Option<bp_moonbase::BlockNumber> {
-			// "free interval" is not currently used for parachains
-			None
-		}
-	}
-
-	#[cfg(any(feature = "bridge-stagenet", feature = "bridge-betanet"))]
-	impl bp_moonbase::ToMoonbaseWestendOutboundLaneApi<Block> for Runtime {
-		fn message_details(
-			lane: bp_moonbase::LaneId,
-			begin: bp_messages::MessageNonce,
-			end: bp_messages::MessageNonce,
-		) -> Vec<bp_messages::OutboundMessageDetails> {
-			bridge_runtime_common::messages_api::outbound_message_details::<
-				Runtime,
-				bridge_config::WithMessagesInstance,
-			>(lane, begin, end)
-		}
-	}
-
-	#[cfg(any(feature = "bridge-stagenet", feature = "bridge-betanet"))]
-	impl bp_moonbase::FromMoonbaseWestendInboundLaneApi<Block> for Runtime {
-		fn message_details(
-			lane: bp_moonbase::LaneId,
-			messages: Vec<(bp_messages::MessagePayload, bp_messages::OutboundMessageDetails)>,
-		) -> Vec<bp_messages::InboundMessageDetails> {
-			bridge_runtime_common::messages_api::inbound_message_details::<
-				Runtime,
-				bridge_config::WithMessagesInstance,
-			>(lane, messages)
-		}
-	}
-}
->>>>>>> bb505aef
 
 #[allow(dead_code)]
 struct CheckInherents;
