--- conflicted
+++ resolved
@@ -975,15 +975,11 @@
 			CouncilCollective,
 			TechCommitteeCollective,
 		>,
-<<<<<<< HEAD
-		runtime_common::migrations::XcmMigrations<Runtime>,
-=======
 		runtime_common::migrations::XcmMigrations<
 			Runtime,
 			StatemintParaId,
 			StatemintAssetPalletInstance,
 		>,
->>>>>>> 00d2718f
 	);
 }
 
