// Copyright 2019-2021 PureStake Inc.
// This file is part of Moonbeam.

// Moonbeam is free software: you can redistribute it and/or modify
// it under the terms of the GNU General Public License as published by
// the Free Software Foundation, either version 3 of the License, or
// (at your option) any later version.

// Moonbeam is distributed in the hope that it will be useful,
// but WITHOUT ANY WARRANTY; without even the implied warranty of
// MERCHANTABILITY or FITNESS FOR A PARTICULAR PURPOSE.  See the
// GNU General Public License for more details.

// You should have received a copy of the GNU General Public License
// along with Moonbeam.  If not, see <http://www.gnu.org/licenses/>.

//! The Moonbase Runtime.
//!
//! Primary features of this runtime include:
//! * Ethereum compatibility
//! * Moonbase tokenomics

#![cfg_attr(not(feature = "std"), no_std)]
// `construct_runtime!` does a lot of recursion and requires us to increase the limit to 256.
#![recursion_limit = "256"]

// Make the WASM binary available.
#[cfg(feature = "std")]
include!(concat!(env!("OUT_DIR"), "/wasm_binary.rs"));

use cumulus_pallet_parachain_system::RelaychainBlockNumberProvider;
use fp_rpc::TransactionStatus;
use frame_support::{
	construct_runtime, parameter_types,
	traits::{Contains, Everything, Get, Imbalance, InstanceFilter, OnUnbalanced},
	weights::{
		constants::{RocksDbWeight, WEIGHT_PER_SECOND},
		GetDispatchInfo, IdentityFee, Weight,
	},
	PalletId,
};
use frame_system::{EnsureOneOf, EnsureRoot};
pub use moonbeam_core_primitives::{
	AccountId, AccountIndex, Address, Balance, BlockNumber, DigestItem, Hash, Header, Index,
	Signature,
};
use moonbeam_rpc_primitives_txpool::TxPoolResponse;
use pallet_balances::NegativeImbalance;
use pallet_ethereum::Call::transact;
use pallet_ethereum::Transaction as EthereumTransaction;
use pallet_evm::{
	Account as EVMAccount, EnsureAddressNever, EnsureAddressRoot, FeeCalculator, GasWeightMapping,
	IdentityAddressMapping, Runner,
};
use pallet_transaction_payment::{CurrencyAdapter, Multiplier, TargetedFeeAdjustment};
pub use parachain_staking::{InflationInfo, Range};
use parity_scale_codec::{Decode, Encode, MaxEncodedLen};
use sp_api::impl_runtime_apis;
use sp_core::{u32_trait::*, OpaqueMetadata, H160, H256, U256};
use sp_runtime::{
	create_runtime_str, generic, impl_opaque_keys,
	traits::{BlakeTwo256, Block as BlockT, IdentityLookup},
	transaction_validity::{InvalidTransaction, TransactionSource, TransactionValidity},
	AccountId32, ApplyExtrinsicResult, FixedPointNumber, Perbill, Percent, Permill, Perquintill,
	SaturatedConversion,
};
use sp_std::{convert::TryFrom, prelude::*};
#[cfg(feature = "std")]
use sp_version::NativeVersion;
use sp_version::RuntimeVersion;

use nimbus_primitives::{CanAuthor, NimbusId};

mod precompiles;
use precompiles::MoonbasePrecompiles;

#[cfg(any(feature = "std", test))]
pub use sp_runtime::BuildStorage;

pub type Precompiles = MoonbasePrecompiles<Runtime>;

/// UNIT, the native token, uses 18 decimals of precision.
pub mod currency {
	use super::Balance;

	pub const WEI: Balance = 1;
	pub const KILOWEI: Balance = 1_000;
	pub const MEGAWEI: Balance = 1_000_000;
	pub const GIGAWEI: Balance = 1_000_000_000;
	pub const MICROUNIT: Balance = 1_000_000_000_000;
	pub const MILLIUNIT: Balance = 1_000_000_000_000_000;
	pub const UNIT: Balance = 1_000_000_000_000_000_000;
	pub const KILOUNIT: Balance = 1_000_000_000_000_000_000_000;

	pub const TRANSACTION_BYTE_FEE: Balance = 10 * MICROUNIT;
	pub const STORAGE_BYTE_FEE: Balance = 100 * MICROUNIT;

	pub const fn deposit(items: u32, bytes: u32) -> Balance {
		items as Balance * 1 * UNIT + (bytes as Balance) * STORAGE_BYTE_FEE
	}
}

/// Maximum weight per block
pub const MAXIMUM_BLOCK_WEIGHT: Weight = WEIGHT_PER_SECOND / 2;

pub const MILLISECS_PER_BLOCK: u64 = 12000;
pub const MINUTES: BlockNumber = 60_000 / (MILLISECS_PER_BLOCK as BlockNumber);
pub const HOURS: BlockNumber = MINUTES * 60;
pub const DAYS: BlockNumber = HOURS * 24;
pub const WEEKS: BlockNumber = DAYS * 7;
/// Opaque types. These are used by the CLI to instantiate machinery that don't need to know
/// the specifics of the runtime. They can then be made to be agnostic over specific formats
/// of data like extrinsics, allowing for them to continue syncing the network through upgrades
/// to even the core datastructures.
pub mod opaque {
	use super::*;

	pub use sp_runtime::OpaqueExtrinsic as UncheckedExtrinsic;
	pub type Block = generic::Block<Header, UncheckedExtrinsic>;

	impl_opaque_keys! {
		pub struct SessionKeys {
			pub nimbus: AuthorInherent,
		}
	}
}

/// This runtime version.
/// The spec_version is composed of 2x2 digits. The first 2 digits represent major changes
/// that can't be skipped, such as data migration upgrades. The last 2 digits represent minor
/// changes which can be skipped.
#[sp_version::runtime_version]
pub const VERSION: RuntimeVersion = RuntimeVersion {
	spec_name: create_runtime_str!("moonbase"),
	impl_name: create_runtime_str!("moonbase"),
	authoring_version: 3,
	spec_version: 0600,
	impl_version: 0,
	apis: RUNTIME_API_VERSIONS,
	transaction_version: 2,
};

/// The version information used to identify this runtime when compiled natively.
#[cfg(feature = "std")]
pub fn native_version() -> NativeVersion {
	NativeVersion {
		runtime_version: VERSION,
		can_author_with: Default::default(),
	}
}

const NORMAL_DISPATCH_RATIO: Perbill = Perbill::from_percent(75);

parameter_types! {
	pub const BlockHashCount: BlockNumber = 256;
	pub const Version: RuntimeVersion = VERSION;
	/// We allow for one half second of compute with a 6 second average block time.
	/// These values are dictated by Polkadot for the parachain.
	pub BlockWeights: frame_system::limits::BlockWeights = frame_system::limits::BlockWeights
		::with_sensible_defaults(MAXIMUM_BLOCK_WEIGHT, NORMAL_DISPATCH_RATIO);
	/// We allow for 5 MB blocks.
	pub BlockLength: frame_system::limits::BlockLength = frame_system::limits::BlockLength
		::max_with_normal_ratio(5 * 1024 * 1024, NORMAL_DISPATCH_RATIO);
	pub const SS58Prefix: u16 = 1287;
}

impl frame_system::Config for Runtime {
	/// The identifier used to distinguish between accounts.
	type AccountId = AccountId;
	/// The aggregated dispatch type that is available for extrinsics.
	type Call = Call;
	/// The lookup mechanism to get account ID from whatever is passed in dispatchers.
	type Lookup = IdentityLookup<AccountId>;
	/// The index type for storing how many extrinsics an account has signed.
	type Index = Index;
	/// The index type for blocks.
	type BlockNumber = BlockNumber;
	/// The type for hashing blocks and tries.
	type Hash = Hash;
	/// The hashing algorithm used.
	type Hashing = BlakeTwo256;
	/// The header type.
	type Header = generic::Header<BlockNumber, BlakeTwo256>;
	/// The ubiquitous event type.
	type Event = Event;
	/// The ubiquitous origin type.
	type Origin = Origin;
	/// Maximum number of block number to block hash mappings to keep (oldest pruned first).
	type BlockHashCount = BlockHashCount;
	/// Maximum weight of each block. With a default weight system of 1byte == 1weight, 4mb is ok.
	type BlockWeights = BlockWeights;
	/// Maximum size of all encoded transactions (in bytes) that are allowed in one block.
	type BlockLength = BlockLength;
	/// Runtime version.
	type Version = Version;
	type PalletInfo = PalletInfo;
	type AccountData = pallet_balances::AccountData<Balance>;
	type OnNewAccount = ();
	type OnKilledAccount = ();
	type DbWeight = RocksDbWeight;
	type BaseCallFilter = MaintenanceMode;
	type SystemWeightInfo = ();
	/// This is used as an identifier of the chain. 42 is the generic substrate prefix.
	type SS58Prefix = SS58Prefix;
	type OnSetCode = cumulus_pallet_parachain_system::ParachainSetCode<Self>;
}

impl pallet_utility::Config for Runtime {
	type Event = Event;
	type Call = Call;
	type WeightInfo = pallet_utility::weights::SubstrateWeight<Runtime>;
}

parameter_types! {
	pub const MinimumPeriod: u64 = 1;
}

impl pallet_timestamp::Config for Runtime {
	/// A timestamp: milliseconds since the unix epoch.
	type Moment = u64;
	type OnTimestampSet = ();
	type MinimumPeriod = MinimumPeriod;
	type WeightInfo = pallet_timestamp::weights::SubstrateWeight<Runtime>;
}

parameter_types! {
	pub const MaxLocks: u32 = 50;
	pub const MaxReserves: u32 = 50;
	pub const ExistentialDeposit: u128 = 0;
}

impl pallet_balances::Config for Runtime {
	type MaxReserves = MaxReserves;
	type ReserveIdentifier = [u8; 4];
	type MaxLocks = MaxLocks;
	/// The type for recording an account's balance.
	type Balance = Balance;
	/// The ubiquitous event type.
	type Event = Event;
	type DustRemoval = ();
	type ExistentialDeposit = ExistentialDeposit;
	type AccountStore = System;
	type WeightInfo = pallet_balances::weights::SubstrateWeight<Runtime>;
}

pub struct DealWithFees<R>(sp_std::marker::PhantomData<R>);
impl<R> OnUnbalanced<NegativeImbalance<R>> for DealWithFees<R>
where
	R: pallet_balances::Config + pallet_treasury::Config,
	pallet_treasury::Pallet<R>: OnUnbalanced<NegativeImbalance<R>>,
{
	// this seems to be called for substrate-based transactions
	fn on_unbalanceds<B>(mut fees_then_tips: impl Iterator<Item = NegativeImbalance<R>>) {
		if let Some(fees) = fees_then_tips.next() {
			// for fees, 80% are burned, 20% to the treasury
			let (_, to_treasury) = fees.ration(80, 20);
			// Balances pallet automatically burns dropped Negative Imbalances by decreasing
			// total_supply accordingly
			<pallet_treasury::Pallet<R> as OnUnbalanced<_>>::on_unbalanced(to_treasury);
		}
	}

	// this is called from pallet_evm for Ethereum-based transactions
	// (technically, it calls on_unbalanced, which calls this when non-zero)
	fn on_nonzero_unbalanced(amount: NegativeImbalance<R>) {
		// Balances pallet automatically burns dropped Negative Imbalances by decreasing
		// total_supply accordingly
		let (_, to_treasury) = amount.ration(80, 20);
		<pallet_treasury::Pallet<R> as OnUnbalanced<_>>::on_unbalanced(to_treasury);
	}
}

parameter_types! {
	pub const TransactionByteFee: Balance = currency::TRANSACTION_BYTE_FEE;
}

impl pallet_transaction_payment::Config for Runtime {
	type OnChargeTransaction = CurrencyAdapter<Balances, DealWithFees<Runtime>>;
	type TransactionByteFee = TransactionByteFee;
	type WeightToFee = IdentityFee<Balance>;
	type FeeMultiplierUpdate = SlowAdjustingFeeUpdate<Runtime>;
}

impl pallet_sudo::Config for Runtime {
	type Call = Call;
	type Event = Event;
}

impl pallet_ethereum_chain_id::Config for Runtime {}

impl pallet_randomness_collective_flip::Config for Runtime {}

/// Current approximation of the gas/s consumption considering
/// EVM execution over compiled WASM (on 4.4Ghz CPU).
/// Given the 500ms Weight, from which 75% only are used for transactions,
/// the total EVM execution gas limit is: GAS_PER_SECOND * 0.500 * 0.75 ~= 15_000_000.
pub const GAS_PER_SECOND: u64 = 40_000_000;

/// Approximate ratio of the amount of Weight per Gas.
/// u64 works for approximations because Weight is a very small unit compared to gas.
pub const WEIGHT_PER_GAS: u64 = WEIGHT_PER_SECOND / GAS_PER_SECOND;

pub struct MoonbeamGasWeightMapping;

impl pallet_evm::GasWeightMapping for MoonbeamGasWeightMapping {
	fn gas_to_weight(gas: u64) -> Weight {
		gas.saturating_mul(WEIGHT_PER_GAS)
	}
	fn weight_to_gas(weight: Weight) -> u64 {
		u64::try_from(weight.wrapping_div(WEIGHT_PER_GAS)).unwrap_or(u32::MAX as u64)
	}
}

parameter_types! {
	pub BlockGasLimit: U256
		= U256::from(NORMAL_DISPATCH_RATIO * MAXIMUM_BLOCK_WEIGHT / WEIGHT_PER_GAS);
	/// The portion of the `NORMAL_DISPATCH_RATIO` that we adjust the fees with. Blocks filled less
	/// than this will decrease the weight and more will increase.
	pub const TargetBlockFullness: Perquintill = Perquintill::from_percent(25);
	/// The adjustment variable of the runtime. Higher values will cause `TargetBlockFullness` to
	/// change the fees more rapidly. This low value causes changes to occur slowly over time.
	pub AdjustmentVariable: Multiplier = Multiplier::saturating_from_rational(3, 100_000);
	/// Minimum amount of the multiplier. This value cannot be too low. A test case should ensure
	/// that combined with `AdjustmentVariable`, we can recover from the minimum.
	/// See `multiplier_can_grow_from_zero` in integration_tests.rs.
	/// This value is currently only used by pallet-transaction-payment as an assertion that the
	/// next multiplier is always > min value.
	pub MinimumMultiplier: Multiplier = Multiplier::saturating_from_rational(1, 1_000_000u128);
}

pub struct FixedGasPrice;
impl FeeCalculator for FixedGasPrice {
	fn min_gas_price() -> U256 {
		(1 * currency::GIGAWEI).into()
	}
}

/// Parameterized slow adjusting fee updated based on
/// https://w3f-research.readthedocs.io/en/latest/polkadot/overview/2-token-economics.html#-2.-slow-adjusting-mechanism // editorconfig-checker-disable-line
///
/// The adjustment algorithm boils down to:
///
/// diff = (previous_block_weight - target) / maximum_block_weight
/// next_multiplier = prev_multiplier * (1 + (v * diff) + ((v * diff)^2 / 2))
/// assert(next_multiplier > min)
///     where: v is AdjustmentVariable
///            target is TargetBlockFullness
///            min is MinimumMultiplier
pub type SlowAdjustingFeeUpdate<R> =
	TargetedFeeAdjustment<R, TargetBlockFullness, AdjustmentVariable, MinimumMultiplier>;

impl pallet_evm::Config for Runtime {
	type FeeCalculator = FixedGasPrice;
	type GasWeightMapping = MoonbeamGasWeightMapping;
	type BlockHashMapping = pallet_ethereum::EthereumBlockHashMapping<Self>;
	type CallOrigin = EnsureAddressRoot<AccountId>;
	type WithdrawOrigin = EnsureAddressNever<AccountId>;
	type AddressMapping = IdentityAddressMapping;
	type Currency = Balances;
	type Event = Event;
	type Runner = pallet_evm::runner::stack::Runner<Self>;
	type Precompiles = MoonbasePrecompiles<Self>;
	type ChainId = EthereumChainId;
	type OnChargeTransaction = pallet_evm::EVMCurrencyAdapter<Balances, DealWithFees<Runtime>>;
	type BlockGasLimit = BlockGasLimit;
	type FindAuthor = AuthorInherent;
}

parameter_types! {
	pub MaximumSchedulerWeight: Weight = NORMAL_DISPATCH_RATIO * BlockWeights::get().max_block;
	pub const MaxScheduledPerBlock: u32 = 50;
}

impl pallet_scheduler::Config for Runtime {
	type Event = Event;
	type Origin = Origin;
	type PalletsOrigin = OriginCaller;
	type Call = Call;
	type MaximumWeight = MaximumSchedulerWeight;
	type ScheduleOrigin = EnsureRoot<AccountId>;
	type MaxScheduledPerBlock = MaxScheduledPerBlock;
	type WeightInfo = pallet_scheduler::weights::SubstrateWeight<Runtime>;
}

parameter_types! {
	/// The maximum amount of time (in blocks) for council members to vote on motions.
	/// Motions may end in fewer blocks if enough votes are cast to determine the result.
	pub const CouncilMotionDuration: BlockNumber = 3 * DAYS;
	/// The maximum number of Proposlas that can be open in the council at once.
	pub const CouncilMaxProposals: u32 = 100;
	/// The maximum number of council members.
	pub const CouncilMaxMembers: u32 = 100;

	/// The maximum amount of time (in blocks) for technical committee members to vote on motions.
	/// Motions may end in fewer blocks if enough votes are cast to determine the result.
	pub const TechComitteeMotionDuration: BlockNumber = 3 * DAYS;
	/// The maximum number of Proposlas that can be open in the technical committee at once.
	pub const TechComitteeMaxProposals: u32 = 100;
	/// The maximum number of technical committee members.
	pub const TechComitteeMaxMembers: u32 = 100;
}

type CouncilInstance = pallet_collective::Instance1;
type TechCommitteeInstance = pallet_collective::Instance2;

impl pallet_collective::Config<CouncilInstance> for Runtime {
	type Origin = Origin;
	type Event = Event;
	type Proposal = Call;
	type MotionDuration = CouncilMotionDuration;
	type MaxProposals = CouncilMaxProposals;
	type MaxMembers = CouncilMaxMembers;
	type DefaultVote = pallet_collective::MoreThanMajorityThenPrimeDefaultVote;
	type WeightInfo = pallet_collective::weights::SubstrateWeight<Runtime>;
}

impl pallet_collective::Config<TechCommitteeInstance> for Runtime {
	type Origin = Origin;
	type Event = Event;
	type Proposal = Call;
	type MotionDuration = TechComitteeMotionDuration;
	type MaxProposals = TechComitteeMaxProposals;
	type MaxMembers = TechComitteeMaxMembers;
	type DefaultVote = pallet_collective::MoreThanMajorityThenPrimeDefaultVote;
	type WeightInfo = pallet_collective::weights::SubstrateWeight<Runtime>;
}

parameter_types! {
	pub const LaunchPeriod: BlockNumber = 1 * DAYS;
	pub const VotingPeriod: BlockNumber = 5 * DAYS;
	pub const FastTrackVotingPeriod: BlockNumber = 4 * HOURS;
	pub const EnactmentPeriod: BlockNumber = 1 *DAYS;
	pub const CooloffPeriod: BlockNumber = 7 * DAYS;
	pub const MinimumDeposit: Balance = 4 * currency::UNIT;
	pub const MaxVotes: u32 = 100;
	pub const MaxProposals: u32 = 100;
	pub const PreimageByteDeposit: Balance = currency::STORAGE_BYTE_FEE;
	pub const InstantAllowed: bool = true;
}

impl pallet_democracy::Config for Runtime {
	type Proposal = Call;
	type Event = Event;
	type Currency = Balances;
	type EnactmentPeriod = EnactmentPeriod;
	type LaunchPeriod = LaunchPeriod;
	type VotingPeriod = VotingPeriod;
	type FastTrackVotingPeriod = FastTrackVotingPeriod;
	type MinimumDeposit = MinimumDeposit;
	/// A straight majority of the council can decide what their next motion is.
	type ExternalOrigin =
		pallet_collective::EnsureProportionAtLeast<_1, _2, AccountId, CouncilInstance>;
	/// A majority can have the next scheduled referendum be a straight majority-carries vote.
	type ExternalMajorityOrigin =
		pallet_collective::EnsureProportionAtLeast<_1, _2, AccountId, CouncilInstance>;
	/// A unanimous council can have the next scheduled referendum be a straight default-carries
	/// (NTB) vote.
	type ExternalDefaultOrigin =
		pallet_collective::EnsureProportionAtLeast<_1, _1, AccountId, CouncilInstance>;
	/// Two thirds of the technical committee can have an ExternalMajority/ExternalDefault vote
	/// be tabled immediately and with a shorter voting/enactment period.
	type FastTrackOrigin =
		pallet_collective::EnsureProportionAtLeast<_2, _3, AccountId, TechCommitteeInstance>;
	/// Instant is currently not allowed.
	type InstantOrigin =
		pallet_collective::EnsureProportionAtLeast<_1, _1, AccountId, TechCommitteeInstance>;
	// To cancel a proposal which has been passed, 2/3 of the council must agree to it.
	type CancellationOrigin = EnsureOneOf<
		AccountId,
		EnsureRoot<AccountId>,
		pallet_collective::EnsureProportionAtLeast<_2, _3, AccountId, CouncilInstance>,
	>;
	// To cancel a proposal before it has been passed, the technical committee must be unanimous or
	// Root must agree.
	type CancelProposalOrigin = EnsureOneOf<
		AccountId,
		EnsureRoot<AccountId>,
		pallet_collective::EnsureProportionAtLeast<_1, _1, AccountId, TechCommitteeInstance>,
	>;
	type BlacklistOrigin = EnsureRoot<AccountId>;
	// Any single technical committee member may veto a coming council proposal, however they can
	// only do it once and it lasts only for the cooloff period.
	type VetoOrigin = pallet_collective::EnsureMember<AccountId, TechCommitteeInstance>;
	type CooloffPeriod = CooloffPeriod;
	type PreimageByteDeposit = PreimageByteDeposit;
	type Slash = ();
	type InstantAllowed = InstantAllowed;
	type Scheduler = Scheduler;
	type MaxVotes = MaxVotes;
	type OperationalPreimageOrigin = pallet_collective::EnsureMember<AccountId, CouncilInstance>;
	type PalletsOrigin = OriginCaller;
	type WeightInfo = pallet_democracy::weights::SubstrateWeight<Runtime>;
	type MaxProposals = MaxProposals;
}

parameter_types! {
	pub const ProposalBond: Permill = Permill::from_percent(5);
	pub const ProposalBondMinimum: Balance = 1 * currency::UNIT;
	pub const SpendPeriod: BlockNumber = 6 * DAYS;
	pub const TreasuryId: PalletId = PalletId(*b"pc/trsry");
	pub const MaxApprovals: u32 = 100;
}

type TreasuryApproveOrigin = EnsureOneOf<
	AccountId,
	EnsureRoot<AccountId>,
	pallet_collective::EnsureProportionAtLeast<_3, _5, AccountId, CouncilInstance>,
>;

type TreasuryRejectOrigin = EnsureOneOf<
	AccountId,
	EnsureRoot<AccountId>,
	pallet_collective::EnsureProportionMoreThan<_1, _2, AccountId, CouncilInstance>,
>;

impl pallet_treasury::Config for Runtime {
	type PalletId = TreasuryId;
	type Currency = Balances;
	// At least three-fifths majority of the council is required (or root) to approve a proposal
	type ApproveOrigin = TreasuryApproveOrigin;
	// More than half of the council is required (or root) to reject a proposal
	type RejectOrigin = TreasuryRejectOrigin;
	type Event = Event;
	// If spending proposal rejected, transfer proposer bond to treasury
	type OnSlash = Treasury;
	type ProposalBond = ProposalBond;
	type ProposalBondMinimum = ProposalBondMinimum;
	type SpendPeriod = SpendPeriod;
	type Burn = ();
	type BurnDestination = ();
	type MaxApprovals = MaxApprovals;
	type WeightInfo = pallet_treasury::weights::SubstrateWeight<Runtime>;
	type SpendFunds = ();
}

parameter_types! {
	// Add one item in storage and take 258 bytes
	pub const BasicDeposit: Balance = currency::deposit(1, 258);
	// Not add any item to the storage but takes 66 bytes
	pub const FieldDeposit: Balance = currency::deposit(0, 66);
	// Add one item in storage and take 53 bytes
	pub const SubAccountDeposit: Balance = currency::deposit(1, 53);
	pub const MaxSubAccounts: u32 = 100;
	pub const MaxAdditionalFields: u32 = 100;
	pub const MaxRegistrars: u32 = 20;
}

type IdentityForceOrigin = EnsureOneOf<
	AccountId,
	EnsureRoot<AccountId>,
	pallet_collective::EnsureProportionMoreThan<_1, _2, AccountId, CouncilInstance>,
>;
type IdentityRegistrarOrigin = EnsureOneOf<
	AccountId,
	EnsureRoot<AccountId>,
	pallet_collective::EnsureProportionMoreThan<_1, _2, AccountId, CouncilInstance>,
>;

impl pallet_identity::Config for Runtime {
	type Event = Event;
	type Currency = Balances;
	type BasicDeposit = BasicDeposit;
	type FieldDeposit = FieldDeposit;
	type SubAccountDeposit = SubAccountDeposit;
	type MaxSubAccounts = MaxSubAccounts;
	type MaxAdditionalFields = MaxAdditionalFields;
	type MaxRegistrars = MaxRegistrars;
	type Slashed = Treasury;
	type ForceOrigin = IdentityForceOrigin;
	type RegistrarOrigin = IdentityRegistrarOrigin;
	type WeightInfo = pallet_identity::weights::SubstrateWeight<Runtime>;
}

pub struct TransactionConverter;

impl fp_rpc::ConvertTransaction<UncheckedExtrinsic> for TransactionConverter {
	fn convert_transaction(&self, transaction: pallet_ethereum::Transaction) -> UncheckedExtrinsic {
		UncheckedExtrinsic::new_unsigned(
			pallet_ethereum::Call::<Runtime>::transact(transaction).into(),
		)
	}
}

impl fp_rpc::ConvertTransaction<opaque::UncheckedExtrinsic> for TransactionConverter {
	fn convert_transaction(
		&self,
		transaction: pallet_ethereum::Transaction,
	) -> opaque::UncheckedExtrinsic {
		let extrinsic = UncheckedExtrinsic::new_unsigned(
			pallet_ethereum::Call::<Runtime>::transact(transaction).into(),
		);
		let encoded = extrinsic.encode();
		opaque::UncheckedExtrinsic::decode(&mut &encoded[..])
			.expect("Encoded extrinsic is always valid")
	}
}

impl pallet_ethereum::Config for Runtime {
	type Event = Event;
	type StateRoot = pallet_ethereum::IntermediateStateRoot;
}

parameter_types! {
	pub const ReservedXcmpWeight: Weight = MAXIMUM_BLOCK_WEIGHT / 4;
}

impl cumulus_pallet_parachain_system::Config for Runtime {
	type Event = Event;
	type OnValidationData = ();
	type SelfParaId = ParachainInfo;
	type DmpMessageHandler = ();
	type ReservedDmpWeight = ();
	type OutboundXcmpMessageSource = ();
	type XcmpMessageHandler = ();
	type ReservedXcmpWeight = ReservedXcmpWeight;
}

impl parachain_info::Config for Runtime {}

parameter_types! {
	/// Minimum round length is 2 minutes (10 * 12 second block times)
	pub const MinBlocksPerRound: u32 = 10;
	/// Default BlocksPerRound is every hour (300 * 12 second block times)
	pub const DefaultBlocksPerRound: u32 = 300;
	/// Collator candidate exits are delayed by 2 hours (2 * 300 * block_time)
	pub const LeaveCandidatesDelay: u32 = 2;
	/// Nominator exits are delayed by 2 hours (2 * 300 * block_time)
	pub const LeaveNominatorsDelay: u32 = 2;
	/// Nomination revocations are delayed by 2 hours (2 * 300 * block_time)
	pub const RevokeNominationDelay: u32 = 2;
	/// Reward payments are delayed by 2 hours (2 * 300 * block_time)
	pub const RewardPaymentDelay: u32 = 2;
	/// Minimum 8 collators selected per round, default at genesis and minimum forever after
	pub const MinSelectedCandidates: u32 = 8;
	/// Maximum 100 nominators per collator
	pub const MaxNominatorsPerCollator: u32 = 100;
	/// Maximum 100 collators per nominator
	pub const MaxCollatorsPerNominator: u32 = 100;
	/// Default fixed percent a collator takes off the top of due rewards is 20%
	pub const DefaultCollatorCommission: Perbill = Perbill::from_percent(20);
	/// Default percent of inflation set aside for parachain bond every round
	pub const DefaultParachainBondReservePercent: Percent = Percent::from_percent(30);
	/// Minimum stake required to become a collator is 1_000
	pub const MinCollatorStk: u128 = 1 * currency::KILOUNIT;
	/// Minimum stake required to be reserved to be a candidate is 1_000
	pub const MinCollatorCandidateStk: u128 = 1 * currency::KILOUNIT;
	/// Minimum stake required to be reserved to be a nominator is 5
	pub const MinNominatorStk: u128 = 5 * currency::UNIT;
}
impl parachain_staking::Config for Runtime {
	type Event = Event;
	type Currency = Balances;
	type MonetaryGovernanceOrigin = EnsureRoot<AccountId>;
	type MinBlocksPerRound = MinBlocksPerRound;
	type DefaultBlocksPerRound = DefaultBlocksPerRound;
	type LeaveCandidatesDelay = LeaveCandidatesDelay;
	type LeaveNominatorsDelay = LeaveNominatorsDelay;
	type RevokeNominationDelay = RevokeNominationDelay;
	type RewardPaymentDelay = RewardPaymentDelay;
	type MinSelectedCandidates = MinSelectedCandidates;
	type MaxNominatorsPerCollator = MaxNominatorsPerCollator;
	type MaxCollatorsPerNominator = MaxCollatorsPerNominator;
	type DefaultCollatorCommission = DefaultCollatorCommission;
	type DefaultParachainBondReservePercent = DefaultParachainBondReservePercent;
	type MinCollatorStk = MinCollatorStk;
	type MinCollatorCandidateStk = MinCollatorCandidateStk;
	type MinNomination = MinNominatorStk;
	type MinNominatorStk = MinNominatorStk;
	type WeightInfo = parachain_staking::weights::SubstrateWeight<Runtime>;
}

impl pallet_author_inherent::Config for Runtime {
	type AuthorId = NimbusId;
	type SlotBeacon = RelaychainBlockNumberProvider<Self>;
	type AccountLookup = AuthorMapping;
	type EventHandler = ParachainStaking;
	type CanAuthor = AuthorFilter;
}

impl pallet_author_slot_filter::Config for Runtime {
	type Event = Event;
	type RandomnessSource = RandomnessCollectiveFlip;
	type PotentialAuthors = ParachainStaking;
}

parameter_types! {
	// TODO to be revisited
	pub const MinimumReward: Balance = 0;
	pub const Initialized: bool = false;
	pub const InitializationPayment: Perbill = Perbill::from_percent(30);
	pub const MaxInitContributorsBatchSizes: u32 = 500;
}

impl pallet_crowdloan_rewards::Config for Runtime {
	type Event = Event;
	type Initialized = Initialized;
	type InitializationPayment = InitializationPayment;
	type MaxInitContributors = MaxInitContributorsBatchSizes;
	type MinimumReward = MinimumReward;
	type RewardCurrency = Balances;
	type RelayChainAccountId = AccountId32;
	type WeightInfo = pallet_crowdloan_rewards::weights::SubstrateWeight<Runtime>;
}

parameter_types! {
	pub const DepositAmount: Balance = 100 * currency::UNIT;
}
// This is a simple session key manager. It should probably either work with, or be replaced
// entirely by pallet sessions
impl pallet_author_mapping::Config for Runtime {
	type Event = Event;
	type AuthorId = NimbusId;
	type DepositCurrency = Balances;
	type DepositAmount = DepositAmount;
	type WeightInfo = pallet_author_mapping::weights::SubstrateWeight<Runtime>;
}

parameter_types! {
	// One storage item; key size 32, value size 8; .
	pub const ProxyDepositBase: Balance = currency::deposit(1, 8);
	// Additional storage item size of 21 bytes (20 bytes AccountId + 1 byte sizeof(ProxyType)).
	pub const ProxyDepositFactor: Balance = currency::deposit(0, 21);
	pub const MaxProxies: u16 = 32;
	pub const AnnouncementDepositBase: Balance = currency::deposit(1, 8);
	// Additional storage item size of 56 bytes:
	// - 20 bytes AccountId
	// - 32 bytes Hasher (Blake2256)
	// - 4 bytes BlockNumber (u32)
	pub const AnnouncementDepositFactor: Balance = currency::deposit(0, 56);
	pub const MaxPending: u16 = 32;
}

/// The type used to represent the kinds of proxying allowed.
#[derive(Copy, Clone, Eq, PartialEq, Ord, PartialOrd, Encode, Decode, Debug, MaxEncodedLen)]
pub enum ProxyType {
	/// All calls can be proxied. This is the trivial/most permissive filter.
	Any,
	/// Only extrinsics that do not transfer funds.
	NonTransfer,
	/// Only extrinsics related to governance (democracy and collectives).
	Governance,
	/// Only extrinsics related to staking.
	Staking,
	/// Allow to veto an announced proxy call.
	CancelProxy,
}

impl Default for ProxyType {
	fn default() -> Self {
		Self::Any
	}
}

impl InstanceFilter<Call> for ProxyType {
	fn filter(&self, c: &Call) -> bool {
		match self {
			ProxyType::Any => true,
			ProxyType::NonTransfer => {
				matches!(
					c,
					Call::System(..)
						| Call::Timestamp(..) | Call::ParachainStaking(..)
						| Call::Democracy(..) | Call::CouncilCollective(..)
						| Call::TechComitteeCollective(..)
						| Call::Utility(..) | Call::Proxy(..)
				)
			}
			ProxyType::Governance => matches!(
				c,
				Call::Democracy(..)
					| Call::CouncilCollective(..)
					| Call::TechComitteeCollective(..)
					| Call::Utility(..)
			),
			ProxyType::Staking => matches!(c, Call::ParachainStaking(..) | Call::Utility(..)),
			ProxyType::CancelProxy => {
				matches!(c, Call::Proxy(pallet_proxy::Call::reject_announcement(..)))
			}
		}
	}

	fn is_superset(&self, o: &Self) -> bool {
		match (self, o) {
			(x, y) if x == y => true,
			(ProxyType::Any, _) => true,
			(_, ProxyType::Any) => false,
			_ => false,
		}
	}
}

impl pallet_proxy::Config for Runtime {
	type Event = Event;
	type Call = Call;
	type Currency = Balances;
	type ProxyType = ProxyType;
	type ProxyDepositBase = ProxyDepositBase;
	type ProxyDepositFactor = ProxyDepositFactor;
	type MaxProxies = MaxProxies;
	type WeightInfo = pallet_proxy::weights::SubstrateWeight<Runtime>;
	type MaxPending = MaxPending;
	type CallHasher = BlakeTwo256;
	type AnnouncementDepositBase = AnnouncementDepositBase;
	type AnnouncementDepositFactor = AnnouncementDepositFactor;
}

/// Call filter used during Phase 3 of the Moonriver rollout
pub struct MaintenanceFilter;
impl Contains<Call> for MaintenanceFilter {
	fn contains(c: &Call) -> bool {
		match c {
			Call::Balances(_) => false,
			Call::CrowdloanRewards(_) => false,
			Call::Ethereum(_) => false,
			Call::EVM(_) => false,
			_ => true,
		}
	}
}

impl pallet_maintenance_mode::Config for Runtime {
	type Event = Event;
	type NormalCallFilter = Everything;
	type MaintenanceCallFilter = MaintenanceFilter;
	type MaintenanceOrigin =
		pallet_collective::EnsureProportionAtLeast<_2, _3, AccountId, TechCommitteeInstance>;
}

construct_runtime! {
	pub enum Runtime where
		Block = Block,
		NodeBlock = opaque::Block,
		UncheckedExtrinsic = UncheckedExtrinsic
	{
		System: frame_system::{Pallet, Call, Storage, Config, Event<T>} = 0,
		Utility: pallet_utility::{Pallet, Call, Event} = 1,
		Timestamp: pallet_timestamp::{Pallet, Call, Storage, Inherent} = 2,
		Balances: pallet_balances::{Pallet, Call, Storage, Config<T>, Event<T>} = 3,
		Sudo: pallet_sudo::{Pallet, Call, Config<T>, Storage, Event<T>} = 4,
		RandomnessCollectiveFlip: pallet_randomness_collective_flip::{Pallet, Storage} = 5,
		ParachainSystem: cumulus_pallet_parachain_system::{Pallet, Call, Storage, Inherent, Event<T>} = 6,
		TransactionPayment: pallet_transaction_payment::{Pallet, Storage} = 7,
		ParachainInfo: parachain_info::{Pallet, Storage, Config} = 8,
		EthereumChainId: pallet_ethereum_chain_id::{Pallet, Storage, Config} = 9,
		EVM: pallet_evm::{Pallet, Config, Call, Storage, Event<T>} = 10,
		Ethereum: pallet_ethereum::{Pallet, Call, Storage, Event, Config, ValidateUnsigned} = 11,
		ParachainStaking: parachain_staking::{Pallet, Call, Storage, Event<T>, Config<T>} = 12,
		Scheduler: pallet_scheduler::{Pallet, Storage, Config, Event<T>, Call} = 13,
		Democracy: pallet_democracy::{Pallet, Storage, Config<T>, Event<T>, Call} = 14,
		CouncilCollective:
			pallet_collective::<Instance1>::{Pallet, Call, Storage, Event<T>, Origin<T>, Config<T>} = 15,
		TechComitteeCollective:
			pallet_collective::<Instance2>::{Pallet, Call, Storage, Event<T>, Origin<T>, Config<T>} = 16,
		Treasury: pallet_treasury::{Pallet, Storage, Config, Event<T>, Call} = 17,
		AuthorInherent: pallet_author_inherent::{Pallet, Call, Storage, Inherent} = 18,
		AuthorFilter: pallet_author_slot_filter::{Pallet, Call, Storage, Event, Config} = 19,
		CrowdloanRewards: pallet_crowdloan_rewards::{Pallet, Call, Config<T>, Storage, Event<T>} = 20,
		AuthorMapping: pallet_author_mapping::{Pallet, Call, Config<T>, Storage, Event<T>} = 21,
		Proxy: pallet_proxy::{Pallet, Call, Storage, Event<T>} = 22,
		MaintenanceMode: pallet_maintenance_mode::{Pallet, Call, Config, Storage, Event} = 23,
		Identity: pallet_identity::{Pallet, Call, Storage, Event<T>} = 24,
	}
}

/// Block type as expected by this runtime.
pub type Block = generic::Block<Header, UncheckedExtrinsic>;
/// A Block signed with a Justification
pub type SignedBlock = generic::SignedBlock<Block>;
/// BlockId type as expected by this runtime.
pub type BlockId = generic::BlockId<Block>;
/// The SignedExtension to the basic transaction logic.
pub type SignedExtra = (
	frame_system::CheckSpecVersion<Runtime>,
	frame_system::CheckTxVersion<Runtime>,
	frame_system::CheckGenesis<Runtime>,
	frame_system::CheckEra<Runtime>,
	frame_system::CheckNonce<Runtime>,
	frame_system::CheckWeight<Runtime>,
	pallet_transaction_payment::ChargeTransactionPayment<Runtime>,
);
/// Unchecked extrinsic type as expected by this runtime.
pub type UncheckedExtrinsic = generic::UncheckedExtrinsic<Address, Call, Signature, SignedExtra>;
/// Extrinsic type that has already been checked.
pub type CheckedExtrinsic = generic::CheckedExtrinsic<AccountId, Call, SignedExtra>;
/// Executive: handles dispatch to the various pallets.
pub type Executive = frame_executive::Executive<
	Runtime,
	Block,
	frame_system::ChainContext<Runtime>,
	Runtime,
	AllPallets,
	MigratePalletVersionToStorageVersion,
>;

/// Migrate from `PalletVersion` to the new `StorageVersion`
pub struct MigratePalletVersionToStorageVersion;

impl frame_support::traits::OnRuntimeUpgrade for MigratePalletVersionToStorageVersion {
	fn on_runtime_upgrade() -> frame_support::weights::Weight {
		frame_support::migrations::migrate_from_pallet_version_to_storage_version::<
			AllPalletsWithSystem,
		>(&RocksDbWeight::get())
	}
}

// All of our runtimes share most of their Runtime API implementations.
// We use a macro to implement this common part and add runtime-specific additional implementations.
// This macro expands to :
// ```
// impl_runtime_apis! {
//     // All impl blocks shared between all runtimes.
//
//     // Specific impls provided to the `impl_runtime_apis_plus_common!` macro.
// }
// ```
runtime_common::impl_runtime_apis_plus_common! {
	impl sp_transaction_pool::runtime_api::TaggedTransactionQueue<Block> for Runtime {
		fn validate_transaction(
			source: TransactionSource,
			xt: <Block as BlockT>::Extrinsic,
			block_hash: <Block as BlockT>::Hash,
		) -> TransactionValidity {
<<<<<<< HEAD
			// This runtime uses Substrate's pallet transaction payment. This
			// makes the chain feel like a standard Substrate chain when submitting
			// frame transactions and using Substrate ecosystem tools. It has the downside that
			// transaction are not prioritized by gas_price. The following code reprioritizes
			// transactions to overcome this.
			//
			// A more elegant, ethereum-first solution is
			// a pallet that replaces pallet transaction payment, and allows users
			// to directly specify a gas price rather than computing an effective one.
			// #HopefullySomeday

			// First we pass the transactions to the standard FRAME executive. This calculates all the
			// necessary tags, longevity and other properties that we will leave unchanged.
			// This also assigns some priority that we don't care about and will overwrite next.
			let mut intermediate_valid = Executive::validate_transaction(source, xt.clone(), block_hash)?;

			// If this is a pallet ethereum transaction, then its priority is already set
			// according to gas price from pallet ethereum. If it is any other kind of transaction,
			// we modify its priority.
			Ok(match &xt.function {
				Call::Ethereum(transact(_)) => intermediate_valid,
				_ => {
					let dispatch_info = xt.get_dispatch_info();

					let tip = match xt.signature {
						None => 0,
						Some((_, _, ref signed_extra)) => {
							// Yuck, this depends on the index of charge transaction in Signed Extra
							let charge_transaction = &signed_extra.6;
							charge_transaction.tip()
						}
					};

					// Calculate the fee that will be taken by pallet transaction payment
					let fee: u64 = TransactionPayment::compute_fee(
						xt.encode().len() as u32,
						&dispatch_info,
						tip,
					).saturated_into();

					// Calculate how much gas this effectively uses according to the existing mapping
					let effective_gas =
						<Runtime as pallet_evm::Config>::GasWeightMapping::weight_to_gas(
							dispatch_info.weight
						);

					// Here we calculate an ethereum-style effective gas price using the
					// current fee of the transaction
					let effective_gas_price = fee / effective_gas;

					// Overwrite the original prioritization with this ethereum one
					intermediate_valid.priority = effective_gas_price;
					intermediate_valid
				}
			})
=======
			// Filtered calls should not enter the tx pool as they'll fail if inserted.
			let allowed = <Runtime as frame_system::Config>
				::BaseCallFilter::contains(&tx.function);

			if allowed {
				Executive::validate_transaction(source, tx, block_hash)
			} else {
				InvalidTransaction::Call.into()
			}
>>>>>>> 59a77524
		}
	}
}

// Check the timestamp and parachain inherents
struct CheckInherents;

impl cumulus_pallet_parachain_system::CheckInherents<Block> for CheckInherents {
	fn check_inherents(
		block: &Block,
		relay_state_proof: &cumulus_pallet_parachain_system::RelayChainStateProof,
	) -> sp_inherents::CheckInherentsResult {
		let relay_chain_slot = relay_state_proof
			.read_slot()
			.expect("Could not read the relay chain slot from the proof");

		let inherent_data =
			cumulus_primitives_timestamp::InherentDataProvider::from_relay_chain_slot_and_duration(
				relay_chain_slot,
				sp_std::time::Duration::from_secs(6),
			)
			.create_inherent_data()
			.expect("Could not create the timestamp inherent data");

		inherent_data.check_extrinsics(&block)
	}
}

// Nimbus's Executive wrapper allows relay validators to verify the seal digest
cumulus_pallet_parachain_system::register_validate_block!(
	Runtime = Runtime,
	BlockExecutor = pallet_author_inherent::BlockExecutor::<Runtime, Executive>,
	CheckInherents = CheckInherents,
);<|MERGE_RESOLUTION|>--- conflicted
+++ resolved
@@ -920,7 +920,12 @@
 			xt: <Block as BlockT>::Extrinsic,
 			block_hash: <Block as BlockT>::Hash,
 		) -> TransactionValidity {
-<<<<<<< HEAD
+			// Filtered calls should not enter the tx pool as they'll fail if inserted.
+			// If this call is not allowed, we return early.
+			if !<Runtime as frame_system::Config>::BaseCallFilter::contains(&xt.function) {
+				return InvalidTransaction::Call.into();
+			}
+
 			// This runtime uses Substrate's pallet transaction payment. This
 			// makes the chain feel like a standard Substrate chain when submitting
 			// frame transactions and using Substrate ecosystem tools. It has the downside that
@@ -976,17 +981,6 @@
 					intermediate_valid
 				}
 			})
-=======
-			// Filtered calls should not enter the tx pool as they'll fail if inserted.
-			let allowed = <Runtime as frame_system::Config>
-				::BaseCallFilter::contains(&tx.function);
-
-			if allowed {
-				Executive::validate_transaction(source, tx, block_hash)
-			} else {
-				InvalidTransaction::Call.into()
-			}
->>>>>>> 59a77524
 		}
 	}
 }
