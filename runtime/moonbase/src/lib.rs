// Copyright 2019-2021 PureStake Inc.
// This file is part of Moonbeam.

// Moonbeam is free software: you can redistribute it and/or modify
// it under the terms of the GNU General Public License as published by
// the Free Software Foundation, either version 3 of the License, or
// (at your option) any later version.

// Moonbeam is distributed in the hope that it will be useful,
// but WITHOUT ANY WARRANTY; without even the implied warranty of
// MERCHANTABILITY or FITNESS FOR A PARTICULAR PURPOSE.  See the
// GNU General Public License for more details.

// You should have received a copy of the GNU General Public License
// along with Moonbeam.  If not, see <http://www.gnu.org/licenses/>.

//! The Moonbase Runtime.
//!
//! Primary features of this runtime include:
//! * Ethereum compatibility
//! * Moonbase tokenomics

#![cfg_attr(not(feature = "std"), no_std)]
// `construct_runtime!` does a lot of recursion and requires us to increase the limit to 256.
#![recursion_limit = "256"]

// Make the WASM binary available.
#[cfg(feature = "std")]
include!(concat!(env!("OUT_DIR"), "/wasm_binary.rs"));

use fp_rpc::TransactionStatus;
use frame_support::{
	construct_runtime, parameter_types,
	traits::{Get, Imbalance, InstanceFilter, OnUnbalanced},
	weights::{
		constants::{RocksDbWeight, WEIGHT_PER_SECOND},
		IdentityFee, Weight,
	},
	PalletId,
};
use frame_system::{EnsureOneOf, EnsureRoot};
pub use moonbeam_core_primitives::{
	AccountId, AccountIndex, Address, Balance, BlockNumber, DigestItem, Hash, Header, Index,
	Signature,
};
use moonbeam_rpc_primitives_txpool::TxPoolResponse;
use pallet_balances::NegativeImbalance;
use pallet_ethereum::Call::transact;
use pallet_ethereum::Transaction as EthereumTransaction;
use pallet_evm::{
	Account as EVMAccount, EnsureAddressNever, EnsureAddressRoot, FeeCalculator,
	IdentityAddressMapping, Runner,
};
use pallet_transaction_payment::CurrencyAdapter;
pub use parachain_staking::{InflationInfo, Range};
use parity_scale_codec::{Decode, Encode};
use sp_api::impl_runtime_apis;
use sp_core::{u32_trait::*, OpaqueMetadata, H160, H256, U256};
use sp_runtime::{
	create_runtime_str, generic, impl_opaque_keys,
	traits::{BlakeTwo256, Block as BlockT, IdentityLookup},
	transaction_validity::{TransactionSource, TransactionValidity},
	AccountId32, ApplyExtrinsicResult, Perbill, Percent, Permill,
};
use sp_std::{convert::TryFrom, prelude::*};
#[cfg(feature = "std")]
use sp_version::NativeVersion;
use sp_version::RuntimeVersion;

use nimbus_primitives::{CanAuthor, NimbusId};

mod precompiles;
use precompiles::MoonbasePrecompiles;

#[cfg(any(feature = "std", test))]
pub use sp_runtime::BuildStorage;

pub type Precompiles = MoonbasePrecompiles<Runtime>;

/// UNITS, the native token, uses 18 decimals of precision.
pub mod currency {
	use super::Balance;

	pub const UNITS: Balance = 1_000_000_000_000_000_000;
	pub const KILOUNITS: Balance = UNITS * 1_000;
	pub const MILLIUNITS: Balance = UNITS / 1_000;
	pub const MICROUNITS: Balance = MILLIUNITS / 1_000;
	pub const NANOUNITS: Balance = MICROUNITS / 1_000;

	pub const BYTE_FEE: Balance = 100 * MICROUNITS;

	pub const fn deposit(items: u32, bytes: u32) -> Balance {
		items as Balance * 1 * UNITS + (bytes as Balance) * BYTE_FEE
	}
}

/// Maximum weight per block
pub const MAXIMUM_BLOCK_WEIGHT: Weight = WEIGHT_PER_SECOND / 2;

pub const MILLISECS_PER_BLOCK: u64 = 12000;
pub const MINUTES: BlockNumber = 60_000 / (MILLISECS_PER_BLOCK as BlockNumber);
pub const HOURS: BlockNumber = MINUTES * 60;
pub const DAYS: BlockNumber = HOURS * 24;
pub const WEEKS: BlockNumber = DAYS * 7;
/// Opaque types. These are used by the CLI to instantiate machinery that don't need to know
/// the specifics of the runtime. They can then be made to be agnostic over specific formats
/// of data like extrinsics, allowing for them to continue syncing the network through upgrades
/// to even the core datastructures.
pub mod opaque {
	use super::*;

	pub use sp_runtime::OpaqueExtrinsic as UncheckedExtrinsic;
	pub type Block = generic::Block<Header, UncheckedExtrinsic>;

	impl_opaque_keys! {
		pub struct SessionKeys {
			pub nimbus: AuthorInherent,
		}
	}
}

/// This runtime version.
#[sp_version::runtime_version]
pub const VERSION: RuntimeVersion = RuntimeVersion {
	spec_name: create_runtime_str!("moonbase"),
	impl_name: create_runtime_str!("moonbase"),
	authoring_version: 3,
<<<<<<< HEAD
	spec_version: 51,
=======
	spec_version: 50,
>>>>>>> 344df812
	impl_version: 0,
	apis: RUNTIME_API_VERSIONS,
	transaction_version: 2,
};

/// The version information used to identify this runtime when compiled natively.
#[cfg(feature = "std")]
pub fn native_version() -> NativeVersion {
	NativeVersion {
		runtime_version: VERSION,
		can_author_with: Default::default(),
	}
}

const NORMAL_DISPATCH_RATIO: Perbill = Perbill::from_percent(75);

parameter_types! {
	pub const BlockHashCount: BlockNumber = 256;
	pub const Version: RuntimeVersion = VERSION;
	/// We allow for one half second of compute with a 6 second average block time.
	/// These values are dictated by Polkadot for the parachain.
	pub BlockWeights: frame_system::limits::BlockWeights = frame_system::limits::BlockWeights
		::with_sensible_defaults(WEIGHT_PER_SECOND / 2, NORMAL_DISPATCH_RATIO);
	/// We allow for 5 MB blocks.
	pub BlockLength: frame_system::limits::BlockLength = frame_system::limits::BlockLength
		::max_with_normal_ratio(5 * 1024 * 1024, NORMAL_DISPATCH_RATIO);
	pub const SS58Prefix: u8 = 42;
}

impl frame_system::Config for Runtime {
	/// The identifier used to distinguish between accounts.
	type AccountId = AccountId;
	/// The aggregated dispatch type that is available for extrinsics.
	type Call = Call;
	/// The lookup mechanism to get account ID from whatever is passed in dispatchers.
	type Lookup = IdentityLookup<AccountId>;
	/// The index type for storing how many extrinsics an account has signed.
	type Index = Index;
	/// The index type for blocks.
	type BlockNumber = BlockNumber;
	/// The type for hashing blocks and tries.
	type Hash = Hash;
	/// The hashing algorithm used.
	type Hashing = BlakeTwo256;
	/// The header type.
	type Header = generic::Header<BlockNumber, BlakeTwo256>;
	/// The ubiquitous event type.
	type Event = Event;
	/// The ubiquitous origin type.
	type Origin = Origin;
	/// Maximum number of block number to block hash mappings to keep (oldest pruned first).
	type BlockHashCount = BlockHashCount;
	/// Maximum weight of each block. With a default weight system of 1byte == 1weight, 4mb is ok.
	type BlockWeights = BlockWeights;
	/// Maximum size of all encoded transactions (in bytes) that are allowed in one block.
	type BlockLength = BlockLength;
	/// Runtime version.
	type Version = Version;
	type PalletInfo = PalletInfo;
	type AccountData = pallet_balances::AccountData<Balance>;
	type OnNewAccount = ();
	type OnKilledAccount = ();
	type DbWeight = RocksDbWeight;
	type BaseCallFilter = ();
	type SystemWeightInfo = ();
	/// This is used as an identifier of the chain. 42 is the generic substrate prefix.
	type SS58Prefix = SS58Prefix;
	type OnSetCode = cumulus_pallet_parachain_system::ParachainSetCode<Self>;
}

impl pallet_utility::Config for Runtime {
	type Event = Event;
	type Call = Call;
	type WeightInfo = pallet_utility::weights::SubstrateWeight<Runtime>;
}

parameter_types! {
	pub const MinimumPeriod: u64 = 1;
}

impl pallet_timestamp::Config for Runtime {
	/// A timestamp: milliseconds since the unix epoch.
	type Moment = u64;
	type OnTimestampSet = ();
	type MinimumPeriod = MinimumPeriod;
	type WeightInfo = pallet_timestamp::weights::SubstrateWeight<Runtime>;
}

parameter_types! {
	pub const MaxLocks: u32 = 50;
	pub const ExistentialDeposit: u128 = 0;
}

impl pallet_balances::Config for Runtime {
	type MaxLocks = MaxLocks;
	/// The type for recording an account's balance.
	type Balance = Balance;
	/// The ubiquitous event type.
	type Event = Event;
	type DustRemoval = ();
	type ExistentialDeposit = ExistentialDeposit;
	type AccountStore = System;
	type WeightInfo = pallet_balances::weights::SubstrateWeight<Runtime>;
}

pub struct DealWithFees<R>(sp_std::marker::PhantomData<R>);
impl<R> OnUnbalanced<NegativeImbalance<R>> for DealWithFees<R>
where
	R: pallet_balances::Config + pallet_treasury::Config,
	pallet_treasury::Module<R>: OnUnbalanced<NegativeImbalance<R>>,
{
	fn on_unbalanceds<B>(mut fees_then_tips: impl Iterator<Item = NegativeImbalance<R>>) {
		if let Some(fees) = fees_then_tips.next() {
			// for fees, 80% are burned, 20% to the treasury
			let (_, to_treasury) = fees.ration(80, 20);
			// Balances module automatically burns dropped Negative Imbalances by decreasing
			// total_supply accordingly
			<pallet_treasury::Module<R> as OnUnbalanced<_>>::on_unbalanced(to_treasury);
		}
	}
}

parameter_types! {
	pub const TransactionByteFee: Balance = currency::BYTE_FEE;
}

impl pallet_transaction_payment::Config for Runtime {
	type OnChargeTransaction = CurrencyAdapter<Balances, DealWithFees<Runtime>>;
	type TransactionByteFee = TransactionByteFee;
	type WeightToFee = IdentityFee<Balance>;
	type FeeMultiplierUpdate = ();
}

impl pallet_sudo::Config for Runtime {
	type Call = Call;
	type Event = Event;
}

impl pallet_ethereum_chain_id::Config for Runtime {}

/// Current approximation of the gas/s consumption considering
/// EVM execution over compiled WASM (on 4.4Ghz CPU).
/// Given the 500ms Weight, from which 75% only are used for transactions,
/// the total EVM execution gas limit is: GAS_PER_SECOND * 0.500 * 0.75 ~= 15_000_000.
pub const GAS_PER_SECOND: u64 = 40_000_000;

/// Approximate ratio of the amount of Weight per Gas.
/// u64 works for approximations because Weight is a very small unit compared to gas.
pub const WEIGHT_PER_GAS: u64 = WEIGHT_PER_SECOND / GAS_PER_SECOND;

pub struct MoonbeamGasWeightMapping;

impl pallet_evm::GasWeightMapping for MoonbeamGasWeightMapping {
	fn gas_to_weight(gas: u64) -> Weight {
		gas.saturating_mul(WEIGHT_PER_GAS)
	}
	fn weight_to_gas(weight: Weight) -> u64 {
		u64::try_from(weight.wrapping_div(WEIGHT_PER_GAS)).unwrap_or(u32::MAX as u64)
	}
}

parameter_types! {
	pub BlockGasLimit: U256
		= U256::from(NORMAL_DISPATCH_RATIO * MAXIMUM_BLOCK_WEIGHT / WEIGHT_PER_GAS);
}

pub struct FixedGasPrice;
impl FeeCalculator for FixedGasPrice {
	fn min_gas_price() -> U256 {
		(1 * currency::NANOUNITS).into()
	}
}

impl pallet_evm::Config for Runtime {
	type FeeCalculator = FixedGasPrice;
	type GasWeightMapping = MoonbeamGasWeightMapping;
	type CallOrigin = EnsureAddressRoot<AccountId>;
	type WithdrawOrigin = EnsureAddressNever<AccountId>;
	type AddressMapping = IdentityAddressMapping;
	type Currency = Balances;
	type Event = Event;
	type Runner = pallet_evm::runner::stack::Runner<Self>;
	type Precompiles = MoonbasePrecompiles<Self>;
	type ChainId = EthereumChainId;
	type OnChargeTransaction = ();
	type BlockGasLimit = BlockGasLimit;
}

parameter_types! {
	pub MaximumSchedulerWeight: Weight = NORMAL_DISPATCH_RATIO * BlockWeights::get().max_block;
	pub const MaxScheduledPerBlock: u32 = 50;
}

impl pallet_scheduler::Config for Runtime {
	type Event = Event;
	type Origin = Origin;
	type PalletsOrigin = OriginCaller;
	type Call = Call;
	type MaximumWeight = MaximumSchedulerWeight;
	type ScheduleOrigin = EnsureRoot<AccountId>;
	type MaxScheduledPerBlock = MaxScheduledPerBlock;
	type WeightInfo = pallet_scheduler::weights::SubstrateWeight<Runtime>;
}

parameter_types! {
	/// The maximum amount of time (in blocks) for council members to vote on motions.
	/// Motions may end in fewer blocks if enough votes are cast to determine the result.
	pub const CouncilMotionDuration: BlockNumber = 3 * DAYS;
	/// The maximum number of Proposlas that can be open in the council at once.
	pub const CouncilMaxProposals: u32 = 100;
	/// The maximum number of council members.
	pub const CouncilMaxMembers: u32 = 100;

	/// The maximum amount of time (in blocks) for technical committee members to vote on motions.
	/// Motions may end in fewer blocks if enough votes are cast to determine the result.
	pub const TechComitteeMotionDuration: BlockNumber = 3 * DAYS;
	/// The maximum number of Proposlas that can be open in the technical committee at once.
	pub const TechComitteeMaxProposals: u32 = 100;
	/// The maximum number of technical committee members.
	pub const TechComitteeMaxMembers: u32 = 100;
}

type CouncilInstance = pallet_collective::Instance1;
type TechCommitteeInstance = pallet_collective::Instance2;

impl pallet_collective::Config<CouncilInstance> for Runtime {
	type Origin = Origin;
	type Event = Event;
	type Proposal = Call;
	type MotionDuration = CouncilMotionDuration;
	type MaxProposals = CouncilMaxProposals;
	type MaxMembers = CouncilMaxMembers;
	type DefaultVote = pallet_collective::MoreThanMajorityThenPrimeDefaultVote;
	type WeightInfo = pallet_collective::weights::SubstrateWeight<Runtime>;
}

impl pallet_collective::Config<TechCommitteeInstance> for Runtime {
	type Origin = Origin;
	type Event = Event;
	type Proposal = Call;
	type MotionDuration = TechComitteeMotionDuration;
	type MaxProposals = TechComitteeMaxProposals;
	type MaxMembers = TechComitteeMaxMembers;
	type DefaultVote = pallet_collective::MoreThanMajorityThenPrimeDefaultVote;
	type WeightInfo = pallet_collective::weights::SubstrateWeight<Runtime>;
}

parameter_types! {
	pub const LaunchPeriod: BlockNumber = 1 * DAYS;
	pub const VotingPeriod: BlockNumber = 5 * DAYS;
	pub const FastTrackVotingPeriod: BlockNumber = 4 * HOURS;
	pub const EnactmentPeriod: BlockNumber = 1 *DAYS;
	pub const CooloffPeriod: BlockNumber = 7 * DAYS;
	pub const MinimumDeposit: Balance = 4 * currency::UNITS;
	pub const MaxVotes: u32 = 100;
	pub const MaxProposals: u32 = 100;
	pub const PreimageByteDeposit: Balance = currency::BYTE_FEE;
	pub const InstantAllowed: bool = false;
}

impl pallet_democracy::Config for Runtime {
	type Proposal = Call;
	type Event = Event;
	type Currency = Balances;
	type EnactmentPeriod = EnactmentPeriod;
	type LaunchPeriod = LaunchPeriod;
	type VotingPeriod = VotingPeriod;
	type FastTrackVotingPeriod = FastTrackVotingPeriod;
	type MinimumDeposit = MinimumDeposit;
	/// A straight majority of the council can decide what their next motion is.
	type ExternalOrigin =
		pallet_collective::EnsureProportionAtLeast<_1, _2, AccountId, CouncilInstance>;
	/// A majority can have the next scheduled referendum be a straight majority-carries vote.
	type ExternalMajorityOrigin =
		pallet_collective::EnsureProportionAtLeast<_1, _2, AccountId, CouncilInstance>;
	/// A unanimous council can have the next scheduled referendum be a straight default-carries
	/// (NTB) vote.
	type ExternalDefaultOrigin =
		pallet_collective::EnsureProportionAtLeast<_1, _1, AccountId, CouncilInstance>;
	/// Two thirds of the technical committee can have an ExternalMajority/ExternalDefault vote
	/// be tabled immediately and with a shorter voting/enactment period.
	type FastTrackOrigin =
		pallet_collective::EnsureProportionAtLeast<_2, _3, AccountId, TechCommitteeInstance>;
	/// Instant is currently not allowed.
	type InstantOrigin =
		pallet_collective::EnsureProportionAtLeast<_1, _1, AccountId, TechCommitteeInstance>;
	// To cancel a proposal which has been passed, 2/3 of the council must agree to it.
	type CancellationOrigin = EnsureOneOf<
		AccountId,
		EnsureRoot<AccountId>,
		pallet_collective::EnsureProportionAtLeast<_2, _3, AccountId, CouncilInstance>,
	>;
	// To cancel a proposal before it has been passed, the technical committee must be unanimous or
	// Root must agree.
	type CancelProposalOrigin = EnsureOneOf<
		AccountId,
		EnsureRoot<AccountId>,
		pallet_collective::EnsureProportionAtLeast<_1, _1, AccountId, TechCommitteeInstance>,
	>;
	type BlacklistOrigin = EnsureRoot<AccountId>;
	// Any single technical committee member may veto a coming council proposal, however they can
	// only do it once and it lasts only for the cooloff period.
	type VetoOrigin = pallet_collective::EnsureMember<AccountId, TechCommitteeInstance>;
	type CooloffPeriod = CooloffPeriod;
	type PreimageByteDeposit = PreimageByteDeposit;
	type Slash = ();
	type InstantAllowed = InstantAllowed;
	type Scheduler = Scheduler;
	type MaxVotes = MaxVotes;
	type OperationalPreimageOrigin = pallet_collective::EnsureMember<AccountId, CouncilInstance>;
	type PalletsOrigin = OriginCaller;
	type WeightInfo = pallet_democracy::weights::SubstrateWeight<Runtime>;
	type MaxProposals = MaxProposals;
}

parameter_types! {
	pub const ProposalBond: Permill = Permill::from_percent(5);
	pub const ProposalBondMinimum: Balance = 1 * currency::UNITS;
	pub const SpendPeriod: BlockNumber = 6 * DAYS;
	pub const TreasuryId: PalletId = PalletId(*b"pc/trsry");
	pub const MaxApprovals: u32 = 100;
}

impl pallet_treasury::Config for Runtime {
	type PalletId = TreasuryId;
	type Currency = Balances;
	// Democracy dispatches Root
	type ApproveOrigin = EnsureRoot<AccountId>;
	// Democracy dispatches Root
	type RejectOrigin = EnsureRoot<AccountId>;
	type Event = Event;
	// If spending proposal rejected, transfer proposer bond to treasury
	type OnSlash = Treasury;
	type ProposalBond = ProposalBond;
	type ProposalBondMinimum = ProposalBondMinimum;
	type SpendPeriod = SpendPeriod;
	type Burn = ();
	type BurnDestination = ();
	type MaxApprovals = MaxApprovals;
	type WeightInfo = pallet_treasury::weights::SubstrateWeight<Runtime>;
	type SpendFunds = ();
}

pub struct TransactionConverter;

impl fp_rpc::ConvertTransaction<UncheckedExtrinsic> for TransactionConverter {
	fn convert_transaction(&self, transaction: pallet_ethereum::Transaction) -> UncheckedExtrinsic {
		UncheckedExtrinsic::new_unsigned(
			pallet_ethereum::Call::<Runtime>::transact(transaction).into(),
		)
	}
}

impl fp_rpc::ConvertTransaction<opaque::UncheckedExtrinsic> for TransactionConverter {
	fn convert_transaction(
		&self,
		transaction: pallet_ethereum::Transaction,
	) -> opaque::UncheckedExtrinsic {
		let extrinsic = UncheckedExtrinsic::new_unsigned(
			pallet_ethereum::Call::<Runtime>::transact(transaction).into(),
		);
		let encoded = extrinsic.encode();
		opaque::UncheckedExtrinsic::decode(&mut &encoded[..])
			.expect("Encoded extrinsic is always valid")
	}
}

impl pallet_ethereum::Config for Runtime {
	type Event = Event;
	type FindAuthor = AuthorInherent;
	type StateRoot = pallet_ethereum::IntermediateStateRoot;
}

parameter_types! {
	pub const ReservedXcmpWeight: Weight = MAXIMUM_BLOCK_WEIGHT / 4;
}

impl cumulus_pallet_parachain_system::Config for Runtime {
	type Event = Event;
	type OnValidationData = ();
	type SelfParaId = ParachainInfo;
	type DmpMessageHandler = ();
	type ReservedDmpWeight = ();
	type OutboundXcmpMessageSource = ();
	type XcmpMessageHandler = ();
	type ReservedXcmpWeight = ReservedXcmpWeight;
}

impl parachain_info::Config for Runtime {}

parameter_types! {
	/// Minimum round length is 2 minutes (10 * 12 second block times)
	pub const MinBlocksPerRound: u32 = 10;
	/// Default BlocksPerRound is every hour (300 * 12 second block times)
	pub const DefaultBlocksPerRound: u32 = 300;
	/// Reward payments and collator exit requests are delayed by 2 hours (2 * 300 * block_time)
	pub const BondDuration: u32 = 2;
	/// Minimum 8 collators selected per round, default at genesis and minimum forever after
	pub const MinSelectedCandidates: u32 = 8;
	/// Maximum 10 nominators per collator
	pub const MaxNominatorsPerCollator: u32 = 10;
	/// Maximum 25 collators per nominator
	pub const MaxCollatorsPerNominator: u32 = 25;
	/// Default fixed percent a collator takes off the top of due rewards is 20%
	pub const DefaultCollatorCommission: Perbill = Perbill::from_percent(20);
	/// Default percent of inflation set aside for parachain bond every round
	pub const DefaultParachainBondReservePercent: Percent = Percent::from_percent(30);
	/// Minimum stake required to be reserved to be a collator is 1_000
	pub const MinCollatorStk: u128 = 1 * currency::KILOUNITS;
	/// Minimum stake required to be reserved to be a nominator is 5
	pub const MinNominatorStk: u128 = 5 * currency::UNITS;
}
impl parachain_staking::Config for Runtime {
	type Event = Event;
	type Currency = Balances;
	type MinBlocksPerRound = MinBlocksPerRound;
	type DefaultBlocksPerRound = DefaultBlocksPerRound;
	type BondDuration = BondDuration;
	type MinSelectedCandidates = MinSelectedCandidates;
	type MaxNominatorsPerCollator = MaxNominatorsPerCollator;
	type MaxCollatorsPerNominator = MaxCollatorsPerNominator;
	type DefaultCollatorCommission = DefaultCollatorCommission;
	type DefaultParachainBondReservePercent = DefaultParachainBondReservePercent;
	type MinCollatorStk = MinCollatorStk;
	type MinCollatorCandidateStk = MinCollatorStk;
	type MinNomination = MinNominatorStk;
	type MinNominatorStk = MinNominatorStk;
	type WeightInfo = parachain_staking::weights::SubstrateWeight<Runtime>;
}

impl pallet_author_inherent::Config for Runtime {
	type AuthorId = NimbusId;
	type SlotBeacon = pallet_author_inherent::RelayChainBeacon<Self>;
	type AccountLookup = AuthorMapping;
	type EventHandler = ParachainStaking;
	type CanAuthor = AuthorFilter;
}

impl pallet_author_slot_filter::Config for Runtime {
	type Event = Event;
	type RandomnessSource = RandomnessCollectiveFlip;
	type PotentialAuthors = ParachainStaking;
}

parameter_types! {
	// TODO to be revisited
	pub const VestingPeriod: BlockNumber = 4 * WEEKS;
	pub const MinimumReward: Balance = 0;
	pub const Initialized: bool = false;
	pub const InitializationPayment: Perbill = Perbill::from_percent(30);
}

impl pallet_crowdloan_rewards::Config for Runtime {
	type Event = Event;
	type Initialized = Initialized;
	type InitializationPayment = InitializationPayment;
	type MinimumReward = MinimumReward;
	type RewardCurrency = Balances;
	type RelayChainAccountId = AccountId32;
	type VestingPeriod = VestingPeriod;
}

parameter_types! {
	pub const DepositAmount: Balance = 100 * currency::UNITS;
}
// This is a simple session key manager. It should probably either work with, or be replaced
// entirely by pallet sessions
impl pallet_author_mapping::Config for Runtime {
	type Event = Event;
	type AuthorId = NimbusId;
	type DepositCurrency = Balances;
	type DepositAmount = DepositAmount;
	fn can_register(account: &AccountId) -> bool {
		ParachainStaking::is_candidate(account)
	}
}

parameter_types! {
	// One storage item; key size 32, value size 8; .
	pub const ProxyDepositBase: Balance = currency::deposit(1, 8);
	// Additional storage item size of 21 bytes (20 bytes AccountId + 1 byte sizeof(ProxyType)).
	pub const ProxyDepositFactor: Balance = currency::deposit(0, 21);
	pub const MaxProxies: u16 = 32;
	pub const AnnouncementDepositBase: Balance = currency::deposit(1, 8);
	// Additional storage item size of 56 bytes:
	// - 20 bytes AccountId
	// - 32 bytes Hasher (Blake2256)
	// - 4 bytes BlockNumber (u32)
	pub const AnnouncementDepositFactor: Balance = currency::deposit(0, 56);
	pub const MaxPending: u16 = 32;
}

/// The type used to represent the kinds of proxying allowed.
#[derive(
	Copy,
	Clone,
	Eq,
	PartialEq,
	Ord,
	PartialOrd,
	Encode,
	Decode,
	Debug,
	max_encoded_len::MaxEncodedLen,
)]
pub enum ProxyType {
	/// All calls can be proxied. This is the trivial/most permissive filter.
	Any,
	/// Only extrinsics that do not transfer funds.
	NonTransfer,
	/// Only extrinsics related to governance (democracy and collectives).
	Governance,
	/// Only extrinsics related to staking.
	Staking,
	/// Allow to veto an announced proxy call.
	CancelProxy,
}

impl Default for ProxyType {
	fn default() -> Self {
		Self::Any
	}
}

impl InstanceFilter<Call> for ProxyType {
	fn filter(&self, c: &Call) -> bool {
		match self {
			ProxyType::Any => true,
			ProxyType::NonTransfer => matches!(
				c,
				Call::System(..) |
				Call::Timestamp(..) |
				Call::ParachainStaking(..) |
				// Call::Session(..) |
				Call::Democracy(..) |
				Call::CouncilCollective(..) |
				Call::TechComitteeCollective(..) |
				// Call::Treasury(..) |
				Call::Utility(..) |
				Call::Scheduler(..) |
				Call::Proxy(..)
			),
			ProxyType::Governance => matches!(
				c,
				Call::Democracy(..)
					| Call::CouncilCollective(..)
					| Call::TechComitteeCollective(..)
					// | Call::Treasury(..) 
					| Call::Utility(..)
			),
			ProxyType::Staking => matches!(c, Call::ParachainStaking(..) | Call::Utility(..)),
			ProxyType::CancelProxy => {
				matches!(c, Call::Proxy(pallet_proxy::Call::reject_announcement(..)))
			}
		}
	}

	fn is_superset(&self, o: &Self) -> bool {
		match (self, o) {
			(x, y) if x == y => true,
			(ProxyType::Any, _) => true,
			(_, ProxyType::Any) => false,
			_ => false,
		}
	}
}

impl pallet_proxy::Config for Runtime {
	type Event = Event;
	type Call = Call;
	type Currency = Balances;
	type ProxyType = ProxyType;
	type ProxyDepositBase = ProxyDepositBase;
	type ProxyDepositFactor = ProxyDepositFactor;
	type MaxProxies = MaxProxies;
	type WeightInfo = pallet_proxy::weights::SubstrateWeight<Runtime>;
	type MaxPending = MaxPending;
	type CallHasher = BlakeTwo256;
	type AnnouncementDepositBase = AnnouncementDepositBase;
	type AnnouncementDepositFactor = AnnouncementDepositFactor;
}

construct_runtime! {
	pub enum Runtime where
		Block = Block,
		NodeBlock = opaque::Block,
		UncheckedExtrinsic = UncheckedExtrinsic
	{
		System: frame_system::{Pallet, Call, Storage, Config, Event<T>},
		Utility: pallet_utility::{Pallet, Call, Event},
		Timestamp: pallet_timestamp::{Pallet, Call, Storage, Inherent},
		Balances: pallet_balances::{Pallet, Call, Storage, Config<T>, Event<T>},
		Sudo: pallet_sudo::{Pallet, Call, Config<T>, Storage, Event<T>},
		RandomnessCollectiveFlip: pallet_randomness_collective_flip::{Pallet, Call, Storage},
		ParachainSystem: cumulus_pallet_parachain_system::{Pallet, Call, Storage, Inherent, Event<T>},
		TransactionPayment: pallet_transaction_payment::{Pallet, Storage},
		ParachainInfo: parachain_info::{Pallet, Storage, Config},
		EthereumChainId: pallet_ethereum_chain_id::{Pallet, Storage, Config},
		EVM: pallet_evm::{Pallet, Config, Call, Storage, Event<T>},
		Ethereum: pallet_ethereum::{Pallet, Call, Storage, Event, Config, ValidateUnsigned},
		ParachainStaking: parachain_staking::{Pallet, Call, Storage, Event<T>, Config<T>},
		Scheduler: pallet_scheduler::{Pallet, Storage, Config, Event<T>, Call},
		Democracy: pallet_democracy::{Pallet, Storage, Config<T>, Event<T>, Call},
		CouncilCollective:
			pallet_collective::<Instance1>::{Pallet, Call, Storage, Event<T>, Origin<T>, Config<T>},
		TechComitteeCollective:
			pallet_collective::<Instance2>::{Pallet, Call, Storage, Event<T>, Origin<T>, Config<T>},
		Treasury: pallet_treasury::{Pallet, Storage, Config, Event<T>, Call},
		AuthorInherent: pallet_author_inherent::{Pallet, Call, Storage, Inherent},
		AuthorFilter: pallet_author_slot_filter::{Pallet, Call, Storage, Event, Config},
		CrowdloanRewards: pallet_crowdloan_rewards::{Pallet, Call, Config<T>, Storage, Event<T>},
		AuthorMapping: pallet_author_mapping::{Pallet, Call, Config<T>, Storage, Event<T>},
		Proxy: pallet_proxy::{Pallet, Call, Storage, Event<T>},
	}
}

/// Block type as expected by this runtime.
pub type Block = generic::Block<Header, UncheckedExtrinsic>;
/// A Block signed with a Justification
pub type SignedBlock = generic::SignedBlock<Block>;
/// BlockId type as expected by this runtime.
pub type BlockId = generic::BlockId<Block>;
/// The SignedExtension to the basic transaction logic.
pub type SignedExtra = (
	frame_system::CheckSpecVersion<Runtime>,
	frame_system::CheckTxVersion<Runtime>,
	frame_system::CheckGenesis<Runtime>,
	frame_system::CheckEra<Runtime>,
	frame_system::CheckNonce<Runtime>,
	frame_system::CheckWeight<Runtime>,
	pallet_transaction_payment::ChargeTransactionPayment<Runtime>,
);
/// Unchecked extrinsic type as expected by this runtime.
pub type UncheckedExtrinsic = generic::UncheckedExtrinsic<Address, Call, Signature, SignedExtra>;
/// Extrinsic type that has already been checked.
pub type CheckedExtrinsic = generic::CheckedExtrinsic<AccountId, Call, SignedExtra>;
/// Executive: handles dispatch to the various pallets.
pub type Executive = frame_executive::Executive<
	Runtime,
	Block,
	frame_system::ChainContext<Runtime>,
	Runtime,
	AllPallets,
>;

// All of our runtimes share most of their Runtime API implementations.
// We use a macro to implement this common part and add runtime-specific additional implementations.
// This macro expands to :
// ```
// impl_runtime_apis! {
//     // All impl blocks shared between all runtimes.
//
//     // Specific impls provided to the `impl_runtime_apis_plus_common!` macro.
// }
// ```
runtime_common::impl_runtime_apis_plus_common! {
	impl sp_transaction_pool::runtime_api::TaggedTransactionQueue<Block> for Runtime {
		fn validate_transaction(
			source: TransactionSource,
			tx: <Block as BlockT>::Extrinsic,
		) -> TransactionValidity {
			Executive::validate_transaction(source, tx)
		}
	}
}

// Nimbus's Executive wrapper allows relay validators to verify the seal digest
cumulus_pallet_parachain_system::register_validate_block!(
	Runtime,
	pallet_author_inherent::BlockExecutor<Runtime, Executive>
);<|MERGE_RESOLUTION|>--- conflicted
+++ resolved
@@ -125,11 +125,7 @@
 	spec_name: create_runtime_str!("moonbase"),
 	impl_name: create_runtime_str!("moonbase"),
 	authoring_version: 3,
-<<<<<<< HEAD
 	spec_version: 51,
-=======
-	spec_version: 50,
->>>>>>> 344df812
 	impl_version: 0,
 	apis: RUNTIME_API_VERSIONS,
 	transaction_version: 2,
