--- conflicted
+++ resolved
@@ -128,11 +128,7 @@
 	spec_name: create_runtime_str!("moonbase"),
 	impl_name: create_runtime_str!("moonbase"),
 	authoring_version: 3,
-<<<<<<< HEAD
-	spec_version: 0150,
-=======
-	spec_version: 52,
->>>>>>> dcc70fb5
+	spec_version: 0152,
 	impl_version: 0,
 	apis: RUNTIME_API_VERSIONS,
 	transaction_version: 2,
