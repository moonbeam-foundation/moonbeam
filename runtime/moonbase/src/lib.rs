// Copyright 2019-2022 PureStake Inc.
// This file is part of Moonbeam.

// Moonbeam is free software: you can redistribute it and/or modify
// it under the terms of the GNU General Public License as published by
// the Free Software Foundation, either version 3 of the License, or
// (at your option) any later version.

// Moonbeam is distributed in the hope that it will be useful,
// but WITHOUT ANY WARRANTY; without even the implied warranty of
// MERCHANTABILITY or FITNESS FOR A PARTICULAR PURPOSE.  See the
// GNU General Public License for more details.

// You should have received a copy of the GNU General Public License
// along with Moonbeam.  If not, see <http://www.gnu.org/licenses/>.

//! The Moonbase Runtime.
//!
//! Primary features of this runtime include:
//! * Ethereum compatibility
//! * Moonbase tokenomics

#![cfg_attr(not(feature = "std"), no_std)]
// `construct_runtime!` does a lot of recursion and requires us to increase the limit to 256.
#![recursion_limit = "256"]

// Make the WASM binary available.
#[cfg(feature = "std")]
include!(concat!(env!("OUT_DIR"), "/wasm_binary.rs"));

use cumulus_pallet_parachain_system::{RelayChainStateProof, RelaychainBlockNumberProvider};
use cumulus_primitives_core::relay_chain;
use fp_rpc::TransactionStatus;

use account::AccountId20;

// Re-export required by get! macro.
pub use frame_support::traits::Get;
use frame_support::{
	construct_runtime, ensure,
	pallet_prelude::DispatchResult,
	parameter_types,
	traits::{
		ConstBool, ConstU128, ConstU16, ConstU32, ConstU64, ConstU8, Contains,
		Currency as CurrencyT, EitherOfDiverse, EqualPrivilegeOnly, FindAuthor, Imbalance,
		InstanceFilter, OffchainWorker, OnFinalize, OnIdle, OnInitialize, OnRuntimeUpgrade,
		OnUnbalanced,
	},
	weights::{
		constants::{RocksDbWeight, WEIGHT_PER_SECOND},
		ConstantMultiplier, DispatchClass, GetDispatchInfo, Weight, WeightToFeeCoefficient,
		WeightToFeeCoefficients, WeightToFeePolynomial,
	},
	PalletId,
};

#[cfg(feature = "std")]
pub use fp_evm::GenesisAccount;
use frame_system::{EnsureRoot, EnsureSigned};
pub use moonbeam_core_primitives::{
	AccountId, AccountIndex, Address, AssetId, Balance, BlockNumber, DigestItem, Hash, Header,
	Index, Signature,
};
use moonbeam_rpc_primitives_txpool::TxPoolResponse;
pub use pallet_author_slot_filter::EligibilityValue;
use pallet_balances::NegativeImbalance;
use pallet_ethereum::Call::transact;
use pallet_ethereum::Transaction as EthereumTransaction;
use pallet_evm::{
	Account as EVMAccount, EVMCurrencyAdapter, EnsureAddressNever, EnsureAddressRoot,
	FeeCalculator, GasWeightMapping, OnChargeEVMTransaction as OnChargeEVMTransactionT, Runner,
};
pub use pallet_parachain_staking::{InflationInfo, Range};
use pallet_transaction_payment::{CurrencyAdapter, Multiplier, TargetedFeeAdjustment};
use parity_scale_codec::{Decode, Encode, MaxEncodedLen};
use scale_info::TypeInfo;
use sp_api::impl_runtime_apis;
use sp_core::{OpaqueMetadata, H160, H256, U256};
use sp_runtime::{
	create_runtime_str, generic, impl_opaque_keys,
	traits::{
		BlakeTwo256, Block as BlockT, DispatchInfoOf, Dispatchable, IdentityLookup,
		PostDispatchInfoOf, UniqueSaturatedInto, Zero,
	},
	transaction_validity::{
		InvalidTransaction, TransactionSource, TransactionValidity, TransactionValidityError,
	},
	ApplyExtrinsicResult, FixedPointNumber, Perbill, Permill, Perquintill, SaturatedConversion,
};
use sp_std::{
	convert::{From, Into},
	prelude::*,
};
#[cfg(feature = "std")]
use sp_version::NativeVersion;
use sp_version::RuntimeVersion;

use nimbus_primitives::CanAuthor;

mod precompiles;
pub use precompiles::{
	MoonbasePrecompiles, FOREIGN_ASSET_PRECOMPILE_ADDRESS_PREFIX,
	LOCAL_ASSET_PRECOMPILE_ADDRESS_PREFIX,
};

use smallvec::smallvec;

#[cfg(any(feature = "std", test))]
pub use sp_runtime::BuildStorage;

pub type Precompiles = MoonbasePrecompiles<Runtime>;

pub mod asset_config;
pub mod governance;
pub mod xcm_config;
use governance::{councils::*, pallet_custom_origins, referenda::*};

/// UNIT, the native token, uses 18 decimals of precision.
pub mod currency {
	use super::Balance;

	// Provide a common factor between runtimes based on a supply of 10_000_000 tokens.
	pub const SUPPLY_FACTOR: Balance = 1;

	pub const WEI: Balance = 1;
	pub const KILOWEI: Balance = 1_000;
	pub const MEGAWEI: Balance = 1_000_000;
	pub const GIGAWEI: Balance = 1_000_000_000;
	pub const MICROUNIT: Balance = 1_000_000_000_000;
	pub const MILLIUNIT: Balance = 1_000_000_000_000_000;
	pub const UNIT: Balance = 1_000_000_000_000_000_000;
	pub const KILOUNIT: Balance = 1_000_000_000_000_000_000_000;

	pub const TRANSACTION_BYTE_FEE: Balance = 1 * GIGAWEI * SUPPLY_FACTOR;
	pub const STORAGE_BYTE_FEE: Balance = 100 * MICROUNIT * SUPPLY_FACTOR;
	pub const WEIGHT_FEE: Balance = 50 * KILOWEI * SUPPLY_FACTOR;

	pub const fn deposit(items: u32, bytes: u32) -> Balance {
		items as Balance * 1 * UNIT * SUPPLY_FACTOR + (bytes as Balance) * STORAGE_BYTE_FEE
	}
}

/// Maximum weight per block
pub const MAXIMUM_BLOCK_WEIGHT: Weight = WEIGHT_PER_SECOND.saturating_div(2);

pub const MILLISECS_PER_BLOCK: u64 = 12000;
pub const MINUTES: BlockNumber = 60_000 / (MILLISECS_PER_BLOCK as BlockNumber);
pub const HOURS: BlockNumber = MINUTES * 60;
pub const DAYS: BlockNumber = HOURS * 24;
pub const WEEKS: BlockNumber = DAYS * 7;
/// Opaque types. These are used by the CLI to instantiate machinery that don't need to know
/// the specifics of the runtime. They can then be made to be agnostic over specific formats
/// of data like extrinsics, allowing for them to continue syncing the network through upgrades
/// to even the core data structures.
pub mod opaque {
	use super::*;

	pub use sp_runtime::OpaqueExtrinsic as UncheckedExtrinsic;
	pub type Block = generic::Block<Header, UncheckedExtrinsic>;

	impl_opaque_keys! {
		pub struct SessionKeys {
			pub nimbus: AuthorInherent,
			pub vrf: session_keys_primitives::VrfSessionKey,
		}
	}
}

/// This runtime version.
/// The spec_version is composed of 2x2 digits. The first 2 digits represent major changes
/// that can't be skipped, such as data migration upgrades. The last 2 digits represent minor
/// changes which can be skipped.
#[sp_version::runtime_version]
pub const VERSION: RuntimeVersion = RuntimeVersion {
	spec_name: create_runtime_str!("moonbase"),
	impl_name: create_runtime_str!("moonbase"),
	authoring_version: 4,
	spec_version: 1900,
	impl_version: 0,
	apis: RUNTIME_API_VERSIONS,
	transaction_version: 2,
	state_version: 0,
};

/// The version information used to identify this runtime when compiled natively.
#[cfg(feature = "std")]
pub fn native_version() -> NativeVersion {
	NativeVersion {
		runtime_version: VERSION,
		can_author_with: Default::default(),
	}
}

const NORMAL_DISPATCH_RATIO: Perbill = Perbill::from_percent(75);
const NORMAL_WEIGHT: Weight = MAXIMUM_BLOCK_WEIGHT.saturating_mul(3).saturating_div(4);
// Here we assume Ethereum's base fee of 21000 gas and convert to weight, but we
// subtract roughly the cost of a balance transfer from it (about 1/3 the cost)
// and some cost to account for per-byte-fee.
// TODO: we should use benchmarking's overhead feature to measure this
pub const EXTRINSIC_BASE_WEIGHT: Weight = Weight::from_ref_time(10000 * WEIGHT_PER_GAS);

pub struct RuntimeBlockWeights;
impl Get<frame_system::limits::BlockWeights> for RuntimeBlockWeights {
	fn get() -> frame_system::limits::BlockWeights {
		frame_system::limits::BlockWeights::builder()
			.for_class(DispatchClass::Normal, |weights| {
				weights.base_extrinsic = EXTRINSIC_BASE_WEIGHT;
				weights.max_total = NORMAL_WEIGHT.into();
			})
			.for_class(DispatchClass::Operational, |weights| {
				weights.max_total = MAXIMUM_BLOCK_WEIGHT.into();
				weights.reserved = (MAXIMUM_BLOCK_WEIGHT - NORMAL_WEIGHT).into();
			})
			.avg_block_initialization(Perbill::from_percent(10))
			.build()
			.expect("Provided BlockWeight definitions are valid, qed")
	}
}

parameter_types! {
	pub const Version: RuntimeVersion = VERSION;
	/// TODO: this is left here so that `impl_runtime_apis_plus_common` will find the same type for
	/// `BlockWeights` in all runtimes. It can probably be removed once the custom
	/// `RuntimeBlockWeights` has been pushed to each runtime.
	pub BlockWeights: frame_system::limits::BlockWeights = RuntimeBlockWeights::get();
	/// We allow for 5 MB blocks.
	pub BlockLength: frame_system::limits::BlockLength = frame_system::limits::BlockLength
		::max_with_normal_ratio(5 * 1024 * 1024, NORMAL_DISPATCH_RATIO);
}

impl frame_system::Config for Runtime {
	/// The identifier used to distinguish between accounts.
	type AccountId = AccountId;
	/// The aggregated dispatch type that is available for extrinsics.
	type Call = Call;
	/// The lookup mechanism to get account ID from whatever is passed in dispatchers.
	type Lookup = IdentityLookup<AccountId>;
	/// The index type for storing how many extrinsics an account has signed.
	type Index = Index;
	/// The index type for blocks.
	type BlockNumber = BlockNumber;
	/// The type for hashing blocks and tries.
	type Hash = Hash;
	/// The hashing algorithm used.
	type Hashing = BlakeTwo256;
	/// The header type.
	type Header = generic::Header<BlockNumber, BlakeTwo256>;
	/// The ubiquitous event type.
	type Event = Event;
	/// The ubiquitous origin type.
	type Origin = Origin;
	/// Maximum number of block number to block hash mappings to keep (oldest pruned first).
	type BlockHashCount = ConstU32<256>;
	/// Maximum weight of each block. With a default weight system of 1byte == 1weight, 4mb is ok.
	type BlockWeights = RuntimeBlockWeights;
	/// Maximum size of all encoded transactions (in bytes) that are allowed in one block.
	type BlockLength = BlockLength;
	/// Runtime version.
	type Version = Version;
	type PalletInfo = PalletInfo;
	type AccountData = pallet_balances::AccountData<Balance>;
	type OnNewAccount = ();
	type OnKilledAccount = ();
	type DbWeight = RocksDbWeight;
	type BaseCallFilter = MaintenanceMode;
	type SystemWeightInfo = ();
	/// This is used as an identifier of the chain. 42 is the generic substrate prefix.
	type SS58Prefix = ConstU16<1287>;
	type OnSetCode = cumulus_pallet_parachain_system::ParachainSetCode<Self>;
	type MaxConsumers = frame_support::traits::ConstU32<16>;
}

impl pallet_utility::Config for Runtime {
	type Event = Event;
	type Call = Call;
	type PalletsOrigin = OriginCaller;
	type WeightInfo = pallet_utility::weights::SubstrateWeight<Runtime>;
}

impl pallet_timestamp::Config for Runtime {
	/// A timestamp: milliseconds since the unix epoch.
	type Moment = u64;
	type OnTimestampSet = ();
	type MinimumPeriod = ConstU64<1>;
	type WeightInfo = pallet_timestamp::weights::SubstrateWeight<Runtime>;
}

impl pallet_balances::Config for Runtime {
	type MaxReserves = ConstU32<50>;
	type ReserveIdentifier = [u8; 4];
	type MaxLocks = ConstU32<50>;
	/// The type for recording an account's balance.
	type Balance = Balance;
	/// The ubiquitous event type.
	type Event = Event;
	type DustRemoval = ();
	type ExistentialDeposit = ConstU128<0>;
	type AccountStore = System;
	type WeightInfo = pallet_balances::weights::SubstrateWeight<Runtime>;
}

pub struct DealWithFees<R>(sp_std::marker::PhantomData<R>);
impl<R> OnUnbalanced<NegativeImbalance<R>> for DealWithFees<R>
where
	R: pallet_balances::Config + pallet_treasury::Config,
	pallet_treasury::Pallet<R>: OnUnbalanced<NegativeImbalance<R>>,
{
	// this seems to be called for substrate-based transactions
	fn on_unbalanceds<B>(mut fees_then_tips: impl Iterator<Item = NegativeImbalance<R>>) {
		if let Some(fees) = fees_then_tips.next() {
			// for fees, 80% are burned, 20% to the treasury
			let (_, to_treasury) = fees.ration(80, 20);
			// Balances pallet automatically burns dropped Negative Imbalances by decreasing
			// total_supply accordingly
			<pallet_treasury::Pallet<R> as OnUnbalanced<_>>::on_unbalanced(to_treasury);
		}
	}

	// this is called from pallet_evm for Ethereum-based transactions
	// (technically, it calls on_unbalanced, which calls this when non-zero)
	fn on_nonzero_unbalanced(amount: NegativeImbalance<R>) {
		// Balances pallet automatically burns dropped Negative Imbalances by decreasing
		// total_supply accordingly
		let (_, to_treasury) = amount.ration(80, 20);
		<pallet_treasury::Pallet<R> as OnUnbalanced<_>>::on_unbalanced(to_treasury);
	}
}

pub struct LengthToFee;
impl WeightToFeePolynomial for LengthToFee {
	type Balance = Balance;

	fn polynomial() -> WeightToFeeCoefficients<Self::Balance> {
		smallvec![
			WeightToFeeCoefficient {
				degree: 1,
				coeff_frac: Perbill::zero(),
				coeff_integer: currency::TRANSACTION_BYTE_FEE,
				negative: false,
			},
			WeightToFeeCoefficient {
				degree: 3,
				coeff_frac: Perbill::zero(),
				coeff_integer: 1 * currency::SUPPLY_FACTOR,
				negative: false,
			},
		]
	}
}

impl pallet_transaction_payment::Config for Runtime {
	type Event = Event;
	type OnChargeTransaction = CurrencyAdapter<Balances, DealWithFees<Runtime>>;
	type OperationalFeeMultiplier = ConstU8<5>;
	type WeightToFee = ConstantMultiplier<Balance, ConstU128<{ currency::WEIGHT_FEE }>>;
	type LengthToFee = LengthToFee;
	type FeeMultiplierUpdate = SlowAdjustingFeeUpdate<Runtime>;
}

impl pallet_sudo::Config for Runtime {
	type Call = Call;
	type Event = Event;
}

impl pallet_ethereum_chain_id::Config for Runtime {}

impl pallet_randomness_collective_flip::Config for Runtime {}

/// Current approximation of the gas/s consumption considering
/// EVM execution over compiled WASM (on 4.4Ghz CPU).
/// Given the 500ms Weight, from which 75% only are used for transactions,
/// the total EVM execution gas limit is: GAS_PER_SECOND * 0.500 * 0.75 ~= 15_000_000.
pub const GAS_PER_SECOND: u64 = 40_000_000;

/// Approximate ratio of the amount of Weight per Gas.
/// u64 works for approximations because Weight is a very small unit compared to gas.
pub const WEIGHT_PER_GAS: u64 = WEIGHT_PER_SECOND.ref_time() / GAS_PER_SECOND;

parameter_types! {
	pub BlockGasLimit: U256
		= U256::from(NORMAL_DISPATCH_RATIO * MAXIMUM_BLOCK_WEIGHT.ref_time() / WEIGHT_PER_GAS);
	/// The portion of the `NORMAL_DISPATCH_RATIO` that we adjust the fees with. Blocks filled less
	/// than this will decrease the weight and more will increase.
	pub const TargetBlockFullness: Perquintill = Perquintill::from_percent(25);
	/// The adjustment variable of the runtime. Higher values will cause `TargetBlockFullness` to
	/// change the fees more rapidly. This low value causes changes to occur slowly over time.
	pub AdjustmentVariable: Multiplier = Multiplier::saturating_from_rational(4, 1_000);
	/// Minimum amount of the multiplier. This value cannot be too low. A test case should ensure
	/// that combined with `AdjustmentVariable`, we can recover from the minimum.
	/// See `multiplier_can_grow_from_zero` in integration_tests.rs.
	pub MinimumMultiplier: Multiplier = Multiplier::saturating_from_rational(1, 1_000);
	/// Maximum multiplier. We pick a value that is expensive but not impossibly so; it should act
	/// as a safety net.
	pub MaximumMultiplier: Multiplier = Multiplier::from(100_000u128);
	pub PrecompilesValue: MoonbasePrecompiles<Runtime> = MoonbasePrecompiles::<_>::new();
	pub WeightPerGas: u64 = WEIGHT_PER_GAS;
}

pub struct TransactionPaymentAsGasPrice;
impl FeeCalculator for TransactionPaymentAsGasPrice {
	fn min_gas_price() -> (U256, Weight) {
		// TODO: return real weight (or should it be treated as a free read since it's read so
		//       frequently?)
		// TODO: transaction-payment differs from EIP-1559 in that its tip and length fees are not
		//       scaled by the multiplier, which means its multiplier will be overstated when
		//       applied to an ethereum transaction
		// note: transaction-payment uses both a congestion modifier (next_fee_multiplier, which is
		//       updated once per block in on_finalize) and a 'WeightToFee' implementation. Our
		//       runtime implements this as a 'ConstantModifier', so we can get away with a simple
		//       multiplication here.
		// It is imperative that `saturating_mul_int` be performed as late as possible in the
		// expression since it involves fixed point multiplication with a division by a fixed
		// divisor. This leads to truncation and subsequent precision loss if performed too early.
		// This can lead to min_gas_price being same across blocks even if the multiplier changes.
		// There's still some precision loss when the final `gas_price` (used_gas * min_gas_price)
		// is computed in frontier, but that's currently unavoidable.
		let min_gas_price = TransactionPayment::next_fee_multiplier()
			.saturating_mul_int(currency::WEIGHT_FEE.saturating_mul(WEIGHT_PER_GAS as u128));
		(min_gas_price.into(), Weight::zero())
	}
}

/// Parameterized slow adjusting fee updated based on
/// https://w3f-research.readthedocs.io/en/latest/polkadot/overview/2-token-economics.html#-2.-slow-adjusting-mechanism // editorconfig-checker-disable-line
///
/// The adjustment algorithm boils down to:
///
/// diff = (previous_block_weight - target) / maximum_block_weight
/// next_multiplier = prev_multiplier * (1 + (v * diff) + ((v * diff)^2 / 2))
/// assert(next_multiplier > min)
///     where: v is AdjustmentVariable
///            target is TargetBlockFullness
///            min is MinimumMultiplier
pub type SlowAdjustingFeeUpdate<R> = TargetedFeeAdjustment<
	R,
	TargetBlockFullness,
	AdjustmentVariable,
	MinimumMultiplier,
	MaximumMultiplier,
>;

/// The author inherent provides an AccountId, but pallet evm needs an H160.
/// This simple adapter makes the conversion for any types T, U such that T: Into<U>
pub struct FindAuthorAdapter<T, U, Inner>(sp_std::marker::PhantomData<(T, U, Inner)>);

impl<T, U, Inner> FindAuthor<U> for FindAuthorAdapter<T, U, Inner>
where
	T: Into<U>,
	Inner: FindAuthor<T>,
{
	fn find_author<'a, I>(digests: I) -> Option<U>
	where
		I: 'a + IntoIterator<Item = (sp_runtime::ConsensusEngineId, &'a [u8])>,
	{
		Inner::find_author(digests).map(Into::into)
	}
}

moonbeam_runtime_common::impl_on_charge_evm_transaction!();

impl pallet_evm::Config for Runtime {
<<<<<<< HEAD
	type FeeCalculator = TransactionPaymentAsGasPrice;
	type GasWeightMapping = MoonbeamGasWeightMapping;
=======
	type FeeCalculator = FixedGasPrice;
	type GasWeightMapping = pallet_evm::FixedGasWeightMapping<Self>;
	type WeightPerGas = WeightPerGas;
>>>>>>> 739a11ae
	type BlockHashMapping = pallet_ethereum::EthereumBlockHashMapping<Self>;
	type CallOrigin = EnsureAddressRoot<AccountId>;
	type WithdrawOrigin = EnsureAddressNever<AccountId>;
	type AddressMapping = moonbeam_runtime_common::IntoAddressMapping;
	type Currency = Balances;
	type Event = Event;
	type Runner = pallet_evm::runner::stack::Runner<Self>;
	type PrecompilesType = MoonbasePrecompiles<Self>;
	type PrecompilesValue = PrecompilesValue;
	type ChainId = EthereumChainId;
	type OnChargeTransaction = OnChargeEVMTransaction<DealWithFees<Runtime>>;
	type BlockGasLimit = BlockGasLimit;
	type FindAuthor = FindAuthorAdapter<AccountId20, H160, AuthorInherent>;
}

parameter_types! {
	pub MaximumSchedulerWeight: Weight = NORMAL_DISPATCH_RATIO * RuntimeBlockWeights::get().max_block;
	pub const NoPreimagePostponement: Option<u32> = Some(10);
}

impl pallet_scheduler::Config for Runtime {
	type Event = Event;
	type Origin = Origin;
	type PalletsOrigin = OriginCaller;
	type Call = Call;
	type MaximumWeight = MaximumSchedulerWeight;
	type ScheduleOrigin = EnsureRoot<AccountId>;
	type MaxScheduledPerBlock = ConstU32<50>;
	type WeightInfo = pallet_scheduler::weights::SubstrateWeight<Runtime>;
	type OriginPrivilegeCmp = EqualPrivilegeOnly;
	// Preimage provider with which we look up call hashes to get the call
	type PreimageProvider = Preimage;
	// Number of blocks to postpone execution for when the item is delayed
	type NoPreimagePostponement = NoPreimagePostponement;
}

impl pallet_preimage::Config for Runtime {
	type WeightInfo = pallet_preimage::weights::SubstrateWeight<Runtime>;
	type Event = Event;
	type Currency = Balances;
	type ManagerOrigin = EnsureRoot<AccountId>;
	type MaxSize = ConstU32<{ 4096 * 1024 }>;
	type BaseDeposit = ConstU128<{ 5 * currency::UNIT * currency::SUPPLY_FACTOR }>;
	type ByteDeposit = ConstU128<{ 1 * currency::UNIT * currency::SUPPLY_FACTOR }>;
}

parameter_types! {
	pub const ProposalBond: Permill = Permill::from_percent(5);
	pub const TreasuryId: PalletId = PalletId(*b"pc/trsry");
}

type TreasuryApproveOrigin = EitherOfDiverse<
	EnsureRoot<AccountId>,
	pallet_collective::EnsureProportionAtLeast<AccountId, TreasuryCouncilInstance, 3, 5>,
>;

type TreasuryRejectOrigin = EitherOfDiverse<
	EnsureRoot<AccountId>,
	pallet_collective::EnsureProportionMoreThan<AccountId, TreasuryCouncilInstance, 1, 2>,
>;

impl pallet_treasury::Config for Runtime {
	type PalletId = TreasuryId;
	type Currency = Balances;
	// At least three-fifths majority of the council is required (or root) to approve a proposal
	type ApproveOrigin = TreasuryApproveOrigin;
	// More than half of the council is required (or root) to reject a proposal
	type RejectOrigin = TreasuryRejectOrigin;
	type Event = Event;
	// If spending proposal rejected, transfer proposer bond to treasury
	type OnSlash = Treasury;
	type ProposalBond = ProposalBond;
	type ProposalBondMinimum = ConstU128<{ 1 * currency::UNIT * currency::SUPPLY_FACTOR }>;
	type SpendPeriod = ConstU32<{ 6 * DAYS }>;
	type Burn = ();
	type BurnDestination = ();
	type MaxApprovals = ConstU32<100>;
	type WeightInfo = pallet_treasury::weights::SubstrateWeight<Runtime>;
	type SpendFunds = ();
	type ProposalBondMaximum = ();
	type SpendOrigin = TreasurySpender;
}

type IdentityForceOrigin = EitherOfDiverse<
	EnsureRoot<AccountId>,
	pallet_collective::EnsureProportionMoreThan<AccountId, CouncilInstance, 1, 2>,
>;
type IdentityRegistrarOrigin = EitherOfDiverse<
	EnsureRoot<AccountId>,
	pallet_collective::EnsureProportionMoreThan<AccountId, CouncilInstance, 1, 2>,
>;

impl pallet_identity::Config for Runtime {
	type Event = Event;
	type Currency = Balances;
	// Add one item in storage and take 258 bytes
	type BasicDeposit = ConstU128<{ currency::deposit(1, 258) }>;
	// Not add any item to the storage but takes 66 bytes
	type FieldDeposit = ConstU128<{ currency::deposit(0, 66) }>;
	// Add one item in storage and take 53 bytes
	type SubAccountDeposit = ConstU128<{ currency::deposit(1, 53) }>;
	type MaxSubAccounts = ConstU32<100>;
	type MaxAdditionalFields = ConstU32<100>;
	type MaxRegistrars = ConstU32<20>;
	type Slashed = Treasury;
	type ForceOrigin = IdentityForceOrigin;
	type RegistrarOrigin = IdentityRegistrarOrigin;
	type WeightInfo = pallet_identity::weights::SubstrateWeight<Runtime>;
}

pub struct TransactionConverter;

impl fp_rpc::ConvertTransaction<UncheckedExtrinsic> for TransactionConverter {
	fn convert_transaction(&self, transaction: pallet_ethereum::Transaction) -> UncheckedExtrinsic {
		UncheckedExtrinsic::new_unsigned(
			pallet_ethereum::Call::<Runtime>::transact { transaction }.into(),
		)
	}
}

impl fp_rpc::ConvertTransaction<opaque::UncheckedExtrinsic> for TransactionConverter {
	fn convert_transaction(
		&self,
		transaction: pallet_ethereum::Transaction,
	) -> opaque::UncheckedExtrinsic {
		let extrinsic = UncheckedExtrinsic::new_unsigned(
			pallet_ethereum::Call::<Runtime>::transact { transaction }.into(),
		);
		let encoded = extrinsic.encode();
		opaque::UncheckedExtrinsic::decode(&mut &encoded[..])
			.expect("Encoded extrinsic is always valid")
	}
}

impl pallet_ethereum::Config for Runtime {
	type Event = Event;
	type StateRoot = pallet_ethereum::IntermediateStateRoot<Self>;
}

pub struct EthereumXcmEnsureProxy;
impl xcm_primitives::EnsureProxy<AccountId> for EthereumXcmEnsureProxy {
	fn ensure_ok(delegator: AccountId, delegatee: AccountId) -> Result<(), &'static str> {
		// The EVM implicitely contains an Any proxy, so we only allow for "Any" proxies
		let def: pallet_proxy::ProxyDefinition<AccountId, ProxyType, BlockNumber> =
			pallet_proxy::Pallet::<Runtime>::find_proxy(
				&delegator,
				&delegatee,
				Some(ProxyType::Any),
			)
			.map_err(|_| "proxy error: expected `ProxyType::Any`")?;
		// We only allow to use it for delay zero proxies, as the call will immediatly be executed
		ensure!(def.delay.is_zero(), "proxy delay is Non-zero`");
		Ok(())
	}
}

impl pallet_ethereum_xcm::Config for Runtime {
	type InvalidEvmTransactionError = pallet_ethereum::InvalidTransactionWrapper;
	type ValidatedTransaction = pallet_ethereum::ValidatedTransaction<Self>;
	type XcmEthereumOrigin = pallet_ethereum_xcm::EnsureXcmEthereumTransaction;
	type ReservedXcmpWeight = ReservedXcmpWeight;
	type EnsureProxy = EthereumXcmEnsureProxy;
	type ControllerOrigin = EnsureRoot<AccountId>;
}

parameter_types! {
	pub const ReservedXcmpWeight: Weight = MAXIMUM_BLOCK_WEIGHT.saturating_div(4);
	pub const ReservedDmpWeight: Weight = MAXIMUM_BLOCK_WEIGHT.saturating_div(4);
}

impl cumulus_pallet_parachain_system::Config for Runtime {
	type Event = Event;
	type OnSystemEvent = ();
	type SelfParaId = ParachainInfo;
	type DmpMessageHandler = MaintenanceMode;
	type ReservedDmpWeight = ReservedDmpWeight;
	type OutboundXcmpMessageSource = XcmpQueue;
	type XcmpMessageHandler = XcmpQueue;
	type ReservedXcmpWeight = ReservedXcmpWeight;
	type CheckAssociatedRelayNumber = cumulus_pallet_parachain_system::RelayNumberStrictlyIncreases;
}

impl parachain_info::Config for Runtime {}

pub struct OnCollatorPayout;
impl pallet_parachain_staking::OnCollatorPayout<AccountId, Balance> for OnCollatorPayout {
	fn on_collator_payout(
		for_round: pallet_parachain_staking::RoundIndex,
		collator_id: AccountId,
		amount: Balance,
	) -> Weight {
		MoonbeamOrbiters::distribute_rewards(for_round, collator_id, amount)
	}
}
pub struct OnNewRound;
impl pallet_parachain_staking::OnNewRound for OnNewRound {
	fn on_new_round(round_index: pallet_parachain_staking::RoundIndex) -> Weight {
		MoonbeamOrbiters::on_new_round(round_index)
	}
}

impl pallet_parachain_staking::Config for Runtime {
	type Event = Event;
	type Currency = Balances;
	type MonetaryGovernanceOrigin = EnsureRoot<AccountId>;
	/// Minimum round length is 2 minutes (10 * 12 second block times)
	type MinBlocksPerRound = ConstU32<10>;
	/// Rounds before the collator leaving the candidates request can be executed
	type LeaveCandidatesDelay = ConstU32<2>;
	/// Rounds before the candidate bond increase/decrease can be executed
	type CandidateBondLessDelay = ConstU32<2>;
	/// Rounds before the delegator exit can be executed
	type LeaveDelegatorsDelay = ConstU32<2>;
	/// Rounds before the delegator revocation can be executed
	type RevokeDelegationDelay = ConstU32<2>;
	/// Rounds before the delegator bond increase/decrease can be executed
	type DelegationBondLessDelay = ConstU32<2>;
	/// Rounds before the reward is paid
	type RewardPaymentDelay = ConstU32<2>;
	/// Minimum collators selected per round, default at genesis and minimum forever after
	type MinSelectedCandidates = ConstU32<8>;
	/// Maximum top delegations per candidate
	type MaxTopDelegationsPerCandidate = ConstU32<300>;
	/// Maximum bottom delegations per candidate
	type MaxBottomDelegationsPerCandidate = ConstU32<50>;
	/// Maximum delegations per delegator
	type MaxDelegationsPerDelegator = ConstU32<100>;
	/// Minimum stake required to become a collator
	type MinCollatorStk = ConstU128<{ 1000 * currency::UNIT * currency::SUPPLY_FACTOR }>;
	/// Minimum stake required to be reserved to be a candidate
	type MinCandidateStk = ConstU128<{ 500 * currency::UNIT * currency::SUPPLY_FACTOR }>;
	/// Minimum stake required to be reserved to be a delegator
	type MinDelegation = ConstU128<{ 1 * currency::UNIT * currency::SUPPLY_FACTOR }>;
	/// Minimum stake required to be reserved to be a delegator
	type MinDelegatorStk = ConstU128<{ 1 * currency::UNIT * currency::SUPPLY_FACTOR }>;
	type BlockAuthor = AuthorInherent;
	type OnCollatorPayout = OnCollatorPayout;
	type OnNewRound = OnNewRound;
	type WeightInfo = pallet_parachain_staking::weights::SubstrateWeight<Runtime>;
}

impl pallet_author_inherent::Config for Runtime {
	type SlotBeacon = RelaychainBlockNumberProvider<Self>;
	type AccountLookup = MoonbeamOrbiters;
	type CanAuthor = AuthorFilter;
	type WeightInfo = pallet_author_inherent::weights::SubstrateWeight<Runtime>;
}

impl pallet_author_slot_filter::Config for Runtime {
	type Event = Event;
	type RandomnessSource = RandomnessCollectiveFlip;
	type PotentialAuthors = ParachainStaking;
	type WeightInfo = pallet_author_slot_filter::weights::SubstrateWeight<Runtime>;
}

parameter_types! {
	pub const InitializationPayment: Perbill = Perbill::from_percent(30);
	pub const RelaySignaturesThreshold: Perbill = Perbill::from_percent(100);
	pub const SignatureNetworkIdentifier:  &'static [u8] = b"moonbase-";

}

impl pallet_crowdloan_rewards::Config for Runtime {
	type Event = Event;
	type Initialized = ConstBool<false>;
	type InitializationPayment = InitializationPayment;
	type MaxInitContributors = ConstU32<500>;
	// TODO to be revisited
	type MinimumReward = ConstU128<0>;
	type RewardCurrency = Balances;
	type RelayChainAccountId = [u8; 32];
	type RewardAddressAssociateOrigin = EnsureSigned<Self::AccountId>;
	type RewardAddressChangeOrigin = EnsureSigned<Self::AccountId>;
	type RewardAddressRelayVoteThreshold = RelaySignaturesThreshold;
	type SignatureNetworkIdentifier = SignatureNetworkIdentifier;
	type VestingBlockNumber = cumulus_primitives_core::relay_chain::BlockNumber;
	type VestingBlockProvider =
		cumulus_pallet_parachain_system::RelaychainBlockNumberProvider<Self>;
	type WeightInfo = pallet_crowdloan_rewards::weights::SubstrateWeight<Runtime>;
}

// This is a simple session key manager. It should probably either work with, or be replaced
// entirely by pallet sessions
impl pallet_author_mapping::Config for Runtime {
	type Event = Event;
	type DepositCurrency = Balances;
	type DepositAmount = ConstU128<{ 100 * currency::UNIT * currency::SUPPLY_FACTOR }>;
	type Keys = session_keys_primitives::VrfId;
	type WeightInfo = pallet_author_mapping::weights::SubstrateWeight<Runtime>;
}

/// The type used to represent the kinds of proxying allowed.
#[cfg_attr(feature = "std", derive(serde::Serialize, serde::Deserialize))]
#[derive(
	Copy, Clone, Eq, PartialEq, Ord, PartialOrd, Encode, Decode, Debug, MaxEncodedLen, TypeInfo,
)]
pub enum ProxyType {
	/// All calls can be proxied. This is the trivial/most permissive filter.
	Any = 0,
	/// Only extrinsics that do not transfer funds.
	NonTransfer = 1,
	/// Only extrinsics related to governance (democracy and collectives).
	Governance = 2,
	/// Only extrinsics related to staking.
	Staking = 3,
	/// Allow to veto an announced proxy call.
	CancelProxy = 4,
	/// Allow extrinsic related to Balances.
	Balances = 5,
	/// Allow extrinsic related to AuthorMapping.
	AuthorMapping = 6,
	/// Allow extrinsic related to IdentityJudgement.
	IdentityJudgement = 7,
}

impl Default for ProxyType {
	fn default() -> Self {
		Self::Any
	}
}

impl InstanceFilter<Call> for ProxyType {
	fn filter(&self, c: &Call) -> bool {
		match self {
			ProxyType::Any => true,
			ProxyType::NonTransfer => {
				matches!(
					c,
					Call::System(..)
						| Call::Timestamp(..) | Call::ParachainStaking(..)
						| Call::CouncilCollective(..)
						| Call::Democracy(..) | Call::Identity(..)
						| Call::TechCommitteeCollective(..)
						| Call::Utility(..) | Call::Proxy(..)
						| Call::AuthorMapping(..)
						| Call::CrowdloanRewards(pallet_crowdloan_rewards::Call::claim { .. })
				)
			}
			ProxyType::Governance => matches!(
				c,
				Call::Democracy(..)
					| Call::CouncilCollective(..)
					| Call::TechCommitteeCollective(..)
					| Call::Utility(..)
			),
			ProxyType::Staking => matches!(
				c,
				Call::ParachainStaking(..)
					| Call::Utility(..) | Call::AuthorMapping(..)
					| Call::MoonbeamOrbiters(..)
			),
			ProxyType::CancelProxy => matches!(
				c,
				Call::Proxy(pallet_proxy::Call::reject_announcement { .. })
			),
			ProxyType::Balances => matches!(c, Call::Balances(..) | Call::Utility(..)),
			ProxyType::AuthorMapping => matches!(c, Call::AuthorMapping(..)),
			ProxyType::IdentityJudgement => matches!(
				c,
				Call::Identity(pallet_identity::Call::provide_judgement { .. }) | Call::Utility(..)
			),
		}
	}

	fn is_superset(&self, o: &Self) -> bool {
		match (self, o) {
			(x, y) if x == y => true,
			(ProxyType::Any, _) => true,
			(_, ProxyType::Any) => false,
			_ => false,
		}
	}
}

impl pallet_proxy::Config for Runtime {
	type Event = Event;
	type Call = Call;
	type Currency = Balances;
	type ProxyType = ProxyType;
	// One storage item; key size 32, value size 8
	type ProxyDepositBase = ConstU128<{ currency::deposit(1, 8) }>;
	// Additional storage item size of 21 bytes (20 bytes AccountId + 1 byte sizeof(ProxyType)).
	type ProxyDepositFactor = ConstU128<{ currency::deposit(0, 21) }>;
	type MaxProxies = ConstU32<32>;
	type WeightInfo = pallet_proxy::weights::SubstrateWeight<Runtime>;
	type MaxPending = ConstU32<32>;
	type CallHasher = BlakeTwo256;
	type AnnouncementDepositBase = ConstU128<{ currency::deposit(1, 8) }>;
	// Additional storage item size of 56 bytes:
	// - 20 bytes AccountId
	// - 32 bytes Hasher (Blake2256)
	// - 4 bytes BlockNumber (u32)
	type AnnouncementDepositFactor = ConstU128<{ currency::deposit(0, 56) }>;
}

impl pallet_migrations::Config for Runtime {
	type Event = Event;
	// TODO wire up our correct list of migrations here. Maybe this shouldn't be in
	// `moonbeam_runtime_common`.
	type MigrationsList = moonbeam_runtime_common::migrations::CommonMigrations<
		Runtime,
		CouncilCollective,
		TechCommitteeCollective,
	>;
}

/// Maintenance mode Call filter
pub struct MaintenanceFilter;
impl Contains<Call> for MaintenanceFilter {
	fn contains(c: &Call) -> bool {
		match c {
			Call::Assets(_) => false,
			Call::LocalAssets(_) => false,
			Call::Balances(_) => false,
			Call::CrowdloanRewards(_) => false,
			Call::Ethereum(_) => false,
			Call::EVM(_) => false,
			Call::Identity(_) => false,
			Call::XTokens(_) => false,
			Call::ParachainStaking(_) => false,
			Call::MoonbeamOrbiters(_) => false,
			Call::PolkadotXcm(_) => false,
			Call::Treasury(_) => false,
			Call::XcmTransactor(_) => false,
			Call::EthereumXcm(_) => false,
			_ => true,
		}
	}
}

/// Normal Call Filter
/// We dont allow to create nor mint assets, this for now is disabled
/// We only allow transfers. For now creation of assets will go through
/// asset-manager, while minting/burning only happens through xcm messages
/// This can change in the future
pub struct NormalFilter;
impl Contains<Call> for NormalFilter {
	fn contains(c: &Call) -> bool {
		match c {
			Call::Assets(method) => match method {
				pallet_assets::Call::transfer { .. } => true,
				pallet_assets::Call::transfer_keep_alive { .. } => true,
				pallet_assets::Call::approve_transfer { .. } => true,
				pallet_assets::Call::transfer_approved { .. } => true,
				pallet_assets::Call::cancel_approval { .. } => true,
				_ => false,
			},
			// We want to disable create, as we dont want users to be choosing the
			// assetId of their choice
			// We also disable destroy, as we want to route destroy through the
			// asset-manager, which guarantees the removal both at the EVM and
			// substrate side of things
			Call::LocalAssets(method) => match method {
				pallet_assets::Call::create { .. } => false,
				pallet_assets::Call::destroy { .. } => false,
				_ => true,
			},
			// We just want to enable this in case of live chains, since the default version
			// is populated at genesis
			Call::PolkadotXcm(method) => match method {
				pallet_xcm::Call::force_default_xcm_version { .. } => true,
				_ => false,
			},
			// We filter anonymous proxy as they make "reserve" inconsistent
			// See: https://github.com/paritytech/substrate/blob/37cca710eed3dadd4ed5364c7686608f5175cce1/frame/proxy/src/lib.rs#L270 // editorconfig-checker-disable-line
			Call::Proxy(method) => match method {
				pallet_proxy::Call::anonymous { .. } => false,
				pallet_proxy::Call::kill_anonymous { .. } => false,
				_ => true,
			},
			// Filtering the EVM prevents possible re-entrancy from the precompiles which could
			// lead to unexpected scenarios.
			// See https://github.com/PureStake/sr-moonbeam/issues/30
			// Note: It is also assumed that EVM calls are only allowed through `Origin::Root` so
			// this can be seen as an additional security
			Call::EVM(_) => false,
			_ => true,
		}
	}
}

use cumulus_primitives_core::{relay_chain::BlockNumber as RelayBlockNumber, DmpMessageHandler};

pub struct XcmExecutionManager;
impl pallet_maintenance_mode::PauseXcmExecution for XcmExecutionManager {
	fn suspend_xcm_execution() -> DispatchResult {
		XcmpQueue::suspend_xcm_execution(Origin::root())
	}
	fn resume_xcm_execution() -> DispatchResult {
		XcmpQueue::resume_xcm_execution(Origin::root())
	}
}

pub struct MaintenanceDmpHandler;
impl DmpMessageHandler for MaintenanceDmpHandler {
	// This implementation makes messages be queued
	// Since the limit is 0, messages are queued for next iteration
	fn handle_dmp_messages(
		iter: impl Iterator<Item = (RelayBlockNumber, Vec<u8>)>,
		_limit: Weight,
	) -> Weight {
		DmpQueue::handle_dmp_messages(iter, Weight::zero())
	}
}

/// The hooks we wnat to run in Maintenance Mode
pub struct MaintenanceHooks;

impl OnInitialize<BlockNumber> for MaintenanceHooks {
	fn on_initialize(n: BlockNumber) -> Weight {
		#[allow(deprecated)]
		AllPalletsReversedWithSystemFirst::on_initialize(n)
	}
}

// return 0
// For some reason using empty tuple () isnt working
// There exist only two pallets that use onIdle and these are xcmp and dmp queues
// For some reason putting an empty tumple does not work (transaction never finishes)
// We use an empty onIdle, if on the future we want one of the pallets to execute it
// we need to provide it here
impl OnIdle<BlockNumber> for MaintenanceHooks {
	fn on_idle(_n: BlockNumber, _max_weight: Weight) -> Weight {
		Weight::zero()
	}
}

impl OnRuntimeUpgrade for MaintenanceHooks {
	fn on_runtime_upgrade() -> Weight {
		#[allow(deprecated)]
		AllPalletsReversedWithSystemFirst::on_runtime_upgrade()
	}
	#[cfg(feature = "try-runtime")]
	fn pre_upgrade() -> Result<(), &'static str> {
		#[allow(deprecated)]
		AllPalletsReversedWithSystemFirst::pre_upgrade()
	}

	#[cfg(feature = "try-runtime")]
	fn post_upgrade() -> Result<(), &'static str> {
		#[allow(deprecated)]
		AllPalletsReversedWithSystemFirst::post_upgrade()
	}
}

impl OnFinalize<BlockNumber> for MaintenanceHooks {
	fn on_finalize(n: BlockNumber) {
		#[allow(deprecated)]
		AllPalletsReversedWithSystemFirst::on_finalize(n)
	}
}

impl OffchainWorker<BlockNumber> for MaintenanceHooks {
	fn offchain_worker(n: BlockNumber) {
		#[allow(deprecated)]
		AllPalletsReversedWithSystemFirst::offchain_worker(n)
	}
}

impl pallet_maintenance_mode::Config for Runtime {
	type Event = Event;
	type NormalCallFilter = NormalFilter;
	type MaintenanceCallFilter = MaintenanceFilter;
	type MaintenanceOrigin =
		pallet_collective::EnsureProportionAtLeast<AccountId, TechCommitteeInstance, 2, 3>;
	type XcmExecutionManager = XcmExecutionManager;
	type NormalDmpHandler = DmpQueue;
	type MaintenanceDmpHandler = MaintenanceDmpHandler;
	// We use AllPalletsReversedWithSystemFirst because we dont want to change the hooks in normal
	// operation
	#[allow(deprecated)]
	type NormalExecutiveHooks = AllPalletsReversedWithSystemFirst;
	type MaintenanceExecutiveHooks = MaintenanceHooks;
}

impl pallet_proxy_genesis_companion::Config for Runtime {
	type ProxyType = ProxyType;
}

parameter_types! {
	pub DefaultBaseFeePerGas: U256 = (1 * currency::GIGAWEI * currency::SUPPLY_FACTOR).into();
	pub DefaultElasticity: Permill = Permill::zero();
}

pub struct BaseFeeThreshold;
impl pallet_base_fee::BaseFeeThreshold for BaseFeeThreshold {
	fn lower() -> Permill {
		Permill::zero()
	}
	fn ideal() -> Permill {
		Permill::from_parts(500_000)
	}
	fn upper() -> Permill {
		Permill::from_parts(1_000_000)
	}
}

impl pallet_base_fee::Config for Runtime {
	type Event = Event;
	type Threshold = BaseFeeThreshold;
	// Tells `pallet_base_fee` whether to calculate a new BaseFee `on_finalize` or not.
	type DefaultBaseFeePerGas = DefaultBaseFeePerGas;
	type DefaultElasticity = DefaultElasticity;
}

parameter_types! {
	pub OrbiterReserveIdentifier: [u8; 4] = [b'o', b'r', b'b', b'i'];
}

impl pallet_moonbeam_orbiters::Config for Runtime {
	type Event = Event;
	type AccountLookup = AuthorMapping;
	type AddCollatorOrigin = EnsureRoot<AccountId>;
	type Currency = Balances;
	type DelCollatorOrigin = EnsureRoot<AccountId>;
	/// Maximum number of orbiters per collator
	type MaxPoolSize = ConstU32<8>;
	/// Maximum number of round to keep on storage
	type MaxRoundArchive = ConstU32<4>;
	type OrbiterReserveIdentifier = OrbiterReserveIdentifier;
	type RotatePeriod = ConstU32<3>;
	/// Round index type.
	type RoundIndex = pallet_parachain_staking::RoundIndex;
	type WeightInfo = pallet_moonbeam_orbiters::weights::SubstrateWeight<Runtime>;
}

/// Only callable after `set_validation_data` is called which forms this proof the same way
fn relay_chain_state_proof() -> RelayChainStateProof {
	let relay_storage_root = ParachainSystem::validation_data()
		.expect("set in `set_validation_data`")
		.relay_parent_storage_root;
	let relay_chain_state =
		ParachainSystem::relay_state_proof().expect("set in `set_validation_data`");
	RelayChainStateProof::new(ParachainInfo::get(), relay_storage_root, relay_chain_state)
		.expect("Invalid relay chain state proof, already constructed in `set_validation_data`")
}

pub struct BabeDataGetter;
impl pallet_randomness::GetBabeData<u64, Option<Hash>> for BabeDataGetter {
	// Tolerate panic here because only ever called in inherent (so can be omitted)
	fn get_epoch_index() -> u64 {
		if cfg!(feature = "runtime-benchmarks") {
			// storage reads as per actual reads
			let _relay_storage_root = ParachainSystem::validation_data();
			let _relay_chain_state = ParachainSystem::relay_state_proof();
			const BENCHMARKING_NEW_EPOCH: u64 = 10u64;
			return BENCHMARKING_NEW_EPOCH;
		}
		relay_chain_state_proof()
			.read_optional_entry(relay_chain::well_known_keys::EPOCH_INDEX)
			.ok()
			.flatten()
			.expect("expected to be able to read epoch index from relay chain state proof")
	}
	fn get_epoch_randomness() -> Option<Hash> {
		if cfg!(feature = "runtime-benchmarks") {
			// storage reads as per actual reads
			let _relay_storage_root = ParachainSystem::validation_data();
			let _relay_chain_state = ParachainSystem::relay_state_proof();
			let benchmarking_babe_output = Hash::default();
			return Some(benchmarking_babe_output);
		}
		relay_chain_state_proof()
			.read_optional_entry(relay_chain::well_known_keys::ONE_EPOCH_AGO_RANDOMNESS)
			.ok()
			.flatten()
	}
}

impl pallet_randomness::Config for Runtime {
	type Event = Event;
	type AddressMapping = moonbeam_runtime_common::IntoAddressMapping;
	type Currency = Balances;
	type BabeDataGetter = BabeDataGetter;
	type VrfKeyLookup = AuthorMapping;
	type Deposit = ConstU128<{ 1 * currency::UNIT * currency::SUPPLY_FACTOR }>;
	type MaxRandomWords = ConstU8<100>;
	type MinBlockDelay = ConstU32<2>;
	type MaxBlockDelay = ConstU32<2_000>;
	type BlockExpirationDelay = ConstU32<10_000>;
	type EpochExpirationDelay = ConstU64<10_000>;
}

construct_runtime! {
	pub enum Runtime where
		Block = Block,
		NodeBlock = opaque::Block,
		UncheckedExtrinsic = UncheckedExtrinsic
	{
		System: frame_system::{Pallet, Call, Storage, Config, Event<T>} = 0,
		Utility: pallet_utility::{Pallet, Call, Event} = 1,
		Timestamp: pallet_timestamp::{Pallet, Call, Storage, Inherent} = 2,
		Balances: pallet_balances::{Pallet, Call, Storage, Config<T>, Event<T>} = 3,
		Sudo: pallet_sudo::{Pallet, Call, Config<T>, Storage, Event<T>} = 4,
		RandomnessCollectiveFlip: pallet_randomness_collective_flip::{Pallet, Storage} = 5,
		ParachainSystem: cumulus_pallet_parachain_system::{Pallet, Call, Storage, Inherent, Event<T>} = 6,
		TransactionPayment: pallet_transaction_payment::{Pallet, Storage, Config, Event<T>} = 7,
		ParachainInfo: parachain_info::{Pallet, Storage, Config} = 8,
		EthereumChainId: pallet_ethereum_chain_id::{Pallet, Storage, Config} = 9,
		EVM: pallet_evm::{Pallet, Config, Call, Storage, Event<T>} = 10,
		Ethereum: pallet_ethereum::{Pallet, Call, Storage, Event, Origin, Config} = 11,
		ParachainStaking: pallet_parachain_staking::{Pallet, Call, Storage, Event<T>, Config<T>} = 12,
		Scheduler: pallet_scheduler::{Pallet, Storage, Event<T>, Call} = 13,
		Democracy: pallet_democracy::{Pallet, Storage, Config<T>, Event<T>, Call} = 14,
		CouncilCollective:
			pallet_collective::<Instance1>::{Pallet, Call, Storage, Event<T>, Origin<T>, Config<T>} = 15,
		TechCommitteeCollective:
			pallet_collective::<Instance2>::{Pallet, Call, Storage, Event<T>, Origin<T>, Config<T>} = 16,
		Treasury: pallet_treasury::{Pallet, Storage, Config, Event<T>, Call} = 17,
		AuthorInherent: pallet_author_inherent::{Pallet, Call, Storage, Inherent} = 18,
		AuthorFilter: pallet_author_slot_filter::{Pallet, Call, Storage, Event, Config} = 19,
		CrowdloanRewards: pallet_crowdloan_rewards::{Pallet, Call, Config<T>, Storage, Event<T>} = 20,
		AuthorMapping: pallet_author_mapping::{Pallet, Call, Config<T>, Storage, Event<T>} = 21,
		Proxy: pallet_proxy::{Pallet, Call, Storage, Event<T>} = 22,
		MaintenanceMode: pallet_maintenance_mode::{Pallet, Call, Config, Storage, Event} = 23,
		Identity: pallet_identity::{Pallet, Call, Storage, Event<T>} = 24,
		XcmpQueue: cumulus_pallet_xcmp_queue::{Pallet, Call, Storage, Event<T>} = 25,
		CumulusXcm: cumulus_pallet_xcm::{Pallet, Event<T>, Origin} = 26,
		DmpQueue: cumulus_pallet_dmp_queue::{Pallet, Call, Storage, Event<T>} = 27,
		PolkadotXcm: pallet_xcm::{Pallet, Call, Storage, Event<T>, Origin, Config} = 28,
		Assets: pallet_assets::{Pallet, Call, Storage, Event<T>} = 29,
		XTokens: orml_xtokens::{Pallet, Call, Storage, Event<T>} = 30,
		AssetManager: pallet_asset_manager::{Pallet, Call, Storage, Event<T>} = 31,
		Migrations: pallet_migrations::{Pallet, Storage, Config, Event<T>} = 32,
		XcmTransactor: pallet_xcm_transactor::{Pallet, Call, Storage, Event<T>} = 33,
		ProxyGenesisCompanion: pallet_proxy_genesis_companion::{Pallet, Config<T>} = 34,
		BaseFee: pallet_base_fee::{Pallet, Call, Storage, Config<T>, Event} = 35,
		LocalAssets: pallet_assets::<Instance1>::{Pallet, Call, Storage, Event<T>} = 36,
		MoonbeamOrbiters: pallet_moonbeam_orbiters::{Pallet, Call, Storage, Event<T>} = 37,
		EthereumXcm: pallet_ethereum_xcm::{Pallet, Call, Storage, Origin} = 38,
		Randomness: pallet_randomness::{Pallet, Call, Storage, Event<T>, Inherent} = 39,
		TreasuryCouncilCollective:
			pallet_collective::<Instance3>::{Pallet, Call, Storage, Event<T>, Origin<T>, Config<T>} = 40,
		ConvictionVoting: pallet_conviction_voting::{Pallet, Call, Storage, Event<T>} = 41,
		Referenda: pallet_referenda::{Pallet, Call, Storage, Event<T>} = 42,
		Origins: pallet_custom_origins::{Origin} = 43,
		Preimage: pallet_preimage::{Pallet, Call, Storage, Event<T>} = 44,
		Whitelist: pallet_whitelist::{Pallet, Call, Storage, Event<T>} = 45,
	}
}

/// Block type as expected by this runtime.
pub type Block = generic::Block<Header, UncheckedExtrinsic>;
/// A Block signed with a Justification
pub type SignedBlock = generic::SignedBlock<Block>;
/// BlockId type as expected by this runtime.
pub type BlockId = generic::BlockId<Block>;

/// The SignedExtension to the basic transaction logic.
pub type SignedExtra = (
	frame_system::CheckSpecVersion<Runtime>,
	frame_system::CheckTxVersion<Runtime>,
	frame_system::CheckGenesis<Runtime>,
	frame_system::CheckEra<Runtime>,
	frame_system::CheckNonce<Runtime>,
	frame_system::CheckWeight<Runtime>,
	pallet_transaction_payment::ChargeTransactionPayment<Runtime>,
);
/// Unchecked extrinsic type as expected by this runtime.
pub type UncheckedExtrinsic =
	fp_self_contained::UncheckedExtrinsic<Address, Call, Signature, SignedExtra>;
/// Extrinsic type that has already been checked.
pub type CheckedExtrinsic = fp_self_contained::CheckedExtrinsic<AccountId, Call, SignedExtra, H160>;
/// Executive: handles dispatch to the various pallets.
pub type Executive = frame_executive::Executive<
	Runtime,
	Block,
	frame_system::ChainContext<Runtime>,
	Runtime,
	pallet_maintenance_mode::ExecutiveHooks<Runtime>,
>;

// All of our runtimes share most of their Runtime API implementations.
// We use a macro to implement this common part and add runtime-specific additional implementations.
// This macro expands to :
// ```
// impl_runtime_apis! {
//     // All impl blocks shared between all runtimes.
//
//     // Specific impls provided to the `impl_runtime_apis_plus_common!` macro.
// }
// ```
moonbeam_runtime_common::impl_runtime_apis_plus_common! {
	impl sp_transaction_pool::runtime_api::TaggedTransactionQueue<Block> for Runtime {
		fn validate_transaction(
			source: TransactionSource,
			xt: <Block as BlockT>::Extrinsic,
			block_hash: <Block as BlockT>::Hash,
		) -> TransactionValidity {
			// Filtered calls should not enter the tx pool as they'll fail if inserted.
			// If this call is not allowed, we return early.
			if !<Runtime as frame_system::Config>::BaseCallFilter::contains(&xt.0.function) {
				return InvalidTransaction::Call.into();
			}

			// This runtime uses Substrate's pallet transaction payment. This
			// makes the chain feel like a standard Substrate chain when submitting
			// frame transactions and using Substrate ecosystem tools. It has the downside that
			// transaction are not prioritized by gas_price. The following code reprioritizes
			// transactions to overcome this.
			//
			// A more elegant, ethereum-first solution is
			// a pallet that replaces pallet transaction payment, and allows users
			// to directly specify a gas price rather than computing an effective one.
			// #HopefullySomeday

			// First we pass the transactions to the standard FRAME executive. This calculates all the
			// necessary tags, longevity and other properties that we will leave unchanged.
			// This also assigns some priority that we don't care about and will overwrite next.
			let mut intermediate_valid = Executive::validate_transaction(source, xt.clone(), block_hash)?;

			let dispatch_info = xt.get_dispatch_info();

			// If this is a pallet ethereum transaction, then its priority is already set
			// according to gas price from pallet ethereum. If it is any other kind of transaction,
			// we modify its priority.
			Ok(match &xt.0.function {
				Call::Ethereum(transact { .. }) => intermediate_valid,
				_ if dispatch_info.class != DispatchClass::Normal => intermediate_valid,
				_ => {
					let tip = match xt.0.signature {
						None => 0,
						Some((_, _, ref signed_extra)) => {
							// Yuck, this depends on the index of charge transaction in Signed Extra
							let charge_transaction = &signed_extra.6;
							charge_transaction.tip()
						}
					};

					// Calculate the fee that will be taken by pallet transaction payment
					let fee: u64 = TransactionPayment::compute_fee(
						xt.encode().len() as u32,
						&dispatch_info,
						tip,
					).saturated_into();

					// Calculate how much gas this effectively uses according to the existing mapping
					let effective_gas =
						<Runtime as pallet_evm::Config>::GasWeightMapping::weight_to_gas(
							dispatch_info.weight
						);

					// Here we calculate an ethereum-style effective gas price using the
					// current fee of the transaction. Because the weight -> gas conversion is
					// lossy, we have to handle the case where a very low weight maps to zero gas.
					let effective_gas_price = if effective_gas > 0 {
						fee / effective_gas
					} else {
						// If the effective gas was zero, we just act like it was 1.
						fee
					};

					// Overwrite the original prioritization with this ethereum one
					intermediate_valid.priority = effective_gas_price;
					intermediate_valid
				}
			})
		}
	}
}

// Check the timestamp and parachain inherents
struct CheckInherents;

impl cumulus_pallet_parachain_system::CheckInherents<Block> for CheckInherents {
	fn check_inherents(
		block: &Block,
		relay_state_proof: &RelayChainStateProof,
	) -> sp_inherents::CheckInherentsResult {
		let relay_chain_slot = relay_state_proof
			.read_slot()
			.expect("Could not read the relay chain slot from the proof");

		let inherent_data =
			cumulus_primitives_timestamp::InherentDataProvider::from_relay_chain_slot_and_duration(
				relay_chain_slot,
				sp_std::time::Duration::from_secs(6),
			)
			.create_inherent_data()
			.expect("Could not create the timestamp inherent data");

		inherent_data.check_extrinsics(&block)
	}
}

// Nimbus's Executive wrapper allows relay validators to verify the seal digest
cumulus_pallet_parachain_system::register_validate_block!(
	Runtime = Runtime,
	BlockExecutor = pallet_author_inherent::BlockExecutor::<Runtime, Executive>,
	CheckInherents = CheckInherents,
);

moonbeam_runtime_common::impl_self_contained_call!();

// Shorthand for a Get field of a pallet Config.
#[macro_export]
macro_rules! get {
	($pallet:ident, $name:ident, $type:ty) => {
		<<$crate::Runtime as $pallet::Config>::$name as $crate::Get<$type>>::get()
	};
}

#[cfg(test)]
mod tests {
	use super::{currency::*, *};

	#[test]
	// Helps us to identify a Pallet Call in case it exceeds the 1kb limit.
	// Hint: this should be a rare case. If that happens, one or more of the dispatchable arguments
	// need to be Boxed.
	fn call_max_size() {
		const CALL_ALIGN: u32 = 1024;
		assert!(
			std::mem::size_of::<pallet_ethereum_chain_id::Call<Runtime>>() <= CALL_ALIGN as usize
		);
		assert!(std::mem::size_of::<pallet_evm::Call<Runtime>>() <= CALL_ALIGN as usize);
		assert!(std::mem::size_of::<pallet_ethereum::Call<Runtime>>() <= CALL_ALIGN as usize);
		assert!(
			std::mem::size_of::<pallet_parachain_staking::Call<Runtime>>() <= CALL_ALIGN as usize
		);
		assert!(
			std::mem::size_of::<pallet_author_inherent::Call<Runtime>>() <= CALL_ALIGN as usize
		);
		assert!(
			std::mem::size_of::<pallet_author_slot_filter::Call<Runtime>>() <= CALL_ALIGN as usize
		);
		assert!(
			std::mem::size_of::<pallet_crowdloan_rewards::Call<Runtime>>() <= CALL_ALIGN as usize
		);
		assert!(std::mem::size_of::<pallet_author_mapping::Call<Runtime>>() <= CALL_ALIGN as usize);
		assert!(
			std::mem::size_of::<pallet_maintenance_mode::Call<Runtime>>() <= CALL_ALIGN as usize
		);
		assert!(std::mem::size_of::<orml_xtokens::Call<Runtime>>() <= CALL_ALIGN as usize);
		assert!(std::mem::size_of::<pallet_asset_manager::Call<Runtime>>() <= CALL_ALIGN as usize);
		assert!(std::mem::size_of::<pallet_migrations::Call<Runtime>>() <= CALL_ALIGN as usize);
		assert!(std::mem::size_of::<pallet_xcm_transactor::Call<Runtime>>() <= CALL_ALIGN as usize);
		assert!(
			std::mem::size_of::<pallet_proxy_genesis_companion::Call<Runtime>>()
				<= CALL_ALIGN as usize
		);
	}

	#[test]
	fn currency_constants_are_correct() {
		assert_eq!(SUPPLY_FACTOR, 1);

		// txn fees
		assert_eq!(TRANSACTION_BYTE_FEE, Balance::from(1 * GIGAWEI));
		assert_eq!(
			get!(pallet_transaction_payment, OperationalFeeMultiplier, u8),
			5_u8
		);
		assert_eq!(STORAGE_BYTE_FEE, Balance::from(100 * MICROUNIT));

		// democracy minimums
		assert_eq!(
			get!(pallet_democracy, MinimumDeposit, u128),
			Balance::from(4 * UNIT)
		);
		assert_eq!(
			get!(pallet_democracy, PreimageByteDeposit, u128),
			Balance::from(100 * MICROUNIT)
		);
		assert_eq!(
			get!(pallet_treasury, ProposalBondMinimum, u128),
			Balance::from(1 * UNIT)
		);

		// pallet_identity deposits
		assert_eq!(
			get!(pallet_identity, BasicDeposit, u128),
			Balance::from(1 * UNIT + 25800 * MICROUNIT)
		);
		assert_eq!(
			get!(pallet_identity, FieldDeposit, u128),
			Balance::from(6600 * MICROUNIT)
		);
		assert_eq!(
			get!(pallet_identity, SubAccountDeposit, u128),
			Balance::from(1 * UNIT + 5300 * MICROUNIT)
		);

		// staking minimums
		assert_eq!(
			get!(pallet_parachain_staking, MinCollatorStk, u128),
			Balance::from(1 * KILOUNIT)
		);
		assert_eq!(
			get!(pallet_parachain_staking, MinCandidateStk, u128),
			Balance::from(500 * UNIT)
		);
		assert_eq!(
			get!(pallet_parachain_staking, MinDelegation, u128),
			Balance::from(1 * UNIT)
		);
		assert_eq!(
			get!(pallet_parachain_staking, MinDelegatorStk, u128),
			Balance::from(1 * UNIT)
		);

		// crowdloan min reward
		assert_eq!(
			get!(pallet_crowdloan_rewards, MinimumReward, u128),
			Balance::from(0u128)
		);

		// deposit for AuthorMapping
		assert_eq!(
			get!(pallet_author_mapping, DepositAmount, u128),
			Balance::from(100 * UNIT)
		);

		// proxy deposits
		assert_eq!(
			get!(pallet_proxy, ProxyDepositBase, u128),
			Balance::from(1 * UNIT + 800 * MICROUNIT)
		);
		assert_eq!(
			get!(pallet_proxy, ProxyDepositFactor, u128),
			Balance::from(2100 * MICROUNIT)
		);
		assert_eq!(
			get!(pallet_proxy, AnnouncementDepositBase, u128),
			Balance::from(1 * UNIT + 800 * MICROUNIT)
		);
		assert_eq!(
			get!(pallet_proxy, AnnouncementDepositFactor, u128),
			Balance::from(5600 * MICROUNIT)
		);
	}

	#[test]
	// Required migration is
	// pallet_parachain_staking::migrations::IncreaseMaxTopDelegationsPerCandidate
	// Purpose of this test is to remind of required migration if constant is ever changed
	fn updating_maximum_delegators_per_candidate_requires_configuring_required_migration() {
		assert_eq!(
			get!(pallet_parachain_staking, MaxTopDelegationsPerCandidate, u32),
			300
		);
		assert_eq!(
			get!(
				pallet_parachain_staking,
				MaxBottomDelegationsPerCandidate,
				u32
			),
			50
		);
	}

	#[test]
	fn test_proxy_type_can_be_decoded_from_valid_values() {
		let test_cases = vec![
			// (input, expected)
			(0u8, ProxyType::Any),
			(1, ProxyType::NonTransfer),
			(2, ProxyType::Governance),
			(3, ProxyType::Staking),
			(4, ProxyType::CancelProxy),
			(5, ProxyType::Balances),
			(6, ProxyType::AuthorMapping),
			(7, ProxyType::IdentityJudgement),
		];

		for (input, expected) in test_cases {
			let actual = ProxyType::decode(&mut input.to_le_bytes().as_slice());
			assert_eq!(
				Ok(expected),
				actual,
				"failed decoding ProxyType for value '{}'",
				input
			);
		}
	}
<<<<<<< HEAD
}

#[cfg(test)]
mod fee_tests {
	use super::*;
	use frame_support::weights::WeightToFee;
	use frame_support::{dispatch::GetDispatchInfo, traits::OnFinalize, weights::DispatchInfo};
	use sp_runtime::traits::Convert;

	fn run_with_system_weight<F>(w: Weight, mut assertions: F)
	where
		F: FnMut() -> (),
	{
		let mut t: sp_io::TestExternalities = frame_system::GenesisConfig::default()
			.build_storage::<Runtime>()
			.unwrap()
			.into();
		t.execute_with(|| {
			System::set_block_consumed_resources(w, 0);
			assertions()
		});
	}

	#[test]
	fn test_multiplier_can_grow_from_zero() {
		let minimum_multiplier = MinimumMultiplier::get();
		let target = TargetBlockFullness::get()
			* BlockWeights::get()
				.get(DispatchClass::Normal)
				.max_total
				.unwrap();
		// if the min is too small, then this will not change, and we are doomed forever.
		// the weight is 1/100th bigger than target.
		run_with_system_weight(target * 101 / 100, || {
			let next = SlowAdjustingFeeUpdate::<Runtime>::convert(minimum_multiplier);
			assert!(
				next > minimum_multiplier,
				"{:?} !>= {:?}",
				next,
				minimum_multiplier
			);
		})
	}

	#[test]
	#[ignore]
	fn test_multiplier_growth_simulator() {
		// assume the multiplier is initially set to its minimum. We update it with values twice the
		//target (target is 25%, thus 50%) and we see at which point it reaches 1.
		let mut multiplier = MinimumMultiplier::get();
		let block_weight = BlockWeights::get()
			.get(DispatchClass::Normal)
			.max_total
			.unwrap();
		let mut blocks = 0;
		let mut fees_paid = 0;

		let call = frame_system::Call::<Runtime>::fill_block {
			ratio: Perbill::from_rational(
				block_weight.ref_time(),
				BlockWeights::get()
					.get(DispatchClass::Normal)
					.max_total
					.unwrap()
					.ref_time(),
			),
		};
		println!("calling {:?}", call);
		let info = call.get_dispatch_info();
		// convert to outer call.
		let call = Call::System(call);
		let len = call.using_encoded(|e| e.len()) as u32;

		let mut t: sp_io::TestExternalities = frame_system::GenesisConfig::default()
			.build_storage::<Runtime>()
			.unwrap()
			.into();
		// set the minimum
		t.execute_with(|| {
			pallet_transaction_payment::NextFeeMultiplier::<Runtime>::set(MinimumMultiplier::get());
		});

		while multiplier <= Multiplier::from_u32(1) {
			t.execute_with(|| {
				// imagine this tx was called.
				let fee = TransactionPayment::compute_fee(len, &info, 0);
				fees_paid += fee;

				// this will update the multiplier.
				System::set_block_consumed_resources(block_weight, 0);
				TransactionPayment::on_finalize(1);
				let next = TransactionPayment::next_fee_multiplier();

				assert!(next > multiplier, "{:?} !>= {:?}", next, multiplier);
				multiplier = next;

				println!(
					"block = {} / multiplier {:?} / fee = {:?} / fess so far {:?}",
					blocks, multiplier, fee, fees_paid
				);
			});
			blocks += 1;
		}
	}

	#[test]
	#[ignore]
	fn test_multiplier_cool_down_simulator() {
		// assume the multiplier is initially set to its minimum. We update it with values twice the
		// target (target is 25%, thus 50%) and we see at which point it reaches 1.
		let mut multiplier = Multiplier::from_u32(2);
		let mut blocks = 0;

		let mut t: sp_io::TestExternalities = frame_system::GenesisConfig::default()
			.build_storage::<Runtime>()
			.unwrap()
			.into();
		// set the minimum
		t.execute_with(|| {
			pallet_transaction_payment::NextFeeMultiplier::<Runtime>::set(multiplier);
		});

		while multiplier > MinimumMultiplier::get() {
			t.execute_with(|| {
				// this will update the multiplier.
				TransactionPayment::on_finalize(1);
				let next = TransactionPayment::next_fee_multiplier();

				assert!(next < multiplier, "{:?} !>= {:?}", next, multiplier);
				multiplier = next;

				println!("block = {} / multiplier {:?}", blocks, multiplier);
			});
			blocks += 1;
		}
	}

	#[test]
	fn test_fee_calculation() {
		let base_extrinsic = BlockWeights::get()
			.get(DispatchClass::Normal)
			.base_extrinsic;
		let multiplier = sp_runtime::FixedU128::from_float(0.999000000000000000);
		let extrinsic_len = 100u32;
		let extrinsic_weight = 5_000u64;
		let tip = 42u128;
		type WeightToFeeImpl = ConstantMultiplier<u128, ConstU128<{ currency::WEIGHT_FEE }>>;
		type LengthToFeeImpl = LengthToFee;

		// base_fee + (multiplier * extrinsic_weight_fee) + extrinsic_length_fee + tip
		let expected_fee = WeightToFeeImpl::weight_to_fee(&base_extrinsic)
			+ multiplier.saturating_mul_int(WeightToFeeImpl::weight_to_fee(
				&Weight::from_ref_time(extrinsic_weight),
			)) + LengthToFeeImpl::weight_to_fee(&Weight::from_ref_time(
			extrinsic_len as u64,
		)) + tip;

		let mut t: sp_io::TestExternalities = frame_system::GenesisConfig::default()
			.build_storage::<Runtime>()
			.unwrap()
			.into();
		t.execute_with(|| {
			pallet_transaction_payment::NextFeeMultiplier::<Runtime>::set(multiplier);
			let actual_fee = TransactionPayment::compute_fee(
				extrinsic_len,
				&DispatchInfo {
					class: DispatchClass::Normal,
					pays_fee: frame_support::weights::Pays::Yes,
					weight: Weight::from_ref_time(extrinsic_weight),
				},
				tip,
			);

			assert_eq!(
				expected_fee,
				actual_fee,
				"The actual fee did not match the expected fee, diff {}",
				actual_fee - expected_fee
			);
		});
	}

	#[test]
	fn test_min_gas_price_is_deterministic() {
		let mut t: sp_io::TestExternalities = frame_system::GenesisConfig::default()
			.build_storage::<Runtime>()
			.unwrap()
			.into();
		t.execute_with(|| {
			let multiplier = sp_runtime::FixedU128::from_u32(1);
			pallet_transaction_payment::NextFeeMultiplier::<Runtime>::set(multiplier);
			let actual = TransactionPaymentAsGasPrice::min_gas_price().0;
			let expected: U256 = multiplier
				.saturating_mul_int(currency::WEIGHT_FEE.saturating_mul(WEIGHT_PER_GAS as u128))
				.into();

			assert_eq!(expected, actual);
		});
	}

	#[test]
	fn test_min_gas_price_has_no_precision_loss_from_saturating_mul_int() {
		let mut t: sp_io::TestExternalities = frame_system::GenesisConfig::default()
			.build_storage::<Runtime>()
			.unwrap()
			.into();
		t.execute_with(|| {
			let multiplier_1 = sp_runtime::FixedU128::from_float(0.999593900000000000);
			let multiplier_2 = sp_runtime::FixedU128::from_float(0.999593200000000000);

			pallet_transaction_payment::NextFeeMultiplier::<Runtime>::set(multiplier_1);
			let a = TransactionPaymentAsGasPrice::min_gas_price();
			pallet_transaction_payment::NextFeeMultiplier::<Runtime>::set(multiplier_2);
			let b = TransactionPaymentAsGasPrice::min_gas_price();

			assert_ne!(
				a, b,
				"both gas prices were equal, unexpected precision loss incurred"
			);
		});
=======

	#[test]
	fn configured_base_extrinsic_weight_is_evm_compatible() {
		let min_ethereum_transaction_weight = WeightPerGas::get() * 21_000;
		let base_extrinsic = <Runtime as frame_system::Config>::BlockWeights::get()
			.get(frame_support::weights::DispatchClass::Normal)
			.base_extrinsic;
		assert!(base_extrinsic.ref_time() <= min_ethereum_transaction_weight);
>>>>>>> 739a11ae
	}
}<|MERGE_RESOLUTION|>--- conflicted
+++ resolved
@@ -459,14 +459,10 @@
 moonbeam_runtime_common::impl_on_charge_evm_transaction!();
 
 impl pallet_evm::Config for Runtime {
-<<<<<<< HEAD
 	type FeeCalculator = TransactionPaymentAsGasPrice;
-	type GasWeightMapping = MoonbeamGasWeightMapping;
-=======
-	type FeeCalculator = FixedGasPrice;
 	type GasWeightMapping = pallet_evm::FixedGasWeightMapping<Self>;
 	type WeightPerGas = WeightPerGas;
->>>>>>> 739a11ae
+	type FeeCalculator = FixedGasPrice;
 	type BlockHashMapping = pallet_ethereum::EthereumBlockHashMapping<Self>;
 	type CallOrigin = EnsureAddressRoot<AccountId>;
 	type WithdrawOrigin = EnsureAddressNever<AccountId>;
@@ -1542,7 +1538,15 @@
 			);
 		}
 	}
-<<<<<<< HEAD
+
+	#[test]
+	fn configured_base_extrinsic_weight_is_evm_compatible() {
+		let min_ethereum_transaction_weight = WeightPerGas::get() * 21_000;
+		let base_extrinsic = <Runtime as frame_system::Config>::BlockWeights::get()
+			.get(frame_support::weights::DispatchClass::Normal)
+			.base_extrinsic;
+		assert!(base_extrinsic.ref_time() <= min_ethereum_transaction_weight);
+	}
 }
 
 #[cfg(test)]
@@ -1763,15 +1767,5 @@
 				"both gas prices were equal, unexpected precision loss incurred"
 			);
 		});
-=======
-
-	#[test]
-	fn configured_base_extrinsic_weight_is_evm_compatible() {
-		let min_ethereum_transaction_weight = WeightPerGas::get() * 21_000;
-		let base_extrinsic = <Runtime as frame_system::Config>::BlockWeights::get()
-			.get(frame_support::weights::DispatchClass::Normal)
-			.base_extrinsic;
-		assert!(base_extrinsic.ref_time() <= min_ethereum_transaction_weight);
->>>>>>> 739a11ae
 	}
 }