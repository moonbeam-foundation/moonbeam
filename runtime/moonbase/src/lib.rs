// Copyright 2019-2022 PureStake Inc.
// This file is part of Moonbeam.

// Moonbeam is free software: you can redistribute it and/or modify
// it under the terms of the GNU General Public License as published by
// the Free Software Foundation, either version 3 of the License, or
// (at your option) any later version.

// Moonbeam is distributed in the hope that it will be useful,
// but WITHOUT ANY WARRANTY; without even the implied warranty of
// MERCHANTABILITY or FITNESS FOR A PARTICULAR PURPOSE.  See the
// GNU General Public License for more details.

// You should have received a copy of the GNU General Public License
// along with Moonbeam.  If not, see <http://www.gnu.org/licenses/>.

//! The Moonbase Runtime.
//!
//! Primary features of this runtime include:
//! * Ethereum compatibility
//! * Moonbase tokenomics

#![cfg_attr(not(feature = "std"), no_std)]
// `construct_runtime!` does a lot of recursion and requires us to increase the limit to 256.
#![recursion_limit = "256"]

// Make the WASM binary available.
#[cfg(feature = "std")]
include!(concat!(env!("OUT_DIR"), "/wasm_binary.rs"));

use cumulus_pallet_parachain_system::{RelayChainStateProof, RelaychainBlockNumberProvider};
use cumulus_primitives_core::relay_chain;
use fp_rpc::TransactionStatus;

use account::AccountId20;

// Re-export required by get! macro.
pub use frame_support::traits::Get;
use frame_support::{
	construct_runtime, ensure,
	pallet_prelude::DispatchResult,
	parameter_types,
	traits::{
		ConstBool, ConstU128, ConstU16, ConstU32, ConstU64, ConstU8, Contains,
		Currency as CurrencyT, EitherOfDiverse, EqualPrivilegeOnly, FindAuthor, Imbalance,
		InstanceFilter, OffchainWorker, OnFinalize, OnIdle, OnInitialize, OnRuntimeUpgrade,
		OnUnbalanced,
	},
	weights::{
		constants::{RocksDbWeight, WEIGHT_PER_SECOND},
		ConstantMultiplier, DispatchClass, GetDispatchInfo, Weight, WeightToFeeCoefficient,
		WeightToFeeCoefficients, WeightToFeePolynomial,
	},
	PalletId,
};

#[cfg(feature = "std")]
pub use fp_evm::GenesisAccount;
use frame_system::{EnsureRoot, EnsureSigned};
pub use moonbeam_core_primitives::{
	AccountId, AccountIndex, Address, AssetId, Balance, BlockNumber, DigestItem, Hash, Header,
	Index, Signature,
};
use moonbeam_rpc_primitives_txpool::TxPoolResponse;
pub use pallet_author_slot_filter::EligibilityValue;
use pallet_balances::NegativeImbalance;
use pallet_ethereum::Call::transact;
use pallet_ethereum::Transaction as EthereumTransaction;
use pallet_evm::{
	Account as EVMAccount, EVMCurrencyAdapter, EnsureAddressNever, EnsureAddressRoot,
	FeeCalculator, GasWeightMapping, OnChargeEVMTransaction as OnChargeEVMTransactionT, Runner,
};
pub use pallet_parachain_staking::{InflationInfo, Range};
use pallet_transaction_payment::{CurrencyAdapter, Multiplier, TargetedFeeAdjustment};
use parity_scale_codec::{Decode, Encode, MaxEncodedLen};
use scale_info::TypeInfo;
use sp_api::impl_runtime_apis;
use sp_core::{OpaqueMetadata, H160, H256, U256};
use sp_runtime::{
	create_runtime_str, generic, impl_opaque_keys,
	traits::{
		BlakeTwo256, Block as BlockT, DispatchInfoOf, Dispatchable, IdentityLookup,
		PostDispatchInfoOf, UniqueSaturatedInto, Zero,
	},
	transaction_validity::{
		InvalidTransaction, TransactionSource, TransactionValidity, TransactionValidityError,
	},
	ApplyExtrinsicResult, FixedPointNumber, Perbill, Permill, Perquintill, SaturatedConversion,
};
use sp_std::{
	convert::{From, Into},
	prelude::*,
};
#[cfg(feature = "std")]
use sp_version::NativeVersion;
use sp_version::RuntimeVersion;

use nimbus_primitives::{CanAuthor, NimbusId};

mod precompiles;
pub use precompiles::{
	MoonbasePrecompiles, FOREIGN_ASSET_PRECOMPILE_ADDRESS_PREFIX,
	LOCAL_ASSET_PRECOMPILE_ADDRESS_PREFIX,
};

use smallvec::smallvec;

#[cfg(any(feature = "std", test))]
pub use sp_runtime::BuildStorage;

pub type Precompiles = MoonbasePrecompiles<Runtime>;

pub mod asset_config;
pub mod xcm_config;

/// UNIT, the native token, uses 18 decimals of precision.
pub mod currency {
	use super::Balance;

	// Provide a common factor between runtimes based on a supply of 10_000_000 tokens.
	pub const SUPPLY_FACTOR: Balance = 1;

	pub const WEI: Balance = 1;
	pub const KILOWEI: Balance = 1_000;
	pub const MEGAWEI: Balance = 1_000_000;
	pub const GIGAWEI: Balance = 1_000_000_000;
	pub const MICROUNIT: Balance = 1_000_000_000_000;
	pub const MILLIUNIT: Balance = 1_000_000_000_000_000;
	pub const UNIT: Balance = 1_000_000_000_000_000_000;
	pub const KILOUNIT: Balance = 1_000_000_000_000_000_000_000;

	pub const TRANSACTION_BYTE_FEE: Balance = 1 * GIGAWEI * SUPPLY_FACTOR;
	pub const STORAGE_BYTE_FEE: Balance = 100 * MICROUNIT * SUPPLY_FACTOR;
	pub const WEIGHT_FEE: Balance = 50 * KILOWEI * SUPPLY_FACTOR;

	pub const fn deposit(items: u32, bytes: u32) -> Balance {
		items as Balance * 1 * UNIT * SUPPLY_FACTOR + (bytes as Balance) * STORAGE_BYTE_FEE
	}
}

/// Maximum weight per block
pub const MAXIMUM_BLOCK_WEIGHT: Weight = WEIGHT_PER_SECOND / 2;

pub const MILLISECS_PER_BLOCK: u64 = 12000;
pub const MINUTES: BlockNumber = 60_000 / (MILLISECS_PER_BLOCK as BlockNumber);
pub const HOURS: BlockNumber = MINUTES * 60;
pub const DAYS: BlockNumber = HOURS * 24;
pub const WEEKS: BlockNumber = DAYS * 7;
/// Opaque types. These are used by the CLI to instantiate machinery that don't need to know
/// the specifics of the runtime. They can then be made to be agnostic over specific formats
/// of data like extrinsics, allowing for them to continue syncing the network through upgrades
/// to even the core data structures.
pub mod opaque {
	use super::*;

	pub use sp_runtime::OpaqueExtrinsic as UncheckedExtrinsic;
	pub type Block = generic::Block<Header, UncheckedExtrinsic>;

	impl_opaque_keys! {
		pub struct SessionKeys {
			pub nimbus: AuthorInherent,
			pub vrf: session_keys_primitives::VrfSessionKey,
		}
	}
}

/// This runtime version.
/// The spec_version is composed of 2x2 digits. The first 2 digits represent major changes
/// that can't be skipped, such as data migration upgrades. The last 2 digits represent minor
/// changes which can be skipped.
#[sp_version::runtime_version]
pub const VERSION: RuntimeVersion = RuntimeVersion {
	spec_name: create_runtime_str!("moonbase"),
	impl_name: create_runtime_str!("moonbase"),
	authoring_version: 4,
	spec_version: 1900,
	impl_version: 0,
	apis: RUNTIME_API_VERSIONS,
	transaction_version: 2,
	state_version: 0,
};

/// The version information used to identify this runtime when compiled natively.
#[cfg(feature = "std")]
pub fn native_version() -> NativeVersion {
	NativeVersion {
		runtime_version: VERSION,
		can_author_with: Default::default(),
	}
}

const NORMAL_DISPATCH_RATIO: Perbill = Perbill::from_percent(75);
const NORMAL_WEIGHT: Weight = MAXIMUM_BLOCK_WEIGHT * 3 / 4;
// Here we assume Ethereum's base fee of 21000 gas and convert to weight, but we
// subtract roughly the cost of a balance transfer from it (about 1/3 the cost)
// and some cost to account for per-byte-fee.
// TODO: we should use benchmarking's overhead feature to measure this
pub const EXTRINSIC_BASE_WEIGHT: Weight = 10000 * WEIGHT_PER_GAS;

pub struct RuntimeBlockWeights;
impl Get<frame_system::limits::BlockWeights> for RuntimeBlockWeights {
	fn get() -> frame_system::limits::BlockWeights {
		frame_system::limits::BlockWeights::builder()
			.for_class(DispatchClass::Normal, |weights| {
				weights.base_extrinsic = EXTRINSIC_BASE_WEIGHT;
				weights.max_total = NORMAL_WEIGHT.into();
			})
			.for_class(DispatchClass::Operational, |weights| {
				weights.max_total = MAXIMUM_BLOCK_WEIGHT.into();
				weights.reserved = (MAXIMUM_BLOCK_WEIGHT - NORMAL_WEIGHT).into();
			})
			.avg_block_initialization(Perbill::from_percent(10))
			.build()
			.expect("Provided BlockWeight definitions are valid, qed")
	}
}

parameter_types! {
	pub const Version: RuntimeVersion = VERSION;
	/// TODO: this is left here so that `impl_runtime_apis_plus_common` will find the same type for
	/// `BlockWeights` in all runtimes. It can probably be removed once the custom
	/// `RuntimeBlockWeights` has been pushed to each runtime.
	pub BlockWeights: frame_system::limits::BlockWeights = RuntimeBlockWeights::get();
	/// We allow for 5 MB blocks.
	pub BlockLength: frame_system::limits::BlockLength = frame_system::limits::BlockLength
		::max_with_normal_ratio(5 * 1024 * 1024, NORMAL_DISPATCH_RATIO);
}

impl frame_system::Config for Runtime {
	/// The identifier used to distinguish between accounts.
	type AccountId = AccountId;
	/// The aggregated dispatch type that is available for extrinsics.
	type Call = Call;
	/// The lookup mechanism to get account ID from whatever is passed in dispatchers.
	type Lookup = IdentityLookup<AccountId>;
	/// The index type for storing how many extrinsics an account has signed.
	type Index = Index;
	/// The index type for blocks.
	type BlockNumber = BlockNumber;
	/// The type for hashing blocks and tries.
	type Hash = Hash;
	/// The hashing algorithm used.
	type Hashing = BlakeTwo256;
	/// The header type.
	type Header = generic::Header<BlockNumber, BlakeTwo256>;
	/// The ubiquitous event type.
	type Event = Event;
	/// The ubiquitous origin type.
	type Origin = Origin;
	/// Maximum number of block number to block hash mappings to keep (oldest pruned first).
	type BlockHashCount = ConstU32<256>;
	/// Maximum weight of each block. With a default weight system of 1byte == 1weight, 4mb is ok.
	type BlockWeights = RuntimeBlockWeights;
	/// Maximum size of all encoded transactions (in bytes) that are allowed in one block.
	type BlockLength = BlockLength;
	/// Runtime version.
	type Version = Version;
	type PalletInfo = PalletInfo;
	type AccountData = pallet_balances::AccountData<Balance>;
	type OnNewAccount = ();
	type OnKilledAccount = ();
	type DbWeight = RocksDbWeight;
	type BaseCallFilter = MaintenanceMode;
	type SystemWeightInfo = ();
	/// This is used as an identifier of the chain. 42 is the generic substrate prefix.
	type SS58Prefix = ConstU16<1287>;
	type OnSetCode = cumulus_pallet_parachain_system::ParachainSetCode<Self>;
	type MaxConsumers = frame_support::traits::ConstU32<16>;
}

impl pallet_utility::Config for Runtime {
	type Event = Event;
	type Call = Call;
	type PalletsOrigin = OriginCaller;
	type WeightInfo = pallet_utility::weights::SubstrateWeight<Runtime>;
}

impl pallet_timestamp::Config for Runtime {
	/// A timestamp: milliseconds since the unix epoch.
	type Moment = u64;
	type OnTimestampSet = ();
	type MinimumPeriod = ConstU64<1>;
	type WeightInfo = pallet_timestamp::weights::SubstrateWeight<Runtime>;
}

impl pallet_balances::Config for Runtime {
	type MaxReserves = ConstU32<50>;
	type ReserveIdentifier = [u8; 4];
	type MaxLocks = ConstU32<50>;
	/// The type for recording an account's balance.
	type Balance = Balance;
	/// The ubiquitous event type.
	type Event = Event;
	type DustRemoval = ();
	type ExistentialDeposit = ConstU128<0>;
	type AccountStore = System;
	type WeightInfo = pallet_balances::weights::SubstrateWeight<Runtime>;
}

pub struct DealWithFees<R>(sp_std::marker::PhantomData<R>);
impl<R> OnUnbalanced<NegativeImbalance<R>> for DealWithFees<R>
where
	R: pallet_balances::Config + pallet_treasury::Config,
	pallet_treasury::Pallet<R>: OnUnbalanced<NegativeImbalance<R>>,
{
	// this seems to be called for substrate-based transactions
	fn on_unbalanceds<B>(mut fees_then_tips: impl Iterator<Item = NegativeImbalance<R>>) {
		if let Some(fees) = fees_then_tips.next() {
			// for fees, 80% are burned, 20% to the treasury
			let (_, to_treasury) = fees.ration(80, 20);
			// Balances pallet automatically burns dropped Negative Imbalances by decreasing
			// total_supply accordingly
			<pallet_treasury::Pallet<R> as OnUnbalanced<_>>::on_unbalanced(to_treasury);
		}
	}

	// this is called from pallet_evm for Ethereum-based transactions
	// (technically, it calls on_unbalanced, which calls this when non-zero)
	fn on_nonzero_unbalanced(amount: NegativeImbalance<R>) {
		// Balances pallet automatically burns dropped Negative Imbalances by decreasing
		// total_supply accordingly
		let (_, to_treasury) = amount.ration(80, 20);
		<pallet_treasury::Pallet<R> as OnUnbalanced<_>>::on_unbalanced(to_treasury);
	}
}

pub struct LengthToFee;
impl WeightToFeePolynomial for LengthToFee {
	type Balance = Balance;

	fn polynomial() -> WeightToFeeCoefficients<Self::Balance> {
		smallvec![
			WeightToFeeCoefficient {
				degree: 1,
				coeff_frac: Perbill::zero(),
				coeff_integer: currency::TRANSACTION_BYTE_FEE,
				negative: false,
			},
			WeightToFeeCoefficient {
				degree: 3,
				coeff_frac: Perbill::zero(),
				coeff_integer: 1 * currency::SUPPLY_FACTOR,
				negative: false,
			},
		]
	}
}

impl pallet_transaction_payment::Config for Runtime {
	type Event = Event;
	type OnChargeTransaction = CurrencyAdapter<Balances, DealWithFees<Runtime>>;
	type OperationalFeeMultiplier = ConstU8<5>;
	type WeightToFee = ConstantMultiplier<Balance, ConstU128<{ currency::WEIGHT_FEE }>>;
	type LengthToFee = LengthToFee;
	type FeeMultiplierUpdate = SlowAdjustingFeeUpdate<Runtime>;
}

impl pallet_sudo::Config for Runtime {
	type Call = Call;
	type Event = Event;
}

impl pallet_ethereum_chain_id::Config for Runtime {}

impl pallet_randomness_collective_flip::Config for Runtime {}

/// Current approximation of the gas/s consumption considering
/// EVM execution over compiled WASM (on 4.4Ghz CPU).
/// Given the 500ms Weight, from which 75% only are used for transactions,
/// the total EVM execution gas limit is: GAS_PER_SECOND * 0.500 * 0.75 ~= 15_000_000.
pub const GAS_PER_SECOND: u64 = 40_000_000;

/// Approximate ratio of the amount of Weight per Gas.
/// u64 works for approximations because Weight is a very small unit compared to gas.
pub const WEIGHT_PER_GAS: u64 = WEIGHT_PER_SECOND / GAS_PER_SECOND;

pub struct MoonbeamGasWeightMapping;

impl pallet_evm::GasWeightMapping for MoonbeamGasWeightMapping {
	fn gas_to_weight(gas: u64) -> Weight {
		gas.saturating_mul(WEIGHT_PER_GAS)
	}
	fn weight_to_gas(weight: Weight) -> u64 {
		u64::try_from(weight.wrapping_div(WEIGHT_PER_GAS)).unwrap_or(u32::MAX as u64)
	}
}

parameter_types! {
	pub BlockGasLimit: U256
		= U256::from(NORMAL_DISPATCH_RATIO * MAXIMUM_BLOCK_WEIGHT / WEIGHT_PER_GAS);
	/// The portion of the `NORMAL_DISPATCH_RATIO` that we adjust the fees with. Blocks filled less
	/// than this will decrease the weight and more will increase.
	pub const TargetBlockFullness: Perquintill = Perquintill::from_percent(25);
	/// The adjustment variable of the runtime. Higher values will cause `TargetBlockFullness` to
	/// change the fees more rapidly. This low value causes changes to occur slowly over time.
	pub AdjustmentVariable: Multiplier = Multiplier::saturating_from_rational(3, 100_000);
	/// Minimum amount of the multiplier. This value cannot be too low. A test case should ensure
	/// that combined with `AdjustmentVariable`, we can recover from the minimum.
	/// See `multiplier_can_grow_from_zero` in integration_tests.rs.
	/// This value is currently only used by pallet-transaction-payment as an assertion that the
	/// next multiplier is always > min value.
	pub MinimumMultiplier: Multiplier = Multiplier::saturating_from_rational(1, 1_000_000u128);
	pub PrecompilesValue: MoonbasePrecompiles<Runtime> = MoonbasePrecompiles::<_>::new();
}

pub struct FixedGasPrice;
impl FeeCalculator for FixedGasPrice {
	fn min_gas_price() -> (U256, Weight) {
		(
			(1 * currency::GIGAWEI * currency::SUPPLY_FACTOR).into(),
			0u64,
		)
	}
}

/// Parameterized slow adjusting fee updated based on
/// https://w3f-research.readthedocs.io/en/latest/polkadot/overview/2-token-economics.html#-2.-slow-adjusting-mechanism // editorconfig-checker-disable-line
///
/// The adjustment algorithm boils down to:
///
/// diff = (previous_block_weight - target) / maximum_block_weight
/// next_multiplier = prev_multiplier * (1 + (v * diff) + ((v * diff)^2 / 2))
/// assert(next_multiplier > min)
///     where: v is AdjustmentVariable
///            target is TargetBlockFullness
///            min is MinimumMultiplier
pub type SlowAdjustingFeeUpdate<R> =
	TargetedFeeAdjustment<R, TargetBlockFullness, AdjustmentVariable, MinimumMultiplier>;

/// The author inherent provides an AccountId, but pallet evm needs an H160.
/// This simple adapter makes the conversion for any types T, U such that T: Into<U>
pub struct FindAuthorAdapter<T, U, Inner>(sp_std::marker::PhantomData<(T, U, Inner)>);

impl<T, U, Inner> FindAuthor<U> for FindAuthorAdapter<T, U, Inner>
where
	T: Into<U>,
	Inner: FindAuthor<T>,
{
	fn find_author<'a, I>(digests: I) -> Option<U>
	where
		I: 'a + IntoIterator<Item = (sp_runtime::ConsensusEngineId, &'a [u8])>,
	{
		Inner::find_author(digests).map(Into::into)
	}
}

moonbeam_runtime_common::impl_on_charge_evm_transaction!();

impl pallet_evm::Config for Runtime {
	type FeeCalculator = FixedGasPrice;
	type GasWeightMapping = MoonbeamGasWeightMapping;
	type BlockHashMapping = pallet_ethereum::EthereumBlockHashMapping<Self>;
	type CallOrigin = EnsureAddressRoot<AccountId>;
	type WithdrawOrigin = EnsureAddressNever<AccountId>;
	type AddressMapping = moonbeam_runtime_common::IntoAddressMapping;
	type Currency = Balances;
	type Event = Event;
	type Runner = pallet_evm::runner::stack::Runner<Self>;
	type PrecompilesType = MoonbasePrecompiles<Self>;
	type PrecompilesValue = PrecompilesValue;
	type ChainId = EthereumChainId;
	type OnChargeTransaction = OnChargeEVMTransaction<DealWithFees<Runtime>>;
	type BlockGasLimit = BlockGasLimit;
	type FindAuthor = FindAuthorAdapter<AccountId20, H160, AuthorInherent>;
}

parameter_types! {
	pub MaximumSchedulerWeight: Weight = NORMAL_DISPATCH_RATIO * RuntimeBlockWeights::get().max_block;
}

impl pallet_scheduler::Config for Runtime {
	type Event = Event;
	type Origin = Origin;
	type PalletsOrigin = OriginCaller;
	type Call = Call;
	type MaximumWeight = MaximumSchedulerWeight;
	type ScheduleOrigin = EnsureRoot<AccountId>;
	type MaxScheduledPerBlock = ConstU32<50>;
	type WeightInfo = pallet_scheduler::weights::SubstrateWeight<Runtime>;
	type OriginPrivilegeCmp = EqualPrivilegeOnly;
	type PreimageProvider = ();
	type NoPreimagePostponement = ();
}

type CouncilInstance = pallet_collective::Instance1;
type TechCommitteeInstance = pallet_collective::Instance2;
type TreasuryCouncilInstance = pallet_collective::Instance3;

impl pallet_collective::Config<CouncilInstance> for Runtime {
	type Origin = Origin;
	type Event = Event;
	type Proposal = Call;
	/// The maximum amount of time (in blocks) for council members to vote on motions.
	/// Motions may end in fewer blocks if enough votes are cast to determine the result.
	type MotionDuration = ConstU32<{ 3 * DAYS }>;
	/// The maximum number of proposals that can be open in the council at once.
	type MaxProposals = ConstU32<100>;
	/// The maximum number of council members.
	type MaxMembers = ConstU32<100>;
	type DefaultVote = pallet_collective::MoreThanMajorityThenPrimeDefaultVote;
	type WeightInfo = pallet_collective::weights::SubstrateWeight<Runtime>;
}

impl pallet_collective::Config<TechCommitteeInstance> for Runtime {
	type Origin = Origin;
	type Event = Event;
	type Proposal = Call;
	/// The maximum amount of time (in blocks) for technical committee members to vote on motions.
	/// Motions may end in fewer blocks if enough votes are cast to determine the result.
	type MotionDuration = ConstU32<{ 3 * DAYS }>;
	/// The maximum number of proposals that can be open in the technical committee at once.
	type MaxProposals = ConstU32<100>;
	/// The maximum number of technical committee members.
	type MaxMembers = ConstU32<100>;
	type DefaultVote = pallet_collective::MoreThanMajorityThenPrimeDefaultVote;
	type WeightInfo = pallet_collective::weights::SubstrateWeight<Runtime>;
}

impl pallet_collective::Config<TreasuryCouncilInstance> for Runtime {
	type Origin = Origin;
	type Event = Event;
	type Proposal = Call;
	/// The maximum amount of time (in blocks) for treasury council members to vote on motions.
	/// Motions may end in fewer blocks if enough votes are cast to determine the result.
	type MotionDuration = ConstU32<{ 3 * DAYS }>;
	/// The maximum number of proposals that can be open in the treasury council at once.
	type MaxProposals = ConstU32<20>;
	/// The maximum number of treasury council members.
	type MaxMembers = ConstU32<9>;
	type DefaultVote = pallet_collective::MoreThanMajorityThenPrimeDefaultVote;
	type WeightInfo = pallet_collective::weights::SubstrateWeight<Runtime>;
}
// The purpose of this offset is to ensure that a democratic proposal will not apply in the same
// block as a round change.
const ENACTMENT_OFFSET: u32 = 300;

impl pallet_democracy::Config for Runtime {
	type Proposal = Call;
	type Event = Event;
	type Currency = Balances;
	type EnactmentPeriod = ConstU32<{ 1 * DAYS + ENACTMENT_OFFSET }>;
	type LaunchPeriod = ConstU32<{ 1 * DAYS }>;
	type VotingPeriod = ConstU32<{ 5 * DAYS }>;
	type VoteLockingPeriod = ConstU32<{ 1 * DAYS }>;
	type FastTrackVotingPeriod = ConstU32<{ 4 * HOURS }>;
	type MinimumDeposit = ConstU128<{ 4 * currency::UNIT * currency::SUPPLY_FACTOR }>;
	/// To decide what their next motion is.
	type ExternalOrigin =
		pallet_collective::EnsureProportionAtLeast<AccountId, CouncilInstance, 1, 2>;
	/// To have the next scheduled referendum be a straight majority-carries vote.
	type ExternalMajorityOrigin =
		pallet_collective::EnsureProportionAtLeast<AccountId, CouncilInstance, 3, 5>;
	/// To have the next scheduled referendum be a straight default-carries (NTB) vote.
	type ExternalDefaultOrigin =
		pallet_collective::EnsureProportionAtLeast<AccountId, CouncilInstance, 3, 5>;
	/// To allow a shorter voting/enactment period for external proposals.
	type FastTrackOrigin =
		pallet_collective::EnsureProportionAtLeast<AccountId, TechCommitteeInstance, 1, 2>;
	/// To instant fast track.
	type InstantOrigin =
		pallet_collective::EnsureProportionAtLeast<AccountId, TechCommitteeInstance, 3, 5>;
	// To cancel a proposal which has been passed.
	type CancellationOrigin = EitherOfDiverse<
		EnsureRoot<AccountId>,
		pallet_collective::EnsureProportionAtLeast<AccountId, CouncilInstance, 3, 5>,
	>;
	// To cancel a proposal before it has been passed.
	type CancelProposalOrigin = EitherOfDiverse<
		EnsureRoot<AccountId>,
		pallet_collective::EnsureProportionAtLeast<AccountId, TechCommitteeInstance, 3, 5>,
	>;
	type BlacklistOrigin = EnsureRoot<AccountId>;
	// Any single technical committee member may veto a coming council proposal, however they can
	// only do it once and it lasts only for the cooloff period.
	type VetoOrigin = pallet_collective::EnsureMember<AccountId, TechCommitteeInstance>;
	type CooloffPeriod = ConstU32<{ 7 * DAYS }>;
	type PreimageByteDeposit = ConstU128<{ currency::STORAGE_BYTE_FEE }>;
	type Slash = ();
	type InstantAllowed = ConstBool<true>;
	type Scheduler = Scheduler;
	type MaxVotes = ConstU32<100>;
	type OperationalPreimageOrigin = pallet_collective::EnsureMember<AccountId, CouncilInstance>;
	type PalletsOrigin = OriginCaller;
	type WeightInfo = pallet_democracy::weights::SubstrateWeight<Runtime>;
	type MaxProposals = ConstU32<100>;
}

parameter_types! {
	pub const ProposalBond: Permill = Permill::from_percent(5);
	pub const TreasuryId: PalletId = PalletId(*b"pc/trsry");
}

type TreasuryApproveOrigin = EitherOfDiverse<
	EnsureRoot<AccountId>,
	pallet_collective::EnsureProportionAtLeast<AccountId, TreasuryCouncilInstance, 3, 5>,
>;

type TreasuryRejectOrigin = EitherOfDiverse<
	EnsureRoot<AccountId>,
	pallet_collective::EnsureProportionMoreThan<AccountId, TreasuryCouncilInstance, 1, 2>,
>;

impl pallet_treasury::Config for Runtime {
	type PalletId = TreasuryId;
	type Currency = Balances;
	// At least three-fifths majority of the council is required (or root) to approve a proposal
	type ApproveOrigin = TreasuryApproveOrigin;
	// More than half of the council is required (or root) to reject a proposal
	type RejectOrigin = TreasuryRejectOrigin;
	type Event = Event;
	// If spending proposal rejected, transfer proposer bond to treasury
	type OnSlash = Treasury;
	type ProposalBond = ProposalBond;
	type ProposalBondMinimum = ConstU128<{ 1 * currency::UNIT * currency::SUPPLY_FACTOR }>;
	type SpendPeriod = ConstU32<{ 6 * DAYS }>;
	type Burn = ();
	type BurnDestination = ();
	type MaxApprovals = ConstU32<100>;
	type WeightInfo = pallet_treasury::weights::SubstrateWeight<Runtime>;
	type SpendFunds = ();
	type ProposalBondMaximum = ();
	type SpendOrigin = frame_support::traits::NeverEnsureOrigin<Balance>; // Same as Polkadot
}

type IdentityForceOrigin = EitherOfDiverse<
	EnsureRoot<AccountId>,
	pallet_collective::EnsureProportionMoreThan<AccountId, CouncilInstance, 1, 2>,
>;
type IdentityRegistrarOrigin = EitherOfDiverse<
	EnsureRoot<AccountId>,
	pallet_collective::EnsureProportionMoreThan<AccountId, CouncilInstance, 1, 2>,
>;

impl pallet_identity::Config for Runtime {
	type Event = Event;
	type Currency = Balances;
	// Add one item in storage and take 258 bytes
	type BasicDeposit = ConstU128<{ currency::deposit(1, 258) }>;
	// Not add any item to the storage but takes 66 bytes
	type FieldDeposit = ConstU128<{ currency::deposit(0, 66) }>;
	// Add one item in storage and take 53 bytes
	type SubAccountDeposit = ConstU128<{ currency::deposit(1, 53) }>;
	type MaxSubAccounts = ConstU32<100>;
	type MaxAdditionalFields = ConstU32<100>;
	type MaxRegistrars = ConstU32<20>;
	type Slashed = Treasury;
	type ForceOrigin = IdentityForceOrigin;
	type RegistrarOrigin = IdentityRegistrarOrigin;
	type WeightInfo = pallet_identity::weights::SubstrateWeight<Runtime>;
}

pub struct TransactionConverter;

impl fp_rpc::ConvertTransaction<UncheckedExtrinsic> for TransactionConverter {
	fn convert_transaction(&self, transaction: pallet_ethereum::Transaction) -> UncheckedExtrinsic {
		UncheckedExtrinsic::new_unsigned(
			pallet_ethereum::Call::<Runtime>::transact { transaction }.into(),
		)
	}
}

impl fp_rpc::ConvertTransaction<opaque::UncheckedExtrinsic> for TransactionConverter {
	fn convert_transaction(
		&self,
		transaction: pallet_ethereum::Transaction,
	) -> opaque::UncheckedExtrinsic {
		let extrinsic = UncheckedExtrinsic::new_unsigned(
			pallet_ethereum::Call::<Runtime>::transact { transaction }.into(),
		);
		let encoded = extrinsic.encode();
		opaque::UncheckedExtrinsic::decode(&mut &encoded[..])
			.expect("Encoded extrinsic is always valid")
	}
}

impl pallet_ethereum::Config for Runtime {
	type Event = Event;
	type StateRoot = pallet_ethereum::IntermediateStateRoot<Self>;
}

pub struct EthereumXcmEnsureProxy;
impl xcm_primitives::EnsureProxy<AccountId> for EthereumXcmEnsureProxy {
	fn ensure_ok(delegator: AccountId, delegatee: AccountId) -> Result<(), &'static str> {
		// The EVM implicitely contains an Any proxy, so we only allow for "Any" proxies
		let def: pallet_proxy::ProxyDefinition<AccountId, ProxyType, BlockNumber> =
			pallet_proxy::Pallet::<Runtime>::find_proxy(
				&delegator,
				&delegatee,
				Some(ProxyType::Any),
			)
			.map_err(|_| "proxy error: expected `ProxyType::Any`")?;
		// We only allow to use it for delay zero proxies, as the call will immediatly be executed
		ensure!(def.delay.is_zero(), "proxy delay is Non-zero`");
		Ok(())
	}
}

impl pallet_ethereum_xcm::Config for Runtime {
	type InvalidEvmTransactionError = pallet_ethereum::InvalidTransactionWrapper;
	type ValidatedTransaction = pallet_ethereum::ValidatedTransaction<Self>;
	type XcmEthereumOrigin = pallet_ethereum_xcm::EnsureXcmEthereumTransaction;
	type ReservedXcmpWeight = ReservedXcmpWeight;
	type EnsureProxy = EthereumXcmEnsureProxy;
	type ControllerOrigin = EnsureRoot<AccountId>;
}

parameter_types! {
	pub const ReservedXcmpWeight: Weight = MAXIMUM_BLOCK_WEIGHT / 4;
	pub const ReservedDmpWeight: Weight = MAXIMUM_BLOCK_WEIGHT / 4;
}

impl cumulus_pallet_parachain_system::Config for Runtime {
	type Event = Event;
	type OnSystemEvent = ();
	type SelfParaId = ParachainInfo;
	type DmpMessageHandler = MaintenanceMode;
	type ReservedDmpWeight = ReservedDmpWeight;
	type OutboundXcmpMessageSource = XcmpQueue;
	type XcmpMessageHandler = XcmpQueue;
	type ReservedXcmpWeight = ReservedXcmpWeight;
	type CheckAssociatedRelayNumber = cumulus_pallet_parachain_system::RelayNumberStrictlyIncreases;
}

impl parachain_info::Config for Runtime {}

pub struct OnCollatorPayout;
impl pallet_parachain_staking::OnCollatorPayout<AccountId, Balance> for OnCollatorPayout {
	fn on_collator_payout(
		for_round: pallet_parachain_staking::RoundIndex,
		collator_id: AccountId,
		amount: Balance,
	) -> Weight {
		MoonbeamOrbiters::distribute_rewards(for_round, collator_id, amount)
	}
}
pub struct OnNewRound;
impl pallet_parachain_staking::OnNewRound for OnNewRound {
	fn on_new_round(round_index: pallet_parachain_staking::RoundIndex) -> Weight {
		MoonbeamOrbiters::on_new_round(round_index)
	}
}

impl pallet_parachain_staking::Config for Runtime {
	type Event = Event;
	type Currency = Balances;
	type MonetaryGovernanceOrigin = EnsureRoot<AccountId>;
	/// Minimum round length is 2 minutes (10 * 12 second block times)
	type MinBlocksPerRound = ConstU32<10>;
	/// Rounds before the collator leaving the candidates request can be executed
	type LeaveCandidatesDelay = ConstU32<2>;
	/// Rounds before the candidate bond increase/decrease can be executed
	type CandidateBondLessDelay = ConstU32<2>;
	/// Rounds before the delegator exit can be executed
	type LeaveDelegatorsDelay = ConstU32<2>;
	/// Rounds before the delegator revocation can be executed
	type RevokeDelegationDelay = ConstU32<2>;
	/// Rounds before the delegator bond increase/decrease can be executed
	type DelegationBondLessDelay = ConstU32<2>;
	/// Rounds before the reward is paid
	type RewardPaymentDelay = ConstU32<2>;
	/// Minimum collators selected per round, default at genesis and minimum forever after
	type MinSelectedCandidates = ConstU32<8>;
	/// Maximum top delegations per candidate
	type MaxTopDelegationsPerCandidate = ConstU32<300>;
	/// Maximum bottom delegations per candidate
	type MaxBottomDelegationsPerCandidate = ConstU32<50>;
	/// Maximum delegations per delegator
	type MaxDelegationsPerDelegator = ConstU32<100>;
	/// Minimum stake required to become a collator
	type MinCollatorStk = ConstU128<{ 1000 * currency::UNIT * currency::SUPPLY_FACTOR }>;
	/// Minimum stake required to be reserved to be a candidate
	type MinCandidateStk = ConstU128<{ 500 * currency::UNIT * currency::SUPPLY_FACTOR }>;
	/// Minimum stake required to be reserved to be a delegator
	type MinDelegation = ConstU128<{ 1 * currency::UNIT * currency::SUPPLY_FACTOR }>;
	/// Minimum stake required to be reserved to be a delegator
	type MinDelegatorStk = ConstU128<{ 1 * currency::UNIT * currency::SUPPLY_FACTOR }>;
	type BlockAuthor = AuthorInherent;
	type OnCollatorPayout = OnCollatorPayout;
	type OnNewRound = OnNewRound;
	type WeightInfo = pallet_parachain_staking::weights::SubstrateWeight<Runtime>;
}

impl pallet_author_inherent::Config for Runtime {
	type SlotBeacon = RelaychainBlockNumberProvider<Self>;
	type AccountLookup = MoonbeamOrbiters;
	type CanAuthor = AuthorFilter;
	type WeightInfo = pallet_author_inherent::weights::SubstrateWeight<Runtime>;
}

impl pallet_author_slot_filter::Config for Runtime {
	type Event = Event;
	type RandomnessSource = RandomnessCollectiveFlip;
	type PotentialAuthors = ParachainStaking;
	type WeightInfo = pallet_author_slot_filter::weights::SubstrateWeight<Runtime>;
}

parameter_types! {
	pub const InitializationPayment: Perbill = Perbill::from_percent(30);
	pub const RelaySignaturesThreshold: Perbill = Perbill::from_percent(100);
	pub const SignatureNetworkIdentifier:  &'static [u8] = b"moonbase-";

}

impl pallet_crowdloan_rewards::Config for Runtime {
	type Event = Event;
	type Initialized = ConstBool<false>;
	type InitializationPayment = InitializationPayment;
	type MaxInitContributors = ConstU32<500>;
	// TODO to be revisited
	type MinimumReward = ConstU128<0>;
	type RewardCurrency = Balances;
	type RelayChainAccountId = [u8; 32];
	type RewardAddressAssociateOrigin = EnsureSigned<Self::AccountId>;
	type RewardAddressChangeOrigin = EnsureSigned<Self::AccountId>;
	type RewardAddressRelayVoteThreshold = RelaySignaturesThreshold;
	type SignatureNetworkIdentifier = SignatureNetworkIdentifier;
	type VestingBlockNumber = cumulus_primitives_core::relay_chain::BlockNumber;
	type VestingBlockProvider =
		cumulus_pallet_parachain_system::RelaychainBlockNumberProvider<Self>;
	type WeightInfo = pallet_crowdloan_rewards::weights::SubstrateWeight<Runtime>;
}

// This is a simple session key manager. It should probably either work with, or be replaced
// entirely by pallet sessions
impl pallet_author_mapping::Config for Runtime {
	type Event = Event;
	type DepositCurrency = Balances;
	type DepositAmount = ConstU128<{ 100 * currency::UNIT * currency::SUPPLY_FACTOR }>;
	type Keys = session_keys_primitives::VrfId;
	type WeightInfo = pallet_author_mapping::weights::SubstrateWeight<Runtime>;
}

/// The type used to represent the kinds of proxying allowed.
#[cfg_attr(feature = "std", derive(serde::Serialize, serde::Deserialize))]
#[derive(
	Copy, Clone, Eq, PartialEq, Ord, PartialOrd, Encode, Decode, Debug, MaxEncodedLen, TypeInfo,
)]
pub enum ProxyType {
	/// All calls can be proxied. This is the trivial/most permissive filter.
	Any = 0,
	/// Only extrinsics that do not transfer funds.
	NonTransfer = 1,
	/// Only extrinsics related to governance (democracy and collectives).
	Governance = 2,
	/// Only extrinsics related to staking.
	Staking = 3,
	/// Allow to veto an announced proxy call.
	CancelProxy = 4,
	/// Allow extrinsic related to Balances.
	Balances = 5,
	/// Allow extrinsic related to AuthorMapping.
	AuthorMapping = 6,
	/// Allow extrinsic related to IdentityJudgement.
	IdentityJudgement = 7,
}

impl Default for ProxyType {
	fn default() -> Self {
		Self::Any
	}
}

impl InstanceFilter<Call> for ProxyType {
	fn filter(&self, c: &Call) -> bool {
		match self {
			ProxyType::Any => true,
			ProxyType::NonTransfer => {
				matches!(
					c,
					Call::System(..)
						| Call::Timestamp(..) | Call::ParachainStaking(..)
						| Call::Democracy(..) | Call::CouncilCollective(..)
						| Call::Identity(..) | Call::TechCommitteeCollective(..)
						| Call::Utility(..) | Call::Proxy(..)
						| Call::AuthorMapping(..)
						| Call::CrowdloanRewards(pallet_crowdloan_rewards::Call::claim { .. })
				)
			}
			ProxyType::Governance => matches!(
				c,
				Call::Democracy(..)
					| Call::CouncilCollective(..)
					| Call::TechCommitteeCollective(..)
					| Call::Utility(..)
			),
			ProxyType::Staking => matches!(
				c,
				Call::ParachainStaking(..)
					| Call::Utility(..) | Call::AuthorMapping(..)
					| Call::MoonbeamOrbiters(..)
			),
			ProxyType::CancelProxy => matches!(
				c,
				Call::Proxy(pallet_proxy::Call::reject_announcement { .. })
			),
			ProxyType::Balances => matches!(c, Call::Balances(..) | Call::Utility(..)),
			ProxyType::AuthorMapping => matches!(c, Call::AuthorMapping(..)),
			ProxyType::IdentityJudgement => matches!(
				c,
				Call::Identity(pallet_identity::Call::provide_judgement { .. }) | Call::Utility(..)
			),
		}
	}

	fn is_superset(&self, o: &Self) -> bool {
		match (self, o) {
			(x, y) if x == y => true,
			(ProxyType::Any, _) => true,
			(_, ProxyType::Any) => false,
			_ => false,
		}
	}
}

impl pallet_proxy::Config for Runtime {
	type Event = Event;
	type Call = Call;
	type Currency = Balances;
	type ProxyType = ProxyType;
	// One storage item; key size 32, value size 8
	type ProxyDepositBase = ConstU128<{ currency::deposit(1, 8) }>;
	// Additional storage item size of 21 bytes (20 bytes AccountId + 1 byte sizeof(ProxyType)).
	type ProxyDepositFactor = ConstU128<{ currency::deposit(0, 21) }>;
	type MaxProxies = ConstU32<32>;
	type WeightInfo = pallet_proxy::weights::SubstrateWeight<Runtime>;
	type MaxPending = ConstU32<32>;
	type CallHasher = BlakeTwo256;
	type AnnouncementDepositBase = ConstU128<{ currency::deposit(1, 8) }>;
	// Additional storage item size of 56 bytes:
	// - 20 bytes AccountId
	// - 32 bytes Hasher (Blake2256)
	// - 4 bytes BlockNumber (u32)
	type AnnouncementDepositFactor = ConstU128<{ currency::deposit(0, 56) }>;
}

impl pallet_migrations::Config for Runtime {
	type Event = Event;
	// TODO wire up our correct list of migrations here. Maybe this shouldn't be in
	// `moonbeam_runtime_common`.
	type MigrationsList = moonbeam_runtime_common::migrations::CommonMigrations<
		Runtime,
		CouncilCollective,
		TechCommitteeCollective,
	>;
}

/// Maintenance mode Call filter
pub struct MaintenanceFilter;
impl Contains<Call> for MaintenanceFilter {
	fn contains(c: &Call) -> bool {
		match c {
			Call::Assets(_) => false,
			Call::LocalAssets(_) => false,
			Call::Balances(_) => false,
			Call::CrowdloanRewards(_) => false,
			Call::Ethereum(_) => false,
			Call::EVM(_) => false,
			Call::Identity(_) => false,
			Call::XTokens(_) => false,
			Call::ParachainStaking(_) => false,
			Call::MoonbeamOrbiters(_) => false,
			Call::PolkadotXcm(_) => false,
			Call::Treasury(_) => false,
			Call::XcmTransactor(_) => false,
			Call::EthereumXcm(_) => false,
			_ => true,
		}
	}
}

/// Normal Call Filter
/// We dont allow to create nor mint assets, this for now is disabled
/// We only allow transfers. For now creation of assets will go through
/// asset-manager, while minting/burning only happens through xcm messages
/// This can change in the future
pub struct NormalFilter;
impl Contains<Call> for NormalFilter {
	fn contains(c: &Call) -> bool {
		match c {
			Call::Assets(method) => match method {
				pallet_assets::Call::transfer { .. } => true,
				pallet_assets::Call::transfer_keep_alive { .. } => true,
				pallet_assets::Call::approve_transfer { .. } => true,
				pallet_assets::Call::transfer_approved { .. } => true,
				pallet_assets::Call::cancel_approval { .. } => true,
				_ => false,
			},
			// We want to disable create, as we dont want users to be choosing the
			// assetId of their choice
			// We also disable destroy, as we want to route destroy through the
			// asset-manager, which guarantees the removal both at the EVM and
			// substrate side of things
			Call::LocalAssets(method) => match method {
				pallet_assets::Call::create { .. } => false,
				pallet_assets::Call::destroy { .. } => false,
				_ => true,
			},
			// We just want to enable this in case of live chains, since the default version
			// is populated at genesis
			Call::PolkadotXcm(method) => match method {
				pallet_xcm::Call::force_default_xcm_version { .. } => true,
				_ => false,
			},
			// We filter anonymous proxy as they make "reserve" inconsistent
			// See: https://github.com/paritytech/substrate/blob/37cca710eed3dadd4ed5364c7686608f5175cce1/frame/proxy/src/lib.rs#L270 // editorconfig-checker-disable-line
			Call::Proxy(method) => match method {
				pallet_proxy::Call::anonymous { .. } => false,
				pallet_proxy::Call::kill_anonymous { .. } => false,
				_ => true,
			},
			// We filter EVM calls as allowing these calls can cause potential attack vectors
			// via precompiles (e.g. proxy precompile can erroneously allow privilege escalation)
			// See https://github.com/PureStake/sr-moonbeam/issues/30
			// Note: It is also assumed that EVM calls are only allowed through `Origin::Root` so
			// this can be seen as an additional security
			Call::EVM(_) => false,
			_ => true,
		}
	}
}

use cumulus_primitives_core::{relay_chain::BlockNumber as RelayBlockNumber, DmpMessageHandler};

pub struct XcmExecutionManager;
impl pallet_maintenance_mode::PauseXcmExecution for XcmExecutionManager {
	fn suspend_xcm_execution() -> DispatchResult {
		XcmpQueue::suspend_xcm_execution(Origin::root())
	}
	fn resume_xcm_execution() -> DispatchResult {
		XcmpQueue::resume_xcm_execution(Origin::root())
	}
}

pub struct MaintenanceDmpHandler;
impl DmpMessageHandler for MaintenanceDmpHandler {
	// This implementation makes messages be queued
	// Since the limit is 0, messages are queued for next iteration
	fn handle_dmp_messages(
		iter: impl Iterator<Item = (RelayBlockNumber, Vec<u8>)>,
		_limit: Weight,
	) -> Weight {
		DmpQueue::handle_dmp_messages(iter, 0)
	}
}

/// The hooks we wnat to run in Maintenance Mode
pub struct MaintenanceHooks;

impl OnInitialize<BlockNumber> for MaintenanceHooks {
	fn on_initialize(n: BlockNumber) -> Weight {
		AllPalletsReversedWithSystemFirst::on_initialize(n)
	}
}

// return 0
// For some reason using empty tuple () isnt working
// There exist only two pallets that use onIdle and these are xcmp and dmp queues
// For some reason putting an empty tumple does not work (transaction never finishes)
// We use an empty onIdle, if on the future we want one of the pallets to execute it
// we need to provide it here
impl OnIdle<BlockNumber> for MaintenanceHooks {
	fn on_idle(_n: BlockNumber, _max_weight: Weight) -> Weight {
		0
	}
}

impl OnRuntimeUpgrade for MaintenanceHooks {
	fn on_runtime_upgrade() -> Weight {
		AllPalletsReversedWithSystemFirst::on_runtime_upgrade()
	}
	#[cfg(feature = "try-runtime")]
	fn pre_upgrade() -> Result<(), &'static str> {
		AllPalletsReversedWithSystemFirst::pre_upgrade()
	}

	#[cfg(feature = "try-runtime")]
	fn post_upgrade() -> Result<(), &'static str> {
		AllPalletsReversedWithSystemFirst::post_upgrade()
	}
}

impl OnFinalize<BlockNumber> for MaintenanceHooks {
	fn on_finalize(n: BlockNumber) {
		AllPalletsReversedWithSystemFirst::on_finalize(n)
	}
}

impl OffchainWorker<BlockNumber> for MaintenanceHooks {
	fn offchain_worker(n: BlockNumber) {
		AllPalletsReversedWithSystemFirst::offchain_worker(n)
	}
}

impl pallet_maintenance_mode::Config for Runtime {
	type Event = Event;
	type NormalCallFilter = NormalFilter;
	type MaintenanceCallFilter = MaintenanceFilter;
	type MaintenanceOrigin =
		pallet_collective::EnsureProportionAtLeast<AccountId, TechCommitteeInstance, 2, 3>;
	type XcmExecutionManager = XcmExecutionManager;
	type NormalDmpHandler = DmpQueue;
	type MaintenanceDmpHandler = MaintenanceDmpHandler;
	// We use AllPalletsReversedWithSystemFirst because we dont want to change the hooks in normal
	// operation
	type NormalExecutiveHooks = AllPalletsReversedWithSystemFirst;
	type MaintenanceExecutiveHooks = MaintenanceHooks;
}

impl pallet_proxy_genesis_companion::Config for Runtime {
	type ProxyType = ProxyType;
}

parameter_types! {
	pub DefaultBaseFeePerGas: U256 = (1 * currency::GIGAWEI * currency::SUPPLY_FACTOR).into();
}

pub struct BaseFeeThreshold;
impl pallet_base_fee::BaseFeeThreshold for BaseFeeThreshold {
	fn lower() -> Permill {
		Permill::zero()
	}
	fn ideal() -> Permill {
		Permill::from_parts(500_000)
	}
	fn upper() -> Permill {
		Permill::from_parts(1_000_000)
	}
}

impl pallet_base_fee::Config for Runtime {
	type Event = Event;
	type Threshold = BaseFeeThreshold;
	// Tells `pallet_base_fee` whether to calculate a new BaseFee `on_finalize` or not.
	type IsActive = ConstBool<false>;
	type DefaultBaseFeePerGas = DefaultBaseFeePerGas;
}

parameter_types! {
	pub OrbiterReserveIdentifier: [u8; 4] = [b'o', b'r', b'b', b'i'];
}

impl pallet_moonbeam_orbiters::Config for Runtime {
	type Event = Event;
	type AccountLookup = AuthorMapping;
	type AddCollatorOrigin = EnsureRoot<AccountId>;
	type Currency = Balances;
	type DelCollatorOrigin = EnsureRoot<AccountId>;
	/// Maximum number of orbiters per collator
	type MaxPoolSize = ConstU32<8>;
	/// Maximum number of round to keep on storage
	type MaxRoundArchive = ConstU32<4>;
	type OrbiterReserveIdentifier = OrbiterReserveIdentifier;
	type RotatePeriod = ConstU32<3>;
	/// Round index type.
	type RoundIndex = pallet_parachain_staking::RoundIndex;
	type WeightInfo = pallet_moonbeam_orbiters::weights::SubstrateWeight<Runtime>;
}

/// Only callable after `set_validation_data` is called which forms this proof the same way
fn relay_chain_state_proof() -> RelayChainStateProof {
	let relay_storage_root = ParachainSystem::validation_data()
		.expect("set in `set_validation_data`")
		.relay_parent_storage_root;
	let relay_chain_state =
		ParachainSystem::relay_state_proof().expect("set in `set_validation_data`");
	RelayChainStateProof::new(ParachainInfo::get(), relay_storage_root, relay_chain_state)
		.expect("Invalid relay chain state proof, already constructed in `set_validation_data`")
}

pub struct BabeDataGetter;
impl pallet_randomness::GetBabeData<u64, Option<Hash>> for BabeDataGetter {
	// Tolerate panic here because only ever called in inherent (so can be omitted)
	fn get_epoch_index() -> u64 {
		if cfg!(feature = "runtime-benchmarks") {
			// storage reads as per actual reads
			let _relay_storage_root = ParachainSystem::validation_data();
			let _relay_chain_state = ParachainSystem::relay_state_proof();
			const BENCHMARKING_NEW_EPOCH: u64 = 10u64;
			return BENCHMARKING_NEW_EPOCH;
		}
		relay_chain_state_proof()
			.read_optional_entry(relay_chain::well_known_keys::EPOCH_INDEX)
			.ok()
			.flatten()
			.expect("expected to be able to read epoch index from relay chain state proof")
	}
	fn get_epoch_randomness() -> Option<Hash> {
		if cfg!(feature = "runtime-benchmarks") {
			// storage reads as per actual reads
			let _relay_storage_root = ParachainSystem::validation_data();
			let _relay_chain_state = ParachainSystem::relay_state_proof();
			let benchmarking_babe_output = Hash::default();
			return Some(benchmarking_babe_output);
		}
		relay_chain_state_proof()
			.read_optional_entry(relay_chain::well_known_keys::ONE_EPOCH_AGO_RANDOMNESS)
			.ok()
			.flatten()
	}
}

impl pallet_randomness::Config for Runtime {
	type Event = Event;
	type AddressMapping = moonbeam_runtime_common::IntoAddressMapping;
	type Currency = Balances;
	type BabeDataGetter = BabeDataGetter;
	type VrfKeyLookup = AuthorMapping;
	type Deposit = ConstU128<{ 1 * currency::UNIT * currency::SUPPLY_FACTOR }>;
	type MaxRandomWords = ConstU8<100>;
	type MinBlockDelay = ConstU32<2>;
	type MaxBlockDelay = ConstU32<2_000>;
	type BlockExpirationDelay = ConstU32<10_000>;
	type EpochExpirationDelay = ConstU64<10_000>;
}

construct_runtime! {
	pub enum Runtime where
		Block = Block,
		NodeBlock = opaque::Block,
		UncheckedExtrinsic = UncheckedExtrinsic
	{
		System: frame_system::{Pallet, Call, Storage, Config, Event<T>} = 0,
		Utility: pallet_utility::{Pallet, Call, Event} = 1,
		Timestamp: pallet_timestamp::{Pallet, Call, Storage, Inherent} = 2,
		Balances: pallet_balances::{Pallet, Call, Storage, Config<T>, Event<T>} = 3,
		Sudo: pallet_sudo::{Pallet, Call, Config<T>, Storage, Event<T>} = 4,
		RandomnessCollectiveFlip: pallet_randomness_collective_flip::{Pallet, Storage} = 5,
		ParachainSystem: cumulus_pallet_parachain_system::{Pallet, Call, Storage, Inherent, Event<T>} = 6,
		TransactionPayment: pallet_transaction_payment::{Pallet, Storage, Event<T>} = 7,
		ParachainInfo: parachain_info::{Pallet, Storage, Config} = 8,
		EthereumChainId: pallet_ethereum_chain_id::{Pallet, Storage, Config} = 9,
		EVM: pallet_evm::{Pallet, Config, Call, Storage, Event<T>} = 10,
		Ethereum: pallet_ethereum::{Pallet, Call, Storage, Event, Origin, Config} = 11,
		ParachainStaking: pallet_parachain_staking::{Pallet, Call, Storage, Event<T>, Config<T>} = 12,
		Scheduler: pallet_scheduler::{Pallet, Storage, Event<T>, Call} = 13,
		Democracy: pallet_democracy::{Pallet, Storage, Config<T>, Event<T>, Call} = 14,
		CouncilCollective:
			pallet_collective::<Instance1>::{Pallet, Call, Storage, Event<T>, Origin<T>, Config<T>} = 15,
		TechCommitteeCollective:
			pallet_collective::<Instance2>::{Pallet, Call, Storage, Event<T>, Origin<T>, Config<T>} = 16,
		Treasury: pallet_treasury::{Pallet, Storage, Config, Event<T>, Call} = 17,
		AuthorInherent: pallet_author_inherent::{Pallet, Call, Storage, Inherent} = 18,
		AuthorFilter: pallet_author_slot_filter::{Pallet, Call, Storage, Event, Config} = 19,
		CrowdloanRewards: pallet_crowdloan_rewards::{Pallet, Call, Config<T>, Storage, Event<T>} = 20,
		AuthorMapping: pallet_author_mapping::{Pallet, Call, Config<T>, Storage, Event<T>} = 21,
		Proxy: pallet_proxy::{Pallet, Call, Storage, Event<T>} = 22,
		MaintenanceMode: pallet_maintenance_mode::{Pallet, Call, Config, Storage, Event} = 23,
		Identity: pallet_identity::{Pallet, Call, Storage, Event<T>} = 24,
		XcmpQueue: cumulus_pallet_xcmp_queue::{Pallet, Call, Storage, Event<T>} = 25,
		CumulusXcm: cumulus_pallet_xcm::{Pallet, Event<T>, Origin} = 26,
		DmpQueue: cumulus_pallet_dmp_queue::{Pallet, Call, Storage, Event<T>} = 27,
		PolkadotXcm: pallet_xcm::{Pallet, Call, Storage, Event<T>, Origin, Config} = 28,
		Assets: pallet_assets::{Pallet, Call, Storage, Event<T>} = 29,
		XTokens: orml_xtokens::{Pallet, Call, Storage, Event<T>} = 30,
		AssetManager: pallet_asset_manager::{Pallet, Call, Storage, Event<T>} = 31,
		Migrations: pallet_migrations::{Pallet, Storage, Config, Event<T>} = 32,
		XcmTransactor: pallet_xcm_transactor::{Pallet, Call, Storage, Event<T>} = 33,
		ProxyGenesisCompanion: pallet_proxy_genesis_companion::{Pallet, Config<T>} = 34,
		BaseFee: pallet_base_fee::{Pallet, Call, Storage, Config<T>, Event} = 35,
		LocalAssets: pallet_assets::<Instance1>::{Pallet, Call, Storage, Event<T>} = 36,
		MoonbeamOrbiters: pallet_moonbeam_orbiters::{Pallet, Call, Storage, Event<T>} = 37,
<<<<<<< HEAD
		EthereumXcm: pallet_ethereum_xcm::{Pallet, Call, Origin} = 38,
		Randomness: pallet_randomness::{Pallet, Call, Storage, Config<T>, Event<T>, Inherent} = 39,
=======
		EthereumXcm: pallet_ethereum_xcm::{Pallet, Call, Storage, Origin} = 38,
		Randomness: pallet_randomness::{Pallet, Call, Storage, Event<T>, Inherent} = 39,
>>>>>>> d63ea480
		TreasuryCouncilCollective:
			pallet_collective::<Instance3>::{Pallet, Call, Storage, Event<T>, Origin<T>, Config<T>} = 40,
	}
}

/// Block type as expected by this runtime.
pub type Block = generic::Block<Header, UncheckedExtrinsic>;
/// A Block signed with a Justification
pub type SignedBlock = generic::SignedBlock<Block>;
/// BlockId type as expected by this runtime.
pub type BlockId = generic::BlockId<Block>;

/// The SignedExtension to the basic transaction logic.
pub type SignedExtra = (
	frame_system::CheckSpecVersion<Runtime>,
	frame_system::CheckTxVersion<Runtime>,
	frame_system::CheckGenesis<Runtime>,
	frame_system::CheckEra<Runtime>,
	frame_system::CheckNonce<Runtime>,
	frame_system::CheckWeight<Runtime>,
	pallet_transaction_payment::ChargeTransactionPayment<Runtime>,
);
/// Unchecked extrinsic type as expected by this runtime.
pub type UncheckedExtrinsic =
	fp_self_contained::UncheckedExtrinsic<Address, Call, Signature, SignedExtra>;
/// Extrinsic type that has already been checked.
pub type CheckedExtrinsic = fp_self_contained::CheckedExtrinsic<AccountId, Call, SignedExtra, H160>;
/// Executive: handles dispatch to the various pallets.
pub type Executive = frame_executive::Executive<
	Runtime,
	Block,
	frame_system::ChainContext<Runtime>,
	Runtime,
	pallet_maintenance_mode::ExecutiveHooks<Runtime>,
>;

// All of our runtimes share most of their Runtime API implementations.
// We use a macro to implement this common part and add runtime-specific additional implementations.
// This macro expands to :
// ```
// impl_runtime_apis! {
//     // All impl blocks shared between all runtimes.
//
//     // Specific impls provided to the `impl_runtime_apis_plus_common!` macro.
// }
// ```
moonbeam_runtime_common::impl_runtime_apis_plus_common! {
	impl sp_transaction_pool::runtime_api::TaggedTransactionQueue<Block> for Runtime {
		fn validate_transaction(
			source: TransactionSource,
			xt: <Block as BlockT>::Extrinsic,
			block_hash: <Block as BlockT>::Hash,
		) -> TransactionValidity {
			// Filtered calls should not enter the tx pool as they'll fail if inserted.
			// If this call is not allowed, we return early.
			if !<Runtime as frame_system::Config>::BaseCallFilter::contains(&xt.0.function) {
				return InvalidTransaction::Call.into();
			}

			// This runtime uses Substrate's pallet transaction payment. This
			// makes the chain feel like a standard Substrate chain when submitting
			// frame transactions and using Substrate ecosystem tools. It has the downside that
			// transaction are not prioritized by gas_price. The following code reprioritizes
			// transactions to overcome this.
			//
			// A more elegant, ethereum-first solution is
			// a pallet that replaces pallet transaction payment, and allows users
			// to directly specify a gas price rather than computing an effective one.
			// #HopefullySomeday

			// First we pass the transactions to the standard FRAME executive. This calculates all the
			// necessary tags, longevity and other properties that we will leave unchanged.
			// This also assigns some priority that we don't care about and will overwrite next.
			let mut intermediate_valid = Executive::validate_transaction(source, xt.clone(), block_hash)?;

			let dispatch_info = xt.get_dispatch_info();

			// If this is a pallet ethereum transaction, then its priority is already set
			// according to gas price from pallet ethereum. If it is any other kind of transaction,
			// we modify its priority.
			Ok(match &xt.0.function {
				Call::Ethereum(transact { .. }) => intermediate_valid,
				_ if dispatch_info.class != DispatchClass::Normal => intermediate_valid,
				_ => {
					let tip = match xt.0.signature {
						None => 0,
						Some((_, _, ref signed_extra)) => {
							// Yuck, this depends on the index of charge transaction in Signed Extra
							let charge_transaction = &signed_extra.6;
							charge_transaction.tip()
						}
					};

					// Calculate the fee that will be taken by pallet transaction payment
					let fee: u64 = TransactionPayment::compute_fee(
						xt.encode().len() as u32,
						&dispatch_info,
						tip,
					).saturated_into();

					// Calculate how much gas this effectively uses according to the existing mapping
					let effective_gas =
						<Runtime as pallet_evm::Config>::GasWeightMapping::weight_to_gas(
							dispatch_info.weight
						);

					// Here we calculate an ethereum-style effective gas price using the
					// current fee of the transaction. Because the weight -> gas conversion is
					// lossy, we have to handle the case where a very low weight maps to zero gas.
					let effective_gas_price = if effective_gas > 0 {
						fee / effective_gas
					} else {
						// If the effective gas was zero, we just act like it was 1.
						fee
					};

					// Overwrite the original prioritization with this ethereum one
					intermediate_valid.priority = effective_gas_price;
					intermediate_valid
				}
			})
		}
	}
}

// Check the timestamp and parachain inherents
struct CheckInherents;

impl cumulus_pallet_parachain_system::CheckInherents<Block> for CheckInherents {
	fn check_inherents(
		block: &Block,
		relay_state_proof: &RelayChainStateProof,
	) -> sp_inherents::CheckInherentsResult {
		let relay_chain_slot = relay_state_proof
			.read_slot()
			.expect("Could not read the relay chain slot from the proof");

		let inherent_data =
			cumulus_primitives_timestamp::InherentDataProvider::from_relay_chain_slot_and_duration(
				relay_chain_slot,
				sp_std::time::Duration::from_secs(6),
			)
			.create_inherent_data()
			.expect("Could not create the timestamp inherent data");

		inherent_data.check_extrinsics(&block)
	}
}

// Nimbus's Executive wrapper allows relay validators to verify the seal digest
cumulus_pallet_parachain_system::register_validate_block!(
	Runtime = Runtime,
	BlockExecutor = pallet_author_inherent::BlockExecutor::<Runtime, Executive>,
	CheckInherents = CheckInherents,
);

moonbeam_runtime_common::impl_self_contained_call!();

// Shorthand for a Get field of a pallet Config.
#[macro_export]
macro_rules! get {
	($pallet:ident, $name:ident, $type:ty) => {
		<<$crate::Runtime as $pallet::Config>::$name as $crate::Get<$type>>::get()
	};
}

#[cfg(test)]
mod tests {
	use super::{currency::*, *};

	#[test]
	// Helps us to identify a Pallet Call in case it exceeds the 1kb limit.
	// Hint: this should be a rare case. If that happens, one or more of the dispatchable arguments
	// need to be Boxed.
	fn call_max_size() {
		const CALL_ALIGN: u32 = 1024;
		assert!(
			std::mem::size_of::<pallet_ethereum_chain_id::Call<Runtime>>() <= CALL_ALIGN as usize
		);
		assert!(std::mem::size_of::<pallet_evm::Call<Runtime>>() <= CALL_ALIGN as usize);
		assert!(std::mem::size_of::<pallet_ethereum::Call<Runtime>>() <= CALL_ALIGN as usize);
		assert!(
			std::mem::size_of::<pallet_parachain_staking::Call<Runtime>>() <= CALL_ALIGN as usize
		);
		assert!(
			std::mem::size_of::<pallet_author_inherent::Call<Runtime>>() <= CALL_ALIGN as usize
		);
		assert!(
			std::mem::size_of::<pallet_author_slot_filter::Call<Runtime>>() <= CALL_ALIGN as usize
		);
		assert!(
			std::mem::size_of::<pallet_crowdloan_rewards::Call<Runtime>>() <= CALL_ALIGN as usize
		);
		assert!(std::mem::size_of::<pallet_author_mapping::Call<Runtime>>() <= CALL_ALIGN as usize);
		assert!(
			std::mem::size_of::<pallet_maintenance_mode::Call<Runtime>>() <= CALL_ALIGN as usize
		);
		assert!(std::mem::size_of::<orml_xtokens::Call<Runtime>>() <= CALL_ALIGN as usize);
		assert!(std::mem::size_of::<pallet_asset_manager::Call<Runtime>>() <= CALL_ALIGN as usize);
		assert!(std::mem::size_of::<pallet_migrations::Call<Runtime>>() <= CALL_ALIGN as usize);
		assert!(std::mem::size_of::<pallet_xcm_transactor::Call<Runtime>>() <= CALL_ALIGN as usize);
		assert!(
			std::mem::size_of::<pallet_proxy_genesis_companion::Call<Runtime>>()
				<= CALL_ALIGN as usize
		);
	}

	#[test]
	fn currency_constants_are_correct() {
		assert_eq!(SUPPLY_FACTOR, 1);

		// txn fees
		assert_eq!(TRANSACTION_BYTE_FEE, Balance::from(1 * GIGAWEI));
		assert_eq!(
			get!(pallet_transaction_payment, OperationalFeeMultiplier, u8),
			5_u8
		);
		assert_eq!(STORAGE_BYTE_FEE, Balance::from(100 * MICROUNIT));
		assert_eq!(FixedGasPrice::min_gas_price().0, (1 * GIGAWEI).into());

		// democracy minimums
		assert_eq!(
			get!(pallet_democracy, MinimumDeposit, u128),
			Balance::from(4 * UNIT)
		);
		assert_eq!(
			get!(pallet_democracy, PreimageByteDeposit, u128),
			Balance::from(100 * MICROUNIT)
		);
		assert_eq!(
			get!(pallet_treasury, ProposalBondMinimum, u128),
			Balance::from(1 * UNIT)
		);

		// pallet_identity deposits
		assert_eq!(
			get!(pallet_identity, BasicDeposit, u128),
			Balance::from(1 * UNIT + 25800 * MICROUNIT)
		);
		assert_eq!(
			get!(pallet_identity, FieldDeposit, u128),
			Balance::from(6600 * MICROUNIT)
		);
		assert_eq!(
			get!(pallet_identity, SubAccountDeposit, u128),
			Balance::from(1 * UNIT + 5300 * MICROUNIT)
		);

		// staking minimums
		assert_eq!(
			get!(pallet_parachain_staking, MinCollatorStk, u128),
			Balance::from(1 * KILOUNIT)
		);
		assert_eq!(
			get!(pallet_parachain_staking, MinCandidateStk, u128),
			Balance::from(500 * UNIT)
		);
		assert_eq!(
			get!(pallet_parachain_staking, MinDelegation, u128),
			Balance::from(1 * UNIT)
		);
		assert_eq!(
			get!(pallet_parachain_staking, MinDelegatorStk, u128),
			Balance::from(1 * UNIT)
		);

		// crowdloan min reward
		assert_eq!(
			get!(pallet_crowdloan_rewards, MinimumReward, u128),
			Balance::from(0u128)
		);

		// deposit for AuthorMapping
		assert_eq!(
			get!(pallet_author_mapping, DepositAmount, u128),
			Balance::from(100 * UNIT)
		);

		// proxy deposits
		assert_eq!(
			get!(pallet_proxy, ProxyDepositBase, u128),
			Balance::from(1 * UNIT + 800 * MICROUNIT)
		);
		assert_eq!(
			get!(pallet_proxy, ProxyDepositFactor, u128),
			Balance::from(2100 * MICROUNIT)
		);
		assert_eq!(
			get!(pallet_proxy, AnnouncementDepositBase, u128),
			Balance::from(1 * UNIT + 800 * MICROUNIT)
		);
		assert_eq!(
			get!(pallet_proxy, AnnouncementDepositFactor, u128),
			Balance::from(5600 * MICROUNIT)
		);
	}

	#[test]
	// Required migration is
	// pallet_parachain_staking::migrations::IncreaseMaxTopDelegationsPerCandidate
	// Purpose of this test is to remind of required migration if constant is ever changed
	fn updating_maximum_delegators_per_candidate_requires_configuring_required_migration() {
		assert_eq!(
			get!(pallet_parachain_staking, MaxTopDelegationsPerCandidate, u32),
			300
		);
		assert_eq!(
			get!(
				pallet_parachain_staking,
				MaxBottomDelegationsPerCandidate,
				u32
			),
			50
		);
	}

	#[test]
	fn test_proxy_type_can_be_decoded_from_valid_values() {
		let test_cases = vec![
			// (input, expected)
			(0u8, ProxyType::Any),
			(1, ProxyType::NonTransfer),
			(2, ProxyType::Governance),
			(3, ProxyType::Staking),
			(4, ProxyType::CancelProxy),
			(5, ProxyType::Balances),
			(6, ProxyType::AuthorMapping),
			(7, ProxyType::IdentityJudgement),
		];

		for (input, expected) in test_cases {
			let actual = ProxyType::decode(&mut input.to_le_bytes().as_slice());
			assert_eq!(
				Ok(expected),
				actual,
				"failed decoding ProxyType for value '{}'",
				input
			);
		}
	}
}<|MERGE_RESOLUTION|>--- conflicted
+++ resolved
@@ -1259,13 +1259,8 @@
 		BaseFee: pallet_base_fee::{Pallet, Call, Storage, Config<T>, Event} = 35,
 		LocalAssets: pallet_assets::<Instance1>::{Pallet, Call, Storage, Event<T>} = 36,
 		MoonbeamOrbiters: pallet_moonbeam_orbiters::{Pallet, Call, Storage, Event<T>} = 37,
-<<<<<<< HEAD
-		EthereumXcm: pallet_ethereum_xcm::{Pallet, Call, Origin} = 38,
+		EthereumXcm: pallet_ethereum_xcm::{Pallet, Call, Storage, Origin} = 38,
 		Randomness: pallet_randomness::{Pallet, Call, Storage, Config<T>, Event<T>, Inherent} = 39,
-=======
-		EthereumXcm: pallet_ethereum_xcm::{Pallet, Call, Storage, Origin} = 38,
-		Randomness: pallet_randomness::{Pallet, Call, Storage, Event<T>, Inherent} = 39,
->>>>>>> d63ea480
 		TreasuryCouncilCollective:
 			pallet_collective::<Instance3>::{Pallet, Call, Storage, Event<T>, Origin<T>, Config<T>} = 40,
 	}
