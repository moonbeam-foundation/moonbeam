--- conflicted
+++ resolved
@@ -1143,12 +1143,9 @@
 		XcmTransactor: xcm_transactor::{Pallet, Call, Storage, Event<T>} = 33,
 		ProxyGenesisCompanion: pallet_proxy_genesis_companion::{Pallet, Config<T>} = 34,
 		BaseFee: pallet_base_fee::{Pallet, Call, Storage, Config<T>, Event} = 35,
-<<<<<<< HEAD
-		MoonbeamOrbiters: pallet_moonbeam_orbiters::{Pallet, Call, Storage, Event<T>} = 36,
-=======
 		LocalAssets: pallet_assets::<Instance1>::{Pallet, Call, Storage, Event<T>} = 36,
-
->>>>>>> 6bccba36
+		MoonbeamOrbiters: pallet_moonbeam_orbiters::{Pallet, Call, Storage, Event<T>} = 37,
+
 	}
 }
 
