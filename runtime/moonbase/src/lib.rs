--- conflicted
+++ resolved
@@ -1432,10 +1432,6 @@
 	type WeightInfo = moonbeam_weights::pallet_multisig::WeightInfo<Runtime>;
 }
 
-impl pallet_hotfix::Config for Runtime {
-	type WeightInfo = moonbeam_weights::pallet_hotfix::WeightInfo<Runtime>;
-}
-
 construct_runtime! {
 	pub enum Runtime
 	{
@@ -1493,11 +1489,7 @@
 		Erc20XcmBridge: pallet_erc20_xcm_bridge::{Pallet} = 48,
 		Multisig: pallet_multisig::{Pallet, Call, Storage, Event<T>} = 49,
 		AsyncBacking: pallet_async_backing::{Pallet, Storage} = 50,
-<<<<<<< HEAD
-		Hotfix: pallet_hotfix::{Pallet, Call} = 51,
-=======
 		MoonbeamLazyMigrations: pallet_moonbeam_lazy_migrations::{Pallet, Call, Storage} = 51
->>>>>>> 7a73691f
 	}
 }
 
@@ -1572,7 +1564,6 @@
 		[pallet_whitelist, Whitelist]
 		[pallet_multisig, Multisig]
 		[moonbeam_xcm_benchmarks::weights::generic, MoonbeamXcmGenericBench::<Runtime>]
-		[pallet_hotfix, Hotfix]
 	);
 }
 
