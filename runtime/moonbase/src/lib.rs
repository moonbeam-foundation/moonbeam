--- conflicted
+++ resolved
@@ -789,10 +789,6 @@
 	}
 }
 
-<<<<<<< HEAD
-// Be careful: Each time this filter is modified, the substrate filter must also be modified
-// consistently.
-=======
 fn is_governance_precompile(precompile_name: &precompiles::PrecompileName) -> bool {
 	matches!(
 		precompile_name,
@@ -804,7 +800,9 @@
 }
 
 use precompiles::PrecompileName;
->>>>>>> 24fddc37
+
+// Be careful: Each time this filter is modified, the substrate filter must also be modified
+// consistently.
 impl pallet_evm_precompile_proxy::EvmProxyCallFilter for ProxyType {
 	fn is_evm_proxy_call_allowed(
 		&self,
@@ -822,16 +820,7 @@
 					// To be safe, we only allow the precompiles we need.
 					Some(
 						PrecompileName::AuthorMappingPrecompile
-<<<<<<< HEAD
-						| PrecompileName::DemocracyPrecompile
-						| PrecompileName::ParachainStakingPrecompile
-						| PrecompileName::CouncilInstance
-						| PrecompileName::TechCommitteeInstance
-						| PrecompileName::TreasuryCouncilInstance
-						| PrecompileName::OpenTechCommitteeInstance,
-=======
 						| PrecompileName::ParachainStakingPrecompile,
->>>>>>> 24fddc37
 					) => true,
 					Some(ref precompile) if is_governance_precompile(precompile) => true,
 					// All non-whitelisted precompiles are forbidden
@@ -854,38 +843,17 @@
 					&& match PrecompileName::from_address(call.to.0) {
 						Some(
 							PrecompileName::AuthorMappingPrecompile
-<<<<<<< HEAD
-								| PrecompileName::DemocracyPrecompile
-								| PrecompileName::ParachainStakingPrecompile
-								| PrecompileName::CouncilInstance
-								| PrecompileName::TechCommitteeInstance
-								| PrecompileName::TreasuryCouncilInstance
-								| PrecompileName::OpenTechCommitteeInstance
-						)
-					)
-=======
 							| PrecompileName::ParachainStakingPrecompile,
 						) => true,
 						Some(ref precompile) if is_governance_precompile(precompile) => true,
 						_ => false,
 					}
->>>>>>> 24fddc37
 			}
 			ProxyType::Governance => {
 				call.value == U256::default()
 					&& matches!(
 						PrecompileName::from_address(call.to.0),
-<<<<<<< HEAD
-						Some(
-							PrecompileName::DemocracyPrecompile
-								| PrecompileName::CouncilInstance
-								| PrecompileName::TechCommitteeInstance
-								| PrecompileName::TreasuryCouncilInstance
-								| PrecompileName::OpenTechCommitteeInstance
-						)
-=======
 						Some(ref precompile) if is_governance_precompile(precompile)
->>>>>>> 24fddc37
 					)
 			}
 			ProxyType::Staking => {
