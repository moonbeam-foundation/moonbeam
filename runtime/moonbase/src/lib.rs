// Copyright 2019-2022 PureStake Inc.
// This file is part of Moonbeam.

// Moonbeam is free software: you can redistribute it and/or modify
// it under the terms of the GNU General Public License as published by
// the Free Software Foundation, either version 3 of the License, or
// (at your option) any later version.

// Moonbeam is distributed in the hope that it will be useful,
// but WITHOUT ANY WARRANTY; without even the implied warranty of
// MERCHANTABILITY or FITNESS FOR A PARTICULAR PURPOSE.  See the
// GNU General Public License for more details.

// You should have received a copy of the GNU General Public License
// along with Moonbeam.  If not, see <http://www.gnu.org/licenses/>.

//! The Moonbase Runtime.
//!
//! Primary features of this runtime include:
//! * Ethereum compatibility
//! * Moonbase tokenomics

#![cfg_attr(not(feature = "std"), no_std)]
// `construct_runtime!` does a lot of recursion and requires us to increase the limit to 256.
#![recursion_limit = "256"]

// Make the WASM binary available.
#[cfg(feature = "std")]
include!(concat!(env!("OUT_DIR"), "/wasm_binary.rs"));

use cumulus_pallet_parachain_system::{RelayChainStateProof, RelaychainBlockNumberProvider};
use cumulus_primitives_core::relay_chain;
use fp_rpc::TransactionStatus;

use account::AccountId20;

// Re-export required by get! macro.
pub use frame_support::traits::Get;
use frame_support::{
	construct_runtime,
	dispatch::{DispatchClass, GetDispatchInfo},
	ensure,
	pallet_prelude::DispatchResult,
	parameter_types,
	traits::{
		ConstBool, ConstU128, ConstU16, ConstU32, ConstU64, ConstU8, Contains,
		Currency as CurrencyT, EitherOfDiverse, EqualPrivilegeOnly, FindAuthor, Imbalance,
		InstanceFilter, OffchainWorker, OnFinalize, OnIdle, OnInitialize, OnRuntimeUpgrade,
		OnUnbalanced,
	},
	weights::{
		constants::{RocksDbWeight, WEIGHT_REF_TIME_PER_SECOND},
		ConstantMultiplier, Weight, WeightToFeeCoefficient, WeightToFeeCoefficients,
		WeightToFeePolynomial,
	},
	PalletId,
};

#[cfg(feature = "std")]
pub use fp_evm::GenesisAccount;
use frame_system::{EnsureRoot, EnsureSigned};
pub use moonbeam_core_primitives::{
	AccountId, AccountIndex, Address, AssetId, Balance, BlockNumber, DigestItem, Hash, Header,
	Index, Signature,
};
use moonbeam_rpc_primitives_txpool::TxPoolResponse;
pub use pallet_author_slot_filter::EligibilityValue;
use pallet_balances::NegativeImbalance;
use pallet_ethereum::Call::transact;
use pallet_ethereum::Transaction as EthereumTransaction;
use pallet_evm::{
	Account as EVMAccount, EVMCurrencyAdapter, EnsureAddressNever, EnsureAddressRoot,
	FeeCalculator, GasWeightMapping, OnChargeEVMTransaction as OnChargeEVMTransactionT, Runner,
};
pub use pallet_parachain_staking::{InflationInfo, Range};
use pallet_transaction_payment::{CurrencyAdapter, Multiplier, TargetedFeeAdjustment};
use parity_scale_codec::{Decode, Encode, MaxEncodedLen};
use scale_info::TypeInfo;
use sp_api::impl_runtime_apis;
use sp_core::{OpaqueMetadata, H160, H256, U256};
use sp_runtime::{
	create_runtime_str, generic, impl_opaque_keys,
	traits::{
		BlakeTwo256, Block as BlockT, DispatchInfoOf, Dispatchable, IdentityLookup,
		PostDispatchInfoOf, UniqueSaturatedInto, Zero,
	},
	transaction_validity::{
		InvalidTransaction, TransactionSource, TransactionValidity, TransactionValidityError,
	},
	ApplyExtrinsicResult, FixedPointNumber, Perbill, Permill, Perquintill,
};
use sp_std::{
	convert::{From, Into},
	prelude::*,
};
#[cfg(feature = "std")]
use sp_version::NativeVersion;
use sp_version::RuntimeVersion;

use nimbus_primitives::CanAuthor;

mod precompiles;
pub use precompiles::{
	MoonbasePrecompiles, PrecompileName, FOREIGN_ASSET_PRECOMPILE_ADDRESS_PREFIX,
	LOCAL_ASSET_PRECOMPILE_ADDRESS_PREFIX,
};

use smallvec::smallvec;

#[cfg(any(feature = "std", test))]
pub use sp_runtime::BuildStorage;

pub type Precompiles = MoonbasePrecompiles<Runtime>;

pub mod asset_config;
pub mod governance;
pub mod xcm_config;
use governance::councils::*;

/// UNIT, the native token, uses 18 decimals of precision.
pub mod currency {
	use super::Balance;

	// Provide a common factor between runtimes based on a supply of 10_000_000 tokens.
	pub const SUPPLY_FACTOR: Balance = 1;

	pub const WEI: Balance = 1;
	pub const KILOWEI: Balance = 1_000;
	pub const MEGAWEI: Balance = 1_000_000;
	pub const GIGAWEI: Balance = 1_000_000_000;
	pub const MICROUNIT: Balance = 1_000_000_000_000;
	pub const MILLIUNIT: Balance = 1_000_000_000_000_000;
	pub const UNIT: Balance = 1_000_000_000_000_000_000;
	pub const KILOUNIT: Balance = 1_000_000_000_000_000_000_000;

	pub const TRANSACTION_BYTE_FEE: Balance = 1 * GIGAWEI * SUPPLY_FACTOR;
	pub const STORAGE_BYTE_FEE: Balance = 100 * MICROUNIT * SUPPLY_FACTOR;
	pub const WEIGHT_FEE: Balance = 50 * KILOWEI * SUPPLY_FACTOR;

	pub const fn deposit(items: u32, bytes: u32) -> Balance {
		items as Balance * 1 * UNIT * SUPPLY_FACTOR + (bytes as Balance) * STORAGE_BYTE_FEE
	}
}

/// Maximum weight per block
pub const MAXIMUM_BLOCK_WEIGHT: Weight = Weight::from_ref_time(WEIGHT_REF_TIME_PER_SECOND)
	.saturating_div(2)
	.set_proof_size(cumulus_primitives_core::relay_chain::v2::MAX_POV_SIZE as u64);

pub const MILLISECS_PER_BLOCK: u64 = 12000;
pub const MINUTES: BlockNumber = 60_000 / (MILLISECS_PER_BLOCK as BlockNumber);
pub const HOURS: BlockNumber = MINUTES * 60;
pub const DAYS: BlockNumber = HOURS * 24;
pub const WEEKS: BlockNumber = DAYS * 7;
/// Opaque types. These are used by the CLI to instantiate machinery that don't need to know
/// the specifics of the runtime. They can then be made to be agnostic over specific formats
/// of data like extrinsics, allowing for them to continue syncing the network through upgrades
/// to even the core data structures.
pub mod opaque {
	use super::*;

	pub use sp_runtime::OpaqueExtrinsic as UncheckedExtrinsic;
	pub type Block = generic::Block<Header, UncheckedExtrinsic>;

	impl_opaque_keys! {
		pub struct SessionKeys {
			pub nimbus: AuthorInherent,
			pub vrf: session_keys_primitives::VrfSessionKey,
		}
	}
}

/// This runtime version.
/// The spec_version is composed of 2x2 digits. The first 2 digits represent major changes
/// that can't be skipped, such as data migration upgrades. The last 2 digits represent minor
/// changes which can be skipped.
#[sp_version::runtime_version]
pub const VERSION: RuntimeVersion = RuntimeVersion {
	spec_name: create_runtime_str!("moonbase"),
	impl_name: create_runtime_str!("moonbase"),
	authoring_version: 4,
	spec_version: 2200,
	impl_version: 0,
	apis: RUNTIME_API_VERSIONS,
	transaction_version: 2,
	state_version: 0,
};

/// The version information used to identify this runtime when compiled natively.
#[cfg(feature = "std")]
pub fn native_version() -> NativeVersion {
	NativeVersion {
		runtime_version: VERSION,
		can_author_with: Default::default(),
	}
}

const NORMAL_DISPATCH_RATIO: Perbill = Perbill::from_percent(75);
pub const NORMAL_WEIGHT: Weight = MAXIMUM_BLOCK_WEIGHT.saturating_mul(3).saturating_div(4);
// Here we assume Ethereum's base fee of 21000 gas and convert to weight, but we
// subtract roughly the cost of a balance transfer from it (about 1/3 the cost)
// and some cost to account for per-byte-fee.
// TODO: we should use benchmarking's overhead feature to measure this
pub const EXTRINSIC_BASE_WEIGHT: Weight = Weight::from_ref_time(10000 * WEIGHT_PER_GAS);

pub struct RuntimeBlockWeights;
impl Get<frame_system::limits::BlockWeights> for RuntimeBlockWeights {
	fn get() -> frame_system::limits::BlockWeights {
		frame_system::limits::BlockWeights::builder()
			.for_class(DispatchClass::Normal, |weights| {
				weights.base_extrinsic = EXTRINSIC_BASE_WEIGHT;
				weights.max_total = NORMAL_WEIGHT.into();
			})
			.for_class(DispatchClass::Operational, |weights| {
				weights.max_total = MAXIMUM_BLOCK_WEIGHT.into();
				weights.reserved = (MAXIMUM_BLOCK_WEIGHT - NORMAL_WEIGHT).into();
			})
			.avg_block_initialization(Perbill::from_percent(10))
			.build()
			.expect("Provided BlockWeight definitions are valid, qed")
	}
}

parameter_types! {
	pub const Version: RuntimeVersion = VERSION;
	/// TODO: this is left here so that `impl_runtime_apis_plus_common` will find the same type for
	/// `BlockWeights` in all runtimes. It can probably be removed once the custom
	/// `RuntimeBlockWeights` has been pushed to each runtime.
	pub BlockWeights: frame_system::limits::BlockWeights = RuntimeBlockWeights::get();
	/// We allow for 5 MB blocks.
	pub BlockLength: frame_system::limits::BlockLength = frame_system::limits::BlockLength
		::max_with_normal_ratio(5 * 1024 * 1024, NORMAL_DISPATCH_RATIO);
}

impl frame_system::Config for Runtime {
	/// The identifier used to distinguish between accounts.
	type AccountId = AccountId;
	/// The aggregated dispatch type that is available for extrinsics.
	type RuntimeCall = RuntimeCall;
	/// The lookup mechanism to get account ID from whatever is passed in dispatchers.
	type Lookup = IdentityLookup<AccountId>;
	/// The index type for storing how many extrinsics an account has signed.
	type Index = Index;
	/// The index type for blocks.
	type BlockNumber = BlockNumber;
	/// The type for hashing blocks and tries.
	type Hash = Hash;
	/// The hashing algorithm used.
	type Hashing = BlakeTwo256;
	/// The header type.
	type Header = generic::Header<BlockNumber, BlakeTwo256>;
	/// The ubiquitous event type.
	type RuntimeEvent = RuntimeEvent;
	/// The ubiquitous origin type.
	type RuntimeOrigin = RuntimeOrigin;
	/// Maximum number of block number to block hash mappings to keep (oldest pruned first).
	type BlockHashCount = ConstU32<256>;
	/// Maximum weight of each block. With a default weight system of 1byte == 1weight, 4mb is ok.
	type BlockWeights = RuntimeBlockWeights;
	/// Maximum size of all encoded transactions (in bytes) that are allowed in one block.
	type BlockLength = BlockLength;
	/// Runtime version.
	type Version = Version;
	type PalletInfo = PalletInfo;
	type AccountData = pallet_balances::AccountData<Balance>;
	type OnNewAccount = ();
	type OnKilledAccount = ();
	type DbWeight = RocksDbWeight;
	type BaseCallFilter = MaintenanceMode;
	type SystemWeightInfo = ();
	/// This is used as an identifier of the chain. 42 is the generic substrate prefix.
	type SS58Prefix = ConstU16<1287>;
	type OnSetCode = cumulus_pallet_parachain_system::ParachainSetCode<Self>;
	type MaxConsumers = frame_support::traits::ConstU32<16>;
}

impl pallet_utility::Config for Runtime {
	type RuntimeEvent = RuntimeEvent;
	type RuntimeCall = RuntimeCall;
	type PalletsOrigin = OriginCaller;
	type WeightInfo = pallet_utility::weights::SubstrateWeight<Runtime>;
}

impl pallet_timestamp::Config for Runtime {
	/// A timestamp: milliseconds since the unix epoch.
	type Moment = u64;
	type OnTimestampSet = ();
	type MinimumPeriod = ConstU64<1>;
	type WeightInfo = pallet_timestamp::weights::SubstrateWeight<Runtime>;
}

impl pallet_balances::Config for Runtime {
	type MaxReserves = ConstU32<50>;
	type ReserveIdentifier = [u8; 4];
	type MaxLocks = ConstU32<50>;
	/// The type for recording an account's balance.
	type Balance = Balance;
	/// The ubiquitous event type.
	type RuntimeEvent = RuntimeEvent;
	type DustRemoval = ();
	type ExistentialDeposit = ConstU128<0>;
	type AccountStore = System;
	type WeightInfo = pallet_balances::weights::SubstrateWeight<Runtime>;
}

pub struct DealWithFees<R>(sp_std::marker::PhantomData<R>);
impl<R> OnUnbalanced<NegativeImbalance<R>> for DealWithFees<R>
where
	R: pallet_balances::Config + pallet_treasury::Config,
	pallet_treasury::Pallet<R>: OnUnbalanced<NegativeImbalance<R>>,
{
	// this seems to be called for substrate-based transactions
	fn on_unbalanceds<B>(mut fees_then_tips: impl Iterator<Item = NegativeImbalance<R>>) {
		if let Some(fees) = fees_then_tips.next() {
			// for fees, 80% are burned, 20% to the treasury
			let (_, to_treasury) = fees.ration(80, 20);
			// Balances pallet automatically burns dropped Negative Imbalances by decreasing
			// total_supply accordingly
			<pallet_treasury::Pallet<R> as OnUnbalanced<_>>::on_unbalanced(to_treasury);
		}
	}

	// this is called from pallet_evm for Ethereum-based transactions
	// (technically, it calls on_unbalanced, which calls this when non-zero)
	fn on_nonzero_unbalanced(amount: NegativeImbalance<R>) {
		// Balances pallet automatically burns dropped Negative Imbalances by decreasing
		// total_supply accordingly
		let (_, to_treasury) = amount.ration(80, 20);
		<pallet_treasury::Pallet<R> as OnUnbalanced<_>>::on_unbalanced(to_treasury);
	}
}

pub struct LengthToFee;
impl WeightToFeePolynomial for LengthToFee {
	type Balance = Balance;

	fn polynomial() -> WeightToFeeCoefficients<Self::Balance> {
		smallvec![
			WeightToFeeCoefficient {
				degree: 1,
				coeff_frac: Perbill::zero(),
				coeff_integer: currency::TRANSACTION_BYTE_FEE,
				negative: false,
			},
			WeightToFeeCoefficient {
				degree: 3,
				coeff_frac: Perbill::zero(),
				coeff_integer: 1 * currency::SUPPLY_FACTOR,
				negative: false,
			},
		]
	}
}

impl pallet_transaction_payment::Config for Runtime {
	type RuntimeEvent = RuntimeEvent;
	type OnChargeTransaction = CurrencyAdapter<Balances, DealWithFees<Runtime>>;
	type OperationalFeeMultiplier = ConstU8<5>;
	type WeightToFee = ConstantMultiplier<Balance, ConstU128<{ currency::WEIGHT_FEE }>>;
	type LengthToFee = LengthToFee;
	type FeeMultiplierUpdate = FastAdjustingFeeUpdate<Runtime>;
}

impl pallet_sudo::Config for Runtime {
	type RuntimeCall = RuntimeCall;
	type RuntimeEvent = RuntimeEvent;
}

impl pallet_ethereum_chain_id::Config for Runtime {}

impl pallet_randomness_collective_flip::Config for Runtime {}

/// Current approximation of the gas/s consumption considering
/// EVM execution over compiled WASM (on 4.4Ghz CPU).
/// Given the 500ms Weight, from which 75% only are used for transactions,
/// the total EVM execution gas limit is: GAS_PER_SECOND * 0.500 * 0.75 ~= 15_000_000.
pub const GAS_PER_SECOND: u64 = 40_000_000;

/// Approximate ratio of the amount of Weight per Gas.
/// u64 works for approximations because Weight is a very small unit compared to gas.
pub const WEIGHT_PER_GAS: u64 = WEIGHT_REF_TIME_PER_SECOND / GAS_PER_SECOND;

parameter_types! {
	pub BlockGasLimit: U256
		= U256::from(NORMAL_DISPATCH_RATIO * MAXIMUM_BLOCK_WEIGHT.ref_time() / WEIGHT_PER_GAS);
	/// The portion of the `NORMAL_DISPATCH_RATIO` that we adjust the fees with. Blocks filled less
	/// than this will decrease the weight and more will increase.
	pub const TargetBlockFullness: Perquintill = Perquintill::from_percent(25);
	/// The adjustment variable of the runtime. Higher values will cause `TargetBlockFullness` to
	/// change the fees more rapidly. This fast multiplier responds by doubling/halving in
	/// approximately one hour at extreme block congestion levels.
	pub AdjustmentVariable: Multiplier = Multiplier::saturating_from_rational(4, 1_000);
	/// Minimum amount of the multiplier. This value cannot be too low. A test case should ensure
	/// that combined with `AdjustmentVariable`, we can recover from the minimum.
	/// See `multiplier_can_grow_from_zero` in integration_tests.rs.
	pub MinimumMultiplier: Multiplier = Multiplier::saturating_from_rational(1, 10);
	/// Maximum multiplier. We pick a value that is expensive but not impossibly so; it should act
	/// as a safety net.
	pub MaximumMultiplier: Multiplier = Multiplier::from(100_000u128);
	pub PrecompilesValue: MoonbasePrecompiles<Runtime> = MoonbasePrecompiles::<_>::new();
	pub WeightPerGas: Weight = Weight::from_ref_time(WEIGHT_PER_GAS);
}

pub struct TransactionPaymentAsGasPrice;
impl FeeCalculator for TransactionPaymentAsGasPrice {
	fn min_gas_price() -> (U256, Weight) {
		// TODO: transaction-payment differs from EIP-1559 in that its tip and length fees are not
		//       scaled by the multiplier, which means its multiplier will be overstated when
		//       applied to an ethereum transaction
		// note: transaction-payment uses both a congestion modifier (next_fee_multiplier, which is
		//       updated once per block in on_finalize) and a 'WeightToFee' implementation. Our
		//       runtime implements this as a 'ConstantModifier', so we can get away with a simple
		//       multiplication here.
		// It is imperative that `saturating_mul_int` be performed as late as possible in the
		// expression since it involves fixed point multiplication with a division by a fixed
		// divisor. This leads to truncation and subsequent precision loss if performed too early.
		// This can lead to min_gas_price being same across blocks even if the multiplier changes.
		// There's still some precision loss when the final `gas_price` (used_gas * min_gas_price)
		// is computed in frontier, but that's currently unavoidable.
		let min_gas_price = TransactionPayment::next_fee_multiplier()
			.saturating_mul_int(currency::WEIGHT_FEE.saturating_mul(WEIGHT_PER_GAS as u128));
		(
			min_gas_price.into(),
			<Runtime as frame_system::Config>::DbWeight::get().reads(1),
		)
	}
}

/// A "Fast" TargetedFeeAdjustment. Parameters chosen based on model described here:
/// https://research.web3.foundation/en/latest/polkadot/overview/2-token-economics.html#-1.-fast-adjusting-mechanism // editorconfig-checker-disable-line
///
/// The adjustment algorithm boils down to:
///
/// diff = (previous_block_weight - target) / maximum_block_weight
/// next_multiplier = prev_multiplier * (1 + (v * diff) + ((v * diff)^2 / 2))
/// assert(next_multiplier > min)
///     where: v is AdjustmentVariable
///            target is TargetBlockFullness
///            min is MinimumMultiplier
pub type FastAdjustingFeeUpdate<R> = TargetedFeeAdjustment<
	R,
	TargetBlockFullness,
	AdjustmentVariable,
	MinimumMultiplier,
	MaximumMultiplier,
>;

/// The author inherent provides an AccountId, but pallet evm needs an H160.
/// This simple adapter makes the conversion for any types T, U such that T: Into<U>
pub struct FindAuthorAdapter<T, U, Inner>(sp_std::marker::PhantomData<(T, U, Inner)>);

impl<T, U, Inner> FindAuthor<U> for FindAuthorAdapter<T, U, Inner>
where
	T: Into<U>,
	Inner: FindAuthor<T>,
{
	fn find_author<'a, I>(digests: I) -> Option<U>
	where
		I: 'a + IntoIterator<Item = (sp_runtime::ConsensusEngineId, &'a [u8])>,
	{
		Inner::find_author(digests).map(Into::into)
	}
}

moonbeam_runtime_common::impl_on_charge_evm_transaction!();

impl pallet_evm::Config for Runtime {
	type FeeCalculator = TransactionPaymentAsGasPrice;
	type GasWeightMapping = pallet_evm::FixedGasWeightMapping<Self>;
	type WeightPerGas = WeightPerGas;
	type BlockHashMapping = pallet_ethereum::EthereumBlockHashMapping<Self>;
	type CallOrigin = EnsureAddressRoot<AccountId>;
	type WithdrawOrigin = EnsureAddressNever<AccountId>;
	type AddressMapping = moonbeam_runtime_common::IntoAddressMapping;
	type Currency = Balances;
	type RuntimeEvent = RuntimeEvent;
	type Runner = pallet_evm::runner::stack::Runner<Self>;
	type PrecompilesType = MoonbasePrecompiles<Self>;
	type PrecompilesValue = PrecompilesValue;
	type ChainId = EthereumChainId;
	type OnChargeTransaction = OnChargeEVMTransaction<DealWithFees<Runtime>>;
	type BlockGasLimit = BlockGasLimit;
	type FindAuthor = FindAuthorAdapter<AccountId20, H160, AuthorInherent>;
}

parameter_types! {
	pub MaximumSchedulerWeight: Weight = NORMAL_DISPATCH_RATIO * RuntimeBlockWeights::get().max_block;
	pub const NoPreimagePostponement: Option<u32> = Some(10);
}

impl pallet_scheduler::Config for Runtime {
	type RuntimeEvent = RuntimeEvent;
	type RuntimeOrigin = RuntimeOrigin;
	type PalletsOrigin = OriginCaller;
	type RuntimeCall = RuntimeCall;
	type MaximumWeight = MaximumSchedulerWeight;
	type ScheduleOrigin = EnsureRoot<AccountId>;
	type MaxScheduledPerBlock = ConstU32<50>;
	type WeightInfo = pallet_scheduler::weights::SubstrateWeight<Runtime>;
	type OriginPrivilegeCmp = EqualPrivilegeOnly;
	type Preimages = Preimage;
}

impl pallet_preimage::Config for Runtime {
	type WeightInfo = pallet_preimage::weights::SubstrateWeight<Runtime>;
	type RuntimeEvent = RuntimeEvent;
	type Currency = Balances;
	type ManagerOrigin = EnsureRoot<AccountId>;
	type BaseDeposit = ConstU128<{ 5 * currency::UNIT * currency::SUPPLY_FACTOR }>;
	type ByteDeposit = ConstU128<{ currency::STORAGE_BYTE_FEE }>;
}

parameter_types! {
	pub const ProposalBond: Permill = Permill::from_percent(5);
	pub const TreasuryId: PalletId = PalletId(*b"pc/trsry");
}

type TreasuryApproveOrigin = EitherOfDiverse<
	EnsureRoot<AccountId>,
	pallet_collective::EnsureProportionAtLeast<AccountId, TreasuryCouncilInstance, 3, 5>,
>;

type TreasuryRejectOrigin = EitherOfDiverse<
	EnsureRoot<AccountId>,
	pallet_collective::EnsureProportionMoreThan<AccountId, TreasuryCouncilInstance, 1, 2>,
>;

impl pallet_treasury::Config for Runtime {
	type PalletId = TreasuryId;
	type Currency = Balances;
	// At least three-fifths majority of the council is required (or root) to approve a proposal
	type ApproveOrigin = TreasuryApproveOrigin;
	// More than half of the council is required (or root) to reject a proposal
	type RejectOrigin = TreasuryRejectOrigin;
	type RuntimeEvent = RuntimeEvent;
	// If spending proposal rejected, transfer proposer bond to treasury
	type OnSlash = Treasury;
	type ProposalBond = ProposalBond;
	type ProposalBondMinimum = ConstU128<{ 1 * currency::UNIT * currency::SUPPLY_FACTOR }>;
	type SpendPeriod = ConstU32<{ 6 * DAYS }>;
	type Burn = ();
	type BurnDestination = ();
	type MaxApprovals = ConstU32<100>;
	type WeightInfo = pallet_treasury::weights::SubstrateWeight<Runtime>;
	type SpendFunds = ();
	type ProposalBondMaximum = ();
	type SpendOrigin = frame_support::traits::NeverEnsureOrigin<Balance>; // Same as Polkadot
}

type IdentityForceOrigin = EitherOfDiverse<
	EnsureRoot<AccountId>,
	EitherOfDiverse<
		pallet_collective::EnsureProportionMoreThan<AccountId, CouncilInstance, 1, 2>,
		governance::custom_origins::GeneralAdmin,
	>,
>;
type IdentityRegistrarOrigin = EitherOfDiverse<
	EnsureRoot<AccountId>,
	EitherOfDiverse<
		pallet_collective::EnsureProportionMoreThan<AccountId, CouncilInstance, 1, 2>,
		governance::custom_origins::GeneralAdmin,
	>,
>;

impl pallet_identity::Config for Runtime {
	type RuntimeEvent = RuntimeEvent;
	type Currency = Balances;
	// Add one item in storage and take 258 bytes
	type BasicDeposit = ConstU128<{ currency::deposit(1, 258) }>;
	// Not add any item to the storage but takes 66 bytes
	type FieldDeposit = ConstU128<{ currency::deposit(0, 66) }>;
	// Add one item in storage and take 53 bytes
	type SubAccountDeposit = ConstU128<{ currency::deposit(1, 53) }>;
	type MaxSubAccounts = ConstU32<100>;
	type MaxAdditionalFields = ConstU32<100>;
	type MaxRegistrars = ConstU32<20>;
	type Slashed = Treasury;
	type ForceOrigin = IdentityForceOrigin;
	type RegistrarOrigin = IdentityRegistrarOrigin;
	type WeightInfo = pallet_identity::weights::SubstrateWeight<Runtime>;
}

pub struct TransactionConverter;

impl fp_rpc::ConvertTransaction<UncheckedExtrinsic> for TransactionConverter {
	fn convert_transaction(&self, transaction: pallet_ethereum::Transaction) -> UncheckedExtrinsic {
		UncheckedExtrinsic::new_unsigned(
			pallet_ethereum::Call::<Runtime>::transact { transaction }.into(),
		)
	}
}

impl fp_rpc::ConvertTransaction<opaque::UncheckedExtrinsic> for TransactionConverter {
	fn convert_transaction(
		&self,
		transaction: pallet_ethereum::Transaction,
	) -> opaque::UncheckedExtrinsic {
		let extrinsic = UncheckedExtrinsic::new_unsigned(
			pallet_ethereum::Call::<Runtime>::transact { transaction }.into(),
		);
		let encoded = extrinsic.encode();
		opaque::UncheckedExtrinsic::decode(&mut &encoded[..])
			.expect("Encoded extrinsic is always valid")
	}
}

impl pallet_ethereum::Config for Runtime {
	type RuntimeEvent = RuntimeEvent;
	type StateRoot = pallet_ethereum::IntermediateStateRoot<Self>;
}

pub struct EthereumXcmEnsureProxy;
impl xcm_primitives::EnsureProxy<AccountId> for EthereumXcmEnsureProxy {
	fn ensure_ok(delegator: AccountId, delegatee: AccountId) -> Result<(), &'static str> {
		// The EVM implicitely contains an Any proxy, so we only allow for "Any" proxies
		let def: pallet_proxy::ProxyDefinition<AccountId, ProxyType, BlockNumber> =
			pallet_proxy::Pallet::<Runtime>::find_proxy(
				&delegator,
				&delegatee,
				Some(ProxyType::Any),
			)
			.map_err(|_| "proxy error: expected `ProxyType::Any`")?;
		// We only allow to use it for delay zero proxies, as the call will immediatly be executed
		ensure!(def.delay.is_zero(), "proxy delay is Non-zero`");
		Ok(())
	}
}

impl pallet_ethereum_xcm::Config for Runtime {
	type InvalidEvmTransactionError = pallet_ethereum::InvalidTransactionWrapper;
	type ValidatedTransaction = pallet_ethereum::ValidatedTransaction<Self>;
	type XcmEthereumOrigin = pallet_ethereum_xcm::EnsureXcmEthereumTransaction;
	type ReservedXcmpWeight = ReservedXcmpWeight;
	type EnsureProxy = EthereumXcmEnsureProxy;
	type ControllerOrigin = EnsureRoot<AccountId>;
}

parameter_types! {
	pub const ReservedXcmpWeight: Weight = MAXIMUM_BLOCK_WEIGHT.saturating_div(4);
	pub const ReservedDmpWeight: Weight = MAXIMUM_BLOCK_WEIGHT.saturating_div(4);
}

impl cumulus_pallet_parachain_system::Config for Runtime {
	type RuntimeEvent = RuntimeEvent;
	type OnSystemEvent = ();
	type SelfParaId = ParachainInfo;
	type DmpMessageHandler = MaintenanceMode;
	type ReservedDmpWeight = ReservedDmpWeight;
	type OutboundXcmpMessageSource = XcmpQueue;
	type XcmpMessageHandler = XcmpQueue;
	type ReservedXcmpWeight = ReservedXcmpWeight;
	type CheckAssociatedRelayNumber = cumulus_pallet_parachain_system::RelayNumberStrictlyIncreases;
}

impl parachain_info::Config for Runtime {}

pub struct OnNewRound;
impl pallet_parachain_staking::OnNewRound for OnNewRound {
	fn on_new_round(round_index: pallet_parachain_staking::RoundIndex) -> Weight {
		MoonbeamOrbiters::on_new_round(round_index)
	}
}
pub struct PayoutCollatorOrOrbiterReward;
impl pallet_parachain_staking::PayoutCollatorReward<Runtime> for PayoutCollatorOrOrbiterReward {
	fn payout_collator_reward(
		for_round: pallet_parachain_staking::RoundIndex,
		collator_id: AccountId,
		amount: Balance,
	) -> Weight {
		let extra_weight = if MoonbeamOrbiters::is_orbiter(for_round, collator_id) {
			MoonbeamOrbiters::distribute_rewards(for_round, collator_id, amount)
		} else {
			ParachainStaking::mint_collator_reward(for_round, collator_id, amount)
		};

		<Runtime as frame_system::Config>::DbWeight::get()
			.reads(1)
			.saturating_add(extra_weight)
	}
}

type MonetaryGovernanceOrigin =
	EitherOfDiverse<EnsureRoot<AccountId>, governance::custom_origins::GeneralAdmin>;

impl pallet_parachain_staking::Config for Runtime {
	type RuntimeEvent = RuntimeEvent;
	type Currency = Balances;
	type MonetaryGovernanceOrigin = MonetaryGovernanceOrigin;
	/// Minimum round length is 2 minutes (10 * 12 second block times)
	type MinBlocksPerRound = ConstU32<10>;
	/// Rounds before the collator leaving the candidates request can be executed
	type LeaveCandidatesDelay = ConstU32<2>;
	/// Rounds before the candidate bond increase/decrease can be executed
	type CandidateBondLessDelay = ConstU32<2>;
	/// Rounds before the delegator exit can be executed
	type LeaveDelegatorsDelay = ConstU32<2>;
	/// Rounds before the delegator revocation can be executed
	type RevokeDelegationDelay = ConstU32<2>;
	/// Rounds before the delegator bond increase/decrease can be executed
	type DelegationBondLessDelay = ConstU32<2>;
	/// Rounds before the reward is paid
	type RewardPaymentDelay = ConstU32<2>;
	/// Minimum collators selected per round, default at genesis and minimum forever after
	type MinSelectedCandidates = ConstU32<8>;
	/// Maximum top delegations per candidate
	type MaxTopDelegationsPerCandidate = ConstU32<300>;
	/// Maximum bottom delegations per candidate
	type MaxBottomDelegationsPerCandidate = ConstU32<50>;
	/// Maximum delegations per delegator
	type MaxDelegationsPerDelegator = ConstU32<100>;
	/// Minimum stake required to become a collator
	type MinCollatorStk = ConstU128<{ 1000 * currency::UNIT * currency::SUPPLY_FACTOR }>;
	/// Minimum stake required to be reserved to be a candidate
	type MinCandidateStk = ConstU128<{ 500 * currency::UNIT * currency::SUPPLY_FACTOR }>;
	/// Minimum stake required to be reserved to be a delegator
	type MinDelegation = ConstU128<{ 1 * currency::UNIT * currency::SUPPLY_FACTOR }>;
	/// Minimum stake required to be reserved to be a delegator
	type MinDelegatorStk = ConstU128<{ 1 * currency::UNIT * currency::SUPPLY_FACTOR }>;
	type BlockAuthor = AuthorInherent;
	type OnCollatorPayout = ();
	type PayoutCollatorReward = PayoutCollatorOrOrbiterReward;
	type OnNewRound = OnNewRound;
	type WeightInfo = pallet_parachain_staking::weights::SubstrateWeight<Runtime>;
}

impl pallet_author_inherent::Config for Runtime {
	type SlotBeacon = RelaychainBlockNumberProvider<Self>;
	type AccountLookup = MoonbeamOrbiters;
	type CanAuthor = AuthorFilter;
	type WeightInfo = pallet_author_inherent::weights::SubstrateWeight<Runtime>;
}

impl pallet_author_slot_filter::Config for Runtime {
	type RuntimeEvent = RuntimeEvent;
	type RandomnessSource = Randomness;
	type PotentialAuthors = ParachainStaking;
	type WeightInfo = pallet_author_slot_filter::weights::SubstrateWeight<Runtime>;
}

parameter_types! {
	pub const InitializationPayment: Perbill = Perbill::from_percent(30);
	pub const RelaySignaturesThreshold: Perbill = Perbill::from_percent(100);
	pub const SignatureNetworkIdentifier:  &'static [u8] = b"moonbase-";

}

impl pallet_crowdloan_rewards::Config for Runtime {
	type RuntimeEvent = RuntimeEvent;
	type Initialized = ConstBool<false>;
	type InitializationPayment = InitializationPayment;
	type MaxInitContributors = ConstU32<500>;
	// TODO to be revisited
	type MinimumReward = ConstU128<0>;
	type RewardCurrency = Balances;
	type RelayChainAccountId = [u8; 32];
	type RewardAddressAssociateOrigin = EnsureSigned<Self::AccountId>;
	type RewardAddressChangeOrigin = EnsureSigned<Self::AccountId>;
	type RewardAddressRelayVoteThreshold = RelaySignaturesThreshold;
	type SignatureNetworkIdentifier = SignatureNetworkIdentifier;
	type VestingBlockNumber = cumulus_primitives_core::relay_chain::BlockNumber;
	type VestingBlockProvider =
		cumulus_pallet_parachain_system::RelaychainBlockNumberProvider<Self>;
	type WeightInfo = pallet_crowdloan_rewards::weights::SubstrateWeight<Runtime>;
}

// This is a simple session key manager. It should probably either work with, or be replaced
// entirely by pallet sessions
impl pallet_author_mapping::Config for Runtime {
	type RuntimeEvent = RuntimeEvent;
	type DepositCurrency = Balances;
	type DepositAmount = ConstU128<{ 100 * currency::UNIT * currency::SUPPLY_FACTOR }>;
	type Keys = session_keys_primitives::VrfId;
	type WeightInfo = pallet_author_mapping::weights::SubstrateWeight<Runtime>;
}

/// The type used to represent the kinds of proxying allowed.
#[cfg_attr(feature = "std", derive(serde::Serialize, serde::Deserialize))]
#[derive(
	Copy, Clone, Eq, PartialEq, Ord, PartialOrd, Encode, Decode, Debug, MaxEncodedLen, TypeInfo,
)]
pub enum ProxyType {
	/// All calls can be proxied. This is the trivial/most permissive filter.
	Any = 0,
	/// Only extrinsics that do not transfer funds.
	NonTransfer = 1,
	/// Only extrinsics related to governance (democracy and collectives).
	Governance = 2,
	/// Only extrinsics related to staking.
	Staking = 3,
	/// Allow to veto an announced proxy call.
	CancelProxy = 4,
	/// Allow extrinsic related to Balances.
	Balances = 5,
	/// Allow extrinsic related to AuthorMapping.
	AuthorMapping = 6,
	/// Allow extrinsic related to IdentityJudgement.
	IdentityJudgement = 7,
}

impl Default for ProxyType {
	fn default() -> Self {
		Self::Any
	}
}

fn is_governance_precompile(precompile_name: &precompiles::PrecompileName) -> bool {
	matches!(
		precompile_name,
		PrecompileName::DemocracyPrecompile
			| PrecompileName::CouncilInstance
			| PrecompileName::TechCommitteeInstance
			| PrecompileName::TreasuryCouncilInstance
			| PrecompileName::ReferendaPrecompile
			| PrecompileName::ConvictionVotingPrecompile
			| PrecompileName::PreimagePrecompile
			| PrecompileName::OpenTechCommitteeInstance,
	)
}

// Be careful: Each time this filter is modified, the substrate filter must also be modified
// consistently.
impl pallet_evm_precompile_proxy::EvmProxyCallFilter for ProxyType {
	fn is_evm_proxy_call_allowed(
		&self,
		call: &pallet_evm_precompile_proxy::EvmSubCall,
		recipient_has_code: bool,
	) -> bool {
		use pallet_evm::PrecompileSet as _;
		match self {
			ProxyType::Any => {
				match PrecompileName::from_address(call.to.0) {
					// Any precompile that can execute a subcall should be forbidden here,
					// to ensure that unauthorized smart contract can't be called
					// indirectly.
					// To be safe, we only allow the precompiles we need.
					Some(
						PrecompileName::AuthorMappingPrecompile
						| PrecompileName::ParachainStakingPrecompile,
					) => true,
					Some(ref precompile) if is_governance_precompile(precompile) => true,
					// All non-whitelisted precompiles are forbidden
					Some(_) => false,
					// Allow evm transfer to "simple" account (no code nor precompile)
					// For the moment, no smart contract other than precompiles is allowed.
					// In the future, we may create a dynamic whitelist to authorize some audited
					// smart contracts through governance.
					None => {
						// If the address is not recognized, allow only evm transfert to "simple"
						// accounts (no code nor precompile).
						// Note: Checking the presence of the code is not enough because some
						// precompiles have no code.
						!recipient_has_code && !PrecompilesValue::get().is_precompile(call.to.0)
					}
				}
			}
			ProxyType::NonTransfer => {
				call.value == U256::zero()
					&& match PrecompileName::from_address(call.to.0) {
						Some(
							PrecompileName::AuthorMappingPrecompile
							| PrecompileName::ParachainStakingPrecompile,
						) => true,
						Some(ref precompile) if is_governance_precompile(precompile) => true,
						_ => false,
					}
			}
			ProxyType::Governance => {
				call.value == U256::zero()
					&& matches!(
						PrecompileName::from_address(call.to.0),
						Some(ref precompile) if is_governance_precompile(precompile)
					)
			}
			ProxyType::Staking => {
				call.value == U256::zero()
					&& matches!(
						PrecompileName::from_address(call.to.0),
						Some(
							PrecompileName::AuthorMappingPrecompile
								| PrecompileName::ParachainStakingPrecompile
						)
					)
			}
			// The proxy precompile does not contain method cancel_proxy
			ProxyType::CancelProxy => false,
			ProxyType::Balances => {
				// Allow only "simple" accounts as recipient (no code nor precompile).
				// Note: Checking the presence of the code is not enough because some precompiles
				// have no code.
				!recipient_has_code && !PrecompilesValue::get().is_precompile(call.to.0)
			}
			ProxyType::AuthorMapping => {
				call.value == U256::zero()
					&& matches!(
						PrecompileName::from_address(call.to.0),
						Some(PrecompileName::AuthorMappingPrecompile)
					)
			}
			// There is no identity precompile
			ProxyType::IdentityJudgement => false,
		}
	}
}

// Be careful: Each time this filter is modified, the EVM filter must also be modified consistently.
impl InstanceFilter<RuntimeCall> for ProxyType {
	fn filter(&self, c: &RuntimeCall) -> bool {
		match self {
			ProxyType::Any => true,
			ProxyType::NonTransfer => {
				matches!(
					c,
					RuntimeCall::System(..)
						| RuntimeCall::Timestamp(..)
						| RuntimeCall::ParachainStaking(..)
						| RuntimeCall::Democracy(..)
						| RuntimeCall::Referenda(..)
						| RuntimeCall::Preimage(..)
						| RuntimeCall::ConvictionVoting(..)
						| RuntimeCall::CouncilCollective(..)
						| RuntimeCall::TreasuryCouncilCollective(..)
						| RuntimeCall::TechCommitteeCollective(..)
						| RuntimeCall::OpenTechCommitteeCollective(..)
						| RuntimeCall::Identity(..)
						| RuntimeCall::Utility(..)
						| RuntimeCall::Proxy(..) | RuntimeCall::AuthorMapping(..)
						| RuntimeCall::CrowdloanRewards(
							pallet_crowdloan_rewards::Call::claim { .. }
						)
				)
			}
			ProxyType::Governance => matches!(
				c,
				RuntimeCall::Democracy(..)
					| RuntimeCall::Referenda(..)
					| RuntimeCall::Preimage(..)
					| RuntimeCall::ConvictionVoting(..)
					| RuntimeCall::CouncilCollective(..)
					| RuntimeCall::TreasuryCouncilCollective(..)
					| RuntimeCall::TechCommitteeCollective(..)
					| RuntimeCall::OpenTechCommitteeCollective(..)
					| RuntimeCall::Utility(..)
			),
			ProxyType::Staking => matches!(
				c,
				RuntimeCall::ParachainStaking(..)
					| RuntimeCall::Utility(..)
					| RuntimeCall::AuthorMapping(..)
					| RuntimeCall::MoonbeamOrbiters(..)
			),
			ProxyType::CancelProxy => matches!(
				c,
				RuntimeCall::Proxy(pallet_proxy::Call::reject_announcement { .. })
			),
			ProxyType::Balances => {
				matches!(c, RuntimeCall::Balances(..) | RuntimeCall::Utility(..))
			}
			ProxyType::AuthorMapping => matches!(c, RuntimeCall::AuthorMapping(..)),
			ProxyType::IdentityJudgement => matches!(
				c,
				RuntimeCall::Identity(pallet_identity::Call::provide_judgement { .. })
					| RuntimeCall::Utility(..)
			),
		}
	}

	fn is_superset(&self, o: &Self) -> bool {
		match (self, o) {
			(x, y) if x == y => true,
			(ProxyType::Any, _) => true,
			(_, ProxyType::Any) => false,
			_ => false,
		}
	}
}

impl pallet_proxy::Config for Runtime {
	type RuntimeEvent = RuntimeEvent;
	type RuntimeCall = RuntimeCall;
	type Currency = Balances;
	type ProxyType = ProxyType;
	// One storage item; key size 32, value size 8
	type ProxyDepositBase = ConstU128<{ currency::deposit(1, 8) }>;
	// Additional storage item size of 21 bytes (20 bytes AccountId + 1 byte sizeof(ProxyType)).
	type ProxyDepositFactor = ConstU128<{ currency::deposit(0, 21) }>;
	type MaxProxies = ConstU32<32>;
	type WeightInfo = pallet_proxy::weights::SubstrateWeight<Runtime>;
	type MaxPending = ConstU32<32>;
	type CallHasher = BlakeTwo256;
	type AnnouncementDepositBase = ConstU128<{ currency::deposit(1, 8) }>;
	// Additional storage item size of 56 bytes:
	// - 20 bytes AccountId
	// - 32 bytes Hasher (Blake2256)
	// - 4 bytes BlockNumber (u32)
	type AnnouncementDepositFactor = ConstU128<{ currency::deposit(0, 56) }>;
}

impl pallet_migrations::Config for Runtime {
	type RuntimeEvent = RuntimeEvent;
	// TODO wire up our correct list of migrations here. Maybe this shouldn't be in
	// `moonbeam_runtime_common`.
	type MigrationsList = moonbeam_runtime_common::migrations::CommonMigrations<
		Runtime,
		CouncilCollective,
		TechCommitteeCollective,
	>;
	type XcmExecutionManager = XcmExecutionManager;
	type WeightInfo = pallet_migrations::weights::SubstrateWeight<Runtime>;
}

/// Maintenance mode Call filter
pub struct MaintenanceFilter;
impl Contains<RuntimeCall> for MaintenanceFilter {
	fn contains(c: &RuntimeCall) -> bool {
		match c {
			RuntimeCall::Assets(_) => false,
			RuntimeCall::LocalAssets(_) => false,
			RuntimeCall::Balances(_) => false,
			RuntimeCall::CrowdloanRewards(_) => false,
			RuntimeCall::Ethereum(_) => false,
			RuntimeCall::EVM(_) => false,
			RuntimeCall::Identity(_) => false,
			RuntimeCall::XTokens(_) => false,
			RuntimeCall::ParachainStaking(_) => false,
			RuntimeCall::MoonbeamOrbiters(_) => false,
			RuntimeCall::PolkadotXcm(_) => false,
			RuntimeCall::Treasury(_) => false,
			RuntimeCall::XcmTransactor(_) => false,
			RuntimeCall::EthereumXcm(_) => false,
			_ => true,
		}
	}
}

/// Normal Call Filter
/// We dont allow to create nor mint assets, this for now is disabled
/// We only allow transfers. For now creation of assets will go through
/// asset-manager, while minting/burning only happens through xcm messages
/// This can change in the future
pub struct NormalFilter;
impl Contains<RuntimeCall> for NormalFilter {
	fn contains(c: &RuntimeCall) -> bool {
		match c {
			RuntimeCall::Assets(method) => match method {
				pallet_assets::Call::transfer { .. } => true,
				pallet_assets::Call::transfer_keep_alive { .. } => true,
				pallet_assets::Call::approve_transfer { .. } => true,
				pallet_assets::Call::transfer_approved { .. } => true,
				pallet_assets::Call::cancel_approval { .. } => true,
				pallet_assets::Call::destroy_accounts { .. } => true,
				pallet_assets::Call::destroy_approvals { .. } => true,
				pallet_assets::Call::finish_destroy { .. } => true,
				_ => false,
			},
			// We want to disable create, as we dont want users to be choosing the
			// assetId of their choice
			// We also disable destroy, as we want to route destroy through the
			// asset-manager, which guarantees the removal both at the EVM and
			// substrate side of things
			RuntimeCall::LocalAssets(method) => match method {
				pallet_assets::Call::create { .. } => false,
				pallet_assets::Call::start_destroy { .. } => false,
				_ => true,
			},
			// We filter anonymous proxy as they make "reserve" inconsistent
			// See: https://github.com/paritytech/substrate/blob/37cca710eed3dadd4ed5364c7686608f5175cce1/frame/proxy/src/lib.rs#L270 // editorconfig-checker-disable-line
			RuntimeCall::Proxy(method) => match method {
				pallet_proxy::Call::create_pure { .. } => false,
				pallet_proxy::Call::kill_pure { .. } => false,
				_ => true,
			},
			// Filtering the EVM prevents possible re-entrancy from the precompiles which could
			// lead to unexpected scenarios.
			// See https://github.com/PureStake/sr-moonbeam/issues/30
			// Note: It is also assumed that EVM calls are only allowed through `Origin::Root` so
			// this can be seen as an additional security
			RuntimeCall::EVM(_) => false,
			_ => true,
		}
	}
}

use cumulus_primitives_core::{relay_chain::BlockNumber as RelayBlockNumber, DmpMessageHandler};

pub struct XcmExecutionManager;
impl xcm_primitives::PauseXcmExecution for XcmExecutionManager {
	fn suspend_xcm_execution() -> DispatchResult {
		XcmpQueue::suspend_xcm_execution(RuntimeOrigin::root())
	}
	fn resume_xcm_execution() -> DispatchResult {
		XcmpQueue::resume_xcm_execution(RuntimeOrigin::root())
	}
}

pub struct NormalDmpHandler;
impl DmpMessageHandler for NormalDmpHandler {
	// This implementation makes messages be queued
	// Since the limit is 0, messages are queued for next iteration
	fn handle_dmp_messages(
		iter: impl Iterator<Item = (RelayBlockNumber, Vec<u8>)>,
		limit: Weight,
	) -> Weight {
		(if Migrations::should_pause_xcm() {
			DmpQueue::handle_dmp_messages(iter, Weight::zero())
		} else {
			DmpQueue::handle_dmp_messages(iter, limit)
		}) + <Runtime as frame_system::Config>::DbWeight::get().reads(1)
	}
}

pub struct MaintenanceDmpHandler;
impl DmpMessageHandler for MaintenanceDmpHandler {
	// This implementation makes messages be queued
	// Since the limit is 0, messages are queued for next iteration
	fn handle_dmp_messages(
		iter: impl Iterator<Item = (RelayBlockNumber, Vec<u8>)>,
		_limit: Weight,
	) -> Weight {
		DmpQueue::handle_dmp_messages(iter, Weight::zero())
	}
}

/// The hooks we wnat to run in Maintenance Mode
pub struct MaintenanceHooks;

impl OnInitialize<BlockNumber> for MaintenanceHooks {
	fn on_initialize(n: BlockNumber) -> Weight {
		AllPalletsWithSystem::on_initialize(n)
	}
}

// return 0
// For some reason using empty tuple () isnt working
// There exist only two pallets that use onIdle and these are xcmp and dmp queues
// For some reason putting an empty tumple does not work (transaction never finishes)
// We use an empty onIdle, if on the future we want one of the pallets to execute it
// we need to provide it here
impl OnIdle<BlockNumber> for MaintenanceHooks {
	fn on_idle(_n: BlockNumber, _max_weight: Weight) -> Weight {
		Weight::zero()
	}
}

impl OnRuntimeUpgrade for MaintenanceHooks {
	fn on_runtime_upgrade() -> Weight {
		AllPalletsWithSystem::on_runtime_upgrade()
	}
	#[cfg(feature = "try-runtime")]
	fn pre_upgrade() -> Result<Vec<u8>, &'static str> {
		AllPalletsWithSystem::pre_upgrade()
	}

	#[cfg(feature = "try-runtime")]
	fn post_upgrade(state: Vec<u8>) -> Result<(), &'static str> {
		AllPalletsWithSystem::post_upgrade(state)
	}
}

impl OnFinalize<BlockNumber> for MaintenanceHooks {
	fn on_finalize(n: BlockNumber) {
		AllPalletsWithSystem::on_finalize(n)
	}
}

impl OffchainWorker<BlockNumber> for MaintenanceHooks {
	fn offchain_worker(n: BlockNumber) {
		AllPalletsWithSystem::offchain_worker(n)
	}
}

impl pallet_maintenance_mode::Config for Runtime {
	type RuntimeEvent = RuntimeEvent;
	type NormalCallFilter = NormalFilter;
	type MaintenanceCallFilter = MaintenanceFilter;
	type MaintenanceOrigin =
		pallet_collective::EnsureProportionAtLeast<AccountId, TechCommitteeInstance, 2, 3>;
	type XcmExecutionManager = XcmExecutionManager;
	type NormalDmpHandler = NormalDmpHandler;
	type MaintenanceDmpHandler = MaintenanceDmpHandler;
	// We use AllPalletsWithSystem because we dont want to change the hooks in normal
	// operation
	type NormalExecutiveHooks = AllPalletsWithSystem;
	type MaintenanceExecutiveHooks = MaintenanceHooks;
}

impl pallet_proxy_genesis_companion::Config for Runtime {
	type ProxyType = ProxyType;
}

parameter_types! {
	pub OrbiterReserveIdentifier: [u8; 4] = [b'o', b'r', b'b', b'i'];
}

type AddCollatorOrigin =
	EitherOfDiverse<EnsureRoot<AccountId>, governance::custom_origins::GeneralAdmin>;
type DelCollatorOrigin =
	EitherOfDiverse<EnsureRoot<AccountId>, governance::custom_origins::GeneralAdmin>;

impl pallet_moonbeam_orbiters::Config for Runtime {
	type RuntimeEvent = RuntimeEvent;
	type AccountLookup = AuthorMapping;
	type AddCollatorOrigin = AddCollatorOrigin;
	type Currency = Balances;
	type DelCollatorOrigin = DelCollatorOrigin;
	/// Maximum number of orbiters per collator
	type MaxPoolSize = ConstU32<8>;
	/// Maximum number of round to keep on storage
	type MaxRoundArchive = ConstU32<4>;
	type OrbiterReserveIdentifier = OrbiterReserveIdentifier;
	type RotatePeriod = ConstU32<3>;
	/// Round index type.
	type RoundIndex = pallet_parachain_staking::RoundIndex;
	type WeightInfo = pallet_moonbeam_orbiters::weights::SubstrateWeight<Runtime>;
}

/// Only callable after `set_validation_data` is called which forms this proof the same way
fn relay_chain_state_proof() -> RelayChainStateProof {
	let relay_storage_root = ParachainSystem::validation_data()
		.expect("set in `set_validation_data`")
		.relay_parent_storage_root;
	let relay_chain_state =
		ParachainSystem::relay_state_proof().expect("set in `set_validation_data`");
	RelayChainStateProof::new(ParachainInfo::get(), relay_storage_root, relay_chain_state)
		.expect("Invalid relay chain state proof, already constructed in `set_validation_data`")
}

pub struct BabeDataGetter;
impl pallet_randomness::GetBabeData<u64, Option<Hash>> for BabeDataGetter {
	// Tolerate panic here because only ever called in inherent (so can be omitted)
	fn get_epoch_index() -> u64 {
		if cfg!(feature = "runtime-benchmarks") {
			// storage reads as per actual reads
			let _relay_storage_root = ParachainSystem::validation_data();
			let _relay_chain_state = ParachainSystem::relay_state_proof();
			const BENCHMARKING_NEW_EPOCH: u64 = 10u64;
			return BENCHMARKING_NEW_EPOCH;
		}
		relay_chain_state_proof()
			.read_optional_entry(relay_chain::well_known_keys::EPOCH_INDEX)
			.ok()
			.flatten()
			.expect("expected to be able to read epoch index from relay chain state proof")
	}
	fn get_epoch_randomness() -> Option<Hash> {
		if cfg!(feature = "runtime-benchmarks") {
			// storage reads as per actual reads
			let _relay_storage_root = ParachainSystem::validation_data();
			let _relay_chain_state = ParachainSystem::relay_state_proof();
			let benchmarking_babe_output = Hash::default();
			return Some(benchmarking_babe_output);
		}
		relay_chain_state_proof()
			.read_optional_entry(relay_chain::well_known_keys::ONE_EPOCH_AGO_RANDOMNESS)
			.ok()
			.flatten()
	}
}

impl pallet_randomness::Config for Runtime {
	type RuntimeEvent = RuntimeEvent;
	type AddressMapping = moonbeam_runtime_common::IntoAddressMapping;
	type Currency = Balances;
	type BabeDataGetter = BabeDataGetter;
	type VrfKeyLookup = AuthorMapping;
	type Deposit = ConstU128<{ 1 * currency::UNIT * currency::SUPPLY_FACTOR }>;
	type MaxRandomWords = ConstU8<100>;
	type MinBlockDelay = ConstU32<2>;
	type MaxBlockDelay = ConstU32<2_000>;
	type BlockExpirationDelay = ConstU32<10_000>;
	type EpochExpirationDelay = ConstU64<10_000>;
}

impl pallet_root_testing::Config for Runtime {}

construct_runtime! {
	pub enum Runtime where
		Block = Block,
		NodeBlock = opaque::Block,
		UncheckedExtrinsic = UncheckedExtrinsic
	{
		System: frame_system::{Pallet, Call, Storage, Config, Event<T>} = 0,
		Utility: pallet_utility::{Pallet, Call, Event} = 1,
		Timestamp: pallet_timestamp::{Pallet, Call, Storage, Inherent} = 2,
		Balances: pallet_balances::{Pallet, Call, Storage, Config<T>, Event<T>} = 3,
		Sudo: pallet_sudo::{Pallet, Call, Config<T>, Storage, Event<T>} = 4,
		RandomnessCollectiveFlip: pallet_randomness_collective_flip::{Pallet, Storage} = 5,
		ParachainSystem: cumulus_pallet_parachain_system::{Pallet, Call, Storage, Inherent, Event<T>} = 6,
		TransactionPayment: pallet_transaction_payment::{Pallet, Storage, Config, Event<T>} = 7,
		ParachainInfo: parachain_info::{Pallet, Storage, Config} = 8,
		EthereumChainId: pallet_ethereum_chain_id::{Pallet, Storage, Config} = 9,
		EVM: pallet_evm::{Pallet, Config, Call, Storage, Event<T>} = 10,
		Ethereum: pallet_ethereum::{Pallet, Call, Storage, Event, Origin, Config} = 11,
		ParachainStaking: pallet_parachain_staking::{Pallet, Call, Storage, Event<T>, Config<T>} = 12,
		Scheduler: pallet_scheduler::{Pallet, Storage, Event<T>, Call} = 13,
		Democracy: pallet_democracy::{Pallet, Storage, Config<T>, Event<T>, Call} = 14,
		CouncilCollective:
			pallet_collective::<Instance1>::{Pallet, Call, Storage, Event<T>, Origin<T>, Config<T>} = 15,
		TechCommitteeCollective:
			pallet_collective::<Instance2>::{Pallet, Call, Storage, Event<T>, Origin<T>, Config<T>} = 16,
		Treasury: pallet_treasury::{Pallet, Storage, Config, Event<T>, Call} = 17,
		AuthorInherent: pallet_author_inherent::{Pallet, Call, Storage, Inherent} = 18,
		AuthorFilter: pallet_author_slot_filter::{Pallet, Call, Storage, Event, Config} = 19,
		CrowdloanRewards: pallet_crowdloan_rewards::{Pallet, Call, Config<T>, Storage, Event<T>} = 20,
		AuthorMapping: pallet_author_mapping::{Pallet, Call, Config<T>, Storage, Event<T>} = 21,
		Proxy: pallet_proxy::{Pallet, Call, Storage, Event<T>} = 22,
		MaintenanceMode: pallet_maintenance_mode::{Pallet, Call, Config, Storage, Event} = 23,
		Identity: pallet_identity::{Pallet, Call, Storage, Event<T>} = 24,
		XcmpQueue: cumulus_pallet_xcmp_queue::{Pallet, Call, Storage, Event<T>} = 25,
		CumulusXcm: cumulus_pallet_xcm::{Pallet, Event<T>, Origin} = 26,
		DmpQueue: cumulus_pallet_dmp_queue::{Pallet, Call, Storage, Event<T>} = 27,
		PolkadotXcm: pallet_xcm::{Pallet, Call, Storage, Event<T>, Origin, Config} = 28,
		Assets: pallet_assets::{Pallet, Call, Storage, Event<T>} = 29,
		XTokens: orml_xtokens::{Pallet, Call, Storage, Event<T>} = 30,
		AssetManager: pallet_asset_manager::{Pallet, Call, Storage, Event<T>} = 31,
		Migrations: pallet_migrations::{Pallet, Call, Storage, Config, Event<T>} = 32,
		XcmTransactor: pallet_xcm_transactor::{Pallet, Call, Storage, Event<T>} = 33,
		ProxyGenesisCompanion: pallet_proxy_genesis_companion::{Pallet, Config<T>} = 34,
		LocalAssets: pallet_assets::<Instance1>::{Pallet, Call, Storage, Event<T>} = 36,
		MoonbeamOrbiters: pallet_moonbeam_orbiters::{Pallet, Call, Storage, Event<T>} = 37,
		EthereumXcm: pallet_ethereum_xcm::{Pallet, Call, Storage, Origin} = 38,
		Randomness: pallet_randomness::{Pallet, Call, Storage, Event<T>, Inherent} = 39,
		TreasuryCouncilCollective:
			pallet_collective::<Instance3>::{Pallet, Call, Storage, Event<T>, Origin<T>, Config<T>} = 40,
		ConvictionVoting: pallet_conviction_voting::{Pallet, Call, Storage, Event<T>} = 41,
		Referenda: pallet_referenda::{Pallet, Call, Storage, Event<T>} = 42,
		Origins: governance::custom_origins::{Origin} = 43,
		Preimage: pallet_preimage::{Pallet, Call, Storage, Event<T>} = 44,
		Whitelist: pallet_whitelist::{Pallet, Call, Storage, Event<T>} = 45,
		OpenTechCommitteeCollective:
			pallet_collective::<Instance4>::{Pallet, Call, Storage, Event<T>, Origin<T>, Config<T>} = 46,
<<<<<<< HEAD
		Erc20XcmBridge: pallet_erc20_xcm_bridge::{Pallet} = 47,
=======
		RootTesting: pallet_root_testing::{Pallet, Call, Storage} = 47,
>>>>>>> 4c22f7c0
	}
}

/// Block type as expected by this runtime.
pub type Block = generic::Block<Header, UncheckedExtrinsic>;
/// A Block signed with a Justification
pub type SignedBlock = generic::SignedBlock<Block>;
/// BlockId type as expected by this runtime.
pub type BlockId = generic::BlockId<Block>;

/// The SignedExtension to the basic transaction logic.
pub type SignedExtra = (
	frame_system::CheckSpecVersion<Runtime>,
	frame_system::CheckTxVersion<Runtime>,
	frame_system::CheckGenesis<Runtime>,
	frame_system::CheckEra<Runtime>,
	frame_system::CheckNonce<Runtime>,
	frame_system::CheckWeight<Runtime>,
	pallet_transaction_payment::ChargeTransactionPayment<Runtime>,
);
/// Unchecked extrinsic type as expected by this runtime.
pub type UncheckedExtrinsic =
	fp_self_contained::UncheckedExtrinsic<Address, RuntimeCall, Signature, SignedExtra>;
/// Extrinsic type that has already been checked.
pub type CheckedExtrinsic =
	fp_self_contained::CheckedExtrinsic<AccountId, RuntimeCall, SignedExtra, H160>;
/// Executive: handles dispatch to the various pallets.
pub type Executive = frame_executive::Executive<
	Runtime,
	Block,
	frame_system::ChainContext<Runtime>,
	Runtime,
	pallet_maintenance_mode::ExecutiveHooks<Runtime>,
>;

// All of our runtimes share most of their Runtime API implementations.
// We use a macro to implement this common part and add runtime-specific additional implementations.
// This macro expands to :
// ```
// impl_runtime_apis! {
//     // All impl blocks shared between all runtimes.
//
//     // Specific impls provided to the `impl_runtime_apis_plus_common!` macro.
// }
// ```
moonbeam_runtime_common::impl_runtime_apis_plus_common! {
	impl sp_transaction_pool::runtime_api::TaggedTransactionQueue<Block> for Runtime {
		fn validate_transaction(
			source: TransactionSource,
			xt: <Block as BlockT>::Extrinsic,
			block_hash: <Block as BlockT>::Hash,
		) -> TransactionValidity {
			// Filtered calls should not enter the tx pool as they'll fail if inserted.
			// If this call is not allowed, we return early.
			if !<Runtime as frame_system::Config>::BaseCallFilter::contains(&xt.0.function) {
				return InvalidTransaction::Call.into();
			}

			// This runtime uses Substrate's pallet transaction payment. This
			// makes the chain feel like a standard Substrate chain when submitting
			// frame transactions and using Substrate ecosystem tools. It has the downside that
			// transaction are not prioritized by gas_price. The following code reprioritizes
			// transactions to overcome this.
			//
			// A more elegant, ethereum-first solution is
			// a pallet that replaces pallet transaction payment, and allows users
			// to directly specify a gas price rather than computing an effective one.
			// #HopefullySomeday

			// First we pass the transactions to the standard FRAME executive. This calculates all the
			// necessary tags, longevity and other properties that we will leave unchanged.
			// This also assigns some priority that we don't care about and will overwrite next.
			let mut intermediate_valid = Executive::validate_transaction(source, xt.clone(), block_hash)?;

			let dispatch_info = xt.get_dispatch_info();

			// If this is a pallet ethereum transaction, then its priority is already set
			// according to effective priority fee from pallet ethereum. If it is any other kind of
			// transaction, we modify its priority. The goal is to arrive at a similar metric used
			// by pallet ethereum, which means we derive a fee-per-gas from the txn's tip and
			// weight.
			Ok(match &xt.0.function {
				RuntimeCall::Ethereum(transact { .. }) => intermediate_valid,
				_ if dispatch_info.class != DispatchClass::Normal => intermediate_valid,
				_ => {
					let tip = match xt.0.signature {
						None => 0,
						Some((_, _, ref signed_extra)) => {
							// Yuck, this depends on the index of charge transaction in Signed Extra
							let charge_transaction = &signed_extra.6;
							charge_transaction.tip()
						}
					};

					let effective_gas =
						<Runtime as pallet_evm::Config>::GasWeightMapping::weight_to_gas(
							dispatch_info.weight
						);
					let tip_per_gas = if effective_gas > 0 {
						tip.saturating_div(effective_gas as u128)
					} else {
						0
					};

					// Overwrite the original prioritization with this ethereum one
					intermediate_valid.priority = tip_per_gas as u64;
					intermediate_valid
				}
			})
		}
	}
}

// Check the timestamp and parachain inherents
struct CheckInherents;

impl cumulus_pallet_parachain_system::CheckInherents<Block> for CheckInherents {
	fn check_inherents(
		block: &Block,
		relay_state_proof: &RelayChainStateProof,
	) -> sp_inherents::CheckInherentsResult {
		let relay_chain_slot = relay_state_proof
			.read_slot()
			.expect("Could not read the relay chain slot from the proof");

		let inherent_data =
			cumulus_primitives_timestamp::InherentDataProvider::from_relay_chain_slot_and_duration(
				relay_chain_slot,
				sp_std::time::Duration::from_secs(6),
			)
			.create_inherent_data()
			.expect("Could not create the timestamp inherent data");

		inherent_data.check_extrinsics(&block)
	}
}

// Nimbus's Executive wrapper allows relay validators to verify the seal digest
cumulus_pallet_parachain_system::register_validate_block!(
	Runtime = Runtime,
	BlockExecutor = pallet_author_inherent::BlockExecutor::<Runtime, Executive>,
	CheckInherents = CheckInherents,
);

moonbeam_runtime_common::impl_self_contained_call!();

// Shorthand for a Get field of a pallet Config.
#[macro_export]
macro_rules! get {
	($pallet:ident, $name:ident, $type:ty) => {
		<<$crate::Runtime as $pallet::Config>::$name as $crate::Get<$type>>::get()
	};
}

#[cfg(test)]
mod tests {
	use super::{currency::*, *};

	#[test]
	// Helps us to identify a Pallet Call in case it exceeds the 1kb limit.
	// Hint: this should be a rare case. If that happens, one or more of the dispatchable arguments
	// need to be Boxed.
	fn call_max_size() {
		const CALL_ALIGN: u32 = 1024;
		assert!(
			std::mem::size_of::<pallet_ethereum_chain_id::Call<Runtime>>() <= CALL_ALIGN as usize
		);
		assert!(std::mem::size_of::<pallet_evm::Call<Runtime>>() <= CALL_ALIGN as usize);
		assert!(std::mem::size_of::<pallet_ethereum::Call<Runtime>>() <= CALL_ALIGN as usize);
		assert!(
			std::mem::size_of::<pallet_parachain_staking::Call<Runtime>>() <= CALL_ALIGN as usize
		);
		assert!(
			std::mem::size_of::<pallet_author_inherent::Call<Runtime>>() <= CALL_ALIGN as usize
		);
		assert!(
			std::mem::size_of::<pallet_author_slot_filter::Call<Runtime>>() <= CALL_ALIGN as usize
		);
		assert!(
			std::mem::size_of::<pallet_crowdloan_rewards::Call<Runtime>>() <= CALL_ALIGN as usize
		);
		assert!(std::mem::size_of::<pallet_author_mapping::Call<Runtime>>() <= CALL_ALIGN as usize);
		assert!(
			std::mem::size_of::<pallet_maintenance_mode::Call<Runtime>>() <= CALL_ALIGN as usize
		);
		assert!(std::mem::size_of::<orml_xtokens::Call<Runtime>>() <= CALL_ALIGN as usize);
		assert!(std::mem::size_of::<pallet_asset_manager::Call<Runtime>>() <= CALL_ALIGN as usize);
		assert!(std::mem::size_of::<pallet_migrations::Call<Runtime>>() <= CALL_ALIGN as usize);
		assert!(std::mem::size_of::<pallet_xcm_transactor::Call<Runtime>>() <= CALL_ALIGN as usize);
		assert!(
			std::mem::size_of::<pallet_proxy_genesis_companion::Call<Runtime>>()
				<= CALL_ALIGN as usize
		);
	}

	#[test]
	fn currency_constants_are_correct() {
		assert_eq!(SUPPLY_FACTOR, 1);

		// txn fees
		assert_eq!(TRANSACTION_BYTE_FEE, Balance::from(1 * GIGAWEI));
		assert_eq!(
			get!(pallet_transaction_payment, OperationalFeeMultiplier, u8),
			5_u8
		);
		assert_eq!(STORAGE_BYTE_FEE, Balance::from(100 * MICROUNIT));

		// democracy minimums
		assert_eq!(
			get!(pallet_democracy, MinimumDeposit, u128),
			Balance::from(4 * UNIT)
		);
		assert_eq!(
			get!(pallet_preimage, ByteDeposit, u128),
			Balance::from(100 * MICROUNIT)
		);
		assert_eq!(
			get!(pallet_treasury, ProposalBondMinimum, u128),
			Balance::from(1 * UNIT)
		);

		// pallet_identity deposits
		assert_eq!(
			get!(pallet_identity, BasicDeposit, u128),
			Balance::from(1 * UNIT + 25800 * MICROUNIT)
		);
		assert_eq!(
			get!(pallet_identity, FieldDeposit, u128),
			Balance::from(6600 * MICROUNIT)
		);
		assert_eq!(
			get!(pallet_identity, SubAccountDeposit, u128),
			Balance::from(1 * UNIT + 5300 * MICROUNIT)
		);

		// staking minimums
		assert_eq!(
			get!(pallet_parachain_staking, MinCollatorStk, u128),
			Balance::from(1 * KILOUNIT)
		);
		assert_eq!(
			get!(pallet_parachain_staking, MinCandidateStk, u128),
			Balance::from(500 * UNIT)
		);
		assert_eq!(
			get!(pallet_parachain_staking, MinDelegation, u128),
			Balance::from(1 * UNIT)
		);
		assert_eq!(
			get!(pallet_parachain_staking, MinDelegatorStk, u128),
			Balance::from(1 * UNIT)
		);

		// crowdloan min reward
		assert_eq!(
			get!(pallet_crowdloan_rewards, MinimumReward, u128),
			Balance::from(0u128)
		);

		// deposit for AuthorMapping
		assert_eq!(
			get!(pallet_author_mapping, DepositAmount, u128),
			Balance::from(100 * UNIT)
		);

		// proxy deposits
		assert_eq!(
			get!(pallet_proxy, ProxyDepositBase, u128),
			Balance::from(1 * UNIT + 800 * MICROUNIT)
		);
		assert_eq!(
			get!(pallet_proxy, ProxyDepositFactor, u128),
			Balance::from(2100 * MICROUNIT)
		);
		assert_eq!(
			get!(pallet_proxy, AnnouncementDepositBase, u128),
			Balance::from(1 * UNIT + 800 * MICROUNIT)
		);
		assert_eq!(
			get!(pallet_proxy, AnnouncementDepositFactor, u128),
			Balance::from(5600 * MICROUNIT)
		);
	}

	#[test]
	// Required migration is
	// pallet_parachain_staking::migrations::IncreaseMaxTopDelegationsPerCandidate
	// Purpose of this test is to remind of required migration if constant is ever changed
	fn updating_maximum_delegators_per_candidate_requires_configuring_required_migration() {
		assert_eq!(
			get!(pallet_parachain_staking, MaxTopDelegationsPerCandidate, u32),
			300
		);
		assert_eq!(
			get!(
				pallet_parachain_staking,
				MaxBottomDelegationsPerCandidate,
				u32
			),
			50
		);
	}

	#[test]
	fn test_proxy_type_can_be_decoded_from_valid_values() {
		let test_cases = vec![
			// (input, expected)
			(0u8, ProxyType::Any),
			(1, ProxyType::NonTransfer),
			(2, ProxyType::Governance),
			(3, ProxyType::Staking),
			(4, ProxyType::CancelProxy),
			(5, ProxyType::Balances),
			(6, ProxyType::AuthorMapping),
			(7, ProxyType::IdentityJudgement),
		];

		for (input, expected) in test_cases {
			let actual = ProxyType::decode(&mut input.to_le_bytes().as_slice());
			assert_eq!(
				Ok(expected),
				actual,
				"failed decoding ProxyType for value '{}'",
				input
			);
		}
	}

	#[test]
	fn configured_base_extrinsic_weight_is_evm_compatible() {
		let min_ethereum_transaction_weight = WeightPerGas::get() * 21_000;
		let base_extrinsic = <Runtime as frame_system::Config>::BlockWeights::get()
			.get(frame_support::dispatch::DispatchClass::Normal)
			.base_extrinsic;
		assert!(base_extrinsic.ref_time() <= min_ethereum_transaction_weight.ref_time());
	}
}<|MERGE_RESOLUTION|>--- conflicted
+++ resolved
@@ -1328,11 +1328,8 @@
 		Whitelist: pallet_whitelist::{Pallet, Call, Storage, Event<T>} = 45,
 		OpenTechCommitteeCollective:
 			pallet_collective::<Instance4>::{Pallet, Call, Storage, Event<T>, Origin<T>, Config<T>} = 46,
-<<<<<<< HEAD
-		Erc20XcmBridge: pallet_erc20_xcm_bridge::{Pallet} = 47,
-=======
 		RootTesting: pallet_root_testing::{Pallet, Call, Storage} = 47,
->>>>>>> 4c22f7c0
+		Erc20XcmBridge: pallet_erc20_xcm_bridge::{Pallet} = 48,
 	}
 }
 
