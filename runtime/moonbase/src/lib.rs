--- conflicted
+++ resolved
@@ -179,11 +179,7 @@
 	spec_name: create_runtime_str!("moonbase"),
 	impl_name: create_runtime_str!("moonbase"),
 	authoring_version: 4,
-<<<<<<< HEAD
-	spec_version: 2500,
-=======
 	spec_version: 2403,
->>>>>>> 14269dd6
 	impl_version: 0,
 	apis: RUNTIME_API_VERSIONS,
 	transaction_version: 2,
