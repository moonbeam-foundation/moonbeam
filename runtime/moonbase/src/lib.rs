// Copyright 2019-2022 PureStake Inc.
// This file is part of Moonbeam.

// Moonbeam is free software: you can redistribute it and/or modify
// it under the terms of the GNU General Public License as published by
// the Free Software Foundation, either version 3 of the License, or
// (at your option) any later version.

// Moonbeam is distributed in the hope that it will be useful,
// but WITHOUT ANY WARRANTY; without even the implied warranty of
// MERCHANTABILITY or FITNESS FOR A PARTICULAR PURPOSE.  See the
// GNU General Public License for more details.

// You should have received a copy of the GNU General Public License
// along with Moonbeam.  If not, see <http://www.gnu.org/licenses/>.

//! The Moonbase Runtime.
//!
//! Primary features of this runtime include:
//! * Ethereum compatibility
//! * Moonbase tokenomics

#![cfg_attr(not(feature = "std"), no_std)]
// `construct_runtime!` does a lot of recursion and requires us to increase the limit to 256.
#![recursion_limit = "256"]

// Make the WASM binary available.
#[cfg(feature = "std")]
include!(concat!(env!("OUT_DIR"), "/wasm_binary.rs"));

use cumulus_pallet_parachain_system::{RelayChainStateProof, RelaychainBlockNumberProvider};
use cumulus_primitives_core::relay_chain;
use fp_rpc::TransactionStatus;

use account::AccountId20;

// Re-export required by get! macro.
pub use frame_support::traits::Get;
use frame_support::{
	construct_runtime, ensure,
	pallet_prelude::DispatchResult,
	parameter_types,
	traits::{
		ConstBool, ConstU128, ConstU16, ConstU32, ConstU64, ConstU8, Contains,
		Currency as CurrencyT, EitherOfDiverse, EqualPrivilegeOnly, FindAuthor, Imbalance,
		InstanceFilter, OffchainWorker, OnFinalize, OnIdle, OnInitialize, OnRuntimeUpgrade,
		OnUnbalanced,
	},
	weights::{
		constants::{RocksDbWeight, WEIGHT_PER_SECOND},
		ConstantMultiplier, DispatchClass, GetDispatchInfo, Weight, WeightToFeeCoefficient,
		WeightToFeeCoefficients, WeightToFeePolynomial,
	},
	PalletId,
};

#[cfg(feature = "std")]
pub use fp_evm::GenesisAccount;
use frame_system::{EnsureRoot, EnsureSigned};
pub use moonbeam_core_primitives::{
	AccountId, AccountIndex, Address, AssetId, Balance, BlockNumber, DigestItem, Hash, Header,
	Index, Signature,
};
use moonbeam_rpc_primitives_txpool::TxPoolResponse;
pub use pallet_author_slot_filter::EligibilityValue;
use pallet_balances::NegativeImbalance;
use pallet_ethereum::Call::transact;
use pallet_ethereum::Transaction as EthereumTransaction;
use pallet_evm::{
	Account as EVMAccount, EVMCurrencyAdapter, EnsureAddressNever, EnsureAddressRoot,
	FeeCalculator, GasWeightMapping, OnChargeEVMTransaction as OnChargeEVMTransactionT, Runner,
};
pub use pallet_parachain_staking::{InflationInfo, Range};
use pallet_transaction_payment::{CurrencyAdapter, Multiplier, TargetedFeeAdjustment};
use parity_scale_codec::{Decode, Encode, MaxEncodedLen};
use scale_info::TypeInfo;
use sp_api::impl_runtime_apis;
use sp_core::{OpaqueMetadata, H160, H256, U256};
use sp_runtime::{
	create_runtime_str, generic, impl_opaque_keys,
	traits::{
		BlakeTwo256, Block as BlockT, DispatchInfoOf, Dispatchable, IdentityLookup,
		PostDispatchInfoOf, UniqueSaturatedInto, Zero,
	},
	transaction_validity::{
		InvalidTransaction, TransactionSource, TransactionValidity, TransactionValidityError,
	},
	ApplyExtrinsicResult, FixedPointNumber, Perbill, Permill, Perquintill, SaturatedConversion,
};
use sp_std::{
	convert::{From, Into},
	prelude::*,
};
#[cfg(feature = "std")]
use sp_version::NativeVersion;
use sp_version::RuntimeVersion;

use nimbus_primitives::CanAuthor;

mod precompiles;
pub use precompiles::{
	MoonbasePrecompiles, FOREIGN_ASSET_PRECOMPILE_ADDRESS_PREFIX,
	LOCAL_ASSET_PRECOMPILE_ADDRESS_PREFIX,
};

use smallvec::smallvec;

#[cfg(any(feature = "std", test))]
pub use sp_runtime::BuildStorage;

pub type Precompiles = MoonbasePrecompiles<Runtime>;

pub mod asset_config;
pub mod xcm_config;

/// UNIT, the native token, uses 18 decimals of precision.
pub mod currency {
	use super::Balance;

	// Provide a common factor between runtimes based on a supply of 10_000_000 tokens.
	pub const SUPPLY_FACTOR: Balance = 1;

	pub const WEI: Balance = 1;
	pub const KILOWEI: Balance = 1_000;
	pub const MEGAWEI: Balance = 1_000_000;
	pub const GIGAWEI: Balance = 1_000_000_000;
	pub const MICROUNIT: Balance = 1_000_000_000_000;
	pub const MILLIUNIT: Balance = 1_000_000_000_000_000;
	pub const UNIT: Balance = 1_000_000_000_000_000_000;
	pub const KILOUNIT: Balance = 1_000_000_000_000_000_000_000;

	pub const TRANSACTION_BYTE_FEE: Balance = 1 * GIGAWEI * SUPPLY_FACTOR;
	pub const STORAGE_BYTE_FEE: Balance = 100 * MICROUNIT * SUPPLY_FACTOR;
	pub const WEIGHT_FEE: Balance = 50 * KILOWEI * SUPPLY_FACTOR;

	pub const fn deposit(items: u32, bytes: u32) -> Balance {
		items as Balance * 1 * UNIT * SUPPLY_FACTOR + (bytes as Balance) * STORAGE_BYTE_FEE
	}
}

/// Maximum weight per block
pub const MAXIMUM_BLOCK_WEIGHT: Weight = WEIGHT_PER_SECOND.saturating_div(2);

pub const MILLISECS_PER_BLOCK: u64 = 12000;
pub const MINUTES: BlockNumber = 60_000 / (MILLISECS_PER_BLOCK as BlockNumber);
pub const HOURS: BlockNumber = MINUTES * 60;
pub const DAYS: BlockNumber = HOURS * 24;
pub const WEEKS: BlockNumber = DAYS * 7;
/// Opaque types. These are used by the CLI to instantiate machinery that don't need to know
/// the specifics of the runtime. They can then be made to be agnostic over specific formats
/// of data like extrinsics, allowing for them to continue syncing the network through upgrades
/// to even the core data structures.
pub mod opaque {
	use super::*;

	pub use sp_runtime::OpaqueExtrinsic as UncheckedExtrinsic;
	pub type Block = generic::Block<Header, UncheckedExtrinsic>;

	impl_opaque_keys! {
		pub struct SessionKeys {
			pub nimbus: AuthorInherent,
			pub vrf: session_keys_primitives::VrfSessionKey,
		}
	}
}

/// This runtime version.
/// The spec_version is composed of 2x2 digits. The first 2 digits represent major changes
/// that can't be skipped, such as data migration upgrades. The last 2 digits represent minor
/// changes which can be skipped.
#[sp_version::runtime_version]
pub const VERSION: RuntimeVersion = RuntimeVersion {
	spec_name: create_runtime_str!("moonbase"),
	impl_name: create_runtime_str!("moonbase"),
	authoring_version: 4,
	spec_version: 1900,
	impl_version: 0,
	apis: RUNTIME_API_VERSIONS,
	transaction_version: 2,
	state_version: 0,
};

/// The version information used to identify this runtime when compiled natively.
#[cfg(feature = "std")]
pub fn native_version() -> NativeVersion {
	NativeVersion {
		runtime_version: VERSION,
		can_author_with: Default::default(),
	}
}

const NORMAL_DISPATCH_RATIO: Perbill = Perbill::from_percent(75);
const NORMAL_WEIGHT: Weight = MAXIMUM_BLOCK_WEIGHT.saturating_mul(3).saturating_div(4);
// Here we assume Ethereum's base fee of 21000 gas and convert to weight, but we
// subtract roughly the cost of a balance transfer from it (about 1/3 the cost)
// and some cost to account for per-byte-fee.
// TODO: we should use benchmarking's overhead feature to measure this
pub const EXTRINSIC_BASE_WEIGHT: Weight = Weight::from_ref_time(10000 * WEIGHT_PER_GAS);

pub struct RuntimeBlockWeights;
impl Get<frame_system::limits::BlockWeights> for RuntimeBlockWeights {
	fn get() -> frame_system::limits::BlockWeights {
		frame_system::limits::BlockWeights::builder()
			.for_class(DispatchClass::Normal, |weights| {
				weights.base_extrinsic = EXTRINSIC_BASE_WEIGHT;
				weights.max_total = NORMAL_WEIGHT.into();
			})
			.for_class(DispatchClass::Operational, |weights| {
				weights.max_total = MAXIMUM_BLOCK_WEIGHT.into();
				weights.reserved = (MAXIMUM_BLOCK_WEIGHT - NORMAL_WEIGHT).into();
			})
			.avg_block_initialization(Perbill::from_percent(10))
			.build()
			.expect("Provided BlockWeight definitions are valid, qed")
	}
}

parameter_types! {
	pub const Version: RuntimeVersion = VERSION;
	/// TODO: this is left here so that `impl_runtime_apis_plus_common` will find the same type for
	/// `BlockWeights` in all runtimes. It can probably be removed once the custom
	/// `RuntimeBlockWeights` has been pushed to each runtime.
	pub BlockWeights: frame_system::limits::BlockWeights = RuntimeBlockWeights::get();
	/// We allow for 5 MB blocks.
	pub BlockLength: frame_system::limits::BlockLength = frame_system::limits::BlockLength
		::max_with_normal_ratio(5 * 1024 * 1024, NORMAL_DISPATCH_RATIO);
}

impl frame_system::Config for Runtime {
	/// The identifier used to distinguish between accounts.
	type AccountId = AccountId;
	/// The aggregated dispatch type that is available for extrinsics.
	type Call = Call;
	/// The lookup mechanism to get account ID from whatever is passed in dispatchers.
	type Lookup = IdentityLookup<AccountId>;
	/// The index type for storing how many extrinsics an account has signed.
	type Index = Index;
	/// The index type for blocks.
	type BlockNumber = BlockNumber;
	/// The type for hashing blocks and tries.
	type Hash = Hash;
	/// The hashing algorithm used.
	type Hashing = BlakeTwo256;
	/// The header type.
	type Header = generic::Header<BlockNumber, BlakeTwo256>;
	/// The ubiquitous event type.
	type Event = Event;
	/// The ubiquitous origin type.
	type Origin = Origin;
	/// Maximum number of block number to block hash mappings to keep (oldest pruned first).
	type BlockHashCount = ConstU32<256>;
	/// Maximum weight of each block. With a default weight system of 1byte == 1weight, 4mb is ok.
	type BlockWeights = RuntimeBlockWeights;
	/// Maximum size of all encoded transactions (in bytes) that are allowed in one block.
	type BlockLength = BlockLength;
	/// Runtime version.
	type Version = Version;
	type PalletInfo = PalletInfo;
	type AccountData = pallet_balances::AccountData<Balance>;
	type OnNewAccount = ();
	type OnKilledAccount = ();
	type DbWeight = RocksDbWeight;
	type BaseCallFilter = MaintenanceMode;
	type SystemWeightInfo = ();
	/// This is used as an identifier of the chain. 42 is the generic substrate prefix.
	type SS58Prefix = ConstU16<1287>;
	type OnSetCode = cumulus_pallet_parachain_system::ParachainSetCode<Self>;
	type MaxConsumers = frame_support::traits::ConstU32<16>;
}

impl pallet_utility::Config for Runtime {
	type Event = Event;
	type Call = Call;
	type PalletsOrigin = OriginCaller;
	type WeightInfo = pallet_utility::weights::SubstrateWeight<Runtime>;
}

impl pallet_timestamp::Config for Runtime {
	/// A timestamp: milliseconds since the unix epoch.
	type Moment = u64;
	type OnTimestampSet = ();
	type MinimumPeriod = ConstU64<1>;
	type WeightInfo = pallet_timestamp::weights::SubstrateWeight<Runtime>;
}

impl pallet_balances::Config for Runtime {
	type MaxReserves = ConstU32<50>;
	type ReserveIdentifier = [u8; 4];
	type MaxLocks = ConstU32<50>;
	/// The type for recording an account's balance.
	type Balance = Balance;
	/// The ubiquitous event type.
	type Event = Event;
	type DustRemoval = ();
	type ExistentialDeposit = ConstU128<0>;
	type AccountStore = System;
	type WeightInfo = pallet_balances::weights::SubstrateWeight<Runtime>;
}

pub struct DealWithFees<R>(sp_std::marker::PhantomData<R>);
impl<R> OnUnbalanced<NegativeImbalance<R>> for DealWithFees<R>
where
	R: pallet_balances::Config + pallet_treasury::Config,
	pallet_treasury::Pallet<R>: OnUnbalanced<NegativeImbalance<R>>,
{
	// this seems to be called for substrate-based transactions
	fn on_unbalanceds<B>(mut fees_then_tips: impl Iterator<Item = NegativeImbalance<R>>) {
		if let Some(fees) = fees_then_tips.next() {
			// for fees, 80% are burned, 20% to the treasury
			let (_, to_treasury) = fees.ration(80, 20);
			// Balances pallet automatically burns dropped Negative Imbalances by decreasing
			// total_supply accordingly
			<pallet_treasury::Pallet<R> as OnUnbalanced<_>>::on_unbalanced(to_treasury);
		}
	}

	// this is called from pallet_evm for Ethereum-based transactions
	// (technically, it calls on_unbalanced, which calls this when non-zero)
	fn on_nonzero_unbalanced(amount: NegativeImbalance<R>) {
		// Balances pallet automatically burns dropped Negative Imbalances by decreasing
		// total_supply accordingly
		let (_, to_treasury) = amount.ration(80, 20);
		<pallet_treasury::Pallet<R> as OnUnbalanced<_>>::on_unbalanced(to_treasury);
	}
}

pub struct LengthToFee;
impl WeightToFeePolynomial for LengthToFee {
	type Balance = Balance;

	fn polynomial() -> WeightToFeeCoefficients<Self::Balance> {
		smallvec![
			WeightToFeeCoefficient {
				degree: 1,
				coeff_frac: Perbill::zero(),
				coeff_integer: currency::TRANSACTION_BYTE_FEE,
				negative: false,
			},
			WeightToFeeCoefficient {
				degree: 3,
				coeff_frac: Perbill::zero(),
				coeff_integer: 1 * currency::SUPPLY_FACTOR,
				negative: false,
			},
		]
	}
}

impl pallet_transaction_payment::Config for Runtime {
	type Event = Event;
	type OnChargeTransaction = CurrencyAdapter<Balances, DealWithFees<Runtime>>;
	type OperationalFeeMultiplier = ConstU8<5>;
	type WeightToFee = ConstantMultiplier<Balance, ConstU128<{ currency::WEIGHT_FEE }>>;
	type LengthToFee = LengthToFee;
	type FeeMultiplierUpdate = SlowAdjustingFeeUpdate<Runtime>;
}

impl pallet_sudo::Config for Runtime {
	type Call = Call;
	type Event = Event;
}

impl pallet_ethereum_chain_id::Config for Runtime {}

impl pallet_randomness_collective_flip::Config for Runtime {}

/// Current approximation of the gas/s consumption considering
/// EVM execution over compiled WASM (on 4.4Ghz CPU).
/// Given the 500ms Weight, from which 75% only are used for transactions,
/// the total EVM execution gas limit is: GAS_PER_SECOND * 0.500 * 0.75 ~= 15_000_000.
pub const GAS_PER_SECOND: u64 = 40_000_000;

/// Approximate ratio of the amount of Weight per Gas.
/// u64 works for approximations because Weight is a very small unit compared to gas.
pub const WEIGHT_PER_GAS: u64 = WEIGHT_PER_SECOND.ref_time() / GAS_PER_SECOND;

pub struct MoonbeamGasWeightMapping;

impl pallet_evm::GasWeightMapping for MoonbeamGasWeightMapping {
	fn gas_to_weight(gas: u64) -> Weight {
		Weight::from_ref_time(gas.saturating_mul(WEIGHT_PER_GAS))
	}
	fn weight_to_gas(weight: Weight) -> u64 {
		u64::try_from(weight.ref_time().wrapping_div(WEIGHT_PER_GAS)).unwrap_or(u32::MAX as u64)
	}
}

parameter_types! {
	pub BlockGasLimit: U256
		= U256::from(NORMAL_DISPATCH_RATIO * MAXIMUM_BLOCK_WEIGHT.ref_time() / WEIGHT_PER_GAS);
	/// The portion of the `NORMAL_DISPATCH_RATIO` that we adjust the fees with. Blocks filled less
	/// than this will decrease the weight and more will increase.
	pub const TargetBlockFullness: Perquintill = Perquintill::from_percent(25);
	/// The adjustment variable of the runtime. Higher values will cause `TargetBlockFullness` to
	/// change the fees more rapidly. This low value causes changes to occur slowly over time.
	pub AdjustmentVariable: Multiplier = Multiplier::saturating_from_rational(4, 1_000);
	/// Minimum amount of the multiplier. This value cannot be too low. A test case should ensure
	/// that combined with `AdjustmentVariable`, we can recover from the minimum.
	/// See `multiplier_can_grow_from_zero` in integration_tests.rs.
	pub MinimumMultiplier: Multiplier = Multiplier::saturating_from_rational(1, 1_000);
	pub PrecompilesValue: MoonbasePrecompiles<Runtime> = MoonbasePrecompiles::<_>::new();
}

pub struct FixedGasPrice;
impl FeeCalculator for FixedGasPrice {
	fn min_gas_price() -> (U256, Weight) {
<<<<<<< HEAD
		// TODO: return real weight (or should it be treated as a free read since it's read so
		//       frequently?)
		// TODO: transaction-payment differs from EIP-1559 in that its tip and length fees are not
		//       scaled by the multiplier, which means its multiplier will be overstated when
		//       applied to an ethereum transaction
		// note: transaction-payment uses both a congestion modifier (next_fee_multiplier, which is
		//       updated once per block in on_finalize) and a 'WeightToFee' implementation. Our
		//       runtime implements this as a 'ConstantModifier', so we can get away with a simple
		//       multiplication here.
		// It is imperative that `saturating_mul_int` be performed as late as possible in the
		// expression since it involves fixed point multiplication with a division by a fixed
		// divisor. This leads to truncation and subsequent precision loss if performed too early.
		// This can lead to min_gas_price being same across blocks even if the multiplier changes.
		// There's still some precision loss when the final `gas_price` (used_gas * min_gas_price)
		// is computed in frontier, but that's currently unavoidable.
		let min_gas_price = TransactionPayment::next_fee_multiplier()
			.saturating_mul_int(currency::WEIGHT_FEE.saturating_mul(WEIGHT_PER_GAS as u128));
		(min_gas_price.into(), 0u64.into())
=======
		(
			(1 * currency::GIGAWEI * currency::SUPPLY_FACTOR).into(),
			Weight::zero(),
		)
>>>>>>> 0c6c76d5
	}
}

/// Parameterized slow adjusting fee updated based on
/// https://w3f-research.readthedocs.io/en/latest/polkadot/overview/2-token-economics.html#-2.-slow-adjusting-mechanism // editorconfig-checker-disable-line
///
/// The adjustment algorithm boils down to:
///
/// diff = (previous_block_weight - target) / maximum_block_weight
/// next_multiplier = prev_multiplier * (1 + (v * diff) + ((v * diff)^2 / 2))
/// assert(next_multiplier > min)
///     where: v is AdjustmentVariable
///            target is TargetBlockFullness
///            min is MinimumMultiplier
pub type SlowAdjustingFeeUpdate<R> =
	TargetedFeeAdjustment<R, TargetBlockFullness, AdjustmentVariable, MinimumMultiplier>;

/// The author inherent provides an AccountId, but pallet evm needs an H160.
/// This simple adapter makes the conversion for any types T, U such that T: Into<U>
pub struct FindAuthorAdapter<T, U, Inner>(sp_std::marker::PhantomData<(T, U, Inner)>);

impl<T, U, Inner> FindAuthor<U> for FindAuthorAdapter<T, U, Inner>
where
	T: Into<U>,
	Inner: FindAuthor<T>,
{
	fn find_author<'a, I>(digests: I) -> Option<U>
	where
		I: 'a + IntoIterator<Item = (sp_runtime::ConsensusEngineId, &'a [u8])>,
	{
		Inner::find_author(digests).map(Into::into)
	}
}

moonbeam_runtime_common::impl_on_charge_evm_transaction!();

impl pallet_evm::Config for Runtime {
	type FeeCalculator = FixedGasPrice;
	type GasWeightMapping = MoonbeamGasWeightMapping;
	type BlockHashMapping = pallet_ethereum::EthereumBlockHashMapping<Self>;
	type CallOrigin = EnsureAddressRoot<AccountId>;
	type WithdrawOrigin = EnsureAddressNever<AccountId>;
	type AddressMapping = moonbeam_runtime_common::IntoAddressMapping;
	type Currency = Balances;
	type Event = Event;
	type Runner = pallet_evm::runner::stack::Runner<Self>;
	type PrecompilesType = MoonbasePrecompiles<Self>;
	type PrecompilesValue = PrecompilesValue;
	type ChainId = EthereumChainId;
	type OnChargeTransaction = OnChargeEVMTransaction<DealWithFees<Runtime>>;
	type BlockGasLimit = BlockGasLimit;
	type FindAuthor = FindAuthorAdapter<AccountId20, H160, AuthorInherent>;
}

parameter_types! {
	pub MaximumSchedulerWeight: Weight = NORMAL_DISPATCH_RATIO * RuntimeBlockWeights::get().max_block;
}

impl pallet_scheduler::Config for Runtime {
	type Event = Event;
	type Origin = Origin;
	type PalletsOrigin = OriginCaller;
	type Call = Call;
	type MaximumWeight = MaximumSchedulerWeight;
	type ScheduleOrigin = EnsureRoot<AccountId>;
	type MaxScheduledPerBlock = ConstU32<50>;
	type WeightInfo = pallet_scheduler::weights::SubstrateWeight<Runtime>;
	type OriginPrivilegeCmp = EqualPrivilegeOnly;
	type PreimageProvider = ();
	type NoPreimagePostponement = ();
}

type CouncilInstance = pallet_collective::Instance1;
type TechCommitteeInstance = pallet_collective::Instance2;
type TreasuryCouncilInstance = pallet_collective::Instance3;

impl pallet_collective::Config<CouncilInstance> for Runtime {
	type Origin = Origin;
	type Event = Event;
	type Proposal = Call;
	/// The maximum amount of time (in blocks) for council members to vote on motions.
	/// Motions may end in fewer blocks if enough votes are cast to determine the result.
	type MotionDuration = ConstU32<{ 3 * DAYS }>;
	/// The maximum number of proposals that can be open in the council at once.
	type MaxProposals = ConstU32<100>;
	/// The maximum number of council members.
	type MaxMembers = ConstU32<100>;
	type DefaultVote = pallet_collective::MoreThanMajorityThenPrimeDefaultVote;
	type WeightInfo = pallet_collective::weights::SubstrateWeight<Runtime>;
}

impl pallet_collective::Config<TechCommitteeInstance> for Runtime {
	type Origin = Origin;
	type Event = Event;
	type Proposal = Call;
	/// The maximum amount of time (in blocks) for technical committee members to vote on motions.
	/// Motions may end in fewer blocks if enough votes are cast to determine the result.
	type MotionDuration = ConstU32<{ 3 * DAYS }>;
	/// The maximum number of proposals that can be open in the technical committee at once.
	type MaxProposals = ConstU32<100>;
	/// The maximum number of technical committee members.
	type MaxMembers = ConstU32<100>;
	type DefaultVote = pallet_collective::MoreThanMajorityThenPrimeDefaultVote;
	type WeightInfo = pallet_collective::weights::SubstrateWeight<Runtime>;
}

impl pallet_collective::Config<TreasuryCouncilInstance> for Runtime {
	type Origin = Origin;
	type Event = Event;
	type Proposal = Call;
	/// The maximum amount of time (in blocks) for treasury council members to vote on motions.
	/// Motions may end in fewer blocks if enough votes are cast to determine the result.
	type MotionDuration = ConstU32<{ 3 * DAYS }>;
	/// The maximum number of proposals that can be open in the treasury council at once.
	type MaxProposals = ConstU32<20>;
	/// The maximum number of treasury council members.
	type MaxMembers = ConstU32<9>;
	type DefaultVote = pallet_collective::MoreThanMajorityThenPrimeDefaultVote;
	type WeightInfo = pallet_collective::weights::SubstrateWeight<Runtime>;
}
// The purpose of this offset is to ensure that a democratic proposal will not apply in the same
// block as a round change.
const ENACTMENT_OFFSET: u32 = 300;

impl pallet_democracy::Config for Runtime {
	type Proposal = Call;
	type Event = Event;
	type Currency = Balances;
	type EnactmentPeriod = ConstU32<{ 1 * DAYS + ENACTMENT_OFFSET }>;
	type LaunchPeriod = ConstU32<{ 1 * DAYS }>;
	type VotingPeriod = ConstU32<{ 5 * DAYS }>;
	type VoteLockingPeriod = ConstU32<{ 1 * DAYS }>;
	type FastTrackVotingPeriod = ConstU32<{ 4 * HOURS }>;
	type MinimumDeposit = ConstU128<{ 4 * currency::UNIT * currency::SUPPLY_FACTOR }>;
	/// To decide what their next motion is.
	type ExternalOrigin =
		pallet_collective::EnsureProportionAtLeast<AccountId, CouncilInstance, 1, 2>;
	/// To have the next scheduled referendum be a straight majority-carries vote.
	type ExternalMajorityOrigin =
		pallet_collective::EnsureProportionAtLeast<AccountId, CouncilInstance, 3, 5>;
	/// To have the next scheduled referendum be a straight default-carries (NTB) vote.
	type ExternalDefaultOrigin =
		pallet_collective::EnsureProportionAtLeast<AccountId, CouncilInstance, 3, 5>;
	/// To allow a shorter voting/enactment period for external proposals.
	type FastTrackOrigin =
		pallet_collective::EnsureProportionAtLeast<AccountId, TechCommitteeInstance, 1, 2>;
	/// To instant fast track.
	type InstantOrigin =
		pallet_collective::EnsureProportionAtLeast<AccountId, TechCommitteeInstance, 3, 5>;
	// To cancel a proposal which has been passed.
	type CancellationOrigin = EitherOfDiverse<
		EnsureRoot<AccountId>,
		pallet_collective::EnsureProportionAtLeast<AccountId, CouncilInstance, 3, 5>,
	>;
	// To cancel a proposal before it has been passed.
	type CancelProposalOrigin = EitherOfDiverse<
		EnsureRoot<AccountId>,
		pallet_collective::EnsureProportionAtLeast<AccountId, TechCommitteeInstance, 3, 5>,
	>;
	type BlacklistOrigin = EnsureRoot<AccountId>;
	// Any single technical committee member may veto a coming council proposal, however they can
	// only do it once and it lasts only for the cooloff period.
	type VetoOrigin = pallet_collective::EnsureMember<AccountId, TechCommitteeInstance>;
	type CooloffPeriod = ConstU32<{ 7 * DAYS }>;
	type PreimageByteDeposit = ConstU128<{ currency::STORAGE_BYTE_FEE }>;
	type Slash = ();
	type InstantAllowed = ConstBool<true>;
	type Scheduler = Scheduler;
	type MaxVotes = ConstU32<100>;
	type OperationalPreimageOrigin = pallet_collective::EnsureMember<AccountId, CouncilInstance>;
	type PalletsOrigin = OriginCaller;
	type WeightInfo = pallet_democracy::weights::SubstrateWeight<Runtime>;
	type MaxProposals = ConstU32<100>;
}

parameter_types! {
	pub const ProposalBond: Permill = Permill::from_percent(5);
	pub const TreasuryId: PalletId = PalletId(*b"pc/trsry");
}

type TreasuryApproveOrigin = EitherOfDiverse<
	EnsureRoot<AccountId>,
	pallet_collective::EnsureProportionAtLeast<AccountId, TreasuryCouncilInstance, 3, 5>,
>;

type TreasuryRejectOrigin = EitherOfDiverse<
	EnsureRoot<AccountId>,
	pallet_collective::EnsureProportionMoreThan<AccountId, TreasuryCouncilInstance, 1, 2>,
>;

impl pallet_treasury::Config for Runtime {
	type PalletId = TreasuryId;
	type Currency = Balances;
	// At least three-fifths majority of the council is required (or root) to approve a proposal
	type ApproveOrigin = TreasuryApproveOrigin;
	// More than half of the council is required (or root) to reject a proposal
	type RejectOrigin = TreasuryRejectOrigin;
	type Event = Event;
	// If spending proposal rejected, transfer proposer bond to treasury
	type OnSlash = Treasury;
	type ProposalBond = ProposalBond;
	type ProposalBondMinimum = ConstU128<{ 1 * currency::UNIT * currency::SUPPLY_FACTOR }>;
	type SpendPeriod = ConstU32<{ 6 * DAYS }>;
	type Burn = ();
	type BurnDestination = ();
	type MaxApprovals = ConstU32<100>;
	type WeightInfo = pallet_treasury::weights::SubstrateWeight<Runtime>;
	type SpendFunds = ();
	type ProposalBondMaximum = ();
	type SpendOrigin = frame_support::traits::NeverEnsureOrigin<Balance>; // Same as Polkadot
}

type IdentityForceOrigin = EitherOfDiverse<
	EnsureRoot<AccountId>,
	pallet_collective::EnsureProportionMoreThan<AccountId, CouncilInstance, 1, 2>,
>;
type IdentityRegistrarOrigin = EitherOfDiverse<
	EnsureRoot<AccountId>,
	pallet_collective::EnsureProportionMoreThan<AccountId, CouncilInstance, 1, 2>,
>;

impl pallet_identity::Config for Runtime {
	type Event = Event;
	type Currency = Balances;
	// Add one item in storage and take 258 bytes
	type BasicDeposit = ConstU128<{ currency::deposit(1, 258) }>;
	// Not add any item to the storage but takes 66 bytes
	type FieldDeposit = ConstU128<{ currency::deposit(0, 66) }>;
	// Add one item in storage and take 53 bytes
	type SubAccountDeposit = ConstU128<{ currency::deposit(1, 53) }>;
	type MaxSubAccounts = ConstU32<100>;
	type MaxAdditionalFields = ConstU32<100>;
	type MaxRegistrars = ConstU32<20>;
	type Slashed = Treasury;
	type ForceOrigin = IdentityForceOrigin;
	type RegistrarOrigin = IdentityRegistrarOrigin;
	type WeightInfo = pallet_identity::weights::SubstrateWeight<Runtime>;
}

pub struct TransactionConverter;

impl fp_rpc::ConvertTransaction<UncheckedExtrinsic> for TransactionConverter {
	fn convert_transaction(&self, transaction: pallet_ethereum::Transaction) -> UncheckedExtrinsic {
		UncheckedExtrinsic::new_unsigned(
			pallet_ethereum::Call::<Runtime>::transact { transaction }.into(),
		)
	}
}

impl fp_rpc::ConvertTransaction<opaque::UncheckedExtrinsic> for TransactionConverter {
	fn convert_transaction(
		&self,
		transaction: pallet_ethereum::Transaction,
	) -> opaque::UncheckedExtrinsic {
		let extrinsic = UncheckedExtrinsic::new_unsigned(
			pallet_ethereum::Call::<Runtime>::transact { transaction }.into(),
		);
		let encoded = extrinsic.encode();
		opaque::UncheckedExtrinsic::decode(&mut &encoded[..])
			.expect("Encoded extrinsic is always valid")
	}
}

impl pallet_ethereum::Config for Runtime {
	type Event = Event;
	type StateRoot = pallet_ethereum::IntermediateStateRoot<Self>;
}

pub struct EthereumXcmEnsureProxy;
impl xcm_primitives::EnsureProxy<AccountId> for EthereumXcmEnsureProxy {
	fn ensure_ok(delegator: AccountId, delegatee: AccountId) -> Result<(), &'static str> {
		// The EVM implicitely contains an Any proxy, so we only allow for "Any" proxies
		let def: pallet_proxy::ProxyDefinition<AccountId, ProxyType, BlockNumber> =
			pallet_proxy::Pallet::<Runtime>::find_proxy(
				&delegator,
				&delegatee,
				Some(ProxyType::Any),
			)
			.map_err(|_| "proxy error: expected `ProxyType::Any`")?;
		// We only allow to use it for delay zero proxies, as the call will immediatly be executed
		ensure!(def.delay.is_zero(), "proxy delay is Non-zero`");
		Ok(())
	}
}

impl pallet_ethereum_xcm::Config for Runtime {
	type InvalidEvmTransactionError = pallet_ethereum::InvalidTransactionWrapper;
	type ValidatedTransaction = pallet_ethereum::ValidatedTransaction<Self>;
	type XcmEthereumOrigin = pallet_ethereum_xcm::EnsureXcmEthereumTransaction;
	type ReservedXcmpWeight = ReservedXcmpWeight;
	type EnsureProxy = EthereumXcmEnsureProxy;
	type ControllerOrigin = EnsureRoot<AccountId>;
}

parameter_types! {
	pub const ReservedXcmpWeight: Weight = MAXIMUM_BLOCK_WEIGHT.saturating_div(4);
	pub const ReservedDmpWeight: Weight = MAXIMUM_BLOCK_WEIGHT.saturating_div(4);
}

impl cumulus_pallet_parachain_system::Config for Runtime {
	type Event = Event;
	type OnSystemEvent = ();
	type SelfParaId = ParachainInfo;
	type DmpMessageHandler = MaintenanceMode;
	type ReservedDmpWeight = ReservedDmpWeight;
	type OutboundXcmpMessageSource = XcmpQueue;
	type XcmpMessageHandler = XcmpQueue;
	type ReservedXcmpWeight = ReservedXcmpWeight;
	type CheckAssociatedRelayNumber = cumulus_pallet_parachain_system::RelayNumberStrictlyIncreases;
}

impl parachain_info::Config for Runtime {}

pub struct OnCollatorPayout;
impl pallet_parachain_staking::OnCollatorPayout<AccountId, Balance> for OnCollatorPayout {
	fn on_collator_payout(
		for_round: pallet_parachain_staking::RoundIndex,
		collator_id: AccountId,
		amount: Balance,
	) -> Weight {
		MoonbeamOrbiters::distribute_rewards(for_round, collator_id, amount)
	}
}
pub struct OnNewRound;
impl pallet_parachain_staking::OnNewRound for OnNewRound {
	fn on_new_round(round_index: pallet_parachain_staking::RoundIndex) -> Weight {
		MoonbeamOrbiters::on_new_round(round_index)
	}
}

impl pallet_parachain_staking::Config for Runtime {
	type Event = Event;
	type Currency = Balances;
	type MonetaryGovernanceOrigin = EnsureRoot<AccountId>;
	/// Minimum round length is 2 minutes (10 * 12 second block times)
	type MinBlocksPerRound = ConstU32<10>;
	/// Rounds before the collator leaving the candidates request can be executed
	type LeaveCandidatesDelay = ConstU32<2>;
	/// Rounds before the candidate bond increase/decrease can be executed
	type CandidateBondLessDelay = ConstU32<2>;
	/// Rounds before the delegator exit can be executed
	type LeaveDelegatorsDelay = ConstU32<2>;
	/// Rounds before the delegator revocation can be executed
	type RevokeDelegationDelay = ConstU32<2>;
	/// Rounds before the delegator bond increase/decrease can be executed
	type DelegationBondLessDelay = ConstU32<2>;
	/// Rounds before the reward is paid
	type RewardPaymentDelay = ConstU32<2>;
	/// Minimum collators selected per round, default at genesis and minimum forever after
	type MinSelectedCandidates = ConstU32<8>;
	/// Maximum top delegations per candidate
	type MaxTopDelegationsPerCandidate = ConstU32<300>;
	/// Maximum bottom delegations per candidate
	type MaxBottomDelegationsPerCandidate = ConstU32<50>;
	/// Maximum delegations per delegator
	type MaxDelegationsPerDelegator = ConstU32<100>;
	/// Minimum stake required to become a collator
	type MinCollatorStk = ConstU128<{ 1000 * currency::UNIT * currency::SUPPLY_FACTOR }>;
	/// Minimum stake required to be reserved to be a candidate
	type MinCandidateStk = ConstU128<{ 500 * currency::UNIT * currency::SUPPLY_FACTOR }>;
	/// Minimum stake required to be reserved to be a delegator
	type MinDelegation = ConstU128<{ 1 * currency::UNIT * currency::SUPPLY_FACTOR }>;
	/// Minimum stake required to be reserved to be a delegator
	type MinDelegatorStk = ConstU128<{ 1 * currency::UNIT * currency::SUPPLY_FACTOR }>;
	type BlockAuthor = AuthorInherent;
	type OnCollatorPayout = OnCollatorPayout;
	type OnNewRound = OnNewRound;
	type WeightInfo = pallet_parachain_staking::weights::SubstrateWeight<Runtime>;
}

impl pallet_author_inherent::Config for Runtime {
	type SlotBeacon = RelaychainBlockNumberProvider<Self>;
	type AccountLookup = MoonbeamOrbiters;
	type CanAuthor = AuthorFilter;
	type WeightInfo = pallet_author_inherent::weights::SubstrateWeight<Runtime>;
}

impl pallet_author_slot_filter::Config for Runtime {
	type Event = Event;
	type RandomnessSource = RandomnessCollectiveFlip;
	type PotentialAuthors = ParachainStaking;
	type WeightInfo = pallet_author_slot_filter::weights::SubstrateWeight<Runtime>;
}

parameter_types! {
	pub const InitializationPayment: Perbill = Perbill::from_percent(30);
	pub const RelaySignaturesThreshold: Perbill = Perbill::from_percent(100);
	pub const SignatureNetworkIdentifier:  &'static [u8] = b"moonbase-";

}

impl pallet_crowdloan_rewards::Config for Runtime {
	type Event = Event;
	type Initialized = ConstBool<false>;
	type InitializationPayment = InitializationPayment;
	type MaxInitContributors = ConstU32<500>;
	// TODO to be revisited
	type MinimumReward = ConstU128<0>;
	type RewardCurrency = Balances;
	type RelayChainAccountId = [u8; 32];
	type RewardAddressAssociateOrigin = EnsureSigned<Self::AccountId>;
	type RewardAddressChangeOrigin = EnsureSigned<Self::AccountId>;
	type RewardAddressRelayVoteThreshold = RelaySignaturesThreshold;
	type SignatureNetworkIdentifier = SignatureNetworkIdentifier;
	type VestingBlockNumber = cumulus_primitives_core::relay_chain::BlockNumber;
	type VestingBlockProvider =
		cumulus_pallet_parachain_system::RelaychainBlockNumberProvider<Self>;
	type WeightInfo = pallet_crowdloan_rewards::weights::SubstrateWeight<Runtime>;
}

// This is a simple session key manager. It should probably either work with, or be replaced
// entirely by pallet sessions
impl pallet_author_mapping::Config for Runtime {
	type Event = Event;
	type DepositCurrency = Balances;
	type DepositAmount = ConstU128<{ 100 * currency::UNIT * currency::SUPPLY_FACTOR }>;
	type Keys = session_keys_primitives::VrfId;
	type WeightInfo = pallet_author_mapping::weights::SubstrateWeight<Runtime>;
}

/// The type used to represent the kinds of proxying allowed.
#[cfg_attr(feature = "std", derive(serde::Serialize, serde::Deserialize))]
#[derive(
	Copy, Clone, Eq, PartialEq, Ord, PartialOrd, Encode, Decode, Debug, MaxEncodedLen, TypeInfo,
)]
pub enum ProxyType {
	/// All calls can be proxied. This is the trivial/most permissive filter.
	Any = 0,
	/// Only extrinsics that do not transfer funds.
	NonTransfer = 1,
	/// Only extrinsics related to governance (democracy and collectives).
	Governance = 2,
	/// Only extrinsics related to staking.
	Staking = 3,
	/// Allow to veto an announced proxy call.
	CancelProxy = 4,
	/// Allow extrinsic related to Balances.
	Balances = 5,
	/// Allow extrinsic related to AuthorMapping.
	AuthorMapping = 6,
	/// Allow extrinsic related to IdentityJudgement.
	IdentityJudgement = 7,
}

impl Default for ProxyType {
	fn default() -> Self {
		Self::Any
	}
}

impl InstanceFilter<Call> for ProxyType {
	fn filter(&self, c: &Call) -> bool {
		match self {
			ProxyType::Any => true,
			ProxyType::NonTransfer => {
				matches!(
					c,
					Call::System(..)
						| Call::Timestamp(..) | Call::ParachainStaking(..)
						| Call::Democracy(..) | Call::CouncilCollective(..)
						| Call::Identity(..) | Call::TechCommitteeCollective(..)
						| Call::Utility(..) | Call::Proxy(..)
						| Call::AuthorMapping(..)
						| Call::CrowdloanRewards(pallet_crowdloan_rewards::Call::claim { .. })
				)
			}
			ProxyType::Governance => matches!(
				c,
				Call::Democracy(..)
					| Call::CouncilCollective(..)
					| Call::TechCommitteeCollective(..)
					| Call::Utility(..)
			),
			ProxyType::Staking => matches!(
				c,
				Call::ParachainStaking(..)
					| Call::Utility(..) | Call::AuthorMapping(..)
					| Call::MoonbeamOrbiters(..)
			),
			ProxyType::CancelProxy => matches!(
				c,
				Call::Proxy(pallet_proxy::Call::reject_announcement { .. })
			),
			ProxyType::Balances => matches!(c, Call::Balances(..) | Call::Utility(..)),
			ProxyType::AuthorMapping => matches!(c, Call::AuthorMapping(..)),
			ProxyType::IdentityJudgement => matches!(
				c,
				Call::Identity(pallet_identity::Call::provide_judgement { .. }) | Call::Utility(..)
			),
		}
	}

	fn is_superset(&self, o: &Self) -> bool {
		match (self, o) {
			(x, y) if x == y => true,
			(ProxyType::Any, _) => true,
			(_, ProxyType::Any) => false,
			_ => false,
		}
	}
}

impl pallet_proxy::Config for Runtime {
	type Event = Event;
	type Call = Call;
	type Currency = Balances;
	type ProxyType = ProxyType;
	// One storage item; key size 32, value size 8
	type ProxyDepositBase = ConstU128<{ currency::deposit(1, 8) }>;
	// Additional storage item size of 21 bytes (20 bytes AccountId + 1 byte sizeof(ProxyType)).
	type ProxyDepositFactor = ConstU128<{ currency::deposit(0, 21) }>;
	type MaxProxies = ConstU32<32>;
	type WeightInfo = pallet_proxy::weights::SubstrateWeight<Runtime>;
	type MaxPending = ConstU32<32>;
	type CallHasher = BlakeTwo256;
	type AnnouncementDepositBase = ConstU128<{ currency::deposit(1, 8) }>;
	// Additional storage item size of 56 bytes:
	// - 20 bytes AccountId
	// - 32 bytes Hasher (Blake2256)
	// - 4 bytes BlockNumber (u32)
	type AnnouncementDepositFactor = ConstU128<{ currency::deposit(0, 56) }>;
}

impl pallet_migrations::Config for Runtime {
	type Event = Event;
	// TODO wire up our correct list of migrations here. Maybe this shouldn't be in
	// `moonbeam_runtime_common`.
	type MigrationsList = moonbeam_runtime_common::migrations::CommonMigrations<
		Runtime,
		CouncilCollective,
		TechCommitteeCollective,
	>;
}

/// Maintenance mode Call filter
pub struct MaintenanceFilter;
impl Contains<Call> for MaintenanceFilter {
	fn contains(c: &Call) -> bool {
		match c {
			Call::Assets(_) => false,
			Call::LocalAssets(_) => false,
			Call::Balances(_) => false,
			Call::CrowdloanRewards(_) => false,
			Call::Ethereum(_) => false,
			Call::EVM(_) => false,
			Call::Identity(_) => false,
			Call::XTokens(_) => false,
			Call::ParachainStaking(_) => false,
			Call::MoonbeamOrbiters(_) => false,
			Call::PolkadotXcm(_) => false,
			Call::Treasury(_) => false,
			Call::XcmTransactor(_) => false,
			Call::EthereumXcm(_) => false,
			_ => true,
		}
	}
}

/// Normal Call Filter
/// We dont allow to create nor mint assets, this for now is disabled
/// We only allow transfers. For now creation of assets will go through
/// asset-manager, while minting/burning only happens through xcm messages
/// This can change in the future
pub struct NormalFilter;
impl Contains<Call> for NormalFilter {
	fn contains(c: &Call) -> bool {
		match c {
			Call::Assets(method) => match method {
				pallet_assets::Call::transfer { .. } => true,
				pallet_assets::Call::transfer_keep_alive { .. } => true,
				pallet_assets::Call::approve_transfer { .. } => true,
				pallet_assets::Call::transfer_approved { .. } => true,
				pallet_assets::Call::cancel_approval { .. } => true,
				_ => false,
			},
			// We want to disable create, as we dont want users to be choosing the
			// assetId of their choice
			// We also disable destroy, as we want to route destroy through the
			// asset-manager, which guarantees the removal both at the EVM and
			// substrate side of things
			Call::LocalAssets(method) => match method {
				pallet_assets::Call::create { .. } => false,
				pallet_assets::Call::destroy { .. } => false,
				_ => true,
			},
			// We just want to enable this in case of live chains, since the default version
			// is populated at genesis
			Call::PolkadotXcm(method) => match method {
				pallet_xcm::Call::force_default_xcm_version { .. } => true,
				_ => false,
			},
			// We filter anonymous proxy as they make "reserve" inconsistent
			// See: https://github.com/paritytech/substrate/blob/37cca710eed3dadd4ed5364c7686608f5175cce1/frame/proxy/src/lib.rs#L270 // editorconfig-checker-disable-line
			Call::Proxy(method) => match method {
				pallet_proxy::Call::anonymous { .. } => false,
				pallet_proxy::Call::kill_anonymous { .. } => false,
				_ => true,
			},
			// Filtering the EVM prevents possible re-entrancy from the precompiles which could
			// lead to unexpected scenarios.
			// See https://github.com/PureStake/sr-moonbeam/issues/30
			// Note: It is also assumed that EVM calls are only allowed through `Origin::Root` so
			// this can be seen as an additional security
			Call::EVM(_) => false,
			_ => true,
		}
	}
}

use cumulus_primitives_core::{relay_chain::BlockNumber as RelayBlockNumber, DmpMessageHandler};

pub struct XcmExecutionManager;
impl pallet_maintenance_mode::PauseXcmExecution for XcmExecutionManager {
	fn suspend_xcm_execution() -> DispatchResult {
		XcmpQueue::suspend_xcm_execution(Origin::root())
	}
	fn resume_xcm_execution() -> DispatchResult {
		XcmpQueue::resume_xcm_execution(Origin::root())
	}
}

pub struct MaintenanceDmpHandler;
impl DmpMessageHandler for MaintenanceDmpHandler {
	// This implementation makes messages be queued
	// Since the limit is 0, messages are queued for next iteration
	fn handle_dmp_messages(
		iter: impl Iterator<Item = (RelayBlockNumber, Vec<u8>)>,
		_limit: Weight,
	) -> Weight {
		DmpQueue::handle_dmp_messages(iter, Weight::zero())
	}
}

/// The hooks we wnat to run in Maintenance Mode
pub struct MaintenanceHooks;

impl OnInitialize<BlockNumber> for MaintenanceHooks {
	fn on_initialize(n: BlockNumber) -> Weight {
		#[allow(deprecated)]
		AllPalletsReversedWithSystemFirst::on_initialize(n)
	}
}

// return 0
// For some reason using empty tuple () isnt working
// There exist only two pallets that use onIdle and these are xcmp and dmp queues
// For some reason putting an empty tumple does not work (transaction never finishes)
// We use an empty onIdle, if on the future we want one of the pallets to execute it
// we need to provide it here
impl OnIdle<BlockNumber> for MaintenanceHooks {
	fn on_idle(_n: BlockNumber, _max_weight: Weight) -> Weight {
		Weight::zero()
	}
}

impl OnRuntimeUpgrade for MaintenanceHooks {
	fn on_runtime_upgrade() -> Weight {
		#[allow(deprecated)]
		AllPalletsReversedWithSystemFirst::on_runtime_upgrade()
	}
	#[cfg(feature = "try-runtime")]
	fn pre_upgrade() -> Result<(), &'static str> {
		#[allow(deprecated)]
		AllPalletsReversedWithSystemFirst::pre_upgrade()
	}

	#[cfg(feature = "try-runtime")]
	fn post_upgrade() -> Result<(), &'static str> {
		#[allow(deprecated)]
		AllPalletsReversedWithSystemFirst::post_upgrade()
	}
}

impl OnFinalize<BlockNumber> for MaintenanceHooks {
	fn on_finalize(n: BlockNumber) {
		#[allow(deprecated)]
		AllPalletsReversedWithSystemFirst::on_finalize(n)
	}
}

impl OffchainWorker<BlockNumber> for MaintenanceHooks {
	fn offchain_worker(n: BlockNumber) {
		#[allow(deprecated)]
		AllPalletsReversedWithSystemFirst::offchain_worker(n)
	}
}

impl pallet_maintenance_mode::Config for Runtime {
	type Event = Event;
	type NormalCallFilter = NormalFilter;
	type MaintenanceCallFilter = MaintenanceFilter;
	type MaintenanceOrigin =
		pallet_collective::EnsureProportionAtLeast<AccountId, TechCommitteeInstance, 2, 3>;
	type XcmExecutionManager = XcmExecutionManager;
	type NormalDmpHandler = DmpQueue;
	type MaintenanceDmpHandler = MaintenanceDmpHandler;
	// We use AllPalletsReversedWithSystemFirst because we dont want to change the hooks in normal
	// operation
	#[allow(deprecated)]
	type NormalExecutiveHooks = AllPalletsReversedWithSystemFirst;
	type MaintenanceExecutiveHooks = MaintenanceHooks;
}

impl pallet_proxy_genesis_companion::Config for Runtime {
	type ProxyType = ProxyType;
}

parameter_types! {
	pub DefaultBaseFeePerGas: U256 = (1 * currency::GIGAWEI * currency::SUPPLY_FACTOR).into();
	pub DefaultElasticity: Permill = Permill::zero();
}

pub struct BaseFeeThreshold;
impl pallet_base_fee::BaseFeeThreshold for BaseFeeThreshold {
	fn lower() -> Permill {
		Permill::zero()
	}
	fn ideal() -> Permill {
		Permill::from_parts(500_000)
	}
	fn upper() -> Permill {
		Permill::from_parts(1_000_000)
	}
}

impl pallet_base_fee::Config for Runtime {
	type Event = Event;
	type Threshold = BaseFeeThreshold;
	// Tells `pallet_base_fee` whether to calculate a new BaseFee `on_finalize` or not.
	type DefaultBaseFeePerGas = DefaultBaseFeePerGas;
	type DefaultElasticity = DefaultElasticity;
}

parameter_types! {
	pub OrbiterReserveIdentifier: [u8; 4] = [b'o', b'r', b'b', b'i'];
}

impl pallet_moonbeam_orbiters::Config for Runtime {
	type Event = Event;
	type AccountLookup = AuthorMapping;
	type AddCollatorOrigin = EnsureRoot<AccountId>;
	type Currency = Balances;
	type DelCollatorOrigin = EnsureRoot<AccountId>;
	/// Maximum number of orbiters per collator
	type MaxPoolSize = ConstU32<8>;
	/// Maximum number of round to keep on storage
	type MaxRoundArchive = ConstU32<4>;
	type OrbiterReserveIdentifier = OrbiterReserveIdentifier;
	type RotatePeriod = ConstU32<3>;
	/// Round index type.
	type RoundIndex = pallet_parachain_staking::RoundIndex;
	type WeightInfo = pallet_moonbeam_orbiters::weights::SubstrateWeight<Runtime>;
}

/// Only callable after `set_validation_data` is called which forms this proof the same way
fn relay_chain_state_proof() -> RelayChainStateProof {
	let relay_storage_root = ParachainSystem::validation_data()
		.expect("set in `set_validation_data`")
		.relay_parent_storage_root;
	let relay_chain_state =
		ParachainSystem::relay_state_proof().expect("set in `set_validation_data`");
	RelayChainStateProof::new(ParachainInfo::get(), relay_storage_root, relay_chain_state)
		.expect("Invalid relay chain state proof, already constructed in `set_validation_data`")
}

pub struct BabeDataGetter;
impl pallet_randomness::GetBabeData<u64, Option<Hash>> for BabeDataGetter {
	// Tolerate panic here because only ever called in inherent (so can be omitted)
	fn get_epoch_index() -> u64 {
		if cfg!(feature = "runtime-benchmarks") {
			// storage reads as per actual reads
			let _relay_storage_root = ParachainSystem::validation_data();
			let _relay_chain_state = ParachainSystem::relay_state_proof();
			const BENCHMARKING_NEW_EPOCH: u64 = 10u64;
			return BENCHMARKING_NEW_EPOCH;
		}
		relay_chain_state_proof()
			.read_optional_entry(relay_chain::well_known_keys::EPOCH_INDEX)
			.ok()
			.flatten()
			.expect("expected to be able to read epoch index from relay chain state proof")
	}
	fn get_epoch_randomness() -> Option<Hash> {
		if cfg!(feature = "runtime-benchmarks") {
			// storage reads as per actual reads
			let _relay_storage_root = ParachainSystem::validation_data();
			let _relay_chain_state = ParachainSystem::relay_state_proof();
			let benchmarking_babe_output = Hash::default();
			return Some(benchmarking_babe_output);
		}
		relay_chain_state_proof()
			.read_optional_entry(relay_chain::well_known_keys::ONE_EPOCH_AGO_RANDOMNESS)
			.ok()
			.flatten()
	}
}

impl pallet_randomness::Config for Runtime {
	type Event = Event;
	type AddressMapping = moonbeam_runtime_common::IntoAddressMapping;
	type Currency = Balances;
	type BabeDataGetter = BabeDataGetter;
	type VrfKeyLookup = AuthorMapping;
	type Deposit = ConstU128<{ 1 * currency::UNIT * currency::SUPPLY_FACTOR }>;
	type MaxRandomWords = ConstU8<100>;
	type MinBlockDelay = ConstU32<2>;
	type MaxBlockDelay = ConstU32<2_000>;
	type BlockExpirationDelay = ConstU32<10_000>;
	type EpochExpirationDelay = ConstU64<10_000>;
}

construct_runtime! {
	pub enum Runtime where
		Block = Block,
		NodeBlock = opaque::Block,
		UncheckedExtrinsic = UncheckedExtrinsic
	{
		System: frame_system::{Pallet, Call, Storage, Config, Event<T>} = 0,
		Utility: pallet_utility::{Pallet, Call, Event} = 1,
		Timestamp: pallet_timestamp::{Pallet, Call, Storage, Inherent} = 2,
		Balances: pallet_balances::{Pallet, Call, Storage, Config<T>, Event<T>} = 3,
		Sudo: pallet_sudo::{Pallet, Call, Config<T>, Storage, Event<T>} = 4,
		RandomnessCollectiveFlip: pallet_randomness_collective_flip::{Pallet, Storage} = 5,
		ParachainSystem: cumulus_pallet_parachain_system::{Pallet, Call, Storage, Inherent, Event<T>} = 6,
		TransactionPayment: pallet_transaction_payment::{Pallet, Storage, Event<T>} = 7,
		ParachainInfo: parachain_info::{Pallet, Storage, Config} = 8,
		EthereumChainId: pallet_ethereum_chain_id::{Pallet, Storage, Config} = 9,
		EVM: pallet_evm::{Pallet, Config, Call, Storage, Event<T>} = 10,
		Ethereum: pallet_ethereum::{Pallet, Call, Storage, Event, Origin, Config} = 11,
		ParachainStaking: pallet_parachain_staking::{Pallet, Call, Storage, Event<T>, Config<T>} = 12,
		Scheduler: pallet_scheduler::{Pallet, Storage, Event<T>, Call} = 13,
		Democracy: pallet_democracy::{Pallet, Storage, Config<T>, Event<T>, Call} = 14,
		CouncilCollective:
			pallet_collective::<Instance1>::{Pallet, Call, Storage, Event<T>, Origin<T>, Config<T>} = 15,
		TechCommitteeCollective:
			pallet_collective::<Instance2>::{Pallet, Call, Storage, Event<T>, Origin<T>, Config<T>} = 16,
		Treasury: pallet_treasury::{Pallet, Storage, Config, Event<T>, Call} = 17,
		AuthorInherent: pallet_author_inherent::{Pallet, Call, Storage, Inherent} = 18,
		AuthorFilter: pallet_author_slot_filter::{Pallet, Call, Storage, Event, Config} = 19,
		CrowdloanRewards: pallet_crowdloan_rewards::{Pallet, Call, Config<T>, Storage, Event<T>} = 20,
		AuthorMapping: pallet_author_mapping::{Pallet, Call, Config<T>, Storage, Event<T>} = 21,
		Proxy: pallet_proxy::{Pallet, Call, Storage, Event<T>} = 22,
		MaintenanceMode: pallet_maintenance_mode::{Pallet, Call, Config, Storage, Event} = 23,
		Identity: pallet_identity::{Pallet, Call, Storage, Event<T>} = 24,
		XcmpQueue: cumulus_pallet_xcmp_queue::{Pallet, Call, Storage, Event<T>} = 25,
		CumulusXcm: cumulus_pallet_xcm::{Pallet, Event<T>, Origin} = 26,
		DmpQueue: cumulus_pallet_dmp_queue::{Pallet, Call, Storage, Event<T>} = 27,
		PolkadotXcm: pallet_xcm::{Pallet, Call, Storage, Event<T>, Origin, Config} = 28,
		Assets: pallet_assets::{Pallet, Call, Storage, Event<T>} = 29,
		XTokens: orml_xtokens::{Pallet, Call, Storage, Event<T>} = 30,
		AssetManager: pallet_asset_manager::{Pallet, Call, Storage, Event<T>} = 31,
		Migrations: pallet_migrations::{Pallet, Storage, Config, Event<T>} = 32,
		XcmTransactor: pallet_xcm_transactor::{Pallet, Call, Storage, Event<T>} = 33,
		ProxyGenesisCompanion: pallet_proxy_genesis_companion::{Pallet, Config<T>} = 34,
		BaseFee: pallet_base_fee::{Pallet, Call, Storage, Config<T>, Event} = 35,
		LocalAssets: pallet_assets::<Instance1>::{Pallet, Call, Storage, Event<T>} = 36,
		MoonbeamOrbiters: pallet_moonbeam_orbiters::{Pallet, Call, Storage, Event<T>} = 37,
		EthereumXcm: pallet_ethereum_xcm::{Pallet, Call, Storage, Origin} = 38,
		Randomness: pallet_randomness::{Pallet, Call, Storage, Event<T>, Inherent} = 39,
		TreasuryCouncilCollective:
			pallet_collective::<Instance3>::{Pallet, Call, Storage, Event<T>, Origin<T>, Config<T>} = 40,
	}
}

/// Block type as expected by this runtime.
pub type Block = generic::Block<Header, UncheckedExtrinsic>;
/// A Block signed with a Justification
pub type SignedBlock = generic::SignedBlock<Block>;
/// BlockId type as expected by this runtime.
pub type BlockId = generic::BlockId<Block>;

/// The SignedExtension to the basic transaction logic.
pub type SignedExtra = (
	frame_system::CheckSpecVersion<Runtime>,
	frame_system::CheckTxVersion<Runtime>,
	frame_system::CheckGenesis<Runtime>,
	frame_system::CheckEra<Runtime>,
	frame_system::CheckNonce<Runtime>,
	frame_system::CheckWeight<Runtime>,
	pallet_transaction_payment::ChargeTransactionPayment<Runtime>,
);
/// Unchecked extrinsic type as expected by this runtime.
pub type UncheckedExtrinsic =
	fp_self_contained::UncheckedExtrinsic<Address, Call, Signature, SignedExtra>;
/// Extrinsic type that has already been checked.
pub type CheckedExtrinsic = fp_self_contained::CheckedExtrinsic<AccountId, Call, SignedExtra, H160>;
/// Executive: handles dispatch to the various pallets.
pub type Executive = frame_executive::Executive<
	Runtime,
	Block,
	frame_system::ChainContext<Runtime>,
	Runtime,
	pallet_maintenance_mode::ExecutiveHooks<Runtime>,
>;

// All of our runtimes share most of their Runtime API implementations.
// We use a macro to implement this common part and add runtime-specific additional implementations.
// This macro expands to :
// ```
// impl_runtime_apis! {
//     // All impl blocks shared between all runtimes.
//
//     // Specific impls provided to the `impl_runtime_apis_plus_common!` macro.
// }
// ```
moonbeam_runtime_common::impl_runtime_apis_plus_common! {
	impl sp_transaction_pool::runtime_api::TaggedTransactionQueue<Block> for Runtime {
		fn validate_transaction(
			source: TransactionSource,
			xt: <Block as BlockT>::Extrinsic,
			block_hash: <Block as BlockT>::Hash,
		) -> TransactionValidity {
			// Filtered calls should not enter the tx pool as they'll fail if inserted.
			// If this call is not allowed, we return early.
			if !<Runtime as frame_system::Config>::BaseCallFilter::contains(&xt.0.function) {
				return InvalidTransaction::Call.into();
			}

			// This runtime uses Substrate's pallet transaction payment. This
			// makes the chain feel like a standard Substrate chain when submitting
			// frame transactions and using Substrate ecosystem tools. It has the downside that
			// transaction are not prioritized by gas_price. The following code reprioritizes
			// transactions to overcome this.
			//
			// A more elegant, ethereum-first solution is
			// a pallet that replaces pallet transaction payment, and allows users
			// to directly specify a gas price rather than computing an effective one.
			// #HopefullySomeday

			// First we pass the transactions to the standard FRAME executive. This calculates all the
			// necessary tags, longevity and other properties that we will leave unchanged.
			// This also assigns some priority that we don't care about and will overwrite next.
			let mut intermediate_valid = Executive::validate_transaction(source, xt.clone(), block_hash)?;

			let dispatch_info = xt.get_dispatch_info();

			// If this is a pallet ethereum transaction, then its priority is already set
			// according to gas price from pallet ethereum. If it is any other kind of transaction,
			// we modify its priority.
			Ok(match &xt.0.function {
				Call::Ethereum(transact { .. }) => intermediate_valid,
				_ if dispatch_info.class != DispatchClass::Normal => intermediate_valid,
				_ => {
					let tip = match xt.0.signature {
						None => 0,
						Some((_, _, ref signed_extra)) => {
							// Yuck, this depends on the index of charge transaction in Signed Extra
							let charge_transaction = &signed_extra.6;
							charge_transaction.tip()
						}
					};

					// Calculate the fee that will be taken by pallet transaction payment
					let fee: u64 = TransactionPayment::compute_fee(
						xt.encode().len() as u32,
						&dispatch_info,
						tip,
					).saturated_into();

					// Calculate how much gas this effectively uses according to the existing mapping
					let effective_gas =
						<Runtime as pallet_evm::Config>::GasWeightMapping::weight_to_gas(
							dispatch_info.weight
						);

					// Here we calculate an ethereum-style effective gas price using the
					// current fee of the transaction. Because the weight -> gas conversion is
					// lossy, we have to handle the case where a very low weight maps to zero gas.
					let effective_gas_price = if effective_gas > 0 {
						fee / effective_gas
					} else {
						// If the effective gas was zero, we just act like it was 1.
						fee
					};

					// Overwrite the original prioritization with this ethereum one
					intermediate_valid.priority = effective_gas_price;
					intermediate_valid
				}
			})
		}
	}
}

// Check the timestamp and parachain inherents
struct CheckInherents;

impl cumulus_pallet_parachain_system::CheckInherents<Block> for CheckInherents {
	fn check_inherents(
		block: &Block,
		relay_state_proof: &RelayChainStateProof,
	) -> sp_inherents::CheckInherentsResult {
		let relay_chain_slot = relay_state_proof
			.read_slot()
			.expect("Could not read the relay chain slot from the proof");

		let inherent_data =
			cumulus_primitives_timestamp::InherentDataProvider::from_relay_chain_slot_and_duration(
				relay_chain_slot,
				sp_std::time::Duration::from_secs(6),
			)
			.create_inherent_data()
			.expect("Could not create the timestamp inherent data");

		inherent_data.check_extrinsics(&block)
	}
}

// Nimbus's Executive wrapper allows relay validators to verify the seal digest
cumulus_pallet_parachain_system::register_validate_block!(
	Runtime = Runtime,
	BlockExecutor = pallet_author_inherent::BlockExecutor::<Runtime, Executive>,
	CheckInherents = CheckInherents,
);

moonbeam_runtime_common::impl_self_contained_call!();

// Shorthand for a Get field of a pallet Config.
#[macro_export]
macro_rules! get {
	($pallet:ident, $name:ident, $type:ty) => {
		<<$crate::Runtime as $pallet::Config>::$name as $crate::Get<$type>>::get()
	};
}

#[cfg(test)]
mod tests {
	use super::{currency::*, *};

	#[test]
	// Helps us to identify a Pallet Call in case it exceeds the 1kb limit.
	// Hint: this should be a rare case. If that happens, one or more of the dispatchable arguments
	// need to be Boxed.
	fn call_max_size() {
		const CALL_ALIGN: u32 = 1024;
		assert!(
			std::mem::size_of::<pallet_ethereum_chain_id::Call<Runtime>>() <= CALL_ALIGN as usize
		);
		assert!(std::mem::size_of::<pallet_evm::Call<Runtime>>() <= CALL_ALIGN as usize);
		assert!(std::mem::size_of::<pallet_ethereum::Call<Runtime>>() <= CALL_ALIGN as usize);
		assert!(
			std::mem::size_of::<pallet_parachain_staking::Call<Runtime>>() <= CALL_ALIGN as usize
		);
		assert!(
			std::mem::size_of::<pallet_author_inherent::Call<Runtime>>() <= CALL_ALIGN as usize
		);
		assert!(
			std::mem::size_of::<pallet_author_slot_filter::Call<Runtime>>() <= CALL_ALIGN as usize
		);
		assert!(
			std::mem::size_of::<pallet_crowdloan_rewards::Call<Runtime>>() <= CALL_ALIGN as usize
		);
		assert!(std::mem::size_of::<pallet_author_mapping::Call<Runtime>>() <= CALL_ALIGN as usize);
		assert!(
			std::mem::size_of::<pallet_maintenance_mode::Call<Runtime>>() <= CALL_ALIGN as usize
		);
		assert!(std::mem::size_of::<orml_xtokens::Call<Runtime>>() <= CALL_ALIGN as usize);
		assert!(std::mem::size_of::<pallet_asset_manager::Call<Runtime>>() <= CALL_ALIGN as usize);
		assert!(std::mem::size_of::<pallet_migrations::Call<Runtime>>() <= CALL_ALIGN as usize);
		assert!(std::mem::size_of::<pallet_xcm_transactor::Call<Runtime>>() <= CALL_ALIGN as usize);
		assert!(
			std::mem::size_of::<pallet_proxy_genesis_companion::Call<Runtime>>()
				<= CALL_ALIGN as usize
		);
	}

	#[test]
	fn currency_constants_are_correct() {
		assert_eq!(SUPPLY_FACTOR, 1);

		// txn fees
		assert_eq!(TRANSACTION_BYTE_FEE, Balance::from(1 * GIGAWEI));
		assert_eq!(
			get!(pallet_transaction_payment, OperationalFeeMultiplier, u8),
			5_u8
		);
		assert_eq!(STORAGE_BYTE_FEE, Balance::from(100 * MICROUNIT));

		// democracy minimums
		assert_eq!(
			get!(pallet_democracy, MinimumDeposit, u128),
			Balance::from(4 * UNIT)
		);
		assert_eq!(
			get!(pallet_democracy, PreimageByteDeposit, u128),
			Balance::from(100 * MICROUNIT)
		);
		assert_eq!(
			get!(pallet_treasury, ProposalBondMinimum, u128),
			Balance::from(1 * UNIT)
		);

		// pallet_identity deposits
		assert_eq!(
			get!(pallet_identity, BasicDeposit, u128),
			Balance::from(1 * UNIT + 25800 * MICROUNIT)
		);
		assert_eq!(
			get!(pallet_identity, FieldDeposit, u128),
			Balance::from(6600 * MICROUNIT)
		);
		assert_eq!(
			get!(pallet_identity, SubAccountDeposit, u128),
			Balance::from(1 * UNIT + 5300 * MICROUNIT)
		);

		// staking minimums
		assert_eq!(
			get!(pallet_parachain_staking, MinCollatorStk, u128),
			Balance::from(1 * KILOUNIT)
		);
		assert_eq!(
			get!(pallet_parachain_staking, MinCandidateStk, u128),
			Balance::from(500 * UNIT)
		);
		assert_eq!(
			get!(pallet_parachain_staking, MinDelegation, u128),
			Balance::from(1 * UNIT)
		);
		assert_eq!(
			get!(pallet_parachain_staking, MinDelegatorStk, u128),
			Balance::from(1 * UNIT)
		);

		// crowdloan min reward
		assert_eq!(
			get!(pallet_crowdloan_rewards, MinimumReward, u128),
			Balance::from(0u128)
		);

		// deposit for AuthorMapping
		assert_eq!(
			get!(pallet_author_mapping, DepositAmount, u128),
			Balance::from(100 * UNIT)
		);

		// proxy deposits
		assert_eq!(
			get!(pallet_proxy, ProxyDepositBase, u128),
			Balance::from(1 * UNIT + 800 * MICROUNIT)
		);
		assert_eq!(
			get!(pallet_proxy, ProxyDepositFactor, u128),
			Balance::from(2100 * MICROUNIT)
		);
		assert_eq!(
			get!(pallet_proxy, AnnouncementDepositBase, u128),
			Balance::from(1 * UNIT + 800 * MICROUNIT)
		);
		assert_eq!(
			get!(pallet_proxy, AnnouncementDepositFactor, u128),
			Balance::from(5600 * MICROUNIT)
		);
	}

	#[test]
	// Required migration is
	// pallet_parachain_staking::migrations::IncreaseMaxTopDelegationsPerCandidate
	// Purpose of this test is to remind of required migration if constant is ever changed
	fn updating_maximum_delegators_per_candidate_requires_configuring_required_migration() {
		assert_eq!(
			get!(pallet_parachain_staking, MaxTopDelegationsPerCandidate, u32),
			300
		);
		assert_eq!(
			get!(
				pallet_parachain_staking,
				MaxBottomDelegationsPerCandidate,
				u32
			),
			50
		);
	}

	#[test]
	fn test_proxy_type_can_be_decoded_from_valid_values() {
		let test_cases = vec![
			// (input, expected)
			(0u8, ProxyType::Any),
			(1, ProxyType::NonTransfer),
			(2, ProxyType::Governance),
			(3, ProxyType::Staking),
			(4, ProxyType::CancelProxy),
			(5, ProxyType::Balances),
			(6, ProxyType::AuthorMapping),
			(7, ProxyType::IdentityJudgement),
		];

		for (input, expected) in test_cases {
			let actual = ProxyType::decode(&mut input.to_le_bytes().as_slice());
			assert_eq!(
				Ok(expected),
				actual,
				"failed decoding ProxyType for value '{}'",
				input
			);
		}
	}
}

#[cfg(test)]
mod fee_tests {
	use super::*;
	use frame_support::weights::WeightToFee;
	use frame_support::{dispatch::GetDispatchInfo, traits::OnFinalize, weights::DispatchInfo};
	use sp_runtime::traits::Convert;

	fn run_with_system_weight<F>(w: Weight, mut assertions: F)
	where
		F: FnMut() -> (),
	{
		let mut t: sp_io::TestExternalities = frame_system::GenesisConfig::default()
			.build_storage::<Runtime>()
			.unwrap()
			.into();
		t.execute_with(|| {
			System::set_block_consumed_resources(w, 0);
			assertions()
		});
	}

	#[test]
	fn test_multiplier_can_grow_from_zero() {
		let minimum_multiplier = MinimumMultiplier::get();
		let target = TargetBlockFullness::get()
			* BlockWeights::get()
				.get(DispatchClass::Normal)
				.max_total
				.unwrap();
		// if the min is too small, then this will not change, and we are doomed forever.
		// the weight is 1/100th bigger than target.
		run_with_system_weight(target * 101 / 100, || {
			let next = SlowAdjustingFeeUpdate::<Runtime>::convert(minimum_multiplier);
			assert!(
				next > minimum_multiplier,
				"{:?} !>= {:?}",
				next,
				minimum_multiplier
			);
		})
	}

	#[test]
	#[ignore]
	fn test_multiplier_growth_simulator() {
		// assume the multiplier is initially set to its minimum. We update it with values twice the
		//target (target is 25%, thus 50%) and we see at which point it reaches 1.
		let mut multiplier = MinimumMultiplier::get();
		let block_weight = BlockWeights::get()
			.get(DispatchClass::Normal)
			.max_total
			.unwrap();
		let mut blocks = 0;
		let mut fees_paid = 0;

		let call = frame_system::Call::<Runtime>::fill_block {
			ratio: Perbill::from_rational(
				block_weight,
				BlockWeights::get()
					.get(DispatchClass::Normal)
					.max_total
					.unwrap(),
			),
		};
		println!("calling {:?}", call);
		let info = call.get_dispatch_info();
		// convert to outer call.
		let call = Call::System(call);
		let len = call.using_encoded(|e| e.len()) as u32;

		let mut t: sp_io::TestExternalities = frame_system::GenesisConfig::default()
			.build_storage::<Runtime>()
			.unwrap()
			.into();
		// set the minimum
		t.execute_with(|| {
			pallet_transaction_payment::NextFeeMultiplier::<Runtime>::set(MinimumMultiplier::get());
		});

		while multiplier <= Multiplier::from_u32(1) {
			t.execute_with(|| {
				// imagine this tx was called.
				let fee = TransactionPayment::compute_fee(len, &info, 0);
				fees_paid += fee;

				// this will update the multiplier.
				System::set_block_consumed_resources(block_weight, 0);
				TransactionPayment::on_finalize(1);
				let next = TransactionPayment::next_fee_multiplier();

				assert!(next > multiplier, "{:?} !>= {:?}", next, multiplier);
				multiplier = next;

				println!(
					"block = {} / multiplier {:?} / fee = {:?} / fess so far {:?}",
					blocks, multiplier, fee, fees_paid
				);
			});
			blocks += 1;
		}
	}

	#[test]
	#[ignore]
	fn test_multiplier_cool_down_simulator() {
		// assume the multiplier is initially set to its minimum. We update it with values twice the
		// target (target is 25%, thus 50%) and we see at which point it reaches 1.
		let mut multiplier = Multiplier::from_u32(2);
		let mut blocks = 0;

		let mut t: sp_io::TestExternalities = frame_system::GenesisConfig::default()
			.build_storage::<Runtime>()
			.unwrap()
			.into();
		// set the minimum
		t.execute_with(|| {
			pallet_transaction_payment::NextFeeMultiplier::<Runtime>::set(multiplier);
		});

		while multiplier > MinimumMultiplier::get() {
			t.execute_with(|| {
				// this will update the multiplier.
				TransactionPayment::on_finalize(1);
				let next = TransactionPayment::next_fee_multiplier();

				assert!(next < multiplier, "{:?} !>= {:?}", next, multiplier);
				multiplier = next;

				println!("block = {} / multiplier {:?}", blocks, multiplier);
			});
			blocks += 1;
		}
	}

	#[test]
	fn test_fee_calculation() {
		let base_extrinsic = BlockWeights::get()
			.get(DispatchClass::Normal)
			.base_extrinsic;
		let multiplier = sp_runtime::FixedU128::from_float(0.999000000000000000);
		let extrinsic_len = 100u32;
		let extrinsic_weight = 5_000u64;
		let tip = 42u128;
		type WeightToFeeImpl = ConstantMultiplier<u128, ConstU128<{ currency::WEIGHT_FEE }>>;
		type LengthToFeeImpl = LengthToFee;

		// base_fee + (multiplier * extrinsic_weight_fee) + extrinsic_length_fee + tip
		let expected_fee = WeightToFeeImpl::weight_to_fee(&base_extrinsic)
			+ multiplier.saturating_mul_int(WeightToFeeImpl::weight_to_fee(&extrinsic_weight))
			+ LengthToFeeImpl::weight_to_fee(&(extrinsic_len as u64))
			+ tip;

		let mut t: sp_io::TestExternalities = frame_system::GenesisConfig::default()
			.build_storage::<Runtime>()
			.unwrap()
			.into();
		t.execute_with(|| {
			pallet_transaction_payment::NextFeeMultiplier::<Runtime>::set(multiplier);
			let actual_fee = TransactionPayment::compute_fee(
				extrinsic_len,
				&DispatchInfo {
					class: DispatchClass::Normal,
					pays_fee: frame_support::weights::Pays::Yes,
					weight: extrinsic_weight,
				},
				tip,
			);

			assert_eq!(
				expected_fee,
				actual_fee,
				"The actual fee did not match the expected fee, diff {}",
				actual_fee - expected_fee
			);
		});
	}

	#[test]
	fn test_min_gas_price_is_deterministic() {
		let mut t: sp_io::TestExternalities = frame_system::GenesisConfig::default()
			.build_storage::<Runtime>()
			.unwrap()
			.into();
		t.execute_with(|| {
			let multiplier = sp_runtime::FixedU128::from_u32(1);
			pallet_transaction_payment::NextFeeMultiplier::<Runtime>::set(multiplier);
			let actual = FixedGasPrice::min_gas_price().0;
			let expected: U256 = multiplier
				.saturating_mul_int(currency::WEIGHT_FEE.saturating_mul(WEIGHT_PER_GAS as u128))
				.into();

			assert_eq!(expected, actual);
		});
	}

	#[test]
	fn test_min_gas_price_has_no_precision_loss_from_saturating_mul_int() {
		let mut t: sp_io::TestExternalities = frame_system::GenesisConfig::default()
			.build_storage::<Runtime>()
			.unwrap()
			.into();
		t.execute_with(|| {
			let multiplier_1 = sp_runtime::FixedU128::from_float(0.999593900000000000);
			let multiplier_2 = sp_runtime::FixedU128::from_float(0.999593200000000000);

			pallet_transaction_payment::NextFeeMultiplier::<Runtime>::set(multiplier_1);
			let a = FixedGasPrice::min_gas_price();
			pallet_transaction_payment::NextFeeMultiplier::<Runtime>::set(multiplier_2);
			let b = FixedGasPrice::min_gas_price();

			assert_ne!(
				a, b,
				"both gas prices were equal, unexpected precision loss incurred"
			);
		});
	}
}<|MERGE_RESOLUTION|>--- conflicted
+++ resolved
@@ -404,7 +404,6 @@
 pub struct FixedGasPrice;
 impl FeeCalculator for FixedGasPrice {
 	fn min_gas_price() -> (U256, Weight) {
-<<<<<<< HEAD
 		// TODO: return real weight (or should it be treated as a free read since it's read so
 		//       frequently?)
 		// TODO: transaction-payment differs from EIP-1559 in that its tip and length fees are not
@@ -422,13 +421,7 @@
 		// is computed in frontier, but that's currently unavoidable.
 		let min_gas_price = TransactionPayment::next_fee_multiplier()
 			.saturating_mul_int(currency::WEIGHT_FEE.saturating_mul(WEIGHT_PER_GAS as u128));
-		(min_gas_price.into(), 0u64.into())
-=======
-		(
-			(1 * currency::GIGAWEI * currency::SUPPLY_FACTOR).into(),
-			Weight::zero(),
-		)
->>>>>>> 0c6c76d5
+		(min_gas_price.into(), Weight::zero())
 	}
 }
 
