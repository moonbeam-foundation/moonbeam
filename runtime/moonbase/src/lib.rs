// Copyright 2019-2022 PureStake Inc.
// This file is part of Moonbeam.

// Moonbeam is free software: you can redistribute it and/or modify
// it under the terms of the GNU General Public License as published by
// the Free Software Foundation, either version 3 of the License, or
// (at your option) any later version.

// Moonbeam is distributed in the hope that it will be useful,
// but WITHOUT ANY WARRANTY; without even the implied warranty of
// MERCHANTABILITY or FITNESS FOR A PARTICULAR PURPOSE.  See the
// GNU General Public License for more details.

// You should have received a copy of the GNU General Public License
// along with Moonbeam.  If not, see <http://www.gnu.org/licenses/>.

//! The Moonbase Runtime.
//!
//! Primary features of this runtime include:
//! * Ethereum compatibility
//! * Moonbase tokenomics

#![cfg_attr(not(feature = "std"), no_std)]
// `construct_runtime!` does a lot of recursion and requires us to increase the limit to 256.
#![recursion_limit = "256"]

// Make the WASM binary available.
#[cfg(feature = "std")]
include!(concat!(env!("OUT_DIR"), "/wasm_binary.rs"));

pub mod asset_config;
pub mod governance;
pub mod timestamp;
pub mod xcm_config;

mod precompiles;

// Re-export required by get! macro.
#[cfg(feature = "std")]
pub use fp_evm::GenesisAccount;
pub use frame_support::traits::Get;
pub use moonbeam_core_primitives::{
	AccountId, AccountIndex, Address, AssetId, Balance, BlockNumber, DigestItem, Hash, Header,
	Index, Signature,
};
pub use pallet_author_slot_filter::EligibilityValue;
pub use pallet_parachain_staking::{weights::WeightInfo, InflationInfo, Range};
pub use precompiles::{
	MoonbasePrecompiles, PrecompileName, FOREIGN_ASSET_PRECOMPILE_ADDRESS_PREFIX,
	LOCAL_ASSET_PRECOMPILE_ADDRESS_PREFIX,
};

use account::AccountId20;
use cumulus_pallet_parachain_system::{
	RelayChainStateProof, RelayNumberMonotonicallyIncreases, RelaychainDataProvider,
};
use cumulus_primitives_core::relay_chain;
use fp_rpc::TransactionStatus;
use frame_support::{
	construct_runtime,
	dispatch::{DispatchClass, GetDispatchInfo, PostDispatchInfo},
	ensure,
	pallet_prelude::DispatchResult,
	parameter_types,
	traits::{
		fungible::HoldConsideration,
		tokens::{PayFromAccount, UnityAssetBalanceConversion},
		ConstBool, ConstU128, ConstU16, ConstU32, ConstU64, ConstU8, Contains,
		Currency as CurrencyT, EitherOfDiverse, EqualPrivilegeOnly, FindAuthor, Imbalance,
		InstanceFilter, LinearStoragePrice, OffchainWorker, OnFinalize, OnIdle, OnInitialize,
		OnRuntimeUpgrade, OnUnbalanced,
	},
	weights::{
		constants::{RocksDbWeight, WEIGHT_REF_TIME_PER_SECOND},
		ConstantMultiplier, Weight, WeightToFeeCoefficient, WeightToFeeCoefficients,
		WeightToFeePolynomial,
	},
	PalletId,
};

use frame_system::{EnsureRoot, EnsureSigned};
use governance::councils::*;
use moonbeam_rpc_primitives_txpool::TxPoolResponse;
use moonbeam_runtime_common::weights as moonbeam_weights;
use nimbus_primitives::CanAuthor;
use pallet_balances::NegativeImbalance;
use pallet_ethereum::Call::transact;
use pallet_ethereum::{PostLogContent, Transaction as EthereumTransaction};
use pallet_evm::{
	Account as EVMAccount, EVMCurrencyAdapter, EnsureAddressNever, EnsureAddressRoot,
	FeeCalculator, GasWeightMapping, IdentityAddressMapping,
	OnChargeEVMTransaction as OnChargeEVMTransactionT, Runner,
};
use pallet_transaction_payment::{CurrencyAdapter, Multiplier, TargetedFeeAdjustment};
use parity_scale_codec::{Decode, Encode, MaxEncodedLen};
use scale_info::TypeInfo;
use sp_api::impl_runtime_apis;
use sp_consensus_slots::Slot;
use sp_core::{OpaqueMetadata, H160, H256, U256};
#[cfg(feature = "try-runtime")]
use sp_runtime::TryRuntimeError;
use sp_runtime::{
	create_runtime_str, generic, impl_opaque_keys,
	traits::{
		BlakeTwo256, Block as BlockT, DispatchInfoOf, Dispatchable, IdentityLookup,
		PostDispatchInfoOf, UniqueSaturatedInto, Zero,
	},
	transaction_validity::{
		InvalidTransaction, TransactionSource, TransactionValidity, TransactionValidityError,
	},
	ApplyExtrinsicResult, DispatchErrorWithPostInfo, FixedPointNumber, Perbill, Permill,
	Perquintill,
};
use sp_std::{
	convert::{From, Into},
	prelude::*,
};
#[cfg(feature = "std")]
use sp_version::NativeVersion;
use sp_version::RuntimeVersion;

use smallvec::smallvec;
use sp_runtime::serde::{Deserialize, Serialize};

#[cfg(any(feature = "std", test))]
pub use sp_runtime::BuildStorage;

pub type Precompiles = MoonbasePrecompiles<Runtime>;

/// UNIT, the native token, uses 18 decimals of precision.
pub mod currency {
	use super::Balance;

	// Provide a common factor between runtimes based on a supply of 10_000_000 tokens.
	pub const SUPPLY_FACTOR: Balance = 1;

	pub const WEI: Balance = 1;
	pub const KILOWEI: Balance = 1_000;
	pub const MEGAWEI: Balance = 1_000_000;
	pub const GIGAWEI: Balance = 1_000_000_000;
	pub const MICROUNIT: Balance = 1_000_000_000_000;
	pub const MILLIUNIT: Balance = 1_000_000_000_000_000;
	pub const UNIT: Balance = 1_000_000_000_000_000_000;
	pub const KILOUNIT: Balance = 1_000_000_000_000_000_000_000;

	pub const TRANSACTION_BYTE_FEE: Balance = 1 * GIGAWEI * SUPPLY_FACTOR;
	pub const STORAGE_BYTE_FEE: Balance = 100 * MICROUNIT * SUPPLY_FACTOR;
	pub const WEIGHT_FEE: Balance = 50 * KILOWEI * SUPPLY_FACTOR;

	pub const fn deposit(items: u32, bytes: u32) -> Balance {
		items as Balance * 1 * UNIT * SUPPLY_FACTOR + (bytes as Balance) * STORAGE_BYTE_FEE
	}
}

/// Maximum weight per block
// TODO: multiply MAXIMUM_BLOCK_WEIGHT times 4 when async backing will be definitly enabled
pub const MAXIMUM_BLOCK_WEIGHT: Weight = Weight::from_parts(WEIGHT_REF_TIME_PER_SECOND, u64::MAX)
	.saturating_div(2)
	.set_proof_size(cumulus_primitives_core::relay_chain::MAX_POV_SIZE as u64);

// TODO: Set MILLISECS_PER_BLOCK to 6000 when async backing will be definitly enabled
pub const MILLISECS_PER_BLOCK: u64 = 12000;
pub const MINUTES: BlockNumber = 60_000 / (MILLISECS_PER_BLOCK as BlockNumber);
pub const HOURS: BlockNumber = MINUTES * 60;
pub const DAYS: BlockNumber = HOURS * 24;
pub const WEEKS: BlockNumber = DAYS * 7;
/// Opaque types. These are used by the CLI to instantiate machinery that don't need to know
/// the specifics of the runtime. They can then be made to be agnostic over specific formats
/// of data like extrinsics, allowing for them to continue syncing the network through upgrades
/// to even the core data structures.
pub mod opaque {
	use super::*;

	pub use sp_runtime::OpaqueExtrinsic as UncheckedExtrinsic;
	pub type Block = generic::Block<Header, UncheckedExtrinsic>;

	impl_opaque_keys! {
		pub struct SessionKeys {
			pub nimbus: AuthorInherent,
			pub vrf: session_keys_primitives::VrfSessionKey,
		}
	}
}

/// This runtime version.
/// The spec_version is composed of 2x2 digits. The first 2 digits represent major changes
/// that can't be skipped, such as data migration upgrades. The last 2 digits represent minor
/// changes which can be skipped.
#[sp_version::runtime_version]
pub const VERSION: RuntimeVersion = RuntimeVersion {
	spec_name: create_runtime_str!("moonbase"),
	impl_name: create_runtime_str!("moonbase"),
	authoring_version: 4,
	spec_version: 2700,
	impl_version: 0,
	apis: RUNTIME_API_VERSIONS,
	transaction_version: 2,
	state_version: 0,
};

/// The version information used to identify this runtime when compiled natively.
#[cfg(feature = "std")]
pub fn native_version() -> NativeVersion {
	NativeVersion {
		runtime_version: VERSION,
		can_author_with: Default::default(),
	}
}

const NORMAL_DISPATCH_RATIO: Perbill = Perbill::from_percent(75);
pub const NORMAL_WEIGHT: Weight = MAXIMUM_BLOCK_WEIGHT.saturating_mul(3).saturating_div(4);
// Here we assume Ethereum's base fee of 21000 gas and convert to weight, but we
// subtract roughly the cost of a balance transfer from it (about 1/3 the cost)
// and some cost to account for per-byte-fee.
// TODO: we should use benchmarking's overhead feature to measure this
pub const EXTRINSIC_BASE_WEIGHT: Weight = Weight::from_parts(10000 * WEIGHT_PER_GAS, 0);

pub struct RuntimeBlockWeights;
impl Get<frame_system::limits::BlockWeights> for RuntimeBlockWeights {
	fn get() -> frame_system::limits::BlockWeights {
		frame_system::limits::BlockWeights::builder()
			.for_class(DispatchClass::Normal, |weights| {
				weights.base_extrinsic = EXTRINSIC_BASE_WEIGHT;
				weights.max_total = NORMAL_WEIGHT.into();
			})
			.for_class(DispatchClass::Operational, |weights| {
				weights.max_total = MAXIMUM_BLOCK_WEIGHT.into();
				weights.reserved = (MAXIMUM_BLOCK_WEIGHT - NORMAL_WEIGHT).into();
			})
			.avg_block_initialization(Perbill::from_percent(10))
			.build()
			.expect("Provided BlockWeight definitions are valid, qed")
	}
}

parameter_types! {
	pub const Version: RuntimeVersion = VERSION;
	/// TODO: this is left here so that `impl_runtime_apis_plus_common` will find the same type for
	/// `BlockWeights` in all runtimes. It can probably be removed once the custom
	/// `RuntimeBlockWeights` has been pushed to each runtime.
	pub BlockWeights: frame_system::limits::BlockWeights = RuntimeBlockWeights::get();
	/// We allow for 5 MB blocks.
	pub BlockLength: frame_system::limits::BlockLength = frame_system::limits::BlockLength
		::max_with_normal_ratio(5 * 1024 * 1024, NORMAL_DISPATCH_RATIO);
}

impl frame_system::Config for Runtime {
	/// The identifier used to distinguish between accounts.
	type AccountId = AccountId;
	/// The aggregated dispatch type that is available for extrinsics.
	type RuntimeCall = RuntimeCall;
	/// The lookup mechanism to get account ID from whatever is passed in dispatchers.
	type Lookup = IdentityLookup<AccountId>;
	/// The index type for storing how many extrinsics an account has signed.
	type Nonce = Index;
	/// The index type for blocks.
	type Block = Block;
	/// The type for hashing blocks and tries.
	type Hash = Hash;
	/// The hashing algorithm used.
	type Hashing = BlakeTwo256;
	/// The ubiquitous event type.
	type RuntimeEvent = RuntimeEvent;
	/// The ubiquitous origin type.
	type RuntimeOrigin = RuntimeOrigin;
	/// Maximum number of block number to block hash mappings to keep (oldest pruned first).
	type BlockHashCount = ConstU32<256>;
	/// Maximum weight of each block. With a default weight system of 1byte == 1weight, 4mb is ok.
	type BlockWeights = RuntimeBlockWeights;
	/// Maximum size of all encoded transactions (in bytes) that are allowed in one block.
	type BlockLength = BlockLength;
	/// Runtime version.
	type Version = Version;
	type PalletInfo = PalletInfo;
	type AccountData = pallet_balances::AccountData<Balance>;
	type OnNewAccount = ();
	type OnKilledAccount = ();
	type DbWeight = RocksDbWeight;
	type BaseCallFilter = MaintenanceMode;
	type SystemWeightInfo = ();
	/// This is used as an identifier of the chain. 42 is the generic substrate prefix.
	type SS58Prefix = ConstU16<1287>;
	type OnSetCode = cumulus_pallet_parachain_system::ParachainSetCode<Self>;
	type MaxConsumers = frame_support::traits::ConstU32<16>;
}

impl pallet_utility::Config for Runtime {
	type RuntimeEvent = RuntimeEvent;
	type RuntimeCall = RuntimeCall;
	type PalletsOrigin = OriginCaller;
	type WeightInfo = moonbeam_weights::pallet_utility::WeightInfo<Runtime>;
}

impl pallet_timestamp::Config for Runtime {
	/// A timestamp: milliseconds since the unix epoch.
	type Moment = u64;
	type OnTimestampSet = ();
	type MinimumPeriod = ConstU64<6000>;
	type WeightInfo = moonbeam_weights::pallet_timestamp::WeightInfo<Runtime>;
}

impl pallet_balances::Config for Runtime {
	type MaxReserves = ConstU32<50>;
	type ReserveIdentifier = [u8; 4];
	type MaxLocks = ConstU32<50>;
	/// The type for recording an account's balance.
	type Balance = Balance;
	/// The ubiquitous event type.
	type RuntimeEvent = RuntimeEvent;
	type DustRemoval = ();
	type ExistentialDeposit = ConstU128<0>;
	type AccountStore = System;
	type FreezeIdentifier = ();
	type MaxFreezes = ConstU32<0>;
	type RuntimeHoldReason = RuntimeHoldReason;
	type RuntimeFreezeReason = RuntimeFreezeReason;
	type MaxHolds = ConstU32<1>;
	type WeightInfo = moonbeam_weights::pallet_balances::WeightInfo<Runtime>;
}

pub struct DealWithFees<R>(sp_std::marker::PhantomData<R>);
impl<R> OnUnbalanced<NegativeImbalance<R>> for DealWithFees<R>
where
	R: pallet_balances::Config + pallet_treasury::Config,
	pallet_treasury::Pallet<R>: OnUnbalanced<NegativeImbalance<R>>,
{
	// this seems to be called for substrate-based transactions
	fn on_unbalanceds<B>(mut fees_then_tips: impl Iterator<Item = NegativeImbalance<R>>) {
		if let Some(fees) = fees_then_tips.next() {
			// for fees, 80% are burned, 20% to the treasury
			let (_, to_treasury) = fees.ration(80, 20);
			// Balances pallet automatically burns dropped Negative Imbalances by decreasing
			// total_supply accordingly
			<pallet_treasury::Pallet<R> as OnUnbalanced<_>>::on_unbalanced(to_treasury);

			// handle tip if there is one
			if let Some(tip) = fees_then_tips.next() {
				// for now we use the same burn/treasury strategy used for regular fees
				let (_, to_treasury) = tip.ration(80, 20);
				<pallet_treasury::Pallet<R> as OnUnbalanced<_>>::on_unbalanced(to_treasury);
			}
		}
	}

	// this is called from pallet_evm for Ethereum-based transactions
	// (technically, it calls on_unbalanced, which calls this when non-zero)
	fn on_nonzero_unbalanced(amount: NegativeImbalance<R>) {
		// Balances pallet automatically burns dropped Negative Imbalances by decreasing
		// total_supply accordingly
		let (_, to_treasury) = amount.ration(80, 20);
		<pallet_treasury::Pallet<R> as OnUnbalanced<_>>::on_unbalanced(to_treasury);
	}
}

pub struct LengthToFee;
impl WeightToFeePolynomial for LengthToFee {
	type Balance = Balance;

	fn polynomial() -> WeightToFeeCoefficients<Self::Balance> {
		smallvec![
			WeightToFeeCoefficient {
				degree: 1,
				coeff_frac: Perbill::zero(),
				coeff_integer: currency::TRANSACTION_BYTE_FEE,
				negative: false,
			},
			WeightToFeeCoefficient {
				degree: 3,
				coeff_frac: Perbill::zero(),
				coeff_integer: 1 * currency::SUPPLY_FACTOR,
				negative: false,
			},
		]
	}
}

impl pallet_transaction_payment::Config for Runtime {
	type RuntimeEvent = RuntimeEvent;
	type OnChargeTransaction = CurrencyAdapter<Balances, DealWithFees<Runtime>>;
	type OperationalFeeMultiplier = ConstU8<5>;
	type WeightToFee = ConstantMultiplier<Balance, ConstU128<{ currency::WEIGHT_FEE }>>;
	type LengthToFee = LengthToFee;
	type FeeMultiplierUpdate = FastAdjustingFeeUpdate<Runtime>;
}

impl pallet_sudo::Config for Runtime {
	type RuntimeCall = RuntimeCall;
	type RuntimeEvent = RuntimeEvent;
	type WeightInfo = moonbeam_weights::pallet_sudo::WeightInfo<Runtime>;
}

impl pallet_evm_chain_id::Config for Runtime {}

/// Current approximation of the gas/s consumption considering
/// EVM execution over compiled WASM (on 4.4Ghz CPU).
/// Given the 500ms Weight, from which 75% only are used for transactions,
/// the total EVM execution gas limit is: GAS_PER_SECOND * 0.500 * 0.75 ~= 15_000_000.
pub const GAS_PER_SECOND: u64 = 40_000_000;

/// Approximate ratio of the amount of Weight per Gas.
/// u64 works for approximations because Weight is a very small unit compared to gas.
pub const WEIGHT_PER_GAS: u64 = WEIGHT_REF_TIME_PER_SECOND / GAS_PER_SECOND;
/// The highest amount of new storage that can be created in a block (40KB).
pub const BLOCK_STORAGE_LIMIT: u64 = 40 * 1024;
parameter_types! {
	pub BlockGasLimit: U256
		= U256::from(NORMAL_DISPATCH_RATIO * MAXIMUM_BLOCK_WEIGHT.ref_time() / WEIGHT_PER_GAS);
	/// The portion of the `NORMAL_DISPATCH_RATIO` that we adjust the fees with. Blocks filled less
	/// than this will decrease the weight and more will increase.
	pub const TargetBlockFullness: Perquintill = Perquintill::from_percent(25);
	/// The adjustment variable of the runtime. Higher values will cause `TargetBlockFullness` to
	/// change the fees more rapidly. This fast multiplier responds by doubling/halving in
	/// approximately one hour at extreme block congestion levels.
	pub AdjustmentVariable: Multiplier = Multiplier::saturating_from_rational(4, 1_000);
	/// Minimum amount of the multiplier. This value cannot be too low. A test case should ensure
	/// that combined with `AdjustmentVariable`, we can recover from the minimum.
	/// See `multiplier_can_grow_from_zero` in integration_tests.rs.
	pub MinimumMultiplier: Multiplier = Multiplier::saturating_from_rational(1, 10);
	/// Maximum multiplier. We pick a value that is expensive but not impossibly so; it should act
	/// as a safety net.
	pub MaximumMultiplier: Multiplier = Multiplier::from(100_000u128);
	pub PrecompilesValue: MoonbasePrecompiles<Runtime> = MoonbasePrecompiles::<_>::new();
	pub WeightPerGas: Weight = Weight::from_parts(WEIGHT_PER_GAS, 0);
	/// The amount of gas per pov. A ratio of 4 if we convert ref_time to gas and we compare
	/// it with the pov_size for a block. E.g.
	/// ceil(
	///     (max_extrinsic.ref_time() / max_extrinsic.proof_size()) / WEIGHT_PER_GAS
	/// )
	pub const GasLimitPovSizeRatio: u64 = 4;
	/// The amount of gas per storage (in bytes): BLOCK_GAS_LIMIT / BLOCK_STORAGE_LIMIT
	/// (15_000_000 / 40kb)
	pub GasLimitStorageGrowthRatio: u64 = 366;
}

pub struct TransactionPaymentAsGasPrice;
impl FeeCalculator for TransactionPaymentAsGasPrice {
	fn min_gas_price() -> (U256, Weight) {
		// TODO: transaction-payment differs from EIP-1559 in that its tip and length fees are not
		//       scaled by the multiplier, which means its multiplier will be overstated when
		//       applied to an ethereum transaction
		// note: transaction-payment uses both a congestion modifier (next_fee_multiplier, which is
		//       updated once per block in on_finalize) and a 'WeightToFee' implementation. Our
		//       runtime implements this as a 'ConstantModifier', so we can get away with a simple
		//       multiplication here.
		// It is imperative that `saturating_mul_int` be performed as late as possible in the
		// expression since it involves fixed point multiplication with a division by a fixed
		// divisor. This leads to truncation and subsequent precision loss if performed too early.
		// This can lead to min_gas_price being same across blocks even if the multiplier changes.
		// There's still some precision loss when the final `gas_price` (used_gas * min_gas_price)
		// is computed in frontier, but that's currently unavoidable.
		let min_gas_price = TransactionPayment::next_fee_multiplier()
			.saturating_mul_int(currency::WEIGHT_FEE.saturating_mul(WEIGHT_PER_GAS as u128));
		(
			min_gas_price.into(),
			<Runtime as frame_system::Config>::DbWeight::get().reads(1),
		)
	}
}

/// A "Fast" TargetedFeeAdjustment. Parameters chosen based on model described here:
/// https://research.web3.foundation/en/latest/polkadot/overview/2-token-economics.html#-1.-fast-adjusting-mechanism // editorconfig-checker-disable-line
///
/// The adjustment algorithm boils down to:
///
/// diff = (previous_block_weight - target) / maximum_block_weight
/// next_multiplier = prev_multiplier * (1 + (v * diff) + ((v * diff)^2 / 2))
/// assert(next_multiplier > min)
///     where: v is AdjustmentVariable
///            target is TargetBlockFullness
///            min is MinimumMultiplier
pub type FastAdjustingFeeUpdate<R> = TargetedFeeAdjustment<
	R,
	TargetBlockFullness,
	AdjustmentVariable,
	MinimumMultiplier,
	MaximumMultiplier,
>;

/// The author inherent provides an AccountId, but pallet evm needs an H160.
/// This simple adapter makes the conversion for any types T, U such that T: Into<U>
pub struct FindAuthorAdapter<T, U, Inner>(sp_std::marker::PhantomData<(T, U, Inner)>);

impl<T, U, Inner> FindAuthor<U> for FindAuthorAdapter<T, U, Inner>
where
	T: Into<U>,
	Inner: FindAuthor<T>,
{
	fn find_author<'a, I>(digests: I) -> Option<U>
	where
		I: 'a + IntoIterator<Item = (sp_runtime::ConsensusEngineId, &'a [u8])>,
	{
		Inner::find_author(digests).map(Into::into)
	}
}

moonbeam_runtime_common::impl_on_charge_evm_transaction!();

impl pallet_evm::Config for Runtime {
	type FeeCalculator = TransactionPaymentAsGasPrice;
	type GasWeightMapping = pallet_evm::FixedGasWeightMapping<Self>;
	type WeightPerGas = WeightPerGas;
	type BlockHashMapping = pallet_ethereum::EthereumBlockHashMapping<Self>;
	type CallOrigin = EnsureAddressRoot<AccountId>;
	type WithdrawOrigin = EnsureAddressNever<AccountId>;
	type AddressMapping = IdentityAddressMapping;
	type Currency = Balances;
	type RuntimeEvent = RuntimeEvent;
	type Runner = pallet_evm::runner::stack::Runner<Self>;
	type PrecompilesType = MoonbasePrecompiles<Self>;
	type PrecompilesValue = PrecompilesValue;
	type ChainId = EthereumChainId;
	type OnChargeTransaction = OnChargeEVMTransaction<DealWithFees<Runtime>>;
	type BlockGasLimit = BlockGasLimit;
	type FindAuthor = FindAuthorAdapter<AccountId20, H160, AuthorInherent>;
	type OnCreate = ();
	type GasLimitPovSizeRatio = GasLimitPovSizeRatio;
	type SuicideQuickClearLimit = ConstU32<0>;
	type GasLimitStorageGrowthRatio = GasLimitStorageGrowthRatio;
	type Timestamp = crate::timestamp::RelayTimestamp;
	type WeightInfo = moonbeam_weights::pallet_evm::WeightInfo<Runtime>;
}

parameter_types! {
	pub MaximumSchedulerWeight: Weight = NORMAL_DISPATCH_RATIO * RuntimeBlockWeights::get().max_block;
	pub const NoPreimagePostponement: Option<u32> = Some(10);
}

impl pallet_scheduler::Config for Runtime {
	type RuntimeEvent = RuntimeEvent;
	type RuntimeOrigin = RuntimeOrigin;
	type PalletsOrigin = OriginCaller;
	type RuntimeCall = RuntimeCall;
	type MaximumWeight = MaximumSchedulerWeight;
	type ScheduleOrigin = EnsureRoot<AccountId>;
	type MaxScheduledPerBlock = ConstU32<50>;
	type WeightInfo = moonbeam_weights::pallet_scheduler::WeightInfo<Runtime>;
	type OriginPrivilegeCmp = EqualPrivilegeOnly;
	type Preimages = Preimage;
}

parameter_types! {
	pub const PreimageBaseDeposit: Balance = 5 * currency::UNIT * currency::SUPPLY_FACTOR ;
	pub const PreimageByteDeposit: Balance = currency::STORAGE_BYTE_FEE;
	pub const PreimageHoldReason: RuntimeHoldReason =
		RuntimeHoldReason::Preimage(pallet_preimage::HoldReason::Preimage);
}

impl pallet_preimage::Config for Runtime {
	type WeightInfo = moonbeam_weights::pallet_preimage::WeightInfo<Runtime>;
	type RuntimeEvent = RuntimeEvent;
	type Currency = Balances;
	type ManagerOrigin = EnsureRoot<AccountId>;
	type Consideration = HoldConsideration<
		AccountId,
		Balances,
		PreimageHoldReason,
		LinearStoragePrice<PreimageBaseDeposit, PreimageByteDeposit, Balance>,
	>;
}

parameter_types! {
	pub const ProposalBond: Permill = Permill::from_percent(5);
	pub const TreasuryId: PalletId = PalletId(*b"pc/trsry");
	pub TreasuryAccount: AccountId = Treasury::account_id();
}

type TreasuryApproveOrigin = EitherOfDiverse<
	EnsureRoot<AccountId>,
	pallet_collective::EnsureProportionAtLeast<AccountId, TreasuryCouncilInstance, 3, 5>,
>;

type TreasuryRejectOrigin = EitherOfDiverse<
	EnsureRoot<AccountId>,
	pallet_collective::EnsureProportionMoreThan<AccountId, TreasuryCouncilInstance, 1, 2>,
>;

impl pallet_treasury::Config for Runtime {
	type PalletId = TreasuryId;
	type Currency = Balances;
	// At least three-fifths majority of the council is required (or root) to approve a proposal
	type ApproveOrigin = TreasuryApproveOrigin;
	// More than half of the council is required (or root) to reject a proposal
	type RejectOrigin = TreasuryRejectOrigin;
	type RuntimeEvent = RuntimeEvent;
	// If spending proposal rejected, transfer proposer bond to treasury
	type OnSlash = Treasury;
	type ProposalBond = ProposalBond;
	type ProposalBondMinimum = ConstU128<{ 1 * currency::UNIT * currency::SUPPLY_FACTOR }>;
	type SpendPeriod = ConstU32<{ 6 * DAYS }>;
	type Burn = ();
	type BurnDestination = ();
	type MaxApprovals = ConstU32<100>;
	type WeightInfo = moonbeam_weights::pallet_treasury::WeightInfo<Runtime>;
	type SpendFunds = ();
	type ProposalBondMaximum = ();
	type SpendOrigin = frame_support::traits::NeverEnsureOrigin<Balance>; // Same as Polkadot
	type AssetKind = ();
	type Beneficiary = AccountId;
	type BeneficiaryLookup = IdentityLookup<AccountId>;
	type Paymaster = PayFromAccount<Balances, TreasuryAccount>;
	type BalanceConverter = UnityAssetBalanceConversion;
	type PayoutPeriod = ConstU32<0>;
	#[cfg(feature = "runtime-benchmarks")]
	type BenchmarkHelper = BenchmarkHelper;
}

type IdentityForceOrigin = EitherOfDiverse<
	EnsureRoot<AccountId>,
	EitherOfDiverse<
		pallet_collective::EnsureProportionMoreThan<AccountId, CouncilInstance, 1, 2>,
		governance::custom_origins::GeneralAdmin,
	>,
>;
type IdentityRegistrarOrigin = EitherOfDiverse<
	EnsureRoot<AccountId>,
	EitherOfDiverse<
		pallet_collective::EnsureProportionMoreThan<AccountId, CouncilInstance, 1, 2>,
		governance::custom_origins::GeneralAdmin,
	>,
>;

impl pallet_identity::Config for Runtime {
	type RuntimeEvent = RuntimeEvent;
	type Currency = Balances;
	// Add one item in storage and take 258 bytes
	type BasicDeposit = ConstU128<{ currency::deposit(1, 258) }>;
	// Not add any item to the storage but takes 66 bytes
	type FieldDeposit = ConstU128<{ currency::deposit(0, 66) }>;
	// Add one item in storage and take 53 bytes
	type SubAccountDeposit = ConstU128<{ currency::deposit(1, 53) }>;
	type MaxSubAccounts = ConstU32<100>;
	type MaxAdditionalFields = ConstU32<100>;
	type IdentityInformation = pallet_identity::simple::IdentityInfo<Self::MaxAdditionalFields>;
	type MaxRegistrars = ConstU32<20>;
	type Slashed = Treasury;
	type ForceOrigin = IdentityForceOrigin;
	type RegistrarOrigin = IdentityRegistrarOrigin;
	type WeightInfo = moonbeam_weights::pallet_identity::WeightInfo<Runtime>;
}

pub struct TransactionConverter;

impl fp_rpc::ConvertTransaction<UncheckedExtrinsic> for TransactionConverter {
	fn convert_transaction(&self, transaction: pallet_ethereum::Transaction) -> UncheckedExtrinsic {
		UncheckedExtrinsic::new_unsigned(
			pallet_ethereum::Call::<Runtime>::transact { transaction }.into(),
		)
	}
}

impl fp_rpc::ConvertTransaction<opaque::UncheckedExtrinsic> for TransactionConverter {
	fn convert_transaction(
		&self,
		transaction: pallet_ethereum::Transaction,
	) -> opaque::UncheckedExtrinsic {
		let extrinsic = UncheckedExtrinsic::new_unsigned(
			pallet_ethereum::Call::<Runtime>::transact { transaction }.into(),
		);
		let encoded = extrinsic.encode();
		opaque::UncheckedExtrinsic::decode(&mut &encoded[..])
			.expect("Encoded extrinsic is always valid")
	}
}

parameter_types! {
	pub const PostBlockAndTxnHashes: PostLogContent = PostLogContent::BlockAndTxnHashes;
}

impl pallet_ethereum::Config for Runtime {
	type RuntimeEvent = RuntimeEvent;
	type StateRoot = pallet_ethereum::IntermediateStateRoot<Self>;
	type PostLogContent = PostBlockAndTxnHashes;
	type ExtraDataLength = ConstU32<30>;
}

pub struct EthereumXcmEnsureProxy;
impl xcm_primitives::EnsureProxy<AccountId> for EthereumXcmEnsureProxy {
	fn ensure_ok(delegator: AccountId, delegatee: AccountId) -> Result<(), &'static str> {
		// The EVM implicitely contains an Any proxy, so we only allow for "Any" proxies
		let def: pallet_proxy::ProxyDefinition<AccountId, ProxyType, BlockNumber> =
			pallet_proxy::Pallet::<Runtime>::find_proxy(
				&delegator,
				&delegatee,
				Some(ProxyType::Any),
			)
			.map_err(|_| "proxy error: expected `ProxyType::Any`")?;
		// We only allow to use it for delay zero proxies, as the call will immediatly be executed
		ensure!(def.delay.is_zero(), "proxy delay is Non-zero`");
		Ok(())
	}
}

impl pallet_ethereum_xcm::Config for Runtime {
	type InvalidEvmTransactionError = pallet_ethereum::InvalidTransactionWrapper;
	type ValidatedTransaction = pallet_ethereum::ValidatedTransaction<Self>;
	type XcmEthereumOrigin = pallet_ethereum_xcm::EnsureXcmEthereumTransaction;
	type ReservedXcmpWeight = ReservedXcmpWeight;
	type EnsureProxy = EthereumXcmEnsureProxy;
	type ControllerOrigin = EnsureRoot<AccountId>;
}

parameter_types! {
	pub const ReservedXcmpWeight: Weight = MAXIMUM_BLOCK_WEIGHT.saturating_div(4);
	pub const ReservedDmpWeight: Weight = MAXIMUM_BLOCK_WEIGHT.saturating_div(4);
}

pub const UNINCLUDED_SEGMENT_CAPACITY: u32 = 1;
pub const BLOCK_PROCESSING_VELOCITY: u32 = 1;

type ConsensusHook = pallet_async_backing::consensus_hook::FixedVelocityConsensusHook<
	Runtime,
	BLOCK_PROCESSING_VELOCITY,
	UNINCLUDED_SEGMENT_CAPACITY,
>;

impl cumulus_pallet_parachain_system::Config for Runtime {
	type RuntimeEvent = RuntimeEvent;
	type OnSystemEvent = ();
	type SelfParaId = ParachainInfo;
	type DmpMessageHandler = MaintenanceMode;
	type ReservedDmpWeight = ReservedDmpWeight;
	type OutboundXcmpMessageSource = XcmpQueue;
	type XcmpMessageHandler = XcmpQueue;
	type ReservedXcmpWeight = ReservedXcmpWeight;
<<<<<<< HEAD
	type CheckAssociatedRelayNumber = cumulus_pallet_parachain_system::RelayNumberStrictlyIncreases;
	type ConsensusHook = cumulus_pallet_parachain_system::consensus_hook::ExpectParentIncluded;
=======
	type CheckAssociatedRelayNumber = RelayNumberMonotonicallyIncreases;
	type ConsensusHook = crate::timestamp::ConsensusHookWrapperForRelayTimestamp<ConsensusHook>;
>>>>>>> 7131ef90
}

impl parachain_info::Config for Runtime {}

pub struct OnNewRound;
impl pallet_parachain_staking::OnNewRound for OnNewRound {
	fn on_new_round(round_index: pallet_parachain_staking::RoundIndex) -> Weight {
		MoonbeamOrbiters::on_new_round(round_index)
	}
}
pub struct PayoutCollatorOrOrbiterReward;
impl pallet_parachain_staking::PayoutCollatorReward<Runtime> for PayoutCollatorOrOrbiterReward {
	fn payout_collator_reward(
		for_round: pallet_parachain_staking::RoundIndex,
		collator_id: AccountId,
		amount: Balance,
	) -> Weight {
		let extra_weight = if MoonbeamOrbiters::is_orbiter(for_round, collator_id) {
			MoonbeamOrbiters::distribute_rewards(for_round, collator_id, amount)
		} else {
			ParachainStaking::mint_collator_reward(for_round, collator_id, amount)
		};

		<Runtime as frame_system::Config>::DbWeight::get()
			.reads(1)
			.saturating_add(extra_weight)
	}
}

pub struct OnInactiveCollator;
impl pallet_parachain_staking::OnInactiveCollator<Runtime> for OnInactiveCollator {
	fn on_inactive_collator(
		collator_id: AccountId,
		round: pallet_parachain_staking::RoundIndex,
	) -> Result<Weight, DispatchErrorWithPostInfo<PostDispatchInfo>> {
		let extra_weight = if !MoonbeamOrbiters::is_orbiter(round, collator_id.clone()) {
			ParachainStaking::go_offline_inner(collator_id)?;
			<Runtime as pallet_parachain_staking::Config>::WeightInfo::go_offline(
				pallet_parachain_staking::MAX_CANDIDATES,
			)
		} else {
			Weight::zero()
		};

		Ok(<Runtime as frame_system::Config>::DbWeight::get()
			.reads(1)
			.saturating_add(extra_weight))
	}
}

type MonetaryGovernanceOrigin =
	EitherOfDiverse<EnsureRoot<AccountId>, governance::custom_origins::GeneralAdmin>;

pub struct RelayChainSlotProvider;
impl Get<Slot> for RelayChainSlotProvider {
	fn get() -> Slot {
		let slot_info = pallet_async_backing::pallet::Pallet::<Runtime>::slot_info();
		slot_info.unwrap_or_default().0
	}
}

impl pallet_parachain_staking::Config for Runtime {
	type RuntimeEvent = RuntimeEvent;
	type Currency = Balances;
	type MonetaryGovernanceOrigin = MonetaryGovernanceOrigin;
	/// Minimum round length is 2 minutes (10 * 12 second block times)
	type MinBlocksPerRound = ConstU32<10>;
	/// If a collator doesn't produce any block on this number of rounds, it is notified as inactive
	type MaxOfflineRounds = ConstU32<2>;
	/// Rounds before the collator leaving the candidates request can be executed
	type LeaveCandidatesDelay = ConstU32<2>;
	/// Rounds before the candidate bond increase/decrease can be executed
	type CandidateBondLessDelay = ConstU32<2>;
	/// Rounds before the delegator exit can be executed
	type LeaveDelegatorsDelay = ConstU32<2>;
	/// Rounds before the delegator revocation can be executed
	type RevokeDelegationDelay = ConstU32<2>;
	/// Rounds before the delegator bond increase/decrease can be executed
	type DelegationBondLessDelay = ConstU32<2>;
	/// Rounds before the reward is paid
	type RewardPaymentDelay = ConstU32<2>;
	/// Minimum collators selected per round, default at genesis and minimum forever after
	type MinSelectedCandidates = ConstU32<8>;
	/// Maximum top delegations per candidate
	type MaxTopDelegationsPerCandidate = ConstU32<300>;
	/// Maximum bottom delegations per candidate
	type MaxBottomDelegationsPerCandidate = ConstU32<50>;
	/// Maximum delegations per delegator
	type MaxDelegationsPerDelegator = ConstU32<100>;
	/// Minimum stake required to be reserved to be a candidate
	type MinCandidateStk = ConstU128<{ 500 * currency::UNIT * currency::SUPPLY_FACTOR }>;
	/// Minimum stake required to be reserved to be a delegator
	type MinDelegation = ConstU128<{ 1 * currency::UNIT * currency::SUPPLY_FACTOR }>;
	type BlockAuthor = AuthorInherent;
	type OnCollatorPayout = ();
	type PayoutCollatorReward = PayoutCollatorOrOrbiterReward;
	type OnInactiveCollator = OnInactiveCollator;
	type OnNewRound = OnNewRound;
	type RelayChainSlotProvider = RelayChainSlotProvider;
	type WeightInfo = moonbeam_weights::pallet_parachain_staking::WeightInfo<Runtime>;
	type MaxCandidates = ConstU32<200>;
}

impl pallet_async_backing::Config for Runtime {
	type AllowMultipleBlocksPerSlot = ConstBool<false>;
	type GetAndVerifySlot = pallet_async_backing::RelaySlot;
}

impl pallet_author_inherent::Config for Runtime {
	type SlotBeacon = RelaychainDataProvider<Self>;
	type AccountLookup = MoonbeamOrbiters;
	type CanAuthor = AuthorFilter;
	type AuthorId = AccountId;
	type WeightInfo = moonbeam_weights::pallet_author_inherent::WeightInfo<Runtime>;
}

#[cfg(test)]
mod mock {
	use super::*;
	pub struct MockRandomness;
	impl frame_support::traits::Randomness<H256, BlockNumber> for MockRandomness {
		fn random(subject: &[u8]) -> (H256, BlockNumber) {
			(H256(sp_io::hashing::blake2_256(subject)), 0)
		}
	}
}

impl pallet_author_slot_filter::Config for Runtime {
	type RuntimeEvent = RuntimeEvent;
	#[cfg(not(test))]
	type RandomnessSource = Randomness;
	#[cfg(test)]
	type RandomnessSource = mock::MockRandomness;
	type PotentialAuthors = ParachainStaking;
	type WeightInfo = moonbeam_weights::pallet_author_slot_filter::WeightInfo<Runtime>;
}

impl pallet_async_backing::Config for Runtime {
	type AllowMultipleBlocksPerSlot = ConstBool<true>;
	type GetAndVerifySlot = pallet_async_backing::RelaySlot;
}

parameter_types! {
	pub const InitializationPayment: Perbill = Perbill::from_percent(30);
	pub const RelaySignaturesThreshold: Perbill = Perbill::from_percent(100);
	pub const SignatureNetworkIdentifier:  &'static [u8] = b"moonbase-";

}

impl pallet_crowdloan_rewards::Config for Runtime {
	type RuntimeEvent = RuntimeEvent;
	type Initialized = ConstBool<false>;
	type InitializationPayment = InitializationPayment;
	type MaxInitContributors = ConstU32<500>;
	// TODO to be revisited
	type MinimumReward = ConstU128<0>;
	type RewardCurrency = Balances;
	type RelayChainAccountId = [u8; 32];
	type RewardAddressAssociateOrigin = EnsureSigned<Self::AccountId>;
	type RewardAddressChangeOrigin = EnsureSigned<Self::AccountId>;
	type RewardAddressRelayVoteThreshold = RelaySignaturesThreshold;
	type SignatureNetworkIdentifier = SignatureNetworkIdentifier;
	type VestingBlockNumber = cumulus_primitives_core::relay_chain::BlockNumber;
	type VestingBlockProvider = RelaychainDataProvider<Self>;
	type WeightInfo = moonbeam_weights::pallet_crowdloan_rewards::WeightInfo<Runtime>;
}

// This is a simple session key manager. It should probably either work with, or be replaced
// entirely by pallet sessions
impl pallet_author_mapping::Config for Runtime {
	type RuntimeEvent = RuntimeEvent;
	type DepositCurrency = Balances;
	type DepositAmount = ConstU128<{ 100 * currency::UNIT * currency::SUPPLY_FACTOR }>;
	type Keys = session_keys_primitives::VrfId;
	type WeightInfo = moonbeam_weights::pallet_author_mapping::WeightInfo<Runtime>;
}

/// The type used to represent the kinds of proxying allowed.
#[derive(
	Copy,
	Clone,
	Eq,
	PartialEq,
	Ord,
	PartialOrd,
	Encode,
	Decode,
	Debug,
	MaxEncodedLen,
	TypeInfo,
	Serialize,
	Deserialize,
)]
pub enum ProxyType {
	/// All calls can be proxied. This is the trivial/most permissive filter.
	Any = 0,
	/// Only extrinsics that do not transfer funds.
	NonTransfer = 1,
	/// Only extrinsics related to governance (democracy and collectives).
	Governance = 2,
	/// Only extrinsics related to staking.
	Staking = 3,
	/// Allow to veto an announced proxy call.
	CancelProxy = 4,
	/// Allow extrinsic related to Balances.
	Balances = 5,
	/// Allow extrinsic related to AuthorMapping.
	AuthorMapping = 6,
	/// Allow extrinsic related to IdentityJudgement.
	IdentityJudgement = 7,
}

impl Default for ProxyType {
	fn default() -> Self {
		Self::Any
	}
}

fn is_governance_precompile(precompile_name: &precompiles::PrecompileName) -> bool {
	matches!(
		precompile_name,
		PrecompileName::DemocracyPrecompile
			| PrecompileName::CouncilInstance
			| PrecompileName::TechCommitteeInstance
			| PrecompileName::TreasuryCouncilInstance
			| PrecompileName::ReferendaPrecompile
			| PrecompileName::ConvictionVotingPrecompile
			| PrecompileName::PreimagePrecompile
			| PrecompileName::OpenTechCommitteeInstance,
	)
}

// Be careful: Each time this filter is modified, the substrate filter must also be modified
// consistently.
impl pallet_evm_precompile_proxy::EvmProxyCallFilter for ProxyType {
	fn is_evm_proxy_call_allowed(
		&self,
		call: &pallet_evm_precompile_proxy::EvmSubCall,
		recipient_has_code: bool,
		gas: u64,
	) -> precompile_utils::EvmResult<bool> {
		Ok(match self {
			ProxyType::Any => true,
			ProxyType::NonTransfer => {
				call.value == U256::zero()
					&& match PrecompileName::from_address(call.to.0) {
						Some(
							PrecompileName::AuthorMappingPrecompile
							| PrecompileName::IdentityPrecompile
							| PrecompileName::ParachainStakingPrecompile,
						) => true,
						Some(ref precompile) if is_governance_precompile(precompile) => true,
						_ => false,
					}
			}
			ProxyType::Governance => {
				call.value == U256::zero()
					&& matches!(
						PrecompileName::from_address(call.to.0),
						Some(ref precompile) if is_governance_precompile(precompile)
					)
			}
			ProxyType::Staking => {
				call.value == U256::zero()
					&& matches!(
						PrecompileName::from_address(call.to.0),
						Some(
							PrecompileName::AuthorMappingPrecompile
								| PrecompileName::ParachainStakingPrecompile
						)
					)
			}
			// The proxy precompile does not contain method cancel_proxy
			ProxyType::CancelProxy => false,
			ProxyType::Balances => {
				// Allow only "simple" accounts as recipient (no code nor precompile).
				// Note: Checking the presence of the code is not enough because some precompiles
				// have no code.
				!recipient_has_code
					&& !precompile_utils::precompile_set::is_precompile_or_fail::<Runtime>(
						call.to.0, gas,
					)?
			}
			ProxyType::AuthorMapping => {
				call.value == U256::zero()
					&& matches!(
						PrecompileName::from_address(call.to.0),
						Some(PrecompileName::AuthorMappingPrecompile)
					)
			}
			// There is no identity precompile
			ProxyType::IdentityJudgement => false,
		})
	}
}

// Be careful: Each time this filter is modified, the EVM filter must also be modified consistently.
impl InstanceFilter<RuntimeCall> for ProxyType {
	fn filter(&self, c: &RuntimeCall) -> bool {
		match self {
			ProxyType::Any => true,
			ProxyType::NonTransfer => {
				matches!(
					c,
					RuntimeCall::System(..)
						| RuntimeCall::ParachainSystem(..)
						| RuntimeCall::Timestamp(..)
						| RuntimeCall::ParachainStaking(..)
						| RuntimeCall::Democracy(..)
						| RuntimeCall::Referenda(..)
						| RuntimeCall::Preimage(..)
						| RuntimeCall::ConvictionVoting(..)
						| RuntimeCall::CouncilCollective(..)
						| RuntimeCall::TreasuryCouncilCollective(..)
						| RuntimeCall::TechCommitteeCollective(..)
						| RuntimeCall::OpenTechCommitteeCollective(..)
						| RuntimeCall::Identity(..)
						| RuntimeCall::Utility(..)
						| RuntimeCall::Proxy(..) | RuntimeCall::AuthorMapping(..)
						| RuntimeCall::CrowdloanRewards(
							pallet_crowdloan_rewards::Call::claim { .. }
						)
				)
			}
			ProxyType::Governance => matches!(
				c,
				RuntimeCall::Democracy(..)
					| RuntimeCall::Referenda(..)
					| RuntimeCall::Preimage(..)
					| RuntimeCall::ConvictionVoting(..)
					| RuntimeCall::CouncilCollective(..)
					| RuntimeCall::TreasuryCouncilCollective(..)
					| RuntimeCall::TechCommitteeCollective(..)
					| RuntimeCall::OpenTechCommitteeCollective(..)
					| RuntimeCall::Utility(..)
			),
			ProxyType::Staking => matches!(
				c,
				RuntimeCall::ParachainStaking(..)
					| RuntimeCall::Utility(..)
					| RuntimeCall::AuthorMapping(..)
					| RuntimeCall::MoonbeamOrbiters(..)
			),
			ProxyType::CancelProxy => matches!(
				c,
				RuntimeCall::Proxy(pallet_proxy::Call::reject_announcement { .. })
			),
			ProxyType::Balances => {
				matches!(c, RuntimeCall::Balances(..) | RuntimeCall::Utility(..))
			}
			ProxyType::AuthorMapping => matches!(c, RuntimeCall::AuthorMapping(..)),
			ProxyType::IdentityJudgement => matches!(
				c,
				RuntimeCall::Identity(pallet_identity::Call::provide_judgement { .. })
					| RuntimeCall::Utility(..)
			),
		}
	}

	fn is_superset(&self, o: &Self) -> bool {
		match (self, o) {
			(x, y) if x == y => true,
			(ProxyType::Any, _) => true,
			(_, ProxyType::Any) => false,
			_ => false,
		}
	}
}

impl pallet_proxy::Config for Runtime {
	type RuntimeEvent = RuntimeEvent;
	type RuntimeCall = RuntimeCall;
	type Currency = Balances;
	type ProxyType = ProxyType;
	// One storage item; key size 32, value size 8
	type ProxyDepositBase = ConstU128<{ currency::deposit(1, 8) }>;
	// Additional storage item size of 21 bytes (20 bytes AccountId + 1 byte sizeof(ProxyType)).
	type ProxyDepositFactor = ConstU128<{ currency::deposit(0, 21) }>;
	type MaxProxies = ConstU32<32>;
	type WeightInfo = moonbeam_weights::pallet_proxy::WeightInfo<Runtime>;
	type MaxPending = ConstU32<32>;
	type CallHasher = BlakeTwo256;
	type AnnouncementDepositBase = ConstU128<{ currency::deposit(1, 8) }>;
	// Additional storage item size of 56 bytes:
	// - 20 bytes AccountId
	// - 32 bytes Hasher (Blake2256)
	// - 4 bytes BlockNumber (u32)
	type AnnouncementDepositFactor = ConstU128<{ currency::deposit(0, 56) }>;
}

impl pallet_migrations::Config for Runtime {
	type RuntimeEvent = RuntimeEvent;
	// TODO wire up our correct list of migrations here. Maybe this shouldn't be in
	// `moonbeam_runtime_common`.
	type MigrationsList = (
		moonbeam_runtime_common::migrations::CommonMigrations<
			Runtime,
			CouncilCollective,
			TechCommitteeCollective,
			TreasuryCouncilCollective,
			OpenTechCommitteeCollective,
		>,
		moonbeam_runtime_common::migrations::ReferendaMigrations<Runtime>,
	);
	type XcmExecutionManager = XcmExecutionManager;
}

/// Maintenance mode Call filter
pub struct MaintenanceFilter;
impl Contains<RuntimeCall> for MaintenanceFilter {
	fn contains(c: &RuntimeCall) -> bool {
		match c {
			RuntimeCall::Assets(_) => false,
			RuntimeCall::LocalAssets(_) => false,
			RuntimeCall::Balances(_) => false,
			RuntimeCall::CrowdloanRewards(_) => false,
			RuntimeCall::Ethereum(_) => false,
			RuntimeCall::EVM(_) => false,
			RuntimeCall::Identity(_) => false,
			RuntimeCall::XTokens(_) => false,
			RuntimeCall::ParachainStaking(_) => false,
			RuntimeCall::MoonbeamOrbiters(_) => false,
			RuntimeCall::PolkadotXcm(_) => false,
			RuntimeCall::Treasury(_) => false,
			RuntimeCall::XcmTransactor(_) => false,
			RuntimeCall::EthereumXcm(_) => false,
			RuntimeCall::Democracy(pallet_democracy::Call::propose { .. }) => false,
			_ => true,
		}
	}
}

/// Normal Call Filter
/// We dont allow to create nor mint assets, this for now is disabled
/// We only allow transfers. For now creation of assets will go through
/// asset-manager, while minting/burning only happens through xcm messages
/// This can change in the future
pub struct NormalFilter;
impl Contains<RuntimeCall> for NormalFilter {
	fn contains(c: &RuntimeCall) -> bool {
		match c {
			RuntimeCall::Assets(method) => match method {
				pallet_assets::Call::transfer { .. } => true,
				pallet_assets::Call::transfer_keep_alive { .. } => true,
				pallet_assets::Call::approve_transfer { .. } => true,
				pallet_assets::Call::transfer_approved { .. } => true,
				pallet_assets::Call::cancel_approval { .. } => true,
				pallet_assets::Call::destroy_accounts { .. } => true,
				pallet_assets::Call::destroy_approvals { .. } => true,
				pallet_assets::Call::finish_destroy { .. } => true,
				_ => false,
			},
			// We want to disable create, as we dont want users to be choosing the
			// assetId of their choice
			// We also disable destroy, as we want to route destroy through the
			// asset-manager, which guarantees the removal both at the EVM and
			// substrate side of things
			RuntimeCall::LocalAssets(method) => match method {
				pallet_assets::Call::create { .. } => false,
				pallet_assets::Call::start_destroy { .. } => false,
				_ => true,
			},
			// We filter anonymous proxy as they make "reserve" inconsistent
			// See: https://github.com/paritytech/substrate/blob/37cca710eed3dadd4ed5364c7686608f5175cce1/frame/proxy/src/lib.rs#L270 // editorconfig-checker-disable-line
			RuntimeCall::Proxy(method) => match method {
				pallet_proxy::Call::create_pure { .. } => false,
				pallet_proxy::Call::kill_pure { .. } => false,
				pallet_proxy::Call::proxy { real, .. } => {
					!pallet_evm::AccountCodes::<Runtime>::contains_key(H160::from(*real))
				}
				_ => true,
			},
			// Filtering the EVM prevents possible re-entrancy from the precompiles which could
			// lead to unexpected scenarios.
			// See https://github.com/PureStake/sr-moonbeam/issues/30
			// Note: It is also assumed that EVM calls are only allowed through `Origin::Root` so
			// this can be seen as an additional security
			RuntimeCall::EVM(_) => false,
			RuntimeCall::Democracy(pallet_democracy::Call::propose { .. }) => false,
			_ => true,
		}
	}
}

use cumulus_primitives_core::{relay_chain::BlockNumber as RelayBlockNumber, DmpMessageHandler};

pub struct XcmExecutionManager;
impl moonkit_xcm_primitives::PauseXcmExecution for XcmExecutionManager {
	fn suspend_xcm_execution() -> DispatchResult {
		XcmpQueue::suspend_xcm_execution(RuntimeOrigin::root())
	}
	fn resume_xcm_execution() -> DispatchResult {
		XcmpQueue::resume_xcm_execution(RuntimeOrigin::root())
	}
}

pub struct NormalDmpHandler;
impl DmpMessageHandler for NormalDmpHandler {
	// This implementation makes messages be queued
	// Since the limit is 0, messages are queued for next iteration
	fn handle_dmp_messages(
		iter: impl Iterator<Item = (RelayBlockNumber, Vec<u8>)>,
		limit: Weight,
	) -> Weight {
		(if Migrations::should_pause_xcm() {
			DmpQueue::handle_dmp_messages(iter, Weight::zero())
		} else {
			DmpQueue::handle_dmp_messages(iter, limit)
		}) + <Runtime as frame_system::Config>::DbWeight::get().reads(1)
	}
}

pub struct MaintenanceDmpHandler;
impl DmpMessageHandler for MaintenanceDmpHandler {
	// This implementation makes messages be queued
	// Since the limit is 0, messages are queued for next iteration
	fn handle_dmp_messages(
		iter: impl Iterator<Item = (RelayBlockNumber, Vec<u8>)>,
		_limit: Weight,
	) -> Weight {
		DmpQueue::handle_dmp_messages(iter, Weight::zero())
	}
}

/// The hooks we wnat to run in Maintenance Mode
pub struct MaintenanceHooks;

impl OnInitialize<BlockNumber> for MaintenanceHooks {
	fn on_initialize(n: BlockNumber) -> Weight {
		AllPalletsWithSystem::on_initialize(n)
	}
}

// return 0
// For some reason using empty tuple () isnt working
// There exist only two pallets that use onIdle and these are xcmp and dmp queues
// For some reason putting an empty tumple does not work (transaction never finishes)
// We use an empty onIdle, if on the future we want one of the pallets to execute it
// we need to provide it here
impl OnIdle<BlockNumber> for MaintenanceHooks {
	fn on_idle(_n: BlockNumber, _max_weight: Weight) -> Weight {
		Weight::zero()
	}
}

impl OnRuntimeUpgrade for MaintenanceHooks {
	fn on_runtime_upgrade() -> Weight {
		AllPalletsWithSystem::on_runtime_upgrade()
	}

	#[cfg(feature = "try-runtime")]
	fn try_on_runtime_upgrade(checks: bool) -> Result<Weight, TryRuntimeError> {
		AllPalletsWithSystem::try_on_runtime_upgrade(checks)
	}
}

impl OnFinalize<BlockNumber> for MaintenanceHooks {
	fn on_finalize(n: BlockNumber) {
		AllPalletsWithSystem::on_finalize(n)
	}
}

impl OffchainWorker<BlockNumber> for MaintenanceHooks {
	fn offchain_worker(n: BlockNumber) {
		AllPalletsWithSystem::offchain_worker(n)
	}
}

impl pallet_maintenance_mode::Config for Runtime {
	type RuntimeEvent = RuntimeEvent;
	type NormalCallFilter = NormalFilter;
	type MaintenanceCallFilter = MaintenanceFilter;
	type MaintenanceOrigin =
		pallet_collective::EnsureProportionAtLeast<AccountId, TechCommitteeInstance, 2, 3>;
	type XcmExecutionManager = XcmExecutionManager;
	type NormalDmpHandler = NormalDmpHandler;
	type MaintenanceDmpHandler = MaintenanceDmpHandler;
	// We use AllPalletsWithSystem because we dont want to change the hooks in normal
	// operation
	type NormalExecutiveHooks = AllPalletsWithSystem;
	type MaintenanceExecutiveHooks = MaintenanceHooks;
}

impl pallet_proxy_genesis_companion::Config for Runtime {
	type ProxyType = ProxyType;
}

parameter_types! {
	pub OrbiterReserveIdentifier: [u8; 4] = [b'o', b'r', b'b', b'i'];
}

type AddCollatorOrigin =
	EitherOfDiverse<EnsureRoot<AccountId>, governance::custom_origins::GeneralAdmin>;
type DelCollatorOrigin =
	EitherOfDiverse<EnsureRoot<AccountId>, governance::custom_origins::GeneralAdmin>;

impl pallet_moonbeam_orbiters::Config for Runtime {
	type RuntimeEvent = RuntimeEvent;
	type AccountLookup = AuthorMapping;
	type AddCollatorOrigin = AddCollatorOrigin;
	type Currency = Balances;
	type DelCollatorOrigin = DelCollatorOrigin;
	/// Maximum number of orbiters per collator
	type MaxPoolSize = ConstU32<8>;
	/// Maximum number of round to keep on storage
	type MaxRoundArchive = ConstU32<4>;
	type OrbiterReserveIdentifier = OrbiterReserveIdentifier;
	type RotatePeriod = ConstU32<3>;
	/// Round index type.
	type RoundIndex = pallet_parachain_staking::RoundIndex;
	type WeightInfo = moonbeam_weights::pallet_moonbeam_orbiters::WeightInfo<Runtime>;
}

/// Only callable after `set_validation_data` is called which forms this proof the same way
fn relay_chain_state_proof() -> RelayChainStateProof {
	let relay_storage_root = ParachainSystem::validation_data()
		.expect("set in `set_validation_data`")
		.relay_parent_storage_root;
	let relay_chain_state =
		ParachainSystem::relay_state_proof().expect("set in `set_validation_data`");
	RelayChainStateProof::new(ParachainInfo::get(), relay_storage_root, relay_chain_state)
		.expect("Invalid relay chain state proof, already constructed in `set_validation_data`")
}

pub struct BabeDataGetter;
impl pallet_randomness::GetBabeData<u64, Option<Hash>> for BabeDataGetter {
	// Tolerate panic here because only ever called in inherent (so can be omitted)
	fn get_epoch_index() -> u64 {
		if cfg!(feature = "runtime-benchmarks") {
			// storage reads as per actual reads
			let _relay_storage_root = ParachainSystem::validation_data();
			let _relay_chain_state = ParachainSystem::relay_state_proof();
			const BENCHMARKING_NEW_EPOCH: u64 = 10u64;
			return BENCHMARKING_NEW_EPOCH;
		}
		relay_chain_state_proof()
			.read_optional_entry(relay_chain::well_known_keys::EPOCH_INDEX)
			.ok()
			.flatten()
			.expect("expected to be able to read epoch index from relay chain state proof")
	}
	fn get_epoch_randomness() -> Option<Hash> {
		if cfg!(feature = "runtime-benchmarks") {
			// storage reads as per actual reads
			let _relay_storage_root = ParachainSystem::validation_data();
			let _relay_chain_state = ParachainSystem::relay_state_proof();
			let benchmarking_babe_output = Hash::default();
			return Some(benchmarking_babe_output);
		}
		relay_chain_state_proof()
			.read_optional_entry(relay_chain::well_known_keys::ONE_EPOCH_AGO_RANDOMNESS)
			.ok()
			.flatten()
	}
}

impl pallet_randomness::Config for Runtime {
	type RuntimeEvent = RuntimeEvent;
	type AddressMapping = sp_runtime::traits::ConvertInto;
	type Currency = Balances;
	type BabeDataGetter = BabeDataGetter;
	type VrfKeyLookup = AuthorMapping;
	type Deposit = ConstU128<{ 1 * currency::UNIT * currency::SUPPLY_FACTOR }>;
	type MaxRandomWords = ConstU8<100>;
	type MinBlockDelay = ConstU32<2>;
	type MaxBlockDelay = ConstU32<2_000>;
	type BlockExpirationDelay = ConstU32<10_000>;
	type EpochExpirationDelay = ConstU64<10_000>;
	type WeightInfo = moonbeam_weights::pallet_randomness::WeightInfo<Runtime>;
}

impl pallet_root_testing::Config for Runtime {}

parameter_types! {
	// One storage item; key size is 32 + 20; value is size 4+4+16+20 bytes = 44 bytes.
	pub const DepositBase: Balance = currency::deposit(1, 96);
	// Additional storage item size of 20 bytes.
	pub const DepositFactor: Balance = currency::deposit(0, 20);
	pub const MaxSignatories: u32 = 100;
}

impl pallet_multisig::Config for Runtime {
	type RuntimeEvent = RuntimeEvent;
	type RuntimeCall = RuntimeCall;
	type Currency = Balances;
	type DepositBase = DepositBase;
	type DepositFactor = DepositFactor;
	type MaxSignatories = MaxSignatories;
	type WeightInfo = moonbeam_weights::pallet_multisig::WeightInfo<Runtime>;
}

construct_runtime! {
	pub enum Runtime
	{
		System: frame_system::{Pallet, Call, Storage, Config<T>, Event<T>} = 0,
		Utility: pallet_utility::{Pallet, Call, Event} = 1,
		Timestamp: pallet_timestamp::{Pallet, Call, Storage, Inherent} = 2,
		Balances: pallet_balances::{Pallet, Call, Storage, Config<T>, Event<T>} = 3,
		Sudo: pallet_sudo::{Pallet, Call, Config<T>, Storage, Event<T>} = 4,
		// Previously 5: pallet_randomness_collective_flip
		ParachainSystem: cumulus_pallet_parachain_system::{Pallet, Call, Storage, Inherent, Event<T>} = 6,
		TransactionPayment: pallet_transaction_payment::{Pallet, Storage, Config<T>, Event<T>} = 7,
		ParachainInfo: parachain_info::{Pallet, Storage, Config<T>} = 8,
		EthereumChainId: pallet_evm_chain_id::{Pallet, Storage, Config<T>} = 9,
		EVM: pallet_evm::{Pallet, Config<T>, Call, Storage, Event<T>} = 10,
		Ethereum: pallet_ethereum::{Pallet, Call, Storage, Event, Origin, Config<T>} = 11,
		ParachainStaking: pallet_parachain_staking::{Pallet, Call, Storage, Event<T>, Config<T>} = 12,
		Scheduler: pallet_scheduler::{Pallet, Storage, Event<T>, Call} = 13,
		Democracy: pallet_democracy::{Pallet, Storage, Config<T>, Event<T>, Call} = 14,
		CouncilCollective:
			pallet_collective::<Instance1>::{Pallet, Call, Storage, Event<T>, Origin<T>, Config<T>} = 15,
		TechCommitteeCollective:
			pallet_collective::<Instance2>::{Pallet, Call, Storage, Event<T>, Origin<T>, Config<T>} = 16,
		Treasury: pallet_treasury::{Pallet, Storage, Config<T>, Event<T>, Call} = 17,
		AuthorInherent: pallet_author_inherent::{Pallet, Call, Storage, Inherent} = 18,
		AuthorFilter: pallet_author_slot_filter::{Pallet, Call, Storage, Event, Config<T>} = 19,
		CrowdloanRewards: pallet_crowdloan_rewards::{Pallet, Call, Config<T>, Storage, Event<T>} = 20,
		AuthorMapping: pallet_author_mapping::{Pallet, Call, Config<T>, Storage, Event<T>} = 21,
		Proxy: pallet_proxy::{Pallet, Call, Storage, Event<T>} = 22,
		MaintenanceMode: pallet_maintenance_mode::{Pallet, Call, Config<T>, Storage, Event} = 23,
		Identity: pallet_identity::{Pallet, Call, Storage, Event<T>} = 24,
		XcmpQueue: cumulus_pallet_xcmp_queue::{Pallet, Call, Storage, Event<T>} = 25,
		CumulusXcm: cumulus_pallet_xcm::{Pallet, Event<T>, Origin} = 26,
		DmpQueue: cumulus_pallet_dmp_queue::{Pallet, Call, Storage, Event<T>} = 27,
		PolkadotXcm: pallet_xcm::{Pallet, Call, Storage, Event<T>, Origin, Config<T>} = 28,
		Assets: pallet_assets::{Pallet, Call, Storage, Event<T>} = 29,
		XTokens: orml_xtokens::{Pallet, Call, Storage, Event<T>} = 30,
		AssetManager: pallet_asset_manager::{Pallet, Call, Storage, Event<T>} = 31,
		Migrations: pallet_migrations::{Pallet, Storage, Config<T>, Event<T>} = 32,
		XcmTransactor: pallet_xcm_transactor::{Pallet, Call, Config<T>, Storage, Event<T>} = 33,
		ProxyGenesisCompanion: pallet_proxy_genesis_companion::{Pallet, Config<T>} = 34,
		LocalAssets: pallet_assets::<Instance1>::{Pallet, Call, Storage, Event<T>} = 36,
		MoonbeamOrbiters: pallet_moonbeam_orbiters::{Pallet, Call, Storage, Event<T>} = 37,
		EthereumXcm: pallet_ethereum_xcm::{Pallet, Call, Storage, Origin} = 38,
		Randomness: pallet_randomness::{Pallet, Call, Storage, Event<T>, Inherent} = 39,
		TreasuryCouncilCollective:
			pallet_collective::<Instance3>::{Pallet, Call, Storage, Event<T>, Origin<T>, Config<T>} = 40,
		ConvictionVoting: pallet_conviction_voting::{Pallet, Call, Storage, Event<T>} = 41,
		Referenda: pallet_referenda::{Pallet, Call, Storage, Event<T>} = 42,
		Origins: governance::custom_origins::{Origin} = 43,
		Preimage: pallet_preimage::{Pallet, Call, Storage, Event<T>, HoldReason} = 44,
		Whitelist: pallet_whitelist::{Pallet, Call, Storage, Event<T>} = 45,
		OpenTechCommitteeCollective:
			pallet_collective::<Instance4>::{Pallet, Call, Storage, Event<T>, Origin<T>, Config<T>} = 46,
		RootTesting: pallet_root_testing::{Pallet, Call, Storage} = 47,
		Erc20XcmBridge: pallet_erc20_xcm_bridge::{Pallet} = 48,
		Multisig: pallet_multisig::{Pallet, Call, Storage, Event<T>} = 49,
		AsyncBacking: pallet_async_backing::{Pallet, Storage} = 50,
	}
}

/// Block type as expected by this runtime.
pub type Block = generic::Block<Header, UncheckedExtrinsic>;
/// A Block signed with a Justification
pub type SignedBlock = generic::SignedBlock<Block>;
/// BlockId type as expected by this runtime.
pub type BlockId = generic::BlockId<Block>;

/// The SignedExtension to the basic transaction logic.
pub type SignedExtra = (
	frame_system::CheckNonZeroSender<Runtime>,
	frame_system::CheckSpecVersion<Runtime>,
	frame_system::CheckTxVersion<Runtime>,
	frame_system::CheckGenesis<Runtime>,
	frame_system::CheckEra<Runtime>,
	frame_system::CheckNonce<Runtime>,
	frame_system::CheckWeight<Runtime>,
	pallet_transaction_payment::ChargeTransactionPayment<Runtime>,
);
/// Unchecked extrinsic type as expected by this runtime.
pub type UncheckedExtrinsic =
	fp_self_contained::UncheckedExtrinsic<Address, RuntimeCall, Signature, SignedExtra>;
/// Extrinsic type that has already been checked.
pub type CheckedExtrinsic =
	fp_self_contained::CheckedExtrinsic<AccountId, RuntimeCall, SignedExtra, H160>;
/// Executive: handles dispatch to the various pallets.
pub type Executive = frame_executive::Executive<
	Runtime,
	Block,
	frame_system::ChainContext<Runtime>,
	Runtime,
	pallet_maintenance_mode::ExecutiveHooks<Runtime>,
>;

#[cfg(feature = "runtime-benchmarks")]
use {
	moonbeam_runtime_common::benchmarking::BenchmarkHelper,
	moonbeam_xcm_benchmarks::generic::benchmarking as MoonbeamXcmBenchmarks,
	MoonbeamXcmBenchmarks::XcmGenericBenchmarks as MoonbeamXcmGenericBench,
};
#[cfg(feature = "runtime-benchmarks")]
mod benches {
	frame_benchmarking::define_benchmarks!(
		[pallet_utility, Utility]
		[pallet_timestamp, Timestamp]
		[pallet_balances, Balances]
		[pallet_sudo, Sudo]
		[pallet_evm, EVM]
		[pallet_assets, Assets]
		[pallet_collective, CouncilCollective]
		[pallet_parachain_staking, ParachainStaking]
		[pallet_scheduler, Scheduler]
		[pallet_democracy, Democracy]
		[pallet_treasury, Treasury]
		[pallet_author_inherent, AuthorInherent]
		[pallet_author_slot_filter, AuthorFilter]
		[pallet_crowdloan_rewards, CrowdloanRewards]
		[pallet_author_mapping, AuthorMapping]
		[pallet_proxy, Proxy]
		[pallet_identity, Identity]
		[cumulus_pallet_xcmp_queue, XcmpQueue]
		[pallet_xcm, PolkadotXcm]
		[pallet_asset_manager, AssetManager]
		[pallet_xcm_transactor, XcmTransactor]
		[pallet_moonbeam_orbiters, MoonbeamOrbiters]
		[pallet_randomness, Randomness]
		[pallet_conviction_voting, ConvictionVoting]
		[pallet_referenda, Referenda]
		[pallet_preimage, Preimage]
		[pallet_whitelist, Whitelist]
		[pallet_multisig, Multisig]
		[moonbeam_xcm_benchmarks::weights::generic, MoonbeamXcmGenericBench::<Runtime>]
	);
}

// All of our runtimes share most of their Runtime API implementations.
// We use a macro to implement this common part and add runtime-specific additional implementations.
// This macro expands to :
// ```
// impl_runtime_apis! {
//     // All impl blocks shared between all runtimes.
//
//     // Specific impls provided to the `impl_runtime_apis_plus_common!` macro.
// }
// ```
moonbeam_runtime_common::impl_runtime_apis_plus_common! {
	impl sp_transaction_pool::runtime_api::TaggedTransactionQueue<Block> for Runtime {
		fn validate_transaction(
			source: TransactionSource,
			xt: <Block as BlockT>::Extrinsic,
			block_hash: <Block as BlockT>::Hash,
		) -> TransactionValidity {
			// Filtered calls should not enter the tx pool as they'll fail if inserted.
			// If this call is not allowed, we return early.
			if !<Runtime as frame_system::Config>::BaseCallFilter::contains(&xt.0.function) {
				return InvalidTransaction::Call.into();
			}

			// This runtime uses Substrate's pallet transaction payment. This
			// makes the chain feel like a standard Substrate chain when submitting
			// frame transactions and using Substrate ecosystem tools. It has the downside that
			// transaction are not prioritized by gas_price. The following code reprioritizes
			// transactions to overcome this.
			//
			// A more elegant, ethereum-first solution is
			// a pallet that replaces pallet transaction payment, and allows users
			// to directly specify a gas price rather than computing an effective one.
			// #HopefullySomeday

			// First we pass the transactions to the standard FRAME executive. This calculates all the
			// necessary tags, longevity and other properties that we will leave unchanged.
			// This also assigns some priority that we don't care about and will overwrite next.
			let mut intermediate_valid = Executive::validate_transaction(source, xt.clone(), block_hash)?;

			let dispatch_info = xt.get_dispatch_info();

			// If this is a pallet ethereum transaction, then its priority is already set
			// according to effective priority fee from pallet ethereum. If it is any other kind of
			// transaction, we modify its priority. The goal is to arrive at a similar metric used
			// by pallet ethereum, which means we derive a fee-per-gas from the txn's tip and
			// weight.
			Ok(match &xt.0.function {
				RuntimeCall::Ethereum(transact { .. }) => intermediate_valid,
				_ if dispatch_info.class != DispatchClass::Normal => intermediate_valid,
				_ => {
					let tip = match xt.0.signature {
						None => 0,
						Some((_, _, ref signed_extra)) => {
							// Yuck, this depends on the index of charge transaction in Signed Extra
							let charge_transaction = &signed_extra.7;
							charge_transaction.tip()
						}
					};

					let effective_gas =
						<Runtime as pallet_evm::Config>::GasWeightMapping::weight_to_gas(
							dispatch_info.weight
						);
					let tip_per_gas = if effective_gas > 0 {
						tip.saturating_div(effective_gas as u128)
					} else {
						0
					};

					// Overwrite the original prioritization with this ethereum one
					intermediate_valid.priority = tip_per_gas as u64;
					intermediate_valid
				}
			})
		}
	}
<<<<<<< HEAD
=======

	impl async_backing_primitives::UnincludedSegmentApi<Block> for Runtime {
		fn can_build_upon(
			included_hash: <Block as BlockT>::Hash,
			slot: async_backing_primitives::Slot,
		) -> bool {
			ConsensusHook::can_build_upon(included_hash, slot)
		}
	}
>>>>>>> 7131ef90
}

// Nimbus's Executive wrapper allows relay validators to verify the seal digest
cumulus_pallet_parachain_system::register_validate_block!(
	Runtime = Runtime,
	BlockExecutor = pallet_author_inherent::BlockExecutor::<Runtime, Executive>,
);

moonbeam_runtime_common::impl_self_contained_call!();

// Shorthand for a Get field of a pallet Config.
#[macro_export]
macro_rules! get {
	($pallet:ident, $name:ident, $type:ty) => {
		<<$crate::Runtime as $pallet::Config>::$name as $crate::Get<$type>>::get()
	};
}

#[cfg(test)]
mod tests {
	use super::{currency::*, *};

	#[test]
	// Helps us to identify a Pallet Call in case it exceeds the 1kb limit.
	// Hint: this should be a rare case. If that happens, one or more of the dispatchable arguments
	// need to be Boxed.
	fn call_max_size() {
		const CALL_ALIGN: u32 = 1024;
		assert!(std::mem::size_of::<pallet_evm_chain_id::Call<Runtime>>() <= CALL_ALIGN as usize);
		assert!(std::mem::size_of::<pallet_evm::Call<Runtime>>() <= CALL_ALIGN as usize);
		assert!(std::mem::size_of::<pallet_ethereum::Call<Runtime>>() <= CALL_ALIGN as usize);
		assert!(
			std::mem::size_of::<pallet_parachain_staking::Call<Runtime>>() <= CALL_ALIGN as usize
		);
		assert!(
			std::mem::size_of::<pallet_author_inherent::Call<Runtime>>() <= CALL_ALIGN as usize
		);
		assert!(
			std::mem::size_of::<pallet_author_slot_filter::Call<Runtime>>() <= CALL_ALIGN as usize
		);
		assert!(
			std::mem::size_of::<pallet_crowdloan_rewards::Call<Runtime>>() <= CALL_ALIGN as usize
		);
		assert!(std::mem::size_of::<pallet_author_mapping::Call<Runtime>>() <= CALL_ALIGN as usize);
		assert!(
			std::mem::size_of::<pallet_maintenance_mode::Call<Runtime>>() <= CALL_ALIGN as usize
		);
		assert!(std::mem::size_of::<orml_xtokens::Call<Runtime>>() <= CALL_ALIGN as usize);
		assert!(std::mem::size_of::<pallet_asset_manager::Call<Runtime>>() <= CALL_ALIGN as usize);
		assert!(std::mem::size_of::<pallet_migrations::Call<Runtime>>() <= CALL_ALIGN as usize);
		assert!(std::mem::size_of::<pallet_xcm_transactor::Call<Runtime>>() <= CALL_ALIGN as usize);
		assert!(
			std::mem::size_of::<pallet_proxy_genesis_companion::Call<Runtime>>()
				<= CALL_ALIGN as usize
		);
	}

	#[test]
	fn currency_constants_are_correct() {
		assert_eq!(SUPPLY_FACTOR, 1);

		// txn fees
		assert_eq!(TRANSACTION_BYTE_FEE, Balance::from(1 * GIGAWEI));
		assert_eq!(
			get!(pallet_transaction_payment, OperationalFeeMultiplier, u8),
			5_u8
		);
		assert_eq!(STORAGE_BYTE_FEE, Balance::from(100 * MICROUNIT));

		// democracy minimums
		assert_eq!(
			get!(pallet_democracy, MinimumDeposit, u128),
			Balance::from(4 * UNIT)
		);
		assert_eq!(
			get!(pallet_treasury, ProposalBondMinimum, u128),
			Balance::from(1 * UNIT)
		);

		// pallet_identity deposits
		assert_eq!(
			get!(pallet_identity, BasicDeposit, u128),
			Balance::from(1 * UNIT + 25800 * MICROUNIT)
		);
		assert_eq!(
			get!(pallet_identity, FieldDeposit, u128),
			Balance::from(6600 * MICROUNIT)
		);
		assert_eq!(
			get!(pallet_identity, SubAccountDeposit, u128),
			Balance::from(1 * UNIT + 5300 * MICROUNIT)
		);

		// staking minimums
		assert_eq!(
			get!(pallet_parachain_staking, MinCandidateStk, u128),
			Balance::from(500 * UNIT)
		);
		assert_eq!(
			get!(pallet_parachain_staking, MinDelegation, u128),
			Balance::from(1 * UNIT)
		);

		// crowdloan min reward
		assert_eq!(
			get!(pallet_crowdloan_rewards, MinimumReward, u128),
			Balance::from(0u128)
		);

		// deposit for AuthorMapping
		assert_eq!(
			get!(pallet_author_mapping, DepositAmount, u128),
			Balance::from(100 * UNIT)
		);

		// proxy deposits
		assert_eq!(
			get!(pallet_proxy, ProxyDepositBase, u128),
			Balance::from(1 * UNIT + 800 * MICROUNIT)
		);
		assert_eq!(
			get!(pallet_proxy, ProxyDepositFactor, u128),
			Balance::from(2100 * MICROUNIT)
		);
		assert_eq!(
			get!(pallet_proxy, AnnouncementDepositBase, u128),
			Balance::from(1 * UNIT + 800 * MICROUNIT)
		);
		assert_eq!(
			get!(pallet_proxy, AnnouncementDepositFactor, u128),
			Balance::from(5600 * MICROUNIT)
		);
	}

	#[test]
	fn max_offline_rounds_lower_or_eq_than_reward_payment_delay() {
		assert!(
			get!(pallet_parachain_staking, MaxOfflineRounds, u32)
				<= get!(pallet_parachain_staking, RewardPaymentDelay, u32)
		);
	}

	#[test]
	// Required migration is
	// pallet_parachain_staking::migrations::IncreaseMaxTopDelegationsPerCandidate
	// Purpose of this test is to remind of required migration if constant is ever changed
	fn updating_maximum_delegators_per_candidate_requires_configuring_required_migration() {
		assert_eq!(
			get!(pallet_parachain_staking, MaxTopDelegationsPerCandidate, u32),
			300
		);
		assert_eq!(
			get!(
				pallet_parachain_staking,
				MaxBottomDelegationsPerCandidate,
				u32
			),
			50
		);
	}

	#[test]
	fn test_proxy_type_can_be_decoded_from_valid_values() {
		let test_cases = vec![
			// (input, expected)
			(0u8, ProxyType::Any),
			(1, ProxyType::NonTransfer),
			(2, ProxyType::Governance),
			(3, ProxyType::Staking),
			(4, ProxyType::CancelProxy),
			(5, ProxyType::Balances),
			(6, ProxyType::AuthorMapping),
			(7, ProxyType::IdentityJudgement),
		];

		for (input, expected) in test_cases {
			let actual = ProxyType::decode(&mut input.to_le_bytes().as_slice());
			assert_eq!(
				Ok(expected),
				actual,
				"failed decoding ProxyType for value '{}'",
				input
			);
		}
	}

	#[test]
	fn configured_base_extrinsic_weight_is_evm_compatible() {
		let min_ethereum_transaction_weight = WeightPerGas::get() * 21_000;
		let base_extrinsic = <Runtime as frame_system::Config>::BlockWeights::get()
			.get(frame_support::dispatch::DispatchClass::Normal)
			.base_extrinsic;
		assert!(base_extrinsic.ref_time() <= min_ethereum_transaction_weight.ref_time());
	}

	#[test]
	fn test_storage_growth_ratio_is_correct() {
		let expected_storage_growth_ratio = BlockGasLimit::get()
			.low_u64()
			.saturating_div(BLOCK_STORAGE_LIMIT);
		let actual_storage_growth_ratio =
			<Runtime as pallet_evm::Config>::GasLimitStorageGrowthRatio::get();
		assert_eq!(
			expected_storage_growth_ratio, actual_storage_growth_ratio,
			"Storage growth ratio is not correct"
		);
	}
}<|MERGE_RESOLUTION|>--- conflicted
+++ resolved
@@ -722,13 +722,8 @@
 	type OutboundXcmpMessageSource = XcmpQueue;
 	type XcmpMessageHandler = XcmpQueue;
 	type ReservedXcmpWeight = ReservedXcmpWeight;
-<<<<<<< HEAD
-	type CheckAssociatedRelayNumber = cumulus_pallet_parachain_system::RelayNumberStrictlyIncreases;
-	type ConsensusHook = cumulus_pallet_parachain_system::consensus_hook::ExpectParentIncluded;
-=======
 	type CheckAssociatedRelayNumber = RelayNumberMonotonicallyIncreases;
 	type ConsensusHook = crate::timestamp::ConsensusHookWrapperForRelayTimestamp<ConsensusHook>;
->>>>>>> 7131ef90
 }
 
 impl parachain_info::Config for Runtime {}
@@ -830,11 +825,6 @@
 	type RelayChainSlotProvider = RelayChainSlotProvider;
 	type WeightInfo = moonbeam_weights::pallet_parachain_staking::WeightInfo<Runtime>;
 	type MaxCandidates = ConstU32<200>;
-}
-
-impl pallet_async_backing::Config for Runtime {
-	type AllowMultipleBlocksPerSlot = ConstBool<false>;
-	type GetAndVerifySlot = pallet_async_backing::RelaySlot;
 }
 
 impl pallet_author_inherent::Config for Runtime {
@@ -1630,8 +1620,6 @@
 			})
 		}
 	}
-<<<<<<< HEAD
-=======
 
 	impl async_backing_primitives::UnincludedSegmentApi<Block> for Runtime {
 		fn can_build_upon(
@@ -1641,7 +1629,6 @@
 			ConsensusHook::can_build_upon(included_hash, slot)
 		}
 	}
->>>>>>> 7131ef90
 }
 
 // Nimbus's Executive wrapper allows relay validators to verify the seal digest
