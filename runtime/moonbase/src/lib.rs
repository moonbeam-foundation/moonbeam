// Copyright 2019-2022 PureStake Inc.
// This file is part of Moonbeam.

// Moonbeam is free software: you can redistribute it and/or modify
// it under the terms of the GNU General Public License as published by
// the Free Software Foundation, either version 3 of the License, or
// (at your option) any later version.

// Moonbeam is distributed in the hope that it will be useful,
// but WITHOUT ANY WARRANTY; without even the implied warranty of
// MERCHANTABILITY or FITNESS FOR A PARTICULAR PURPOSE.  See the
// GNU General Public License for more details.

// You should have received a copy of the GNU General Public License
// along with Moonbeam.  If not, see <http://www.gnu.org/licenses/>.

//! The Moonbase Runtime.
//!
//! Primary features of this runtime include:
//! * Ethereum compatibility
//! * Moonbase tokenomics

#![cfg_attr(not(feature = "std"), no_std)]
// `construct_runtime!` does a lot of recursion and requires us to increase the limit to 256.
#![recursion_limit = "256"]

// Make the WASM binary available.
#[cfg(feature = "std")]
include!(concat!(env!("OUT_DIR"), "/wasm_binary.rs"));

use cumulus_pallet_parachain_system::{RelayChainStateProof, RelaychainBlockNumberProvider};
use cumulus_primitives_core::relay_chain;
use fp_rpc::TransactionStatus;

use account::AccountId20;

// Re-export required by get! macro.
pub use frame_support::traits::Get;
use frame_support::{
	construct_runtime,
	dispatch::{DispatchClass, GetDispatchInfo},
	ensure,
	pallet_prelude::DispatchResult,
	parameter_types,
	traits::{
		ConstBool, ConstU128, ConstU16, ConstU32, ConstU64, ConstU8, Contains,
		Currency as CurrencyT, EitherOfDiverse, EqualPrivilegeOnly, FindAuthor, Imbalance,
		InstanceFilter, OffchainWorker, OnFinalize, OnIdle, OnInitialize, OnRuntimeUpgrade,
		OnUnbalanced,
	},
	weights::{
		constants::{RocksDbWeight, WEIGHT_PER_SECOND},
		ConstantMultiplier, Weight, WeightToFeeCoefficient, WeightToFeeCoefficients,
		WeightToFeePolynomial,
	},
	PalletId,
};

#[cfg(feature = "std")]
pub use fp_evm::GenesisAccount;
use frame_system::{EnsureRoot, EnsureSigned};
pub use moonbeam_core_primitives::{
	AccountId, AccountIndex, Address, AssetId, Balance, BlockNumber, DigestItem, Hash, Header,
	Index, Signature,
};
use moonbeam_rpc_primitives_txpool::TxPoolResponse;
pub use pallet_author_slot_filter::EligibilityValue;
use pallet_balances::NegativeImbalance;
use pallet_ethereum::Call::transact;
use pallet_ethereum::Transaction as EthereumTransaction;
use pallet_evm::{
	Account as EVMAccount, EVMCurrencyAdapter, EnsureAddressNever, EnsureAddressRoot,
	FeeCalculator, GasWeightMapping, OnChargeEVMTransaction as OnChargeEVMTransactionT, Runner,
};
pub use pallet_parachain_staking::{InflationInfo, Range};
use pallet_transaction_payment::{CurrencyAdapter, Multiplier, TargetedFeeAdjustment};
use parity_scale_codec::{Decode, Encode, MaxEncodedLen};
use scale_info::TypeInfo;
use sp_api::impl_runtime_apis;
use sp_core::{OpaqueMetadata, H160, H256, U256};
use sp_runtime::{
	create_runtime_str, generic, impl_opaque_keys,
	traits::{
		BlakeTwo256, Block as BlockT, DispatchInfoOf, Dispatchable, IdentityLookup,
		PostDispatchInfoOf, UniqueSaturatedInto, Zero,
	},
	transaction_validity::{
		InvalidTransaction, TransactionSource, TransactionValidity, TransactionValidityError,
	},
	ApplyExtrinsicResult, FixedPointNumber, Perbill, Permill, Perquintill, SaturatedConversion,
};
use sp_std::{
	convert::{From, Into},
	prelude::*,
};
#[cfg(feature = "std")]
use sp_version::NativeVersion;
use sp_version::RuntimeVersion;

use nimbus_primitives::CanAuthor;

mod precompiles;
use precompiles::PrecompileName;
pub use precompiles::{
	MoonbasePrecompiles, FOREIGN_ASSET_PRECOMPILE_ADDRESS_PREFIX,
	LOCAL_ASSET_PRECOMPILE_ADDRESS_PREFIX,
};

use smallvec::smallvec;

#[cfg(any(feature = "std", test))]
pub use sp_runtime::BuildStorage;

pub type Precompiles = MoonbasePrecompiles<Runtime>;

pub mod asset_config;
pub mod governance;
pub mod xcm_config;
use governance::councils::*;

/// UNIT, the native token, uses 18 decimals of precision.
pub mod currency {
	use super::Balance;

	// Provide a common factor between runtimes based on a supply of 10_000_000 tokens.
	pub const SUPPLY_FACTOR: Balance = 1;

	pub const WEI: Balance = 1;
	pub const KILOWEI: Balance = 1_000;
	pub const MEGAWEI: Balance = 1_000_000;
	pub const GIGAWEI: Balance = 1_000_000_000;
	pub const MICROUNIT: Balance = 1_000_000_000_000;
	pub const MILLIUNIT: Balance = 1_000_000_000_000_000;
	pub const UNIT: Balance = 1_000_000_000_000_000_000;
	pub const KILOUNIT: Balance = 1_000_000_000_000_000_000_000;

	pub const TRANSACTION_BYTE_FEE: Balance = 1 * GIGAWEI * SUPPLY_FACTOR;
	pub const STORAGE_BYTE_FEE: Balance = 100 * MICROUNIT * SUPPLY_FACTOR;
	pub const WEIGHT_FEE: Balance = 50 * KILOWEI * SUPPLY_FACTOR;

	pub const fn deposit(items: u32, bytes: u32) -> Balance {
		items as Balance * 1 * UNIT * SUPPLY_FACTOR + (bytes as Balance) * STORAGE_BYTE_FEE
	}
}

/// Maximum weight per block
pub const MAXIMUM_BLOCK_WEIGHT: Weight = WEIGHT_PER_SECOND
	.saturating_div(2)
	.set_proof_size(cumulus_primitives_core::relay_chain::v2::MAX_POV_SIZE as u64);

pub const MILLISECS_PER_BLOCK: u64 = 12000;
pub const MINUTES: BlockNumber = 60_000 / (MILLISECS_PER_BLOCK as BlockNumber);
pub const HOURS: BlockNumber = MINUTES * 60;
pub const DAYS: BlockNumber = HOURS * 24;
pub const WEEKS: BlockNumber = DAYS * 7;
/// Opaque types. These are used by the CLI to instantiate machinery that don't need to know
/// the specifics of the runtime. They can then be made to be agnostic over specific formats
/// of data like extrinsics, allowing for them to continue syncing the network through upgrades
/// to even the core data structures.
pub mod opaque {
	use super::*;

	pub use sp_runtime::OpaqueExtrinsic as UncheckedExtrinsic;
	pub type Block = generic::Block<Header, UncheckedExtrinsic>;

	impl_opaque_keys! {
		pub struct SessionKeys {
			pub nimbus: AuthorInherent,
			pub vrf: session_keys_primitives::VrfSessionKey,
		}
	}
}

/// This runtime version.
/// The spec_version is composed of 2x2 digits. The first 2 digits represent major changes
/// that can't be skipped, such as data migration upgrades. The last 2 digits represent minor
/// changes which can be skipped.
#[sp_version::runtime_version]
pub const VERSION: RuntimeVersion = RuntimeVersion {
	spec_name: create_runtime_str!("moonbase"),
	impl_name: create_runtime_str!("moonbase"),
	authoring_version: 4,
	spec_version: 2100,
	impl_version: 0,
	apis: RUNTIME_API_VERSIONS,
	transaction_version: 2,
	state_version: 0,
};

/// The version information used to identify this runtime when compiled natively.
#[cfg(feature = "std")]
pub fn native_version() -> NativeVersion {
	NativeVersion {
		runtime_version: VERSION,
		can_author_with: Default::default(),
	}
}

const NORMAL_DISPATCH_RATIO: Perbill = Perbill::from_percent(75);
pub const NORMAL_WEIGHT: Weight = MAXIMUM_BLOCK_WEIGHT.saturating_mul(3).saturating_div(4);
// Here we assume Ethereum's base fee of 21000 gas and convert to weight, but we
// subtract roughly the cost of a balance transfer from it (about 1/3 the cost)
// and some cost to account for per-byte-fee.
// TODO: we should use benchmarking's overhead feature to measure this
pub const EXTRINSIC_BASE_WEIGHT: Weight = Weight::from_ref_time(10000 * WEIGHT_PER_GAS);

pub struct RuntimeBlockWeights;
impl Get<frame_system::limits::BlockWeights> for RuntimeBlockWeights {
	fn get() -> frame_system::limits::BlockWeights {
		frame_system::limits::BlockWeights::builder()
			.for_class(DispatchClass::Normal, |weights| {
				weights.base_extrinsic = EXTRINSIC_BASE_WEIGHT;
				weights.max_total = NORMAL_WEIGHT.into();
			})
			.for_class(DispatchClass::Operational, |weights| {
				weights.max_total = MAXIMUM_BLOCK_WEIGHT.into();
				weights.reserved = (MAXIMUM_BLOCK_WEIGHT - NORMAL_WEIGHT).into();
			})
			.avg_block_initialization(Perbill::from_percent(10))
			.build()
			.expect("Provided BlockWeight definitions are valid, qed")
	}
}

parameter_types! {
	pub const Version: RuntimeVersion = VERSION;
	/// TODO: this is left here so that `impl_runtime_apis_plus_common` will find the same type for
	/// `BlockWeights` in all runtimes. It can probably be removed once the custom
	/// `RuntimeBlockWeights` has been pushed to each runtime.
	pub BlockWeights: frame_system::limits::BlockWeights = RuntimeBlockWeights::get();
	/// We allow for 5 MB blocks.
	pub BlockLength: frame_system::limits::BlockLength = frame_system::limits::BlockLength
		::max_with_normal_ratio(5 * 1024 * 1024, NORMAL_DISPATCH_RATIO);
}

impl frame_system::Config for Runtime {
	/// The identifier used to distinguish between accounts.
	type AccountId = AccountId;
	/// The aggregated dispatch type that is available for extrinsics.
	type RuntimeCall = RuntimeCall;
	/// The lookup mechanism to get account ID from whatever is passed in dispatchers.
	type Lookup = IdentityLookup<AccountId>;
	/// The index type for storing how many extrinsics an account has signed.
	type Index = Index;
	/// The index type for blocks.
	type BlockNumber = BlockNumber;
	/// The type for hashing blocks and tries.
	type Hash = Hash;
	/// The hashing algorithm used.
	type Hashing = BlakeTwo256;
	/// The header type.
	type Header = generic::Header<BlockNumber, BlakeTwo256>;
	/// The ubiquitous event type.
	type RuntimeEvent = RuntimeEvent;
	/// The ubiquitous origin type.
	type RuntimeOrigin = RuntimeOrigin;
	/// Maximum number of block number to block hash mappings to keep (oldest pruned first).
	type BlockHashCount = ConstU32<256>;
	/// Maximum weight of each block. With a default weight system of 1byte == 1weight, 4mb is ok.
	type BlockWeights = RuntimeBlockWeights;
	/// Maximum size of all encoded transactions (in bytes) that are allowed in one block.
	type BlockLength = BlockLength;
	/// Runtime version.
	type Version = Version;
	type PalletInfo = PalletInfo;
	type AccountData = pallet_balances::AccountData<Balance>;
	type OnNewAccount = ();
	type OnKilledAccount = ();
	type DbWeight = RocksDbWeight;
	type BaseCallFilter = MaintenanceMode;
	type SystemWeightInfo = ();
	/// This is used as an identifier of the chain. 42 is the generic substrate prefix.
	type SS58Prefix = ConstU16<1287>;
	type OnSetCode = cumulus_pallet_parachain_system::ParachainSetCode<Self>;
	type MaxConsumers = frame_support::traits::ConstU32<16>;
}

impl pallet_utility::Config for Runtime {
	type RuntimeEvent = RuntimeEvent;
	type RuntimeCall = RuntimeCall;
	type PalletsOrigin = OriginCaller;
	type WeightInfo = pallet_utility::weights::SubstrateWeight<Runtime>;
}

impl pallet_timestamp::Config for Runtime {
	/// A timestamp: milliseconds since the unix epoch.
	type Moment = u64;
	type OnTimestampSet = ();
	type MinimumPeriod = ConstU64<1>;
	type WeightInfo = pallet_timestamp::weights::SubstrateWeight<Runtime>;
}

impl pallet_balances::Config for Runtime {
	type MaxReserves = ConstU32<50>;
	type ReserveIdentifier = [u8; 4];
	type MaxLocks = ConstU32<50>;
	/// The type for recording an account's balance.
	type Balance = Balance;
	/// The ubiquitous event type.
	type RuntimeEvent = RuntimeEvent;
	type DustRemoval = ();
	type ExistentialDeposit = ConstU128<0>;
	type AccountStore = System;
	type WeightInfo = pallet_balances::weights::SubstrateWeight<Runtime>;
}

pub struct DealWithFees<R>(sp_std::marker::PhantomData<R>);
impl<R> OnUnbalanced<NegativeImbalance<R>> for DealWithFees<R>
where
	R: pallet_balances::Config + pallet_treasury::Config,
	pallet_treasury::Pallet<R>: OnUnbalanced<NegativeImbalance<R>>,
{
	// this seems to be called for substrate-based transactions
	fn on_unbalanceds<B>(mut fees_then_tips: impl Iterator<Item = NegativeImbalance<R>>) {
		if let Some(fees) = fees_then_tips.next() {
			// for fees, 80% are burned, 20% to the treasury
			let (_, to_treasury) = fees.ration(80, 20);
			// Balances pallet automatically burns dropped Negative Imbalances by decreasing
			// total_supply accordingly
			<pallet_treasury::Pallet<R> as OnUnbalanced<_>>::on_unbalanced(to_treasury);
		}
	}

	// this is called from pallet_evm for Ethereum-based transactions
	// (technically, it calls on_unbalanced, which calls this when non-zero)
	fn on_nonzero_unbalanced(amount: NegativeImbalance<R>) {
		// Balances pallet automatically burns dropped Negative Imbalances by decreasing
		// total_supply accordingly
		let (_, to_treasury) = amount.ration(80, 20);
		<pallet_treasury::Pallet<R> as OnUnbalanced<_>>::on_unbalanced(to_treasury);
	}
}

pub struct LengthToFee;
impl WeightToFeePolynomial for LengthToFee {
	type Balance = Balance;

	fn polynomial() -> WeightToFeeCoefficients<Self::Balance> {
		smallvec![
			WeightToFeeCoefficient {
				degree: 1,
				coeff_frac: Perbill::zero(),
				coeff_integer: currency::TRANSACTION_BYTE_FEE,
				negative: false,
			},
			WeightToFeeCoefficient {
				degree: 3,
				coeff_frac: Perbill::zero(),
				coeff_integer: 1 * currency::SUPPLY_FACTOR,
				negative: false,
			},
		]
	}
}

impl pallet_transaction_payment::Config for Runtime {
	type RuntimeEvent = RuntimeEvent;
	type OnChargeTransaction = CurrencyAdapter<Balances, DealWithFees<Runtime>>;
	type OperationalFeeMultiplier = ConstU8<5>;
	type WeightToFee = ConstantMultiplier<Balance, ConstU128<{ currency::WEIGHT_FEE }>>;
	type LengthToFee = LengthToFee;
	type FeeMultiplierUpdate = SlowAdjustingFeeUpdate<Runtime>;
}

impl pallet_sudo::Config for Runtime {
	type RuntimeCall = RuntimeCall;
	type RuntimeEvent = RuntimeEvent;
}

impl pallet_ethereum_chain_id::Config for Runtime {}

impl pallet_randomness_collective_flip::Config for Runtime {}

/// Current approximation of the gas/s consumption considering
/// EVM execution over compiled WASM (on 4.4Ghz CPU).
/// Given the 500ms Weight, from which 75% only are used for transactions,
/// the total EVM execution gas limit is: GAS_PER_SECOND * 0.500 * 0.75 ~= 15_000_000.
pub const GAS_PER_SECOND: u64 = 40_000_000;

/// Approximate ratio of the amount of Weight per Gas.
/// u64 works for approximations because Weight is a very small unit compared to gas.
pub const WEIGHT_PER_GAS: u64 = WEIGHT_PER_SECOND.ref_time() / GAS_PER_SECOND;

parameter_types! {
	pub BlockGasLimit: U256
		= U256::from(NORMAL_DISPATCH_RATIO * MAXIMUM_BLOCK_WEIGHT.ref_time() / WEIGHT_PER_GAS);
	/// The portion of the `NORMAL_DISPATCH_RATIO` that we adjust the fees with. Blocks filled less
	/// than this will decrease the weight and more will increase.
	pub const TargetBlockFullness: Perquintill = Perquintill::from_percent(25);
	/// The adjustment variable of the runtime. Higher values will cause `TargetBlockFullness` to
	/// change the fees more rapidly. This low value causes changes to occur slowly over time.
	pub AdjustmentVariable: Multiplier = Multiplier::saturating_from_rational(4, 1_000);
	/// Minimum amount of the multiplier. This value cannot be too low. A test case should ensure
	/// that combined with `AdjustmentVariable`, we can recover from the minimum.
	/// See `multiplier_can_grow_from_zero` in integration_tests.rs.
	pub MinimumMultiplier: Multiplier = Multiplier::saturating_from_rational(1, 1_000);
	/// Maximum multiplier. We pick a value that is expensive but not impossibly so; it should act
	/// as a safety net.
	pub MaximumMultiplier: Multiplier = Multiplier::from(100_000u128);
	pub PrecompilesValue: MoonbasePrecompiles<Runtime> = MoonbasePrecompiles::<_>::new();
	pub WeightPerGas: Weight = Weight::from_ref_time(WEIGHT_PER_GAS);
}

pub struct TransactionPaymentAsGasPrice;
impl FeeCalculator for TransactionPaymentAsGasPrice {
	fn min_gas_price() -> (U256, Weight) {
		// TODO: transaction-payment differs from EIP-1559 in that its tip and length fees are not
		//       scaled by the multiplier, which means its multiplier will be overstated when
		//       applied to an ethereum transaction
		// note: transaction-payment uses both a congestion modifier (next_fee_multiplier, which is
		//       updated once per block in on_finalize) and a 'WeightToFee' implementation. Our
		//       runtime implements this as a 'ConstantModifier', so we can get away with a simple
		//       multiplication here.
		// It is imperative that `saturating_mul_int` be performed as late as possible in the
		// expression since it involves fixed point multiplication with a division by a fixed
		// divisor. This leads to truncation and subsequent precision loss if performed too early.
		// This can lead to min_gas_price being same across blocks even if the multiplier changes.
		// There's still some precision loss when the final `gas_price` (used_gas * min_gas_price)
		// is computed in frontier, but that's currently unavoidable.
		let min_gas_price = TransactionPayment::next_fee_multiplier()
			.saturating_mul_int(currency::WEIGHT_FEE.saturating_mul(WEIGHT_PER_GAS as u128));
		(min_gas_price.into(), Weight::zero())
	}
}

/// Parameterized slow adjusting fee updated based on
/// https://w3f-research.readthedocs.io/en/latest/polkadot/overview/2-token-economics.html#-2.-slow-adjusting-mechanism // editorconfig-checker-disable-line
///
/// The adjustment algorithm boils down to:
///
/// diff = (previous_block_weight - target) / maximum_block_weight
/// next_multiplier = prev_multiplier * (1 + (v * diff) + ((v * diff)^2 / 2))
/// assert(next_multiplier > min)
///     where: v is AdjustmentVariable
///            target is TargetBlockFullness
///            min is MinimumMultiplier
pub type SlowAdjustingFeeUpdate<R> = TargetedFeeAdjustment<
	R,
	TargetBlockFullness,
	AdjustmentVariable,
	MinimumMultiplier,
	MaximumMultiplier,
>;

/// The author inherent provides an AccountId, but pallet evm needs an H160.
/// This simple adapter makes the conversion for any types T, U such that T: Into<U>
pub struct FindAuthorAdapter<T, U, Inner>(sp_std::marker::PhantomData<(T, U, Inner)>);

impl<T, U, Inner> FindAuthor<U> for FindAuthorAdapter<T, U, Inner>
where
	T: Into<U>,
	Inner: FindAuthor<T>,
{
	fn find_author<'a, I>(digests: I) -> Option<U>
	where
		I: 'a + IntoIterator<Item = (sp_runtime::ConsensusEngineId, &'a [u8])>,
	{
		Inner::find_author(digests).map(Into::into)
	}
}

moonbeam_runtime_common::impl_on_charge_evm_transaction!();

impl pallet_evm::Config for Runtime {
	type FeeCalculator = TransactionPaymentAsGasPrice;
	type GasWeightMapping = pallet_evm::FixedGasWeightMapping<Self>;
	type WeightPerGas = WeightPerGas;
	type BlockHashMapping = pallet_ethereum::EthereumBlockHashMapping<Self>;
	type CallOrigin = EnsureAddressRoot<AccountId>;
	type WithdrawOrigin = EnsureAddressNever<AccountId>;
	type AddressMapping = moonbeam_runtime_common::IntoAddressMapping;
	type Currency = Balances;
	type RuntimeEvent = RuntimeEvent;
	type Runner = pallet_evm::runner::stack::Runner<Self>;
	type PrecompilesType = MoonbasePrecompiles<Self>;
	type PrecompilesValue = PrecompilesValue;
	type ChainId = EthereumChainId;
	type OnChargeTransaction = OnChargeEVMTransaction<DealWithFees<Runtime>>;
	type BlockGasLimit = BlockGasLimit;
	type FindAuthor = FindAuthorAdapter<AccountId20, H160, AuthorInherent>;
}

parameter_types! {
	pub MaximumSchedulerWeight: Weight = NORMAL_DISPATCH_RATIO * RuntimeBlockWeights::get().max_block;
	pub const NoPreimagePostponement: Option<u32> = Some(10);
}

impl pallet_scheduler::Config for Runtime {
	type RuntimeEvent = RuntimeEvent;
	type RuntimeOrigin = RuntimeOrigin;
	type PalletsOrigin = OriginCaller;
	type RuntimeCall = RuntimeCall;
	type MaximumWeight = MaximumSchedulerWeight;
	type ScheduleOrigin = EnsureRoot<AccountId>;
	type MaxScheduledPerBlock = ConstU32<50>;
	type WeightInfo = pallet_scheduler::weights::SubstrateWeight<Runtime>;
	type OriginPrivilegeCmp = EqualPrivilegeOnly;
	type Preimages = Preimage;
}

impl pallet_preimage::Config for Runtime {
	type WeightInfo = pallet_preimage::weights::SubstrateWeight<Runtime>;
	type RuntimeEvent = RuntimeEvent;
	type Currency = Balances;
	type ManagerOrigin = EnsureRoot<AccountId>;
	type BaseDeposit = ConstU128<{ 5 * currency::UNIT * currency::SUPPLY_FACTOR }>;
	type ByteDeposit = ConstU128<{ currency::STORAGE_BYTE_FEE }>;
}

parameter_types! {
	pub const ProposalBond: Permill = Permill::from_percent(5);
	pub const TreasuryId: PalletId = PalletId(*b"pc/trsry");
}

type TreasuryApproveOrigin = EitherOfDiverse<
	EnsureRoot<AccountId>,
	pallet_collective::EnsureProportionAtLeast<AccountId, TreasuryCouncilInstance, 3, 5>,
>;

type TreasuryRejectOrigin = EitherOfDiverse<
	EnsureRoot<AccountId>,
	pallet_collective::EnsureProportionMoreThan<AccountId, TreasuryCouncilInstance, 1, 2>,
>;

impl pallet_treasury::Config for Runtime {
	type PalletId = TreasuryId;
	type Currency = Balances;
	// At least three-fifths majority of the council is required (or root) to approve a proposal
	type ApproveOrigin = TreasuryApproveOrigin;
	// More than half of the council is required (or root) to reject a proposal
	type RejectOrigin = TreasuryRejectOrigin;
	type RuntimeEvent = RuntimeEvent;
	// If spending proposal rejected, transfer proposer bond to treasury
	type OnSlash = Treasury;
	type ProposalBond = ProposalBond;
	type ProposalBondMinimum = ConstU128<{ 1 * currency::UNIT * currency::SUPPLY_FACTOR }>;
	type SpendPeriod = ConstU32<{ 6 * DAYS }>;
	type Burn = ();
	type BurnDestination = ();
	type MaxApprovals = ConstU32<100>;
	type WeightInfo = pallet_treasury::weights::SubstrateWeight<Runtime>;
	type SpendFunds = ();
	type ProposalBondMaximum = ();
	type SpendOrigin = frame_support::traits::NeverEnsureOrigin<Balance>; // Same as Polkadot
}

type IdentityForceOrigin = EitherOfDiverse<
	EnsureRoot<AccountId>,
	EitherOfDiverse<
		pallet_collective::EnsureProportionMoreThan<AccountId, CouncilInstance, 1, 2>,
		governance::custom_origins::GeneralAdmin,
	>,
>;
type IdentityRegistrarOrigin = EitherOfDiverse<
	EnsureRoot<AccountId>,
	EitherOfDiverse<
		pallet_collective::EnsureProportionMoreThan<AccountId, CouncilInstance, 1, 2>,
		governance::custom_origins::GeneralAdmin,
	>,
>;

impl pallet_identity::Config for Runtime {
	type RuntimeEvent = RuntimeEvent;
	type Currency = Balances;
	// Add one item in storage and take 258 bytes
	type BasicDeposit = ConstU128<{ currency::deposit(1, 258) }>;
	// Not add any item to the storage but takes 66 bytes
	type FieldDeposit = ConstU128<{ currency::deposit(0, 66) }>;
	// Add one item in storage and take 53 bytes
	type SubAccountDeposit = ConstU128<{ currency::deposit(1, 53) }>;
	type MaxSubAccounts = ConstU32<100>;
	type MaxAdditionalFields = ConstU32<100>;
	type MaxRegistrars = ConstU32<20>;
	type Slashed = Treasury;
	type ForceOrigin = IdentityForceOrigin;
	type RegistrarOrigin = IdentityRegistrarOrigin;
	type WeightInfo = pallet_identity::weights::SubstrateWeight<Runtime>;
}

pub struct TransactionConverter;

impl fp_rpc::ConvertTransaction<UncheckedExtrinsic> for TransactionConverter {
	fn convert_transaction(&self, transaction: pallet_ethereum::Transaction) -> UncheckedExtrinsic {
		UncheckedExtrinsic::new_unsigned(
			pallet_ethereum::Call::<Runtime>::transact { transaction }.into(),
		)
	}
}

impl fp_rpc::ConvertTransaction<opaque::UncheckedExtrinsic> for TransactionConverter {
	fn convert_transaction(
		&self,
		transaction: pallet_ethereum::Transaction,
	) -> opaque::UncheckedExtrinsic {
		let extrinsic = UncheckedExtrinsic::new_unsigned(
			pallet_ethereum::Call::<Runtime>::transact { transaction }.into(),
		);
		let encoded = extrinsic.encode();
		opaque::UncheckedExtrinsic::decode(&mut &encoded[..])
			.expect("Encoded extrinsic is always valid")
	}
}

impl pallet_ethereum::Config for Runtime {
	type RuntimeEvent = RuntimeEvent;
	type StateRoot = pallet_ethereum::IntermediateStateRoot<Self>;
}

pub struct EthereumXcmEnsureProxy;
impl xcm_primitives::EnsureProxy<AccountId> for EthereumXcmEnsureProxy {
	fn ensure_ok(delegator: AccountId, delegatee: AccountId) -> Result<(), &'static str> {
		// The EVM implicitely contains an Any proxy, so we only allow for "Any" proxies
		let def: pallet_proxy::ProxyDefinition<AccountId, ProxyType, BlockNumber> =
			pallet_proxy::Pallet::<Runtime>::find_proxy(
				&delegator,
				&delegatee,
				Some(ProxyType::Any),
			)
			.map_err(|_| "proxy error: expected `ProxyType::Any`")?;
		// We only allow to use it for delay zero proxies, as the call will immediatly be executed
		ensure!(def.delay.is_zero(), "proxy delay is Non-zero`");
		Ok(())
	}
}

impl pallet_ethereum_xcm::Config for Runtime {
	type InvalidEvmTransactionError = pallet_ethereum::InvalidTransactionWrapper;
	type ValidatedTransaction = pallet_ethereum::ValidatedTransaction<Self>;
	type XcmEthereumOrigin = pallet_ethereum_xcm::EnsureXcmEthereumTransaction;
	type ReservedXcmpWeight = ReservedXcmpWeight;
	type EnsureProxy = EthereumXcmEnsureProxy;
	type ControllerOrigin = EnsureRoot<AccountId>;
}

parameter_types! {
	pub const ReservedXcmpWeight: Weight = MAXIMUM_BLOCK_WEIGHT.saturating_div(4);
	pub const ReservedDmpWeight: Weight = MAXIMUM_BLOCK_WEIGHT.saturating_div(4);
}

impl cumulus_pallet_parachain_system::Config for Runtime {
	type RuntimeEvent = RuntimeEvent;
	type OnSystemEvent = ();
	type SelfParaId = ParachainInfo;
	type DmpMessageHandler = MaintenanceMode;
	type ReservedDmpWeight = ReservedDmpWeight;
	type OutboundXcmpMessageSource = XcmpQueue;
	type XcmpMessageHandler = XcmpQueue;
	type ReservedXcmpWeight = ReservedXcmpWeight;
	type CheckAssociatedRelayNumber = cumulus_pallet_parachain_system::RelayNumberStrictlyIncreases;
}

impl parachain_info::Config for Runtime {}

pub struct OnNewRound;
impl pallet_parachain_staking::OnNewRound for OnNewRound {
	fn on_new_round(round_index: pallet_parachain_staking::RoundIndex) -> Weight {
		MoonbeamOrbiters::on_new_round(round_index)
	}
}
pub struct PayoutCollatorOrOrbiterReward;
impl pallet_parachain_staking::PayoutCollatorReward<Runtime> for PayoutCollatorOrOrbiterReward {
	fn payout_collator_reward(
		for_round: pallet_parachain_staking::RoundIndex,
		collator_id: AccountId,
		amount: Balance,
	) -> Weight {
		let extra_weight = if MoonbeamOrbiters::is_orbiter(for_round, collator_id) {
			MoonbeamOrbiters::distribute_rewards(for_round, collator_id, amount)
		} else {
			ParachainStaking::mint_collator_reward(for_round, collator_id, amount)
		};

		<Runtime as frame_system::Config>::DbWeight::get()
			.reads(1)
			.saturating_add(extra_weight)
	}
}

type MonetaryGovernanceOrigin =
	EitherOfDiverse<EnsureRoot<AccountId>, governance::custom_origins::GeneralAdmin>;

impl pallet_parachain_staking::Config for Runtime {
	type RuntimeEvent = RuntimeEvent;
	type Currency = Balances;
	type MonetaryGovernanceOrigin = MonetaryGovernanceOrigin;
	/// Minimum round length is 2 minutes (10 * 12 second block times)
	type MinBlocksPerRound = ConstU32<10>;
	/// Rounds before the collator leaving the candidates request can be executed
	type LeaveCandidatesDelay = ConstU32<2>;
	/// Rounds before the candidate bond increase/decrease can be executed
	type CandidateBondLessDelay = ConstU32<2>;
	/// Rounds before the delegator exit can be executed
	type LeaveDelegatorsDelay = ConstU32<2>;
	/// Rounds before the delegator revocation can be executed
	type RevokeDelegationDelay = ConstU32<2>;
	/// Rounds before the delegator bond increase/decrease can be executed
	type DelegationBondLessDelay = ConstU32<2>;
	/// Rounds before the reward is paid
	type RewardPaymentDelay = ConstU32<2>;
	/// Minimum collators selected per round, default at genesis and minimum forever after
	type MinSelectedCandidates = ConstU32<8>;
	/// Maximum top delegations per candidate
	type MaxTopDelegationsPerCandidate = ConstU32<300>;
	/// Maximum bottom delegations per candidate
	type MaxBottomDelegationsPerCandidate = ConstU32<50>;
	/// Maximum delegations per delegator
	type MaxDelegationsPerDelegator = ConstU32<100>;
	/// Minimum stake required to become a collator
	type MinCollatorStk = ConstU128<{ 1000 * currency::UNIT * currency::SUPPLY_FACTOR }>;
	/// Minimum stake required to be reserved to be a candidate
	type MinCandidateStk = ConstU128<{ 500 * currency::UNIT * currency::SUPPLY_FACTOR }>;
	/// Minimum stake required to be reserved to be a delegator
	type MinDelegation = ConstU128<{ 1 * currency::UNIT * currency::SUPPLY_FACTOR }>;
	/// Minimum stake required to be reserved to be a delegator
	type MinDelegatorStk = ConstU128<{ 1 * currency::UNIT * currency::SUPPLY_FACTOR }>;
	type BlockAuthor = AuthorInherent;
	type OnCollatorPayout = ();
	type PayoutCollatorReward = PayoutCollatorOrOrbiterReward;
	type OnNewRound = OnNewRound;
	type WeightInfo = pallet_parachain_staking::weights::SubstrateWeight<Runtime>;
}

impl pallet_author_inherent::Config for Runtime {
	type SlotBeacon = RelaychainBlockNumberProvider<Self>;
	type AccountLookup = MoonbeamOrbiters;
	type CanAuthor = AuthorFilter;
	type WeightInfo = pallet_author_inherent::weights::SubstrateWeight<Runtime>;
}

impl pallet_author_slot_filter::Config for Runtime {
	type RuntimeEvent = RuntimeEvent;
	type RandomnessSource = Randomness;
	type PotentialAuthors = ParachainStaking;
	type WeightInfo = pallet_author_slot_filter::weights::SubstrateWeight<Runtime>;
}

parameter_types! {
	pub const InitializationPayment: Perbill = Perbill::from_percent(30);
	pub const RelaySignaturesThreshold: Perbill = Perbill::from_percent(100);
	pub const SignatureNetworkIdentifier:  &'static [u8] = b"moonbase-";

}

impl pallet_crowdloan_rewards::Config for Runtime {
	type RuntimeEvent = RuntimeEvent;
	type Initialized = ConstBool<false>;
	type InitializationPayment = InitializationPayment;
	type MaxInitContributors = ConstU32<500>;
	// TODO to be revisited
	type MinimumReward = ConstU128<0>;
	type RewardCurrency = Balances;
	type RelayChainAccountId = [u8; 32];
	type RewardAddressAssociateOrigin = EnsureSigned<Self::AccountId>;
	type RewardAddressChangeOrigin = EnsureSigned<Self::AccountId>;
	type RewardAddressRelayVoteThreshold = RelaySignaturesThreshold;
	type SignatureNetworkIdentifier = SignatureNetworkIdentifier;
	type VestingBlockNumber = cumulus_primitives_core::relay_chain::BlockNumber;
	type VestingBlockProvider =
		cumulus_pallet_parachain_system::RelaychainBlockNumberProvider<Self>;
	type WeightInfo = pallet_crowdloan_rewards::weights::SubstrateWeight<Runtime>;
}

// This is a simple session key manager. It should probably either work with, or be replaced
// entirely by pallet sessions
impl pallet_author_mapping::Config for Runtime {
	type RuntimeEvent = RuntimeEvent;
	type DepositCurrency = Balances;
	type DepositAmount = ConstU128<{ 100 * currency::UNIT * currency::SUPPLY_FACTOR }>;
	type Keys = session_keys_primitives::VrfId;
	type WeightInfo = pallet_author_mapping::weights::SubstrateWeight<Runtime>;
}

/// The type used to represent the kinds of proxying allowed.
#[cfg_attr(feature = "std", derive(serde::Serialize, serde::Deserialize))]
#[derive(
	Copy, Clone, Eq, PartialEq, Ord, PartialOrd, Encode, Decode, Debug, MaxEncodedLen, TypeInfo,
)]
pub enum ProxyType {
	/// All calls can be proxied. This is the trivial/most permissive filter.
	Any = 0,
	/// Only extrinsics that do not transfer funds.
	NonTransfer = 1,
	/// Only extrinsics related to governance (democracy and collectives).
	Governance = 2,
	/// Only extrinsics related to staking.
	Staking = 3,
	/// Allow to veto an announced proxy call.
	CancelProxy = 4,
	/// Allow extrinsic related to Balances.
	Balances = 5,
	/// Allow extrinsic related to AuthorMapping.
	AuthorMapping = 6,
	/// Allow extrinsic related to IdentityJudgement.
	IdentityJudgement = 7,
}

impl Default for ProxyType {
	fn default() -> Self {
		Self::Any
	}
}

fn is_governance_precompile(precompile_name: &precompiles::PrecompileName) -> bool {
	matches!(
		precompile_name,
		PrecompileName::DemocracyPrecompile
			| PrecompileName::CouncilInstance
			| PrecompileName::TechCommitteeInstance
			| PrecompileName::TreasuryCouncilInstance
<<<<<<< HEAD
			| PrecompileName::ReferendaPrecompile
			| PrecompileName::ConvictionVotingPrecompile
			| PrecompileName::PreimagePrecompile,
=======
			| PrecompileName::OpenTechCommitteeInstance,
>>>>>>> 7cfd317f
	)
}

// Be careful: Each time this filter is modified, the substrate filter must also be modified
// consistently.
impl pallet_evm_precompile_proxy::EvmProxyCallFilter for ProxyType {
	fn is_evm_proxy_call_allowed(
		&self,
		call: &pallet_evm_precompile_proxy::EvmSubCall,
		recipient_has_code: bool,
	) -> bool {
		use pallet_evm::PrecompileSet as _;
		match self {
			ProxyType::Any => {
				match PrecompileName::from_address(call.to.0) {
					// Any precompile that can execute a subcall should be forbidden here,
					// to ensure that unauthorized smart contract can't be called
					// indirectly.
					// To be safe, we only allow the precompiles we need.
					Some(
						PrecompileName::AuthorMappingPrecompile
						| PrecompileName::ParachainStakingPrecompile,
					) => true,
					Some(ref precompile) if is_governance_precompile(precompile) => true,
					// All non-whitelisted precompiles are forbidden
					Some(_) => false,
					// Allow evm transfer to "simple" account (no code nor precompile)
					// For the moment, no smart contract other than precompiles is allowed.
					// In the future, we may create a dynamic whitelist to authorize some audited
					// smart contracts through governance.
					None => {
						// If the address is not recognized, allow only evm transfert to "simple"
						// accounts (no code nor precompile).
						// Note: Checking the presence of the code is not enough because some
						// precompiles have no code.
						!recipient_has_code && !PrecompilesValue::get().is_precompile(call.to.0)
					}
				}
			}
			ProxyType::NonTransfer => {
				call.value == U256::default()
					&& match PrecompileName::from_address(call.to.0) {
						Some(
							PrecompileName::AuthorMappingPrecompile
							| PrecompileName::ParachainStakingPrecompile,
						) => true,
						Some(ref precompile) if is_governance_precompile(precompile) => true,
						_ => false,
					}
			}
			ProxyType::Governance => {
				call.value == U256::default()
					&& matches!(
						PrecompileName::from_address(call.to.0),
						Some(ref precompile) if is_governance_precompile(precompile)
					)
			}
			ProxyType::Staking => {
				call.value == U256::default()
					&& matches!(
						PrecompileName::from_address(call.to.0),
						Some(
							PrecompileName::AuthorMappingPrecompile
								| PrecompileName::ParachainStakingPrecompile
						)
					)
			}
			// The proxy precompile does not contain method cancel_proxy
			ProxyType::CancelProxy => false,
			ProxyType::Balances => {
				// Allow only "simple" accounts as recipient (no code nor precompile).
				// Note: Checking the presence of the code is not enough because some precompiles
				// have no code.
				!recipient_has_code && !PrecompilesValue::get().is_precompile(call.to.0)
			}
			ProxyType::AuthorMapping => {
				call.value == U256::default()
					&& matches!(
						PrecompileName::from_address(call.to.0),
						Some(PrecompileName::AuthorMappingPrecompile)
					)
			}
			// There is no identity precompile
			ProxyType::IdentityJudgement => false,
		}
	}
}

// Be careful: Each time this filter is modified, the EVM filter must also be modified consistently.
impl InstanceFilter<RuntimeCall> for ProxyType {
	fn filter(&self, c: &RuntimeCall) -> bool {
		match self {
			ProxyType::Any => true,
			ProxyType::NonTransfer => {
				matches!(
					c,
					RuntimeCall::System(..)
						| RuntimeCall::Timestamp(..)
						| RuntimeCall::ParachainStaking(..)
						| RuntimeCall::CouncilCollective(..)
						| RuntimeCall::Democracy(..)
						| RuntimeCall::Identity(..)
						| RuntimeCall::TechCommitteeCollective(..)
						| RuntimeCall::Utility(..)
						| RuntimeCall::Proxy(..) | RuntimeCall::AuthorMapping(..)
						| RuntimeCall::CrowdloanRewards(
							pallet_crowdloan_rewards::Call::claim { .. }
						)
				)
			}
			ProxyType::Governance => matches!(
				c,
				RuntimeCall::Democracy(..)
					| RuntimeCall::CouncilCollective(..)
					| RuntimeCall::TechCommitteeCollective(..)
					| RuntimeCall::Utility(..)
			),
			ProxyType::Staking => matches!(
				c,
				RuntimeCall::ParachainStaking(..)
					| RuntimeCall::Utility(..)
					| RuntimeCall::AuthorMapping(..)
					| RuntimeCall::MoonbeamOrbiters(..)
			),
			ProxyType::CancelProxy => matches!(
				c,
				RuntimeCall::Proxy(pallet_proxy::Call::reject_announcement { .. })
			),
			ProxyType::Balances => {
				matches!(c, RuntimeCall::Balances(..) | RuntimeCall::Utility(..))
			}
			ProxyType::AuthorMapping => matches!(c, RuntimeCall::AuthorMapping(..)),
			ProxyType::IdentityJudgement => matches!(
				c,
				RuntimeCall::Identity(pallet_identity::Call::provide_judgement { .. })
					| RuntimeCall::Utility(..)
			),
		}
	}

	fn is_superset(&self, o: &Self) -> bool {
		match (self, o) {
			(x, y) if x == y => true,
			(ProxyType::Any, _) => true,
			(_, ProxyType::Any) => false,
			_ => false,
		}
	}
}

impl pallet_proxy::Config for Runtime {
	type RuntimeEvent = RuntimeEvent;
	type RuntimeCall = RuntimeCall;
	type Currency = Balances;
	type ProxyType = ProxyType;
	// One storage item; key size 32, value size 8
	type ProxyDepositBase = ConstU128<{ currency::deposit(1, 8) }>;
	// Additional storage item size of 21 bytes (20 bytes AccountId + 1 byte sizeof(ProxyType)).
	type ProxyDepositFactor = ConstU128<{ currency::deposit(0, 21) }>;
	type MaxProxies = ConstU32<32>;
	type WeightInfo = pallet_proxy::weights::SubstrateWeight<Runtime>;
	type MaxPending = ConstU32<32>;
	type CallHasher = BlakeTwo256;
	type AnnouncementDepositBase = ConstU128<{ currency::deposit(1, 8) }>;
	// Additional storage item size of 56 bytes:
	// - 20 bytes AccountId
	// - 32 bytes Hasher (Blake2256)
	// - 4 bytes BlockNumber (u32)
	type AnnouncementDepositFactor = ConstU128<{ currency::deposit(0, 56) }>;
}

impl pallet_migrations::Config for Runtime {
	type RuntimeEvent = RuntimeEvent;
	// TODO wire up our correct list of migrations here. Maybe this shouldn't be in
	// `moonbeam_runtime_common`.
	type MigrationsList = moonbeam_runtime_common::migrations::CommonMigrations<
		Runtime,
		CouncilCollective,
		TechCommitteeCollective,
	>;
	type XcmExecutionManager = XcmExecutionManager;
	type WeightInfo = pallet_migrations::weights::SubstrateWeight<Runtime>;
}

/// Maintenance mode Call filter
pub struct MaintenanceFilter;
impl Contains<RuntimeCall> for MaintenanceFilter {
	fn contains(c: &RuntimeCall) -> bool {
		match c {
			RuntimeCall::Assets(_) => false,
			RuntimeCall::LocalAssets(_) => false,
			RuntimeCall::Balances(_) => false,
			RuntimeCall::CrowdloanRewards(_) => false,
			RuntimeCall::Ethereum(_) => false,
			RuntimeCall::EVM(_) => false,
			RuntimeCall::Identity(_) => false,
			RuntimeCall::XTokens(_) => false,
			RuntimeCall::ParachainStaking(_) => false,
			RuntimeCall::MoonbeamOrbiters(_) => false,
			RuntimeCall::PolkadotXcm(_) => false,
			RuntimeCall::Treasury(_) => false,
			RuntimeCall::XcmTransactor(_) => false,
			RuntimeCall::EthereumXcm(_) => false,
			_ => true,
		}
	}
}

/// Normal Call Filter
/// We dont allow to create nor mint assets, this for now is disabled
/// We only allow transfers. For now creation of assets will go through
/// asset-manager, while minting/burning only happens through xcm messages
/// This can change in the future
pub struct NormalFilter;
impl Contains<RuntimeCall> for NormalFilter {
	fn contains(c: &RuntimeCall) -> bool {
		match c {
			RuntimeCall::Assets(method) => match method {
				pallet_assets::Call::transfer { .. } => true,
				pallet_assets::Call::transfer_keep_alive { .. } => true,
				pallet_assets::Call::approve_transfer { .. } => true,
				pallet_assets::Call::transfer_approved { .. } => true,
				pallet_assets::Call::cancel_approval { .. } => true,
				_ => false,
			},
			// We want to disable create, as we dont want users to be choosing the
			// assetId of their choice
			// We also disable destroy, as we want to route destroy through the
			// asset-manager, which guarantees the removal both at the EVM and
			// substrate side of things
			RuntimeCall::LocalAssets(method) => match method {
				pallet_assets::Call::create { .. } => false,
				pallet_assets::Call::destroy { .. } => false,
				_ => true,
			},
			// We filter anonymous proxy as they make "reserve" inconsistent
			// See: https://github.com/paritytech/substrate/blob/37cca710eed3dadd4ed5364c7686608f5175cce1/frame/proxy/src/lib.rs#L270 // editorconfig-checker-disable-line
			RuntimeCall::Proxy(method) => match method {
				pallet_proxy::Call::create_pure { .. } => false,
				pallet_proxy::Call::kill_pure { .. } => false,
				_ => true,
			},
			// Filtering the EVM prevents possible re-entrancy from the precompiles which could
			// lead to unexpected scenarios.
			// See https://github.com/PureStake/sr-moonbeam/issues/30
			// Note: It is also assumed that EVM calls are only allowed through `Origin::Root` so
			// this can be seen as an additional security
			RuntimeCall::EVM(_) => false,
			_ => true,
		}
	}
}

use cumulus_primitives_core::{relay_chain::BlockNumber as RelayBlockNumber, DmpMessageHandler};

pub struct XcmExecutionManager;
impl xcm_primitives::PauseXcmExecution for XcmExecutionManager {
	fn suspend_xcm_execution() -> DispatchResult {
		XcmpQueue::suspend_xcm_execution(RuntimeOrigin::root())
	}
	fn resume_xcm_execution() -> DispatchResult {
		XcmpQueue::resume_xcm_execution(RuntimeOrigin::root())
	}
}

pub struct NormalDmpHandler;
impl DmpMessageHandler for NormalDmpHandler {
	// This implementation makes messages be queued
	// Since the limit is 0, messages are queued for next iteration
	fn handle_dmp_messages(
		iter: impl Iterator<Item = (RelayBlockNumber, Vec<u8>)>,
		limit: Weight,
	) -> Weight {
		(if Migrations::should_pause_xcm() {
			DmpQueue::handle_dmp_messages(iter, Weight::zero())
		} else {
			DmpQueue::handle_dmp_messages(iter, limit)
		}) + <Runtime as frame_system::Config>::DbWeight::get().reads(1)
	}
}

pub struct MaintenanceDmpHandler;
impl DmpMessageHandler for MaintenanceDmpHandler {
	// This implementation makes messages be queued
	// Since the limit is 0, messages are queued for next iteration
	fn handle_dmp_messages(
		iter: impl Iterator<Item = (RelayBlockNumber, Vec<u8>)>,
		_limit: Weight,
	) -> Weight {
		DmpQueue::handle_dmp_messages(iter, Weight::zero())
	}
}

/// The hooks we wnat to run in Maintenance Mode
pub struct MaintenanceHooks;

impl OnInitialize<BlockNumber> for MaintenanceHooks {
	fn on_initialize(n: BlockNumber) -> Weight {
		AllPalletsWithSystem::on_initialize(n)
	}
}

// return 0
// For some reason using empty tuple () isnt working
// There exist only two pallets that use onIdle and these are xcmp and dmp queues
// For some reason putting an empty tumple does not work (transaction never finishes)
// We use an empty onIdle, if on the future we want one of the pallets to execute it
// we need to provide it here
impl OnIdle<BlockNumber> for MaintenanceHooks {
	fn on_idle(_n: BlockNumber, _max_weight: Weight) -> Weight {
		Weight::zero()
	}
}

impl OnRuntimeUpgrade for MaintenanceHooks {
	fn on_runtime_upgrade() -> Weight {
		AllPalletsWithSystem::on_runtime_upgrade()
	}
	#[cfg(feature = "try-runtime")]
	fn pre_upgrade() -> Result<Vec<u8>, &'static str> {
		AllPalletsWithSystem::pre_upgrade()
	}

	#[cfg(feature = "try-runtime")]
	fn post_upgrade(state: Vec<u8>) -> Result<(), &'static str> {
		AllPalletsWithSystem::post_upgrade(state)
	}
}

impl OnFinalize<BlockNumber> for MaintenanceHooks {
	fn on_finalize(n: BlockNumber) {
		AllPalletsWithSystem::on_finalize(n)
	}
}

impl OffchainWorker<BlockNumber> for MaintenanceHooks {
	fn offchain_worker(n: BlockNumber) {
		AllPalletsWithSystem::offchain_worker(n)
	}
}

impl pallet_maintenance_mode::Config for Runtime {
	type RuntimeEvent = RuntimeEvent;
	type NormalCallFilter = NormalFilter;
	type MaintenanceCallFilter = MaintenanceFilter;
	type MaintenanceOrigin =
		pallet_collective::EnsureProportionAtLeast<AccountId, TechCommitteeInstance, 2, 3>;
	type XcmExecutionManager = XcmExecutionManager;
	type NormalDmpHandler = NormalDmpHandler;
	type MaintenanceDmpHandler = MaintenanceDmpHandler;
	// We use AllPalletsWithSystem because we dont want to change the hooks in normal
	// operation
	type NormalExecutiveHooks = AllPalletsWithSystem;
	type MaintenanceExecutiveHooks = MaintenanceHooks;
}

impl pallet_proxy_genesis_companion::Config for Runtime {
	type ProxyType = ProxyType;
}

parameter_types! {
	pub OrbiterReserveIdentifier: [u8; 4] = [b'o', b'r', b'b', b'i'];
}

type AddCollatorOrigin =
	EitherOfDiverse<EnsureRoot<AccountId>, governance::custom_origins::GeneralAdmin>;
type DelCollatorOrigin =
	EitherOfDiverse<EnsureRoot<AccountId>, governance::custom_origins::GeneralAdmin>;

impl pallet_moonbeam_orbiters::Config for Runtime {
	type RuntimeEvent = RuntimeEvent;
	type AccountLookup = AuthorMapping;
	type AddCollatorOrigin = AddCollatorOrigin;
	type Currency = Balances;
	type DelCollatorOrigin = DelCollatorOrigin;
	/// Maximum number of orbiters per collator
	type MaxPoolSize = ConstU32<8>;
	/// Maximum number of round to keep on storage
	type MaxRoundArchive = ConstU32<4>;
	type OrbiterReserveIdentifier = OrbiterReserveIdentifier;
	type RotatePeriod = ConstU32<3>;
	/// Round index type.
	type RoundIndex = pallet_parachain_staking::RoundIndex;
	type WeightInfo = pallet_moonbeam_orbiters::weights::SubstrateWeight<Runtime>;
}

/// Only callable after `set_validation_data` is called which forms this proof the same way
fn relay_chain_state_proof() -> RelayChainStateProof {
	let relay_storage_root = ParachainSystem::validation_data()
		.expect("set in `set_validation_data`")
		.relay_parent_storage_root;
	let relay_chain_state =
		ParachainSystem::relay_state_proof().expect("set in `set_validation_data`");
	RelayChainStateProof::new(ParachainInfo::get(), relay_storage_root, relay_chain_state)
		.expect("Invalid relay chain state proof, already constructed in `set_validation_data`")
}

pub struct BabeDataGetter;
impl pallet_randomness::GetBabeData<u64, Option<Hash>> for BabeDataGetter {
	// Tolerate panic here because only ever called in inherent (so can be omitted)
	fn get_epoch_index() -> u64 {
		if cfg!(feature = "runtime-benchmarks") {
			// storage reads as per actual reads
			let _relay_storage_root = ParachainSystem::validation_data();
			let _relay_chain_state = ParachainSystem::relay_state_proof();
			const BENCHMARKING_NEW_EPOCH: u64 = 10u64;
			return BENCHMARKING_NEW_EPOCH;
		}
		relay_chain_state_proof()
			.read_optional_entry(relay_chain::well_known_keys::EPOCH_INDEX)
			.ok()
			.flatten()
			.expect("expected to be able to read epoch index from relay chain state proof")
	}
	fn get_epoch_randomness() -> Option<Hash> {
		if cfg!(feature = "runtime-benchmarks") {
			// storage reads as per actual reads
			let _relay_storage_root = ParachainSystem::validation_data();
			let _relay_chain_state = ParachainSystem::relay_state_proof();
			let benchmarking_babe_output = Hash::default();
			return Some(benchmarking_babe_output);
		}
		relay_chain_state_proof()
			.read_optional_entry(relay_chain::well_known_keys::ONE_EPOCH_AGO_RANDOMNESS)
			.ok()
			.flatten()
	}
}

impl pallet_randomness::Config for Runtime {
	type RuntimeEvent = RuntimeEvent;
	type AddressMapping = moonbeam_runtime_common::IntoAddressMapping;
	type Currency = Balances;
	type BabeDataGetter = BabeDataGetter;
	type VrfKeyLookup = AuthorMapping;
	type Deposit = ConstU128<{ 1 * currency::UNIT * currency::SUPPLY_FACTOR }>;
	type MaxRandomWords = ConstU8<100>;
	type MinBlockDelay = ConstU32<2>;
	type MaxBlockDelay = ConstU32<2_000>;
	type BlockExpirationDelay = ConstU32<10_000>;
	type EpochExpirationDelay = ConstU64<10_000>;
}

construct_runtime! {
	pub enum Runtime where
		Block = Block,
		NodeBlock = opaque::Block,
		UncheckedExtrinsic = UncheckedExtrinsic
	{
		System: frame_system::{Pallet, Call, Storage, Config, Event<T>} = 0,
		Utility: pallet_utility::{Pallet, Call, Event} = 1,
		Timestamp: pallet_timestamp::{Pallet, Call, Storage, Inherent} = 2,
		Balances: pallet_balances::{Pallet, Call, Storage, Config<T>, Event<T>} = 3,
		Sudo: pallet_sudo::{Pallet, Call, Config<T>, Storage, Event<T>} = 4,
		RandomnessCollectiveFlip: pallet_randomness_collective_flip::{Pallet, Storage} = 5,
		ParachainSystem: cumulus_pallet_parachain_system::{Pallet, Call, Storage, Inherent, Event<T>} = 6,
		TransactionPayment: pallet_transaction_payment::{Pallet, Storage, Config, Event<T>} = 7,
		ParachainInfo: parachain_info::{Pallet, Storage, Config} = 8,
		EthereumChainId: pallet_ethereum_chain_id::{Pallet, Storage, Config} = 9,
		EVM: pallet_evm::{Pallet, Config, Call, Storage, Event<T>} = 10,
		Ethereum: pallet_ethereum::{Pallet, Call, Storage, Event, Origin, Config} = 11,
		ParachainStaking: pallet_parachain_staking::{Pallet, Call, Storage, Event<T>, Config<T>} = 12,
		Scheduler: pallet_scheduler::{Pallet, Storage, Event<T>, Call} = 13,
		Democracy: pallet_democracy::{Pallet, Storage, Config<T>, Event<T>, Call} = 14,
		CouncilCollective:
			pallet_collective::<Instance1>::{Pallet, Call, Storage, Event<T>, Origin<T>, Config<T>} = 15,
		TechCommitteeCollective:
			pallet_collective::<Instance2>::{Pallet, Call, Storage, Event<T>, Origin<T>, Config<T>} = 16,
		Treasury: pallet_treasury::{Pallet, Storage, Config, Event<T>, Call} = 17,
		AuthorInherent: pallet_author_inherent::{Pallet, Call, Storage, Inherent} = 18,
		AuthorFilter: pallet_author_slot_filter::{Pallet, Call, Storage, Event, Config} = 19,
		CrowdloanRewards: pallet_crowdloan_rewards::{Pallet, Call, Config<T>, Storage, Event<T>} = 20,
		AuthorMapping: pallet_author_mapping::{Pallet, Call, Config<T>, Storage, Event<T>} = 21,
		Proxy: pallet_proxy::{Pallet, Call, Storage, Event<T>} = 22,
		MaintenanceMode: pallet_maintenance_mode::{Pallet, Call, Config, Storage, Event} = 23,
		Identity: pallet_identity::{Pallet, Call, Storage, Event<T>} = 24,
		XcmpQueue: cumulus_pallet_xcmp_queue::{Pallet, Call, Storage, Event<T>} = 25,
		CumulusXcm: cumulus_pallet_xcm::{Pallet, Event<T>, Origin} = 26,
		DmpQueue: cumulus_pallet_dmp_queue::{Pallet, Call, Storage, Event<T>} = 27,
		PolkadotXcm: pallet_xcm::{Pallet, Call, Storage, Event<T>, Origin, Config} = 28,
		Assets: pallet_assets::{Pallet, Call, Storage, Event<T>} = 29,
		XTokens: orml_xtokens::{Pallet, Call, Storage, Event<T>} = 30,
		AssetManager: pallet_asset_manager::{Pallet, Call, Storage, Event<T>} = 31,
		Migrations: pallet_migrations::{Pallet, Call, Storage, Config, Event<T>} = 32,
		XcmTransactor: pallet_xcm_transactor::{Pallet, Call, Storage, Event<T>} = 33,
		ProxyGenesisCompanion: pallet_proxy_genesis_companion::{Pallet, Config<T>} = 34,
		LocalAssets: pallet_assets::<Instance1>::{Pallet, Call, Storage, Event<T>} = 36,
		MoonbeamOrbiters: pallet_moonbeam_orbiters::{Pallet, Call, Storage, Event<T>} = 37,
		EthereumXcm: pallet_ethereum_xcm::{Pallet, Call, Storage, Origin} = 38,
		Randomness: pallet_randomness::{Pallet, Call, Storage, Event<T>, Inherent} = 39,
		TreasuryCouncilCollective:
			pallet_collective::<Instance3>::{Pallet, Call, Storage, Event<T>, Origin<T>, Config<T>} = 40,
		ConvictionVoting: pallet_conviction_voting::{Pallet, Call, Storage, Event<T>} = 41,
		Referenda: pallet_referenda::{Pallet, Call, Storage, Event<T>} = 42,
		Origins: governance::custom_origins::{Origin} = 43,
		Preimage: pallet_preimage::{Pallet, Call, Storage, Event<T>} = 44,
		Whitelist: pallet_whitelist::{Pallet, Call, Storage, Event<T>} = 45,
		OpenTechCommitteeCollective:
			pallet_collective::<Instance4>::{Pallet, Call, Storage, Event<T>, Origin<T>, Config<T>} = 46,
	}
}

/// Block type as expected by this runtime.
pub type Block = generic::Block<Header, UncheckedExtrinsic>;
/// A Block signed with a Justification
pub type SignedBlock = generic::SignedBlock<Block>;
/// BlockId type as expected by this runtime.
pub type BlockId = generic::BlockId<Block>;

/// The SignedExtension to the basic transaction logic.
pub type SignedExtra = (
	frame_system::CheckSpecVersion<Runtime>,
	frame_system::CheckTxVersion<Runtime>,
	frame_system::CheckGenesis<Runtime>,
	frame_system::CheckEra<Runtime>,
	frame_system::CheckNonce<Runtime>,
	frame_system::CheckWeight<Runtime>,
	pallet_transaction_payment::ChargeTransactionPayment<Runtime>,
);
/// Unchecked extrinsic type as expected by this runtime.
pub type UncheckedExtrinsic =
	fp_self_contained::UncheckedExtrinsic<Address, RuntimeCall, Signature, SignedExtra>;
/// Extrinsic type that has already been checked.
pub type CheckedExtrinsic =
	fp_self_contained::CheckedExtrinsic<AccountId, RuntimeCall, SignedExtra, H160>;
/// Executive: handles dispatch to the various pallets.
pub type Executive = frame_executive::Executive<
	Runtime,
	Block,
	frame_system::ChainContext<Runtime>,
	Runtime,
	pallet_maintenance_mode::ExecutiveHooks<Runtime>,
>;

// All of our runtimes share most of their Runtime API implementations.
// We use a macro to implement this common part and add runtime-specific additional implementations.
// This macro expands to :
// ```
// impl_runtime_apis! {
//     // All impl blocks shared between all runtimes.
//
//     // Specific impls provided to the `impl_runtime_apis_plus_common!` macro.
// }
// ```
moonbeam_runtime_common::impl_runtime_apis_plus_common! {
	impl sp_transaction_pool::runtime_api::TaggedTransactionQueue<Block> for Runtime {
		fn validate_transaction(
			source: TransactionSource,
			xt: <Block as BlockT>::Extrinsic,
			block_hash: <Block as BlockT>::Hash,
		) -> TransactionValidity {
			// Filtered calls should not enter the tx pool as they'll fail if inserted.
			// If this call is not allowed, we return early.
			if !<Runtime as frame_system::Config>::BaseCallFilter::contains(&xt.0.function) {
				return InvalidTransaction::Call.into();
			}

			// This runtime uses Substrate's pallet transaction payment. This
			// makes the chain feel like a standard Substrate chain when submitting
			// frame transactions and using Substrate ecosystem tools. It has the downside that
			// transaction are not prioritized by gas_price. The following code reprioritizes
			// transactions to overcome this.
			//
			// A more elegant, ethereum-first solution is
			// a pallet that replaces pallet transaction payment, and allows users
			// to directly specify a gas price rather than computing an effective one.
			// #HopefullySomeday

			// First we pass the transactions to the standard FRAME executive. This calculates all the
			// necessary tags, longevity and other properties that we will leave unchanged.
			// This also assigns some priority that we don't care about and will overwrite next.
			let mut intermediate_valid = Executive::validate_transaction(source, xt.clone(), block_hash)?;

			let dispatch_info = xt.get_dispatch_info();

			// If this is a pallet ethereum transaction, then its priority is already set
			// according to gas price from pallet ethereum. If it is any other kind of transaction,
			// we modify its priority.
			Ok(match &xt.0.function {
				RuntimeCall::Ethereum(transact { .. }) => intermediate_valid,
				_ if dispatch_info.class != DispatchClass::Normal => intermediate_valid,
				_ => {
					let tip = match xt.0.signature {
						None => 0,
						Some((_, _, ref signed_extra)) => {
							// Yuck, this depends on the index of charge transaction in Signed Extra
							let charge_transaction = &signed_extra.6;
							charge_transaction.tip()
						}
					};

					// Calculate the fee that will be taken by pallet transaction payment
					let fee: u64 = TransactionPayment::compute_fee(
						xt.encode().len() as u32,
						&dispatch_info,
						tip,
					).saturated_into();

					// Calculate how much gas this effectively uses according to the existing mapping
					let effective_gas =
						<Runtime as pallet_evm::Config>::GasWeightMapping::weight_to_gas(
							dispatch_info.weight
						);

					// Here we calculate an ethereum-style effective gas price using the
					// current fee of the transaction. Because the weight -> gas conversion is
					// lossy, we have to handle the case where a very low weight maps to zero gas.
					let effective_gas_price = if effective_gas > 0 {
						fee / effective_gas
					} else {
						// If the effective gas was zero, we just act like it was 1.
						fee
					};

					// Overwrite the original prioritization with this ethereum one
					intermediate_valid.priority = effective_gas_price;
					intermediate_valid
				}
			})
		}
	}
}

// Check the timestamp and parachain inherents
struct CheckInherents;

impl cumulus_pallet_parachain_system::CheckInherents<Block> for CheckInherents {
	fn check_inherents(
		block: &Block,
		relay_state_proof: &RelayChainStateProof,
	) -> sp_inherents::CheckInherentsResult {
		let relay_chain_slot = relay_state_proof
			.read_slot()
			.expect("Could not read the relay chain slot from the proof");

		let inherent_data =
			cumulus_primitives_timestamp::InherentDataProvider::from_relay_chain_slot_and_duration(
				relay_chain_slot,
				sp_std::time::Duration::from_secs(6),
			)
			.create_inherent_data()
			.expect("Could not create the timestamp inherent data");

		inherent_data.check_extrinsics(&block)
	}
}

// Nimbus's Executive wrapper allows relay validators to verify the seal digest
cumulus_pallet_parachain_system::register_validate_block!(
	Runtime = Runtime,
	BlockExecutor = pallet_author_inherent::BlockExecutor::<Runtime, Executive>,
	CheckInherents = CheckInherents,
);

moonbeam_runtime_common::impl_self_contained_call!();

// Shorthand for a Get field of a pallet Config.
#[macro_export]
macro_rules! get {
	($pallet:ident, $name:ident, $type:ty) => {
		<<$crate::Runtime as $pallet::Config>::$name as $crate::Get<$type>>::get()
	};
}

#[cfg(test)]
mod tests {
	use super::{currency::*, *};

	#[test]
	// Helps us to identify a Pallet Call in case it exceeds the 1kb limit.
	// Hint: this should be a rare case. If that happens, one or more of the dispatchable arguments
	// need to be Boxed.
	fn call_max_size() {
		const CALL_ALIGN: u32 = 1024;
		assert!(
			std::mem::size_of::<pallet_ethereum_chain_id::Call<Runtime>>() <= CALL_ALIGN as usize
		);
		assert!(std::mem::size_of::<pallet_evm::Call<Runtime>>() <= CALL_ALIGN as usize);
		assert!(std::mem::size_of::<pallet_ethereum::Call<Runtime>>() <= CALL_ALIGN as usize);
		assert!(
			std::mem::size_of::<pallet_parachain_staking::Call<Runtime>>() <= CALL_ALIGN as usize
		);
		assert!(
			std::mem::size_of::<pallet_author_inherent::Call<Runtime>>() <= CALL_ALIGN as usize
		);
		assert!(
			std::mem::size_of::<pallet_author_slot_filter::Call<Runtime>>() <= CALL_ALIGN as usize
		);
		assert!(
			std::mem::size_of::<pallet_crowdloan_rewards::Call<Runtime>>() <= CALL_ALIGN as usize
		);
		assert!(std::mem::size_of::<pallet_author_mapping::Call<Runtime>>() <= CALL_ALIGN as usize);
		assert!(
			std::mem::size_of::<pallet_maintenance_mode::Call<Runtime>>() <= CALL_ALIGN as usize
		);
		assert!(std::mem::size_of::<orml_xtokens::Call<Runtime>>() <= CALL_ALIGN as usize);
		assert!(std::mem::size_of::<pallet_asset_manager::Call<Runtime>>() <= CALL_ALIGN as usize);
		assert!(std::mem::size_of::<pallet_migrations::Call<Runtime>>() <= CALL_ALIGN as usize);
		assert!(std::mem::size_of::<pallet_xcm_transactor::Call<Runtime>>() <= CALL_ALIGN as usize);
		assert!(
			std::mem::size_of::<pallet_proxy_genesis_companion::Call<Runtime>>()
				<= CALL_ALIGN as usize
		);
	}

	#[test]
	fn currency_constants_are_correct() {
		assert_eq!(SUPPLY_FACTOR, 1);

		// txn fees
		assert_eq!(TRANSACTION_BYTE_FEE, Balance::from(1 * GIGAWEI));
		assert_eq!(
			get!(pallet_transaction_payment, OperationalFeeMultiplier, u8),
			5_u8
		);
		assert_eq!(STORAGE_BYTE_FEE, Balance::from(100 * MICROUNIT));

		// democracy minimums
		assert_eq!(
			get!(pallet_democracy, MinimumDeposit, u128),
			Balance::from(4 * UNIT)
		);
		assert_eq!(
			get!(pallet_preimage, ByteDeposit, u128),
			Balance::from(100 * MICROUNIT)
		);
		assert_eq!(
			get!(pallet_treasury, ProposalBondMinimum, u128),
			Balance::from(1 * UNIT)
		);

		// pallet_identity deposits
		assert_eq!(
			get!(pallet_identity, BasicDeposit, u128),
			Balance::from(1 * UNIT + 25800 * MICROUNIT)
		);
		assert_eq!(
			get!(pallet_identity, FieldDeposit, u128),
			Balance::from(6600 * MICROUNIT)
		);
		assert_eq!(
			get!(pallet_identity, SubAccountDeposit, u128),
			Balance::from(1 * UNIT + 5300 * MICROUNIT)
		);

		// staking minimums
		assert_eq!(
			get!(pallet_parachain_staking, MinCollatorStk, u128),
			Balance::from(1 * KILOUNIT)
		);
		assert_eq!(
			get!(pallet_parachain_staking, MinCandidateStk, u128),
			Balance::from(500 * UNIT)
		);
		assert_eq!(
			get!(pallet_parachain_staking, MinDelegation, u128),
			Balance::from(1 * UNIT)
		);
		assert_eq!(
			get!(pallet_parachain_staking, MinDelegatorStk, u128),
			Balance::from(1 * UNIT)
		);

		// crowdloan min reward
		assert_eq!(
			get!(pallet_crowdloan_rewards, MinimumReward, u128),
			Balance::from(0u128)
		);

		// deposit for AuthorMapping
		assert_eq!(
			get!(pallet_author_mapping, DepositAmount, u128),
			Balance::from(100 * UNIT)
		);

		// proxy deposits
		assert_eq!(
			get!(pallet_proxy, ProxyDepositBase, u128),
			Balance::from(1 * UNIT + 800 * MICROUNIT)
		);
		assert_eq!(
			get!(pallet_proxy, ProxyDepositFactor, u128),
			Balance::from(2100 * MICROUNIT)
		);
		assert_eq!(
			get!(pallet_proxy, AnnouncementDepositBase, u128),
			Balance::from(1 * UNIT + 800 * MICROUNIT)
		);
		assert_eq!(
			get!(pallet_proxy, AnnouncementDepositFactor, u128),
			Balance::from(5600 * MICROUNIT)
		);
	}

	#[test]
	// Required migration is
	// pallet_parachain_staking::migrations::IncreaseMaxTopDelegationsPerCandidate
	// Purpose of this test is to remind of required migration if constant is ever changed
	fn updating_maximum_delegators_per_candidate_requires_configuring_required_migration() {
		assert_eq!(
			get!(pallet_parachain_staking, MaxTopDelegationsPerCandidate, u32),
			300
		);
		assert_eq!(
			get!(
				pallet_parachain_staking,
				MaxBottomDelegationsPerCandidate,
				u32
			),
			50
		);
	}

	#[test]
	fn test_proxy_type_can_be_decoded_from_valid_values() {
		let test_cases = vec![
			// (input, expected)
			(0u8, ProxyType::Any),
			(1, ProxyType::NonTransfer),
			(2, ProxyType::Governance),
			(3, ProxyType::Staking),
			(4, ProxyType::CancelProxy),
			(5, ProxyType::Balances),
			(6, ProxyType::AuthorMapping),
			(7, ProxyType::IdentityJudgement),
		];

		for (input, expected) in test_cases {
			let actual = ProxyType::decode(&mut input.to_le_bytes().as_slice());
			assert_eq!(
				Ok(expected),
				actual,
				"failed decoding ProxyType for value '{}'",
				input
			);
		}
	}

	#[test]
	fn configured_base_extrinsic_weight_is_evm_compatible() {
		let min_ethereum_transaction_weight = WeightPerGas::get() * 21_000;
		let base_extrinsic = <Runtime as frame_system::Config>::BlockWeights::get()
			.get(frame_support::dispatch::DispatchClass::Normal)
			.base_extrinsic;
		assert!(base_extrinsic.ref_time() <= min_ethereum_transaction_weight.ref_time());
	}
}<|MERGE_RESOLUTION|>--- conflicted
+++ resolved
@@ -807,13 +807,10 @@
 			| PrecompileName::CouncilInstance
 			| PrecompileName::TechCommitteeInstance
 			| PrecompileName::TreasuryCouncilInstance
-<<<<<<< HEAD
 			| PrecompileName::ReferendaPrecompile
 			| PrecompileName::ConvictionVotingPrecompile
 			| PrecompileName::PreimagePrecompile,
-=======
 			| PrecompileName::OpenTechCommitteeInstance,
->>>>>>> 7cfd317f
 	)
 }
 
