--- conflicted
+++ resolved
@@ -1162,14 +1162,9 @@
 	type BabeDataGetter = BabeDataGetter;
 	type VrfInputGetter = VrfInputGetter;
 	type VrfKeyLookup = AuthorMapping;
-<<<<<<< HEAD
 	type Deposit = ConstU128<{ 1 * currency::UNIT * currency::SUPPLY_FACTOR }>;
 	type ExpirationDelay = ConstU32<{ 10_000 }>;
-=======
-	type Deposit = ConstU128<{ 10 * currency::UNIT * currency::SUPPLY_FACTOR }>;
-	type ExpirationDelay = ConstU32<{ 7 * DAYS }>;
 	type WeightInfo = pallet_randomness::weights::SubstrateWeight<Runtime>;
->>>>>>> f4a7da29
 }
 
 construct_runtime! {
