--- conflicted
+++ resolved
@@ -708,27 +708,15 @@
 	pub const DefaultBlocksPerRound: u32 = 2 * HOURS;
 	/// Rounds before the collator leaving the candidates request can be executed
 	pub const LeaveCandidatesDelay: u32 = 2;
-<<<<<<< HEAD
 	/// Rounds before the candidate bond increase/decrease can be executed
-	pub const CandidateBondDelay: u32 = 2;
+	pub const CandidateBondLessDelay: u32 = 2;
 	/// Rounds before the delegator exit can be executed
-=======
-	/// Collator candidate bond increases/decreases are delayed by 2 hours (2 * 300 block_time)
-	pub const CandidateBondLessDelay: u32 = 2;
-	/// Delegator exits are delayed by 2 hours (2 * 300 * block_time)
->>>>>>> 301ba007
 	pub const LeaveDelegatorsDelay: u32 = 2;
 	/// Rounds before the delegator revocation can be executed
 	pub const RevokeDelegationDelay: u32 = 2;
-<<<<<<< HEAD
 	/// Rounds before the delegator bond increase/decrease can be executed
-	pub const DelegationBondDelay: u32 = 2;
+	pub const DelegationBondLessDelay: u32 = 2;
 	/// Rounds before the reward is paid
-=======
-	/// Delegation bond decreases are delayed by 2 hours (2 * 300 * block_time)
-	pub const DelegationBondLessDelay: u32 = 2;
-	/// Reward payments are delayed by 2 hours (2 * 300 * block_time)
->>>>>>> 301ba007
 	pub const RewardPaymentDelay: u32 = 2;
 	/// Minimum collators selected per round, default at genesis and minimum forever after
 	pub const MinSelectedCandidates: u32 = 8;
