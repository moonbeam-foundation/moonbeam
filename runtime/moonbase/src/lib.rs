// Copyright 2019-2021 PureStake Inc.
// This file is part of Moonbeam.

// Moonbeam is free software: you can redistribute it and/or modify
// it under the terms of the GNU General Public License as published by
// the Free Software Foundation, either version 3 of the License, or
// (at your option) any later version.

// Moonbeam is distributed in the hope that it will be useful,
// but WITHOUT ANY WARRANTY; without even the implied warranty of
// MERCHANTABILITY or FITNESS FOR A PARTICULAR PURPOSE.  See the
// GNU General Public License for more details.

// You should have received a copy of the GNU General Public License
// along with Moonbeam.  If not, see <http://www.gnu.org/licenses/>.

//! The Moonbase Runtime.
//!
//! Primary features of this runtime include:
//! * Ethereum compatibility
//! * Moonbase tokenomics

#![cfg_attr(not(feature = "std"), no_std)]
// `construct_runtime!` does a lot of recursion and requires us to increase the limit to 256.
#![recursion_limit = "256"]

// Make the WASM binary available.
#[cfg(feature = "std")]
include!(concat!(env!("OUT_DIR"), "/wasm_binary.rs"));

use cumulus_pallet_parachain_system::RelaychainBlockNumberProvider;
use fp_rpc::TransactionStatus;
use sp_runtime::traits::AccountIdConversion;
use sp_runtime::traits::Hash as THash;

use frame_support::{
	construct_runtime, parameter_types,
<<<<<<< HEAD
	traits::{
		Contains, Everything, Get, Imbalance, InstanceFilter, OnUnbalanced,
		PalletInfo as PalletInfoTrait,
	},
=======
	signed_extensions::{AdjustPriority, Divide},
	traits::{Contains, Everything, Get, Imbalance, InstanceFilter, OnUnbalanced},
>>>>>>> 66f4afbe
	weights::{
		constants::{RocksDbWeight, WEIGHT_PER_SECOND},
		DispatchClass, GetDispatchInfo, IdentityFee, Weight,
	},
	PalletId,
};

use xcm_builder::{
	AccountKey20Aliases, AllowTopLevelPaidExecutionFrom, ConvertedConcreteAssetId,
	CurrencyAdapter as XcmCurrencyAdapter, EnsureXcmOrigin, FixedWeightBounds, FungiblesAdapter,
	IsConcrete, LocationInverter, ParentAsSuperuser, ParentIsDefault, RelayChainAsNative,
	SiblingParachainAsNative, SiblingParachainConvertsVia, SignedAccountKey20AsNative,
	SovereignSignedViaLocation, TakeWeightCredit, UsingComponents,
};

use xcm_executor::traits::JustTry;

use frame_system::{EnsureOneOf, EnsureRoot};
pub use moonbeam_core_primitives::{
	AccountId, AccountIndex, Address, AssetId, Balance, BlockNumber, DigestItem, Hash, Header,
	Index, Signature,
};
use moonbeam_rpc_primitives_txpool::TxPoolResponse;
use pallet_balances::NegativeImbalance;
use pallet_ethereum::Call::transact;
use pallet_ethereum::Transaction as EthereumTransaction;
use pallet_evm::{
	Account as EVMAccount, EnsureAddressNever, EnsureAddressRoot, FeeCalculator, GasWeightMapping,
	IdentityAddressMapping, Runner,
};
use pallet_transaction_payment::{CurrencyAdapter, Multiplier, TargetedFeeAdjustment};
pub use parachain_staking::{InflationInfo, Range};
use parity_scale_codec::{Decode, Encode, MaxEncodedLen};
use sp_api::impl_runtime_apis;
use sp_core::{u32_trait::*, OpaqueMetadata, H160, H256, U256};
use sp_runtime::{
	create_runtime_str, generic, impl_opaque_keys,
	traits::{BlakeTwo256, Block as BlockT, IdentityLookup},
	transaction_validity::{
		InvalidTransaction, TransactionPriority, TransactionSource, TransactionValidity,
	},
	AccountId32, ApplyExtrinsicResult, FixedPointNumber, Perbill, Percent, Permill, Perquintill,
	SaturatedConversion,
};
use sp_std::{
	convert::{From, Into, TryFrom},
	prelude::*,
};
#[cfg(feature = "std")]
use sp_version::NativeVersion;
use sp_version::RuntimeVersion;
use xcm::v0::{
	BodyId,
	Junction::{PalletInstance, Parachain, Parent},
	MultiLocation::{self, X2, X3},
	NetworkId,
};

use nimbus_primitives::{CanAuthor, NimbusId};

mod precompiles;
use precompiles::MoonbasePrecompiles;

#[cfg(any(feature = "std", test))]
pub use sp_runtime::BuildStorage;

pub type Precompiles = MoonbasePrecompiles<Runtime>;

/// UNIT, the native token, uses 18 decimals of precision.
pub mod currency {
	use super::Balance;

	pub const WEI: Balance = 1;
	pub const KILOWEI: Balance = 1_000;
	pub const MEGAWEI: Balance = 1_000_000;
	pub const GIGAWEI: Balance = 1_000_000_000;
	pub const MICROUNIT: Balance = 1_000_000_000_000;
	pub const MILLIUNIT: Balance = 1_000_000_000_000_000;
	pub const UNIT: Balance = 1_000_000_000_000_000_000;
	pub const KILOUNIT: Balance = 1_000_000_000_000_000_000_000;

	pub const TRANSACTION_BYTE_FEE: Balance = 10 * MICROUNIT;
	pub const STORAGE_BYTE_FEE: Balance = 100 * MICROUNIT;

	pub const fn deposit(items: u32, bytes: u32) -> Balance {
		items as Balance * 1 * UNIT + (bytes as Balance) * STORAGE_BYTE_FEE
	}
}

/// Maximum weight per block
pub const MAXIMUM_BLOCK_WEIGHT: Weight = WEIGHT_PER_SECOND / 2;

pub const MILLISECS_PER_BLOCK: u64 = 12000;
pub const MINUTES: BlockNumber = 60_000 / (MILLISECS_PER_BLOCK as BlockNumber);
pub const HOURS: BlockNumber = MINUTES * 60;
pub const DAYS: BlockNumber = HOURS * 24;
pub const WEEKS: BlockNumber = DAYS * 7;
/// Opaque types. These are used by the CLI to instantiate machinery that don't need to know
/// the specifics of the runtime. They can then be made to be agnostic over specific formats
/// of data like extrinsics, allowing for them to continue syncing the network through upgrades
/// to even the core datastructures.
pub mod opaque {
	use super::*;

	pub use sp_runtime::OpaqueExtrinsic as UncheckedExtrinsic;
	pub type Block = generic::Block<Header, UncheckedExtrinsic>;

	impl_opaque_keys! {
		pub struct SessionKeys {
			pub nimbus: AuthorInherent,
		}
	}
}

/// This runtime version.
/// The spec_version is composed of 2x2 digits. The first 2 digits represent major changes
/// that can't be skipped, such as data migration upgrades. The last 2 digits represent minor
/// changes which can be skipped.
#[sp_version::runtime_version]
pub const VERSION: RuntimeVersion = RuntimeVersion {
	spec_name: create_runtime_str!("moonbase"),
	impl_name: create_runtime_str!("moonbase"),
	authoring_version: 3,
	spec_version: 0600,
	impl_version: 0,
	apis: RUNTIME_API_VERSIONS,
	transaction_version: 2,
};

/// The version information used to identify this runtime when compiled natively.
#[cfg(feature = "std")]
pub fn native_version() -> NativeVersion {
	NativeVersion {
		runtime_version: VERSION,
		can_author_with: Default::default(),
	}
}

const NORMAL_DISPATCH_RATIO: Perbill = Perbill::from_percent(75);

parameter_types! {
	pub const BlockHashCount: BlockNumber = 256;
	pub const Version: RuntimeVersion = VERSION;
	/// We allow for one half second of compute with a 6 second average block time.
	/// These values are dictated by Polkadot for the parachain.
	pub BlockWeights: frame_system::limits::BlockWeights = frame_system::limits::BlockWeights
		::with_sensible_defaults(MAXIMUM_BLOCK_WEIGHT, NORMAL_DISPATCH_RATIO);
	/// We allow for 5 MB blocks.
	pub BlockLength: frame_system::limits::BlockLength = frame_system::limits::BlockLength
		::max_with_normal_ratio(5 * 1024 * 1024, NORMAL_DISPATCH_RATIO);
	pub const SS58Prefix: u16 = 1287;
}

impl frame_system::Config for Runtime {
	/// The identifier used to distinguish between accounts.
	type AccountId = AccountId;
	/// The aggregated dispatch type that is available for extrinsics.
	type Call = Call;
	/// The lookup mechanism to get account ID from whatever is passed in dispatchers.
	type Lookup = IdentityLookup<AccountId>;
	/// The index type for storing how many extrinsics an account has signed.
	type Index = Index;
	/// The index type for blocks.
	type BlockNumber = BlockNumber;
	/// The type for hashing blocks and tries.
	type Hash = Hash;
	/// The hashing algorithm used.
	type Hashing = BlakeTwo256;
	/// The header type.
	type Header = generic::Header<BlockNumber, BlakeTwo256>;
	/// The ubiquitous event type.
	type Event = Event;
	/// The ubiquitous origin type.
	type Origin = Origin;
	/// Maximum number of block number to block hash mappings to keep (oldest pruned first).
	type BlockHashCount = BlockHashCount;
	/// Maximum weight of each block. With a default weight system of 1byte == 1weight, 4mb is ok.
	type BlockWeights = BlockWeights;
	/// Maximum size of all encoded transactions (in bytes) that are allowed in one block.
	type BlockLength = BlockLength;
	/// Runtime version.
	type Version = Version;
	type PalletInfo = PalletInfo;
	type AccountData = pallet_balances::AccountData<Balance>;
	type OnNewAccount = ();
	type OnKilledAccount = ();
	type DbWeight = RocksDbWeight;
	type BaseCallFilter = MaintenanceMode;
	type SystemWeightInfo = ();
	/// This is used as an identifier of the chain. 42 is the generic substrate prefix.
	type SS58Prefix = SS58Prefix;
	type OnSetCode = cumulus_pallet_parachain_system::ParachainSetCode<Self>;
}

impl pallet_utility::Config for Runtime {
	type Event = Event;
	type Call = Call;
	type WeightInfo = pallet_utility::weights::SubstrateWeight<Runtime>;
}

parameter_types! {
	pub const MinimumPeriod: u64 = 1;
}

impl pallet_timestamp::Config for Runtime {
	/// A timestamp: milliseconds since the unix epoch.
	type Moment = u64;
	type OnTimestampSet = ();
	type MinimumPeriod = MinimumPeriod;
	type WeightInfo = pallet_timestamp::weights::SubstrateWeight<Runtime>;
}

parameter_types! {
	pub const MaxLocks: u32 = 50;
	pub const MaxReserves: u32 = 50;
	pub const ExistentialDeposit: u128 = 0;
}

impl pallet_balances::Config for Runtime {
	type MaxReserves = MaxReserves;
	type ReserveIdentifier = [u8; 4];
	type MaxLocks = MaxLocks;
	/// The type for recording an account's balance.
	type Balance = Balance;
	/// The ubiquitous event type.
	type Event = Event;
	type DustRemoval = ();
	type ExistentialDeposit = ExistentialDeposit;
	type AccountStore = System;
	type WeightInfo = pallet_balances::weights::SubstrateWeight<Runtime>;
}

pub struct DealWithFees<R>(sp_std::marker::PhantomData<R>);
impl<R> OnUnbalanced<NegativeImbalance<R>> for DealWithFees<R>
where
	R: pallet_balances::Config + pallet_treasury::Config,
	pallet_treasury::Pallet<R>: OnUnbalanced<NegativeImbalance<R>>,
{
	// this seems to be called for substrate-based transactions
	fn on_unbalanceds<B>(mut fees_then_tips: impl Iterator<Item = NegativeImbalance<R>>) {
		if let Some(fees) = fees_then_tips.next() {
			// for fees, 80% are burned, 20% to the treasury
			let (_, to_treasury) = fees.ration(80, 20);
			// Balances pallet automatically burns dropped Negative Imbalances by decreasing
			// total_supply accordingly
			<pallet_treasury::Pallet<R> as OnUnbalanced<_>>::on_unbalanced(to_treasury);
		}
	}

	// this is called from pallet_evm for Ethereum-based transactions
	// (technically, it calls on_unbalanced, which calls this when non-zero)
	fn on_nonzero_unbalanced(amount: NegativeImbalance<R>) {
		// Balances pallet automatically burns dropped Negative Imbalances by decreasing
		// total_supply accordingly
		let (_, to_treasury) = amount.ration(80, 20);
		<pallet_treasury::Pallet<R> as OnUnbalanced<_>>::on_unbalanced(to_treasury);
	}
}

parameter_types! {
	pub const TransactionByteFee: Balance = currency::TRANSACTION_BYTE_FEE;
}

impl pallet_transaction_payment::Config for Runtime {
	type OnChargeTransaction = CurrencyAdapter<Balances, DealWithFees<Runtime>>;
	type TransactionByteFee = TransactionByteFee;
	type WeightToFee = IdentityFee<Balance>;
	type FeeMultiplierUpdate = SlowAdjustingFeeUpdate<Runtime>;
}

impl pallet_sudo::Config for Runtime {
	type Call = Call;
	type Event = Event;
}

impl pallet_ethereum_chain_id::Config for Runtime {}

impl pallet_randomness_collective_flip::Config for Runtime {}

/// Current approximation of the gas/s consumption considering
/// EVM execution over compiled WASM (on 4.4Ghz CPU).
/// Given the 500ms Weight, from which 75% only are used for transactions,
/// the total EVM execution gas limit is: GAS_PER_SECOND * 0.500 * 0.75 ~= 15_000_000.
pub const GAS_PER_SECOND: u64 = 40_000_000;

/// Approximate ratio of the amount of Weight per Gas.
/// u64 works for approximations because Weight is a very small unit compared to gas.
pub const WEIGHT_PER_GAS: u64 = WEIGHT_PER_SECOND / GAS_PER_SECOND;

pub struct MoonbeamGasWeightMapping;

impl pallet_evm::GasWeightMapping for MoonbeamGasWeightMapping {
	fn gas_to_weight(gas: u64) -> Weight {
		gas.saturating_mul(WEIGHT_PER_GAS)
	}
	fn weight_to_gas(weight: Weight) -> u64 {
		u64::try_from(weight.wrapping_div(WEIGHT_PER_GAS)).unwrap_or(u32::MAX as u64)
	}
}

parameter_types! {
	pub BlockGasLimit: U256
		= U256::from(NORMAL_DISPATCH_RATIO * MAXIMUM_BLOCK_WEIGHT / WEIGHT_PER_GAS);
	/// The portion of the `NORMAL_DISPATCH_RATIO` that we adjust the fees with. Blocks filled less
	/// than this will decrease the weight and more will increase.
	pub const TargetBlockFullness: Perquintill = Perquintill::from_percent(25);
	/// The adjustment variable of the runtime. Higher values will cause `TargetBlockFullness` to
	/// change the fees more rapidly. This low value causes changes to occur slowly over time.
	pub AdjustmentVariable: Multiplier = Multiplier::saturating_from_rational(3, 100_000);
	/// Minimum amount of the multiplier. This value cannot be too low. A test case should ensure
	/// that combined with `AdjustmentVariable`, we can recover from the minimum.
	/// See `multiplier_can_grow_from_zero` in integration_tests.rs.
	/// This value is currently only used by pallet-transaction-payment as an assertion that the
	/// next multiplier is always > min value.
	pub MinimumMultiplier: Multiplier = Multiplier::saturating_from_rational(1, 1_000_000u128);
}

pub struct FixedGasPrice;
impl FeeCalculator for FixedGasPrice {
	fn min_gas_price() -> U256 {
		(1 * currency::GIGAWEI).into()
	}
}

/// Parameterized slow adjusting fee updated based on
/// https://w3f-research.readthedocs.io/en/latest/polkadot/overview/2-token-economics.html#-2.-slow-adjusting-mechanism // editorconfig-checker-disable-line
///
/// The adjustment algorithm boils down to:
///
/// diff = (previous_block_weight - target) / maximum_block_weight
/// next_multiplier = prev_multiplier * (1 + (v * diff) + ((v * diff)^2 / 2))
/// assert(next_multiplier > min)
///     where: v is AdjustmentVariable
///            target is TargetBlockFullness
///            min is MinimumMultiplier
pub type SlowAdjustingFeeUpdate<R> =
	TargetedFeeAdjustment<R, TargetBlockFullness, AdjustmentVariable, MinimumMultiplier>;

impl pallet_evm::Config for Runtime {
	type FeeCalculator = FixedGasPrice;
	type GasWeightMapping = MoonbeamGasWeightMapping;
	type BlockHashMapping = pallet_ethereum::EthereumBlockHashMapping<Self>;
	type CallOrigin = EnsureAddressRoot<AccountId>;
	type WithdrawOrigin = EnsureAddressNever<AccountId>;
	type AddressMapping = IdentityAddressMapping;
	type Currency = Balances;
	type Event = Event;
	type Runner = pallet_evm::runner::stack::Runner<Self>;
	type Precompiles = MoonbasePrecompiles<Self>;
	type ChainId = EthereumChainId;
	type OnChargeTransaction = pallet_evm::EVMCurrencyAdapter<Balances, DealWithFees<Runtime>>;
	type BlockGasLimit = BlockGasLimit;
	type FindAuthor = AuthorInherent;
}

parameter_types! {
	pub MaximumSchedulerWeight: Weight = NORMAL_DISPATCH_RATIO * BlockWeights::get().max_block;
	pub const MaxScheduledPerBlock: u32 = 50;
}

impl pallet_scheduler::Config for Runtime {
	type Event = Event;
	type Origin = Origin;
	type PalletsOrigin = OriginCaller;
	type Call = Call;
	type MaximumWeight = MaximumSchedulerWeight;
	type ScheduleOrigin = EnsureRoot<AccountId>;
	type MaxScheduledPerBlock = MaxScheduledPerBlock;
	type WeightInfo = pallet_scheduler::weights::SubstrateWeight<Runtime>;
}

parameter_types! {
	/// The maximum amount of time (in blocks) for council members to vote on motions.
	/// Motions may end in fewer blocks if enough votes are cast to determine the result.
	pub const CouncilMotionDuration: BlockNumber = 3 * DAYS;
	/// The maximum number of Proposlas that can be open in the council at once.
	pub const CouncilMaxProposals: u32 = 100;
	/// The maximum number of council members.
	pub const CouncilMaxMembers: u32 = 100;

	/// The maximum amount of time (in blocks) for technical committee members to vote on motions.
	/// Motions may end in fewer blocks if enough votes are cast to determine the result.
	pub const TechComitteeMotionDuration: BlockNumber = 3 * DAYS;
	/// The maximum number of Proposlas that can be open in the technical committee at once.
	pub const TechComitteeMaxProposals: u32 = 100;
	/// The maximum number of technical committee members.
	pub const TechComitteeMaxMembers: u32 = 100;
}

type CouncilInstance = pallet_collective::Instance1;
type TechCommitteeInstance = pallet_collective::Instance2;

impl pallet_collective::Config<CouncilInstance> for Runtime {
	type Origin = Origin;
	type Event = Event;
	type Proposal = Call;
	type MotionDuration = CouncilMotionDuration;
	type MaxProposals = CouncilMaxProposals;
	type MaxMembers = CouncilMaxMembers;
	type DefaultVote = pallet_collective::MoreThanMajorityThenPrimeDefaultVote;
	type WeightInfo = pallet_collective::weights::SubstrateWeight<Runtime>;
}

impl pallet_collective::Config<TechCommitteeInstance> for Runtime {
	type Origin = Origin;
	type Event = Event;
	type Proposal = Call;
	type MotionDuration = TechComitteeMotionDuration;
	type MaxProposals = TechComitteeMaxProposals;
	type MaxMembers = TechComitteeMaxMembers;
	type DefaultVote = pallet_collective::MoreThanMajorityThenPrimeDefaultVote;
	type WeightInfo = pallet_collective::weights::SubstrateWeight<Runtime>;
}

parameter_types! {
	pub const LaunchPeriod: BlockNumber = 1 * DAYS;
	pub const VotingPeriod: BlockNumber = 5 * DAYS;
	pub const FastTrackVotingPeriod: BlockNumber = 4 * HOURS;
	pub const EnactmentPeriod: BlockNumber = 1 *DAYS;
	pub const CooloffPeriod: BlockNumber = 7 * DAYS;
	pub const MinimumDeposit: Balance = 4 * currency::UNIT;
	pub const MaxVotes: u32 = 100;
	pub const MaxProposals: u32 = 100;
	pub const PreimageByteDeposit: Balance = currency::STORAGE_BYTE_FEE;
	pub const InstantAllowed: bool = true;
}

impl pallet_democracy::Config for Runtime {
	type Proposal = Call;
	type Event = Event;
	type Currency = Balances;
	type EnactmentPeriod = EnactmentPeriod;
	type LaunchPeriod = LaunchPeriod;
	type VotingPeriod = VotingPeriod;
	type FastTrackVotingPeriod = FastTrackVotingPeriod;
	type MinimumDeposit = MinimumDeposit;
	/// A straight majority of the council can decide what their next motion is.
	type ExternalOrigin =
		pallet_collective::EnsureProportionAtLeast<_1, _2, AccountId, CouncilInstance>;
	/// A majority can have the next scheduled referendum be a straight majority-carries vote.
	type ExternalMajorityOrigin =
		pallet_collective::EnsureProportionAtLeast<_1, _2, AccountId, CouncilInstance>;
	/// A unanimous council can have the next scheduled referendum be a straight default-carries
	/// (NTB) vote.
	type ExternalDefaultOrigin =
		pallet_collective::EnsureProportionAtLeast<_1, _1, AccountId, CouncilInstance>;
	/// Two thirds of the technical committee can have an ExternalMajority/ExternalDefault vote
	/// be tabled immediately and with a shorter voting/enactment period.
	type FastTrackOrigin =
		pallet_collective::EnsureProportionAtLeast<_2, _3, AccountId, TechCommitteeInstance>;
	/// Instant is currently not allowed.
	type InstantOrigin =
		pallet_collective::EnsureProportionAtLeast<_1, _1, AccountId, TechCommitteeInstance>;
	// To cancel a proposal which has been passed, 2/3 of the council must agree to it.
	type CancellationOrigin = EnsureOneOf<
		AccountId,
		EnsureRoot<AccountId>,
		pallet_collective::EnsureProportionAtLeast<_2, _3, AccountId, CouncilInstance>,
	>;
	// To cancel a proposal before it has been passed, the technical committee must be unanimous or
	// Root must agree.
	type CancelProposalOrigin = EnsureOneOf<
		AccountId,
		EnsureRoot<AccountId>,
		pallet_collective::EnsureProportionAtLeast<_1, _1, AccountId, TechCommitteeInstance>,
	>;
	type BlacklistOrigin = EnsureRoot<AccountId>;
	// Any single technical committee member may veto a coming council proposal, however they can
	// only do it once and it lasts only for the cooloff period.
	type VetoOrigin = pallet_collective::EnsureMember<AccountId, TechCommitteeInstance>;
	type CooloffPeriod = CooloffPeriod;
	type PreimageByteDeposit = PreimageByteDeposit;
	type Slash = ();
	type InstantAllowed = InstantAllowed;
	type Scheduler = Scheduler;
	type MaxVotes = MaxVotes;
	type OperationalPreimageOrigin = pallet_collective::EnsureMember<AccountId, CouncilInstance>;
	type PalletsOrigin = OriginCaller;
	type WeightInfo = pallet_democracy::weights::SubstrateWeight<Runtime>;
	type MaxProposals = MaxProposals;
}

parameter_types! {
	pub const ProposalBond: Permill = Permill::from_percent(5);
	pub const ProposalBondMinimum: Balance = 1 * currency::UNIT;
	pub const SpendPeriod: BlockNumber = 6 * DAYS;
	pub const TreasuryId: PalletId = PalletId(*b"pc/trsry");
	pub const MaxApprovals: u32 = 100;
}

type TreasuryApproveOrigin = EnsureOneOf<
	AccountId,
	EnsureRoot<AccountId>,
	pallet_collective::EnsureProportionAtLeast<_3, _5, AccountId, CouncilInstance>,
>;

type TreasuryRejectOrigin = EnsureOneOf<
	AccountId,
	EnsureRoot<AccountId>,
	pallet_collective::EnsureProportionMoreThan<_1, _2, AccountId, CouncilInstance>,
>;

impl pallet_treasury::Config for Runtime {
	type PalletId = TreasuryId;
	type Currency = Balances;
	// At least three-fifths majority of the council is required (or root) to approve a proposal
	type ApproveOrigin = TreasuryApproveOrigin;
	// More than half of the council is required (or root) to reject a proposal
	type RejectOrigin = TreasuryRejectOrigin;
	type Event = Event;
	// If spending proposal rejected, transfer proposer bond to treasury
	type OnSlash = Treasury;
	type ProposalBond = ProposalBond;
	type ProposalBondMinimum = ProposalBondMinimum;
	type SpendPeriod = SpendPeriod;
	type Burn = ();
	type BurnDestination = ();
	type MaxApprovals = MaxApprovals;
	type WeightInfo = pallet_treasury::weights::SubstrateWeight<Runtime>;
	type SpendFunds = ();
}

parameter_types! {
	// Add one item in storage and take 258 bytes
	pub const BasicDeposit: Balance = currency::deposit(1, 258);
	// Not add any item to the storage but takes 66 bytes
	pub const FieldDeposit: Balance = currency::deposit(0, 66);
	// Add one item in storage and take 53 bytes
	pub const SubAccountDeposit: Balance = currency::deposit(1, 53);
	pub const MaxSubAccounts: u32 = 100;
	pub const MaxAdditionalFields: u32 = 100;
	pub const MaxRegistrars: u32 = 20;
}

type IdentityForceOrigin = EnsureOneOf<
	AccountId,
	EnsureRoot<AccountId>,
	pallet_collective::EnsureProportionMoreThan<_1, _2, AccountId, CouncilInstance>,
>;
type IdentityRegistrarOrigin = EnsureOneOf<
	AccountId,
	EnsureRoot<AccountId>,
	pallet_collective::EnsureProportionMoreThan<_1, _2, AccountId, CouncilInstance>,
>;

impl pallet_identity::Config for Runtime {
	type Event = Event;
	type Currency = Balances;
	type BasicDeposit = BasicDeposit;
	type FieldDeposit = FieldDeposit;
	type SubAccountDeposit = SubAccountDeposit;
	type MaxSubAccounts = MaxSubAccounts;
	type MaxAdditionalFields = MaxAdditionalFields;
	type MaxRegistrars = MaxRegistrars;
	type Slashed = Treasury;
	type ForceOrigin = IdentityForceOrigin;
	type RegistrarOrigin = IdentityRegistrarOrigin;
	type WeightInfo = pallet_identity::weights::SubstrateWeight<Runtime>;
}

pub struct TransactionConverter;

impl fp_rpc::ConvertTransaction<UncheckedExtrinsic> for TransactionConverter {
	fn convert_transaction(&self, transaction: pallet_ethereum::Transaction) -> UncheckedExtrinsic {
		UncheckedExtrinsic::new_unsigned(
			pallet_ethereum::Call::<Runtime>::transact(transaction).into(),
		)
	}
}

impl fp_rpc::ConvertTransaction<opaque::UncheckedExtrinsic> for TransactionConverter {
	fn convert_transaction(
		&self,
		transaction: pallet_ethereum::Transaction,
	) -> opaque::UncheckedExtrinsic {
		let extrinsic = UncheckedExtrinsic::new_unsigned(
			pallet_ethereum::Call::<Runtime>::transact(transaction).into(),
		);
		let encoded = extrinsic.encode();
		opaque::UncheckedExtrinsic::decode(&mut &encoded[..])
			.expect("Encoded extrinsic is always valid")
	}
}

impl pallet_ethereum::Config for Runtime {
	type Event = Event;
	type StateRoot = pallet_ethereum::IntermediateStateRoot;
}

parameter_types! {
	pub const ReservedXcmpWeight: Weight = MAXIMUM_BLOCK_WEIGHT / 4;
	pub const ReservedDmpWeight: Weight = MAXIMUM_BLOCK_WEIGHT / 4;
}

impl cumulus_pallet_parachain_system::Config for Runtime {
	type Event = Event;
	type OnValidationData = ();
	type SelfParaId = parachain_info::Pallet<Runtime>;
	type DmpMessageHandler = DmpQueue;
	type ReservedDmpWeight = ReservedDmpWeight;
	type OutboundXcmpMessageSource = XcmpQueue;
	type XcmpMessageHandler = XcmpQueue;
	type ReservedXcmpWeight = ReservedXcmpWeight;
}

impl parachain_info::Config for Runtime {}

parameter_types! {
	/// Minimum round length is 2 minutes (10 * 12 second block times)
	pub const MinBlocksPerRound: u32 = 10;
	/// Default BlocksPerRound is every hour (300 * 12 second block times)
	pub const DefaultBlocksPerRound: u32 = 300;
	/// Collator candidate exits are delayed by 2 hours (2 * 300 * block_time)
	pub const LeaveCandidatesDelay: u32 = 2;
	/// Nominator exits are delayed by 2 hours (2 * 300 * block_time)
	pub const LeaveNominatorsDelay: u32 = 2;
	/// Nomination revocations are delayed by 2 hours (2 * 300 * block_time)
	pub const RevokeNominationDelay: u32 = 2;
	/// Reward payments are delayed by 2 hours (2 * 300 * block_time)
	pub const RewardPaymentDelay: u32 = 2;
	/// Minimum 8 collators selected per round, default at genesis and minimum forever after
	pub const MinSelectedCandidates: u32 = 8;
	/// Maximum 100 nominators per collator
	pub const MaxNominatorsPerCollator: u32 = 100;
	/// Maximum 100 collators per nominator
	pub const MaxCollatorsPerNominator: u32 = 100;
	/// Default fixed percent a collator takes off the top of due rewards is 20%
	pub const DefaultCollatorCommission: Perbill = Perbill::from_percent(20);
	/// Default percent of inflation set aside for parachain bond every round
	pub const DefaultParachainBondReservePercent: Percent = Percent::from_percent(30);
	/// Minimum stake required to become a collator is 1_000
	pub const MinCollatorStk: u128 = 1 * currency::KILOUNIT;
	/// Minimum stake required to be reserved to be a candidate is 1_000
	pub const MinCollatorCandidateStk: u128 = 1 * currency::KILOUNIT;
	/// Minimum stake required to be reserved to be a nominator is 5
	pub const MinNominatorStk: u128 = 5 * currency::UNIT;
}

impl parachain_staking::Config for Runtime {
	type Event = Event;
	type Currency = Balances;
	type MonetaryGovernanceOrigin = EnsureRoot<AccountId>;
	type MinBlocksPerRound = MinBlocksPerRound;
	type DefaultBlocksPerRound = DefaultBlocksPerRound;
	type LeaveCandidatesDelay = LeaveCandidatesDelay;
	type LeaveNominatorsDelay = LeaveNominatorsDelay;
	type RevokeNominationDelay = RevokeNominationDelay;
	type RewardPaymentDelay = RewardPaymentDelay;
	type MinSelectedCandidates = MinSelectedCandidates;
	type MaxNominatorsPerCollator = MaxNominatorsPerCollator;
	type MaxCollatorsPerNominator = MaxCollatorsPerNominator;
	type DefaultCollatorCommission = DefaultCollatorCommission;
	type DefaultParachainBondReservePercent = DefaultParachainBondReservePercent;
	type MinCollatorStk = MinCollatorStk;
	type MinCollatorCandidateStk = MinCollatorCandidateStk;
	type MinNomination = MinNominatorStk;
	type MinNominatorStk = MinNominatorStk;
	type WeightInfo = parachain_staking::weights::SubstrateWeight<Runtime>;
}

impl pallet_author_inherent::Config for Runtime {
	type AuthorId = NimbusId;
	type SlotBeacon = RelaychainBlockNumberProvider<Self>;
	type AccountLookup = AuthorMapping;
	type EventHandler = ParachainStaking;
	type CanAuthor = AuthorFilter;
}

impl pallet_author_slot_filter::Config for Runtime {
	type Event = Event;
	type RandomnessSource = RandomnessCollectiveFlip;
	type PotentialAuthors = ParachainStaking;
}

parameter_types! {
	// TODO to be revisited
	pub const MinimumReward: Balance = 0;
	pub const Initialized: bool = false;
	pub const InitializationPayment: Perbill = Perbill::from_percent(30);
	pub const MaxInitContributorsBatchSizes: u32 = 500;
	pub const RelaySignaturesThreshold: Perbill = Perbill::from_percent(100);
}

impl pallet_crowdloan_rewards::Config for Runtime {
	type Event = Event;
	type Initialized = Initialized;
	type InitializationPayment = InitializationPayment;
	type MaxInitContributors = MaxInitContributorsBatchSizes;
	type MinimumReward = MinimumReward;
	type RewardCurrency = Balances;
	type RelayChainAccountId = AccountId32;
	type RewardAddressRelayVoteThreshold = RelaySignaturesThreshold;
	type VestingBlockNumber = cumulus_primitives_core::relay_chain::BlockNumber;
	type VestingBlockProvider =
		cumulus_pallet_parachain_system::RelaychainBlockNumberProvider<Self>;
	type WeightInfo = pallet_crowdloan_rewards::weights::SubstrateWeight<Runtime>;
}

parameter_types! {
	pub const DepositAmount: Balance = 100 * currency::UNIT;
}
// This is a simple session key manager. It should probably either work with, or be replaced
// entirely by pallet sessions
impl pallet_author_mapping::Config for Runtime {
	type Event = Event;
	type AuthorId = NimbusId;
	type DepositCurrency = Balances;
	type DepositAmount = DepositAmount;
	type WeightInfo = pallet_author_mapping::weights::SubstrateWeight<Runtime>;
}

parameter_types! {
	// One storage item; key size 32, value size 8; .
	pub const ProxyDepositBase: Balance = currency::deposit(1, 8);
	// Additional storage item size of 21 bytes (20 bytes AccountId + 1 byte sizeof(ProxyType)).
	pub const ProxyDepositFactor: Balance = currency::deposit(0, 21);
	pub const MaxProxies: u16 = 32;
	pub const AnnouncementDepositBase: Balance = currency::deposit(1, 8);
	// Additional storage item size of 56 bytes:
	// - 20 bytes AccountId
	// - 32 bytes Hasher (Blake2256)
	// - 4 bytes BlockNumber (u32)
	pub const AnnouncementDepositFactor: Balance = currency::deposit(0, 56);
	pub const MaxPending: u16 = 32;
}

/// The type used to represent the kinds of proxying allowed.
#[derive(Copy, Clone, Eq, PartialEq, Ord, PartialOrd, Encode, Decode, Debug, MaxEncodedLen)]
pub enum ProxyType {
	/// All calls can be proxied. This is the trivial/most permissive filter.
	Any,
	/// Only extrinsics that do not transfer funds.
	NonTransfer,
	/// Only extrinsics related to governance (democracy and collectives).
	Governance,
	/// Only extrinsics related to staking.
	Staking,
	/// Allow to veto an announced proxy call.
	CancelProxy,
}

impl Default for ProxyType {
	fn default() -> Self {
		Self::Any
	}
}

impl InstanceFilter<Call> for ProxyType {
	fn filter(&self, c: &Call) -> bool {
		match self {
			ProxyType::Any => true,
			ProxyType::NonTransfer => {
				matches!(
					c,
					Call::System(..)
						| Call::Timestamp(..) | Call::ParachainStaking(..)
						| Call::Democracy(..) | Call::CouncilCollective(..)
						| Call::TechComitteeCollective(..)
						| Call::Utility(..) | Call::Proxy(..)
						| Call::AuthorMapping(..)
				)
			}
			ProxyType::Governance => matches!(
				c,
				Call::Democracy(..)
					| Call::CouncilCollective(..)
					| Call::TechComitteeCollective(..)
					| Call::Utility(..)
			),
			ProxyType::Staking => matches!(
				c,
				Call::ParachainStaking(..) | Call::Utility(..) | Call::AuthorMapping(..)
			),
			ProxyType::CancelProxy => {
				matches!(c, Call::Proxy(pallet_proxy::Call::reject_announcement(..)))
			}
		}
	}

	fn is_superset(&self, o: &Self) -> bool {
		match (self, o) {
			(x, y) if x == y => true,
			(ProxyType::Any, _) => true,
			(_, ProxyType::Any) => false,
			_ => false,
		}
	}
}

impl pallet_proxy::Config for Runtime {
	type Event = Event;
	type Call = Call;
	type Currency = Balances;
	type ProxyType = ProxyType;
	type ProxyDepositBase = ProxyDepositBase;
	type ProxyDepositFactor = ProxyDepositFactor;
	type MaxProxies = MaxProxies;
	type WeightInfo = pallet_proxy::weights::SubstrateWeight<Runtime>;
	type MaxPending = MaxPending;
	type CallHasher = BlakeTwo256;
	type AnnouncementDepositBase = AnnouncementDepositBase;
	type AnnouncementDepositFactor = AnnouncementDepositFactor;
}

parameter_types! {
	// The network Id of the relay
	pub const RelayNetwork: NetworkId = NetworkId::Polkadot;
	// The relay chain Origin type
	pub RelayChainOrigin: Origin = cumulus_pallet_xcm::Origin::Relay.into();
	// The ancestry, defines the multilocation describing this consensus system
	pub Ancestry: MultiLocation = Parachain(ParachainInfo::parachain_id().into()).into();
	// Self Reserve location, defines the multilocation identifiying the self-reserve currency
	// This is used to match it against our Balances pallet when we receive such a MultiLocation
	// (Parent, Self Para Id, Self Balances pallet index)
	pub SelfReserve: MultiLocation = X3(
		Parent,
		Parachain(ParachainInfo::parachain_id().into()).into(),
		PalletInstance(<Runtime as frame_system::Config>::PalletInfo::index::<Balances>().unwrap() as u8)
	);
}

/// Type for specifying how a `MultiLocation` can be converted into an `AccountId`. This is used
/// when determining ownership of accounts for asset transacting and when attempting to use XCM
/// `Transact` in order to determine the dispatch Origin.
pub type LocationToAccountId = (
	// The parent (Relay-chain) origin converts to the default `AccountId`.
	ParentIsDefault<AccountId>,
	// Sibling parachain origins convert to AccountId via the `ParaId::into`.
	SiblingParachainConvertsVia<polkadot_parachain::primitives::Sibling, AccountId>,
	// If we receive a MultiLocation of type AccountKey20, just generate a native account
	AccountKey20Aliases<RelayNetwork, AccountId>,
);

// The non-reserve fungible transactor type
// It will use pallet-assets, and the Id will be matched against AsAssetType
pub type FungiblesTransactor = FungiblesAdapter<
	// Use this fungibles implementation:
	Assets,
	// Use this currency when it is a fungible asset matching the given location or name:
	(
		ConvertedConcreteAssetId<
			AssetId,
			Balance,
			xcm_primitives::AsAssetType<AssetId, AssetType, AssetManager>,
			JustTry,
		>,
	),
	// Do a simple punn to convert an AccountId20 MultiLocation into a native chain account ID:
	LocationToAccountId,
	// Our chain's account ID type (we can't get away without mentioning it explicitly):
	AccountId,
	// We dont allow teleports.
	(),
	// We dont track any teleports
	(),
>;

/// The transactor for our own chain currency.
pub type LocalAssetTransactor = XcmCurrencyAdapter<
	// Use this currency:
	Balances,
	// Use this currency when it is a fungible asset matching the given location or name:
	IsConcrete<SelfReserve>,
	// We can convert the MultiLocations with our converter above:
	LocationToAccountId,
	// Our chain's account ID type (we can't get away without mentioning it explicitly):
	AccountId,
	// We track our teleports in/out to keep total issuance correct.
	(),
>;

// We use both transactors
pub type AssetTransactors = (LocalAssetTransactor, FungiblesTransactor);

/// This is the type we use to convert an (incoming) XCM origin into a local `Origin` instance,
/// ready for dispatching a transaction with Xcm's `Transact`. There is an `OriginKind` which can
/// biases the kind of local `Origin` it will become.
pub type XcmOriginToTransactDispatchOrigin = (
	// Sovereign account converter; this attempts to derive an `AccountId` from the origin location
	// using `LocationToAccountId` and then turn that into the usual `Signed` origin. Useful for
	// foreign chains who want to have a local sovereign account on this chain which they control.
	SovereignSignedViaLocation<LocationToAccountId, Origin>,
	// Native converter for Relay-chain (Parent) location; will converts to a `Relay` origin when
	// recognised.
	RelayChainAsNative<RelayChainOrigin, Origin>,
	// Native converter for sibling Parachains; will convert to a `SiblingPara` origin when
	// recognised.
	SiblingParachainAsNative<cumulus_pallet_xcm::Origin, Origin>,
	// Superuser converter for the Relay-chain (Parent) location. This will allow it to issue a
	// transaction from the Root origin.
	ParentAsSuperuser<Origin>,
	// Xcm origins can be represented natively under the Xcm pallet's Xcm origin.
	pallet_xcm::XcmPassthrough<Origin>,
	// Xcm Origins defined by a Multilocation of type AccountKey20 can be converted to a 20 byte-
	// account local origin
	SignedAccountKey20AsNative<RelayNetwork, Origin>,
);

parameter_types! {
	// To be changed probably with a value we feel comfortable
	pub UnitWeightCost: Weight = 200_000_000;
}

// Allow paid executions
pub type XcmBarrier = (TakeWeightCredit, AllowTopLevelPaidExecutionFrom<Everything>);

pub struct XcmExecutorConfig;
impl xcm_executor::Config for XcmExecutorConfig {
	type Call = Call;
	type XcmSender = XcmRouter;
	// How to withdraw and deposit an asset.
	type AssetTransactor = AssetTransactors;
	type OriginConverter = XcmOriginToTransactDispatchOrigin;
	// Filter to the reserve withdraw operations
	type IsReserve = xcm_primitives::MultiNativeAsset;
	type IsTeleporter = (); // No teleport
	type LocationInverter = LocationInverter<Ancestry>;
	type Barrier = XcmBarrier;
	type Weigher = FixedWeightBounds<UnitWeightCost, Call>;
	// We use two traders
	// When we receive the self-reserve asset, we use pallet-transaction-payment
	// When we receive a non-reserve asset, we use AssetManager to fetch how many
	// units per second we should charge
	type Trader = xcm_primitives::MultiWeightTraders<
		UsingComponents<
			IdentityFee<Balance>,
			SelfReserve,
			AccountId,
			Balances,
			DealWithFees<Runtime>,
		>,
		xcm_primitives::FirstAssetTrader<AssetId, AssetType, AssetManager, ()>,
	>;
	type ResponseHandler = (); // Don't handle responses for now.
}

type XcmExecutor = xcm_executor::XcmExecutor<XcmExecutorConfig>;

parameter_types! {
	pub const MaxDownwardMessageWeight: Weight = MAXIMUM_BLOCK_WEIGHT / 10;
}

// Converts a Signed Local Origin into a MultiLocation
pub type LocalOriginToLocation =
	xcm_primitives::SignedToAccountId20<Origin, AccountId, RelayNetwork>;

/// The means for routing XCM messages which are not for local execution into the right message
/// queues.
pub type XcmRouter = (
	// Two routers - use UMP to communicate with the relay chain:
	cumulus_primitives_utility::ParentAsUmp<ParachainSystem>,
	// ..and XCMP to communicate with the sibling chains.
	XcmpQueue,
);

impl pallet_xcm::Config for Runtime {
	type Event = Event;
	type SendXcmOrigin = EnsureXcmOrigin<Origin, LocalOriginToLocation>;
	type XcmRouter = XcmRouter;
	type ExecuteXcmOrigin = EnsureXcmOrigin<Origin, LocalOriginToLocation>;
	type XcmExecuteFilter = Everything;
	type XcmExecutor = XcmExecutor;
	type XcmTeleportFilter = ();
	type XcmReserveTransferFilter = Everything;
	type Weigher = FixedWeightBounds<UnitWeightCost, Call>;
	type LocationInverter = LocationInverter<Ancestry>;
}

impl cumulus_pallet_xcm::Config for Runtime {
	type Event = Event;
	type XcmExecutor = XcmExecutor;
}

impl cumulus_pallet_xcmp_queue::Config for Runtime {
	type Event = Event;
	type XcmExecutor = XcmExecutor;
	type ChannelInfo = ParachainSystem;
}

impl cumulus_pallet_dmp_queue::Config for Runtime {
	type Event = Event;
	type XcmExecutor = XcmExecutor;
	type ExecuteOverweightOrigin = EnsureRoot<AccountId>;
}

// These parameters dont matter much as this will only be called by root with the forced arguments
// No deposit is substracted with those methods
parameter_types! {
	pub const AssetDeposit: Balance = 0;
	pub const ApprovalDeposit: Balance = 0;
	pub const AssetsStringLimit: u32 = 50;
	pub const MetadataDepositBase: Balance = 0;
	pub const MetadataDepositPerByte: Balance = 0;
	pub const ExecutiveBody: BodyId = BodyId::Executive;
}

/// We allow root and Chain council to execute privileged asset operations.
pub type AssetsForceOrigin = EnsureOneOf<
	AccountId,
	EnsureRoot<AccountId>,
	pallet_collective::EnsureProportionMoreThan<_1, _2, AccountId, CouncilInstance>,
>;

impl pallet_assets::Config for Runtime {
	type Event = Event;
	type Balance = Balance;
	type AssetId = AssetId;
	type Currency = Balances;
	type ForceOrigin = AssetsForceOrigin;
	type AssetDeposit = AssetDeposit;
	type MetadataDepositBase = MetadataDepositBase;
	type MetadataDepositPerByte = MetadataDepositPerByte;
	type ApprovalDeposit = ApprovalDeposit;
	type StringLimit = AssetsStringLimit;
	type Freezer = ();
	type Extra = ();
	type WeightInfo = pallet_assets::weights::SubstrateWeight<Runtime>;
}

// Our AssetType. For now we only handle Xcm Assets
#[derive(Clone, Eq, Debug, PartialEq, Ord, PartialOrd, Encode, Decode)]
pub enum AssetType {
	Xcm(MultiLocation),
}
impl Default for AssetType {
	fn default() -> Self {
		Self::Xcm(MultiLocation::Null)
	}
}

impl From<MultiLocation> for AssetType {
	fn from(location: MultiLocation) -> Self {
		Self::Xcm(location)
	}
}

impl Into<Option<MultiLocation>> for AssetType {
	fn into(self: Self) -> Option<MultiLocation> {
		match self {
			Self::Xcm(location) => Some(location),
			// Unreachable for now
			_ => None,
		}
	}
}

// Implementation on how to retrieve the AssetId from an AssetType
// We simply hash the AssetType and take the lowest 128 bits
impl From<AssetType> for AssetId {
	fn from(asset: AssetType) -> AssetId {
		match asset {
			AssetType::Xcm(id) => {
				let mut result: [u8; 16] = [0u8; 16];
				let hash: H256 = id.using_encoded(<Runtime as frame_system::Config>::Hashing::hash);
				result.copy_from_slice(&hash.as_fixed_bytes()[0..16]);
				u128::from_le_bytes(result)
			}
		}
	}
}

// We instruct how to register the Assets
// In this case, we tell it to Create an Asset in pallet-assets
pub struct AssetRegistrar;
use frame_support::pallet_prelude::DispatchResult;
impl pallet_asset_manager::AssetRegistrar<Runtime> for AssetRegistrar {
	fn create_asset(
		asset: AssetId,
		min_balance: Balance,
		metadata: AssetMetadata,
	) -> DispatchResult {
		Assets::force_create(
			Origin::root(),
			asset,
			AssetManager::account_id(),
			true,
			min_balance,
		)?;

		Assets::force_set_metadata(
			Origin::root(),
			asset,
			metadata.name,
			metadata.symbol,
			metadata.decimals,
			metadata.is_frozen,
		)
	}
}

#[derive(Clone, Eq, Debug, PartialEq, Ord, PartialOrd, Encode, Decode)]
pub struct AssetMetadata {
	pub name: Vec<u8>,
	pub symbol: Vec<u8>,
	pub decimals: u8,
	pub is_frozen: bool,
}

impl pallet_asset_manager::Config for Runtime {
	type Event = Event;
	type Balance = Balance;
	type AssetId = AssetId;
	type AssetMetadata = AssetMetadata;
	type AssetType = AssetType;
	type AssetRegistrar = AssetRegistrar;
}

// Our currencyId. We distinguish for now between SelfReserve, and Others, defined by their Id.
#[derive(Clone, Eq, Debug, PartialEq, Ord, PartialOrd, Encode, Decode)]
pub enum CurrencyId {
	SelfReserve,
	OtherReserve(AssetId),
}

// How to convert from CurrencyId to MultiLocation
pub struct CurrencyIdtoMultiLocation<AssetXConverter>(sp_std::marker::PhantomData<AssetXConverter>);
impl<AssetXConverter> sp_runtime::traits::Convert<CurrencyId, Option<MultiLocation>>
	for CurrencyIdtoMultiLocation<AssetXConverter>
where
	AssetXConverter: xcm_executor::traits::Convert<MultiLocation, AssetId>,
{
	fn convert(currency: CurrencyId) -> Option<MultiLocation> {
		match currency {
			CurrencyId::SelfReserve => {
				let multi: MultiLocation = SelfReserve::get();
				Some(multi)
			}
			CurrencyId::OtherReserve(asset) => AssetXConverter::reverse_ref(asset).ok(),
		}
	}
}

parameter_types! {
	pub const BaseXcmWeight: Weight = 100_000_000;
	// This is how we are going to detect whether the asset is a Reserve asset
	// This however is the chain part only
	pub SelfLocation: MultiLocation = X2(Parent, Parachain(ParachainInfo::parachain_id().into()));
}

impl orml_xtokens::Config for Runtime {
	type Event = Event;
	type Balance = Balance;
	type CurrencyId = CurrencyId;
	type AccountIdToMultiLocation = xcm_primitives::AccountIdToMultiLocation<AccountId>;
	type CurrencyIdConvert =
		CurrencyIdtoMultiLocation<xcm_primitives::AsAssetType<AssetId, AssetType, AssetManager>>;
	type XcmExecutor = XcmExecutor;
	type SelfLocation = SelfLocation;
	type Weigher = FixedWeightBounds<UnitWeightCost, Call>;
	type BaseXcmWeight = BaseXcmWeight;
}

/// Call filter used during Phase 3 of the Moonriver rollout
pub struct MaintenanceFilter;
impl Contains<Call> for MaintenanceFilter {
	fn contains(c: &Call) -> bool {
		match c {
			Call::Balances(_) => false,
			Call::CrowdloanRewards(_) => false,
			Call::Ethereum(_) => false,
			Call::EVM(_) => false,
			Call::XTokens(_) => false,
			_ => true,
		}
	}
}

/// Normal Call Filter
/// We dont allow to create nor mint assets, this for now is disabled
/// We only allow transfers. For now creation of assets will go through
/// asset-manager, while minting/burning only happens through xcm messages
/// This can change in the future
pub struct NormalFilter;
impl Contains<Call> for NormalFilter {
	fn contains(c: &Call) -> bool {
		match c {
			Call::Assets(method) => match method {
				pallet_assets::Call::transfer(..) => true,
				pallet_assets::Call::transfer_keep_alive(..) => true,
				_ => false,
			},
			_ => true,
		}
	}
}

impl pallet_maintenance_mode::Config for Runtime {
	type Event = Event;
	type NormalCallFilter = NormalFilter;
	type MaintenanceCallFilter = MaintenanceFilter;
	type MaintenanceOrigin =
		pallet_collective::EnsureProportionAtLeast<_2, _3, AccountId, TechCommitteeInstance>;
}

construct_runtime! {
	pub enum Runtime where
		Block = Block,
		NodeBlock = opaque::Block,
		UncheckedExtrinsic = UncheckedExtrinsic
	{
		System: frame_system::{Pallet, Call, Storage, Config, Event<T>} = 0,
		Utility: pallet_utility::{Pallet, Call, Event} = 1,
		Timestamp: pallet_timestamp::{Pallet, Call, Storage, Inherent} = 2,
		Balances: pallet_balances::{Pallet, Call, Storage, Config<T>, Event<T>} = 3,
		Sudo: pallet_sudo::{Pallet, Call, Config<T>, Storage, Event<T>} = 4,
		RandomnessCollectiveFlip: pallet_randomness_collective_flip::{Pallet, Storage} = 5,
		ParachainSystem: cumulus_pallet_parachain_system::{Pallet, Call, Storage, Inherent, Event<T>} = 6,
		TransactionPayment: pallet_transaction_payment::{Pallet, Storage} = 7,
		ParachainInfo: parachain_info::{Pallet, Storage, Config} = 8,
		EthereumChainId: pallet_ethereum_chain_id::{Pallet, Storage, Config} = 9,
		EVM: pallet_evm::{Pallet, Config, Call, Storage, Event<T>} = 10,
		Ethereum: pallet_ethereum::{Pallet, Call, Storage, Event, Config, ValidateUnsigned} = 11,
		ParachainStaking: parachain_staking::{Pallet, Call, Storage, Event<T>, Config<T>} = 12,
		Scheduler: pallet_scheduler::{Pallet, Storage, Config, Event<T>, Call} = 13,
		Democracy: pallet_democracy::{Pallet, Storage, Config<T>, Event<T>, Call} = 14,
		CouncilCollective:
			pallet_collective::<Instance1>::{Pallet, Call, Storage, Event<T>, Origin<T>, Config<T>} = 15,
		TechComitteeCollective:
			pallet_collective::<Instance2>::{Pallet, Call, Storage, Event<T>, Origin<T>, Config<T>} = 16,
		Treasury: pallet_treasury::{Pallet, Storage, Config, Event<T>, Call} = 17,
		AuthorInherent: pallet_author_inherent::{Pallet, Call, Storage, Inherent} = 18,
		AuthorFilter: pallet_author_slot_filter::{Pallet, Call, Storage, Event, Config} = 19,
		CrowdloanRewards: pallet_crowdloan_rewards::{Pallet, Call, Config<T>, Storage, Event<T>} = 20,
		AuthorMapping: pallet_author_mapping::{Pallet, Call, Config<T>, Storage, Event<T>} = 21,
		Proxy: pallet_proxy::{Pallet, Call, Storage, Event<T>} = 22,
		MaintenanceMode: pallet_maintenance_mode::{Pallet, Call, Config, Storage, Event} = 23,
		Identity: pallet_identity::{Pallet, Call, Storage, Event<T>} = 24,
		XcmpQueue: cumulus_pallet_xcmp_queue::{Pallet, Call, Storage, Event<T>} = 25,
		CumulusXcm: cumulus_pallet_xcm::{Pallet, Event<T>, Origin} = 26,
		DmpQueue: cumulus_pallet_dmp_queue::{Pallet, Call, Storage, Event<T>} = 27,
		// PolkadotXcm and Assets are filtered by AssetManager and XTokens for now
		PolkadotXcm: pallet_xcm::{Pallet, Event<T>, Origin} = 28,
		Assets: pallet_assets::{Pallet, Call, Storage, Event<T>} = 29,
		XTokens: orml_xtokens::{Pallet, Call, Storage, Event<T>} = 30,
		AssetManager: pallet_asset_manager::{Pallet, Call, Storage, Event<T>} = 31,
	}
}

/// Block type as expected by this runtime.
pub type Block = generic::Block<Header, UncheckedExtrinsic>;
/// A Block signed with a Justification
pub type SignedBlock = generic::SignedBlock<Block>;
/// BlockId type as expected by this runtime.
pub type BlockId = generic::BlockId<Block>;

/// There are two extensions returning the priority:
/// 1. The `CheckWeight` extension.
/// 2. The `TransactionPayment` extension.
///
/// The first one gives a significant bump to `Operational` transactions, but for `Normal`
/// it's within `[0..MAXIMUM_BLOCK_WEIGHT]` range.
///
/// The second one roughly represents the amount of fees being paid (and the tip) with
/// size-adjustment coefficient. I.e. we are interested to maximize `fee/consumed_weight` or
/// `fee/size_limit`. The returned value is potentially unbounded though.
///
/// The idea for the adjustment is scale the priority coming from `CheckWeight` for
/// `Normal` transactions down to zero, leaving the priority bump for `Operational` and
/// `Mandatory` though.
const CHECK_WEIGHT_PRIORITY_DIVISOR: TransactionPriority = MAXIMUM_BLOCK_WEIGHT;

/// The SignedExtension to the basic transaction logic.
pub type SignedExtra = (
	frame_system::CheckSpecVersion<Runtime>,
	frame_system::CheckTxVersion<Runtime>,
	frame_system::CheckGenesis<Runtime>,
	frame_system::CheckEra<Runtime>,
	frame_system::CheckNonce<Runtime>,
	AdjustPriority<frame_system::CheckWeight<Runtime>, Divide, CHECK_WEIGHT_PRIORITY_DIVISOR>,
	pallet_transaction_payment::ChargeTransactionPayment<Runtime>,
);
/// Unchecked extrinsic type as expected by this runtime.
pub type UncheckedExtrinsic = generic::UncheckedExtrinsic<Address, Call, Signature, SignedExtra>;
/// Extrinsic type that has already been checked.
pub type CheckedExtrinsic = generic::CheckedExtrinsic<AccountId, Call, SignedExtra>;
/// Executive: handles dispatch to the various pallets.
pub type Executive = frame_executive::Executive<
	Runtime,
	Block,
	frame_system::ChainContext<Runtime>,
	Runtime,
	AllPallets,
	MigratePalletVersionToStorageVersion,
>;

/// Migrate from `PalletVersion` to the new `StorageVersion`
pub struct MigratePalletVersionToStorageVersion;

impl frame_support::traits::OnRuntimeUpgrade for MigratePalletVersionToStorageVersion {
	fn on_runtime_upgrade() -> frame_support::weights::Weight {
		frame_support::migrations::migrate_from_pallet_version_to_storage_version::<
			AllPalletsWithSystem,
		>(&RocksDbWeight::get())
	}
}

// All of our runtimes share most of their Runtime API implementations.
// We use a macro to implement this common part and add runtime-specific additional implementations.
// This macro expands to :
// ```
// impl_runtime_apis! {
//     // All impl blocks shared between all runtimes.
//
//     // Specific impls provided to the `impl_runtime_apis_plus_common!` macro.
// }
// ```
runtime_common::impl_runtime_apis_plus_common! {
	impl sp_transaction_pool::runtime_api::TaggedTransactionQueue<Block> for Runtime {
		fn validate_transaction(
			source: TransactionSource,
			xt: <Block as BlockT>::Extrinsic,
			block_hash: <Block as BlockT>::Hash,
		) -> TransactionValidity {
			// Filtered calls should not enter the tx pool as they'll fail if inserted.
			// If this call is not allowed, we return early.
			if !<Runtime as frame_system::Config>::BaseCallFilter::contains(&xt.function) {
				return InvalidTransaction::Call.into();
			}

			// This runtime uses Substrate's pallet transaction payment. This
			// makes the chain feel like a standard Substrate chain when submitting
			// frame transactions and using Substrate ecosystem tools. It has the downside that
			// transaction are not prioritized by gas_price. The following code reprioritizes
			// transactions to overcome this.
			//
			// A more elegant, ethereum-first solution is
			// a pallet that replaces pallet transaction payment, and allows users
			// to directly specify a gas price rather than computing an effective one.
			// #HopefullySomeday

			// First we pass the transactions to the standard FRAME executive. This calculates all the
			// necessary tags, longevity and other properties that we will leave unchanged.
			// This also assigns some priority that we don't care about and will overwrite next.
			let mut intermediate_valid = Executive::validate_transaction(source, xt.clone(), block_hash)?;

			let dispatch_info = xt.get_dispatch_info();

			// If this is a pallet ethereum transaction, then its priority is already set
			// according to gas price from pallet ethereum. If it is any other kind of transaction,
			// we modify its priority.
			Ok(match &xt.function {
				Call::Ethereum(transact(_)) => intermediate_valid,
				_ if dispatch_info.class != DispatchClass::Normal => intermediate_valid,
				_ => {
					let tip = match xt.signature {
						None => 0,
						Some((_, _, ref signed_extra)) => {
							// Yuck, this depends on the index of charge transaction in Signed Extra
							let charge_transaction = &signed_extra.6;
							charge_transaction.tip()
						}
					};

					// Calculate the fee that will be taken by pallet transaction payment
					let fee: u64 = TransactionPayment::compute_fee(
						xt.encode().len() as u32,
						&dispatch_info,
						tip,
					).saturated_into();

					// Calculate how much gas this effectively uses according to the existing mapping
					let effective_gas =
						<Runtime as pallet_evm::Config>::GasWeightMapping::weight_to_gas(
							dispatch_info.weight
						);

					// Here we calculate an ethereum-style effective gas price using the
					// current fee of the transaction. Because the weight -> gas conversion is
					// lossy, we have to handle the case where a very low weight maps to zero gas.
					let effective_gas_price = if effective_gas > 0 {
						fee / effective_gas
					} else {
						// If the effective gas was zero, we just act like it was 1.
						fee
					};

					// Overwrite the original prioritization with this ethereum one
					intermediate_valid.priority = effective_gas_price;
					intermediate_valid
				}
			})
		}
	}
}

// Check the timestamp and parachain inherents
struct CheckInherents;

impl cumulus_pallet_parachain_system::CheckInherents<Block> for CheckInherents {
	fn check_inherents(
		block: &Block,
		relay_state_proof: &cumulus_pallet_parachain_system::RelayChainStateProof,
	) -> sp_inherents::CheckInherentsResult {
		let relay_chain_slot = relay_state_proof
			.read_slot()
			.expect("Could not read the relay chain slot from the proof");

		let inherent_data =
			cumulus_primitives_timestamp::InherentDataProvider::from_relay_chain_slot_and_duration(
				relay_chain_slot,
				sp_std::time::Duration::from_secs(6),
			)
			.create_inherent_data()
			.expect("Could not create the timestamp inherent data");

		inherent_data.check_extrinsics(&block)
	}
}

// Nimbus's Executive wrapper allows relay validators to verify the seal digest
cumulus_pallet_parachain_system::register_validate_block!(
	Runtime = Runtime,
	BlockExecutor = pallet_author_inherent::BlockExecutor::<Runtime, Executive>,
	CheckInherents = CheckInherents,
);<|MERGE_RESOLUTION|>--- conflicted
+++ resolved
@@ -35,15 +35,11 @@
 
 use frame_support::{
 	construct_runtime, parameter_types,
-<<<<<<< HEAD
+	signed_extensions::{AdjustPriority, Divide},
 	traits::{
 		Contains, Everything, Get, Imbalance, InstanceFilter, OnUnbalanced,
 		PalletInfo as PalletInfoTrait,
 	},
-=======
-	signed_extensions::{AdjustPriority, Divide},
-	traits::{Contains, Everything, Get, Imbalance, InstanceFilter, OnUnbalanced},
->>>>>>> 66f4afbe
 	weights::{
 		constants::{RocksDbWeight, WEIGHT_PER_SECOND},
 		DispatchClass, GetDispatchInfo, IdentityFee, Weight,
