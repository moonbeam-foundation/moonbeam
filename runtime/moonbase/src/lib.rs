--- conflicted
+++ resolved
@@ -30,12 +30,8 @@
 
 use cumulus_pallet_parachain_system::RelaychainBlockNumberProvider;
 use fp_rpc::TransactionStatus;
-<<<<<<< HEAD
-use pallet_evm_precompile_assets_erc20::AccountIdToAssetId;
+use pallet_evm_precompile_assets_erc20::AccountIdAssetIdConversion;
 use xtokens_precompiles::AccountIdToCurrencyId;
-=======
-use pallet_evm_precompile_assets_erc20::AccountIdAssetIdConversion;
->>>>>>> 76d81766
 
 use sp_runtime::traits::Hash as THash;
 
@@ -386,22 +382,14 @@
 
 // Instruct how to go from an H160 to an AssetID
 // We just take the lowest 128 bits
-<<<<<<< HEAD
-impl AccountIdToAssetId<AccountId, AssetId> for Runtime {
-=======
 impl AccountIdAssetIdConversion<AccountId, AssetId> for Runtime {
->>>>>>> 76d81766
 	/// The way to convert an account to assetId is by ensuring that the prefix is 0XFFFFFFFF
 	/// and by taking the lowest 128 bits as the assetId
 	fn account_to_asset_id(account: AccountId) -> Option<AssetId> {
 		let h160_account: H160 = account.into();
 		let mut data = [0u8; 16];
 		let (prefix_part, id_part) = h160_account.as_fixed_bytes().split_at(4);
-<<<<<<< HEAD
-		if prefix_part == &[255u8; 4] {
-=======
 		if prefix_part == ASSET_PRECOMPILE_ADDRESS_PREFIX {
->>>>>>> 76d81766
 			data.copy_from_slice(id_part);
 			let asset_id: AssetId = u128::from_be_bytes(data).into();
 			Some(asset_id)
@@ -413,11 +401,7 @@
 	// The opposite conversion
 	fn asset_id_to_account(asset_id: AssetId) -> AccountId {
 		let mut data = [0u8; 20];
-<<<<<<< HEAD
-		data[0..4].copy_from_slice(&mut [255u8; 4]);
-=======
 		data[0..4].copy_from_slice(ASSET_PRECOMPILE_ADDRESS_PREFIX);
->>>>>>> 76d81766
 		data[4..20].copy_from_slice(&asset_id.to_be_bytes());
 		H160::from_slice(&data)
 	}
@@ -1173,16 +1157,10 @@
 			min_balance,
 		)?;
 
-<<<<<<< HEAD
-		// The asset has been created. Let's put the revert code in the precompile address
-		// TODO uncomment when we feel comfortable
-		/* let precompile_address = Runtime::asset_id_to_account(asset);
-=======
 		// TODO uncomment when we feel comfortable
 		/*
 		// The asset has been created. Let's put the revert code in the precompile address
 		let precompile_address = Runtime::asset_id_to_account(asset);
->>>>>>> 76d81766
 		pallet_evm::AccountCodes::<Runtime>::insert(
 			precompile_address,
 			vec![0x60, 0x00, 0x60, 0x00, 0xfd],
