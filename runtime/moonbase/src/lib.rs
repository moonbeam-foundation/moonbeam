--- conflicted
+++ resolved
@@ -1411,22 +1411,11 @@
 	type WeightInfo = moonbase_weights::pallet_parameters::WeightInfo<Runtime>;
 }
 
-<<<<<<< HEAD
 impl cumulus_pallet_weight_reclaim::Config for Runtime {
 	type WeightInfo = moonbase_weights::cumulus_pallet_weight_reclaim::WeightInfo<Runtime>;
 }
 
-/// List of multiblock migrations to be executed by the pallet_multiblock_migrations.
-#[cfg(not(feature = "runtime-benchmarks"))]
-pub type MultiBlockMigrationList = moonbeam_runtime_common::migrations::MultiBlockMigrationList;
-// Benchmarks need mocked migrations to guarantee that they succeed.
-#[cfg(feature = "runtime-benchmarks")]
-pub type MultiBlockMigrationList = pallet_multiblock_migrations::mock_helpers::MockedMigrations;
-
-impl pallet_multiblock_migrations::Config for Runtime {
-=======
 impl pallet_migrations::Config for Runtime {
->>>>>>> 94c9916e
 	type RuntimeEvent = RuntimeEvent;
 	#[cfg(not(feature = "runtime-benchmarks"))]
 	type Migrations = migrations::MultiBlockMigrationList<Runtime>;
@@ -1507,12 +1496,8 @@
 		EvmForeignAssets: pallet_moonbeam_foreign_assets::{Pallet, Call, Storage, Event<T>} = 56,
 		Parameters: pallet_parameters = 57,
 		XcmWeightTrader: pallet_xcm_weight_trader::{Pallet, Call, Storage, Event<T>} = 58,
-<<<<<<< HEAD
 		WeightReclaim: cumulus_pallet_weight_reclaim = 59,
-		MultiBlockMigrations: pallet_multiblock_migrations = 117,
-=======
 		MultiBlockMigrations: pallet_migrations = 117,
->>>>>>> 94c9916e
 
 		// Bridge pallets (reserved indexes from 130 to 140)
 		#[cfg(any(feature = "bridge-stagenet", feature = "bridge-betanet"))]
