--- conflicted
+++ resolved
@@ -1501,11 +1501,8 @@
 		Erc20XcmBridge: pallet_erc20_xcm_bridge::{Pallet} = 48,
 		Multisig: pallet_multisig::{Pallet, Call, Storage, Event<T>} = 49,
 		AsyncBacking: pallet_async_backing::{Pallet, Storage} = 50,
-<<<<<<< HEAD
-		RelayStorageRoots: pallet_relay_storage_roots::{Pallet, Storage } = 51,
-=======
-		MoonbeamLazyMigrations: pallet_moonbeam_lazy_migrations::{Pallet, Call, Storage} = 51
->>>>>>> 7a73691f
+		MoonbeamLazyMigrations: pallet_moonbeam_lazy_migrations::{Pallet, Call, Storage} = 51,
+		RelayStorageRoots: pallet_relay_storage_roots::{Pallet, Storage } = 52,
 	}
 }
 
