--- conflicted
+++ resolved
@@ -1465,11 +1465,8 @@
 		RootTesting: pallet_root_testing::{Pallet, Call, Storage} = 47,
 		Erc20XcmBridge: pallet_erc20_xcm_bridge::{Pallet} = 48,
 		Multisig: pallet_multisig::{Pallet, Call, Storage, Event<T>} = 49,
-<<<<<<< HEAD
-		Hotfix: pallet_hotfix::{Pallet, Call} = 50,
-=======
 		AsyncBacking: pallet_async_backing::{Pallet, Storage} = 50,
->>>>>>> 9e6b8b5f
+		Hotfix: pallet_hotfix::{Pallet, Call} = 51,
 	}
 }
 
