--- conflicted
+++ resolved
@@ -708,13 +708,8 @@
 }
 
 impl pallet_author_slot_filter::Config for Runtime {
-<<<<<<< HEAD
-	type Event = Event;
+	type RuntimeEvent = RuntimeEvent;
 	type RandomnessSource = Randomness;
-=======
-	type RuntimeEvent = RuntimeEvent;
-	type RandomnessSource = RandomnessCollectiveFlip;
->>>>>>> 580a3ef9
 	type PotentialAuthors = ParachainStaking;
 	type WeightInfo = pallet_author_slot_filter::weights::SubstrateWeight<Runtime>;
 }
