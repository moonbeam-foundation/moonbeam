--- conflicted
+++ resolved
@@ -909,147 +909,6 @@
 			CouncilCollective,
 			TechCommitteeCollective,
 		>,
-<<<<<<< HEAD
-	),
-	// Do a simple punn to convert an AccountId20 MultiLocation into a native chain account ID:
-	LocationToAccountId,
-	// Our chain's account ID type (we can't get away without mentioning it explicitly):
-	AccountId,
-	// We dont allow teleports.
-	(),
-	// We dont track any teleports
-	(),
->;
-
-/// The transactor for our own chain currency.
-pub type LocalAssetTransactor = XcmCurrencyAdapter<
-	// Use this currency:
-	Balances,
-	// Use this currency when it is a fungible asset matching the given location or name:
-	IsConcrete<SelfReserve>,
-	// We can convert the MultiLocations with our converter above:
-	LocationToAccountId,
-	// Our chain's account ID type (we can't get away without mentioning it explicitly):
-	AccountId,
-	// We dont allow teleport
-	(),
->;
-
-// We use both transactors
-pub type AssetTransactors = (LocalAssetTransactor, FungiblesTransactor);
-
-/// This is the type we use to convert an (incoming) XCM origin into a local `Origin` instance,
-/// ready for dispatching a transaction with Xcm's `Transact`. There is an `OriginKind` which can
-/// biases the kind of local `Origin` it will become.
-pub type XcmOriginToTransactDispatchOrigin = (
-	// Sovereign account converter; this attempts to derive an `AccountId` from the origin location
-	// using `LocationToAccountId` and then turn that into the usual `Signed` origin. Useful for
-	// foreign chains who want to have a local sovereign account on this chain which they control.
-	SovereignSignedViaLocation<LocationToAccountId, Origin>,
-	// Native converter for Relay-chain (Parent) location; will converts to a `Relay` origin when
-	// recognised.
-	RelayChainAsNative<RelayChainOrigin, Origin>,
-	// Native converter for sibling Parachains; will convert to a `SiblingPara` origin when
-	// recognised.
-	SiblingParachainAsNative<cumulus_pallet_xcm::Origin, Origin>,
-	// Superuser converter for the Relay-chain (Parent) location. This will allow it to issue a
-	// transaction from the Root origin.
-	ParentAsSuperuser<Origin>,
-	// Xcm origins can be represented natively under the Xcm pallet's Xcm origin.
-	pallet_xcm::XcmPassthrough<Origin>,
-	// Xcm Origins defined by a Multilocation of type AccountKey20 can be converted to a 20 byte-
-	// account local origin
-	SignedAccountKey20AsNative<RelayNetwork, Origin>,
-);
-
-parameter_types! {
-	// To be changed probably with a value we feel comfortable
-	pub UnitWeightCost: Weight = 200_000_000;
-}
-
-// Allow paid executions
-pub type XcmBarrier = (TakeWeightCredit, AllowTopLevelPaidExecutionFrom<Everything>);
-
-// Config for the xcm executor. Instructs which operations are allowed
-pub struct XcmExecutorConfig;
-impl xcm_executor::Config for XcmExecutorConfig {
-	type Call = Call;
-	type XcmSender = XcmRouter;
-	// How to withdraw and deposit an asset.
-	type AssetTransactor = AssetTransactors;
-	type OriginConverter = XcmOriginToTransactDispatchOrigin;
-	// Filter to the reserve withdraw operations
-	type IsReserve = xcm_primitives::MultiNativeAsset;
-	type IsTeleporter = (); // No teleport
-	type LocationInverter = LocationInverter<Ancestry>;
-	type Barrier = XcmBarrier;
-	type Weigher = FixedWeightBounds<UnitWeightCost, Call>;
-	// We use two traders
-	// When we receive the self-reserve asset, we use pallet-transaction-payment
-	// When we receive a non-reserve asset, we use AssetManager to fetch how many
-	// units per second we should charge
-	type Trader = xcm_primitives::MultiWeightTraders<
-		UsingComponents<
-			IdentityFee<Balance>,
-			SelfReserve,
-			AccountId,
-			Balances,
-			DealWithFees<Runtime>,
-		>,
-		xcm_primitives::FirstAssetTrader<AssetId, AssetType, AssetManager, ()>,
-	>;
-	type ResponseHandler = (); // Don't handle responses for now.
-	type SubscriptionService = PolkadotXcm;
-}
-
-type XcmExecutor = xcm_executor::XcmExecutor<XcmExecutorConfig>;
-
-// Converts a Signed Local Origin into a MultiLocation
-pub type LocalOriginToLocation =
-	xcm_primitives::SignedToAccountId20<Origin, AccountId, RelayNetwork>;
-
-/// The means for routing XCM messages which are not for local execution into the right message
-/// queues.
-pub type XcmRouter = (
-	// Two routers - use UMP to communicate with the relay chain:
-	cumulus_primitives_utility::ParentAsUmp<ParachainSystem, ()>,
-	// ..and XCMP to communicate with the sibling chains.
-	XcmpQueue,
-);
-
-// Pallet that allows to send custom xcm messages. For now calls to it are not enabled
-impl pallet_xcm::Config for Runtime {
-	type Event = Event;
-	type SendXcmOrigin = EnsureXcmOrigin<Origin, LocalOriginToLocation>;
-	type XcmRouter = XcmRouter;
-	type ExecuteXcmOrigin = EnsureXcmOrigin<Origin, LocalOriginToLocation>;
-	type XcmExecuteFilter = Nothing;
-	type XcmExecutor = XcmExecutor;
-	type XcmTeleportFilter = ();
-	type XcmReserveTransferFilter = Everything;
-	type Weigher = FixedWeightBounds<UnitWeightCost, Call>;
-	type LocationInverter = LocationInverter<Ancestry>;
-}
-
-impl cumulus_pallet_xcm::Config for Runtime {
-	type Event = Event;
-	type XcmExecutor = XcmExecutor;
-}
-
-// The XCMP queue, used to send/receive messages from/to other parachains
-impl cumulus_pallet_xcmp_queue::Config for Runtime {
-	type Event = Event;
-	type XcmExecutor = XcmExecutor;
-	type ChannelInfo = ParachainSystem;
-	type VersionWrapper = ();
-}
-
-// The DMP queue, used to receive messages from the relay
-impl cumulus_pallet_dmp_queue::Config for Runtime {
-	type Event = Event;
-	type XcmExecutor = XcmExecutor;
-	type ExecuteOverweightOrigin = EnsureRoot<AccountId>;
-=======
 		runtime_common::migrations::XcmMigrations<Runtime>,
 	);
 }
@@ -1125,7 +984,6 @@
 	fn resume_xcm_execution() -> DispatchResult {
 		XcmpQueue::resume_xcm_execution(Origin::root())
 	}
->>>>>>> 8267ebe8
 }
 
 pub struct MaintenanceDmpHandler;
@@ -1143,51 +1001,6 @@
 /// The hooks we wnat to run in Maintenance Mode
 pub struct MaintenanceHooks;
 
-<<<<<<< HEAD
-impl pallet_assets::Config for Runtime {
-	type Event = Event;
-	type Balance = Balance;
-	type AssetId = AssetId;
-	type Currency = Balances;
-	type ForceOrigin = AssetsForceOrigin;
-	type AssetDeposit = AssetDeposit;
-	type MetadataDepositBase = MetadataDepositBase;
-	type MetadataDepositPerByte = MetadataDepositPerByte;
-	type ApprovalDeposit = ApprovalDeposit;
-	type StringLimit = AssetsStringLimit;
-	type Freezer = ();
-	type Extra = ();
-	type WeightInfo = pallet_assets::weights::SubstrateWeight<Runtime>;
-}
-
-// Our AssetType. For now we only handle Xcm Assets, but in the future we can have others. For
-// instance, this registrar could be use to register local assets belonging to another pallet-asset
-// instance in which we allow erc20 tokens to be created in a free manner.
-#[derive(Clone, Eq, Debug, PartialEq, Ord, PartialOrd, Encode, Decode)]
-pub enum AssetType {
-	Xcm(MultiLocation),
-}
-impl Default for AssetType {
-	fn default() -> Self {
-		Self::Xcm(MultiLocation::here())
-	}
-}
-
-// How to convert from a multilocation to an assetType. Since we only handle xcm, it is directly
-// convertible.
-impl From<MultiLocation> for AssetType {
-	fn from(location: MultiLocation) -> Self {
-		Self::Xcm(location)
-	}
-}
-
-// How to convert from an assetType to a multilocation.
-impl Into<Option<MultiLocation>> for AssetType {
-	fn into(self: Self) -> Option<MultiLocation> {
-		match self {
-			Self::Xcm(location) => Some(location),
-		}
-=======
 impl OnInitialize<BlockNumber> for MaintenanceHooks {
 	fn on_initialize(n: BlockNumber) -> Weight {
 		AllPalletsReversedWithSystemFirst::on_initialize(n)
@@ -1213,7 +1026,6 @@
 	#[cfg(feature = "try-runtime")]
 	fn pre_upgrade() -> Result<(), &'static str> {
 		AllPalletsReversedWithSystemFirst::pre_upgrade()
->>>>>>> 8267ebe8
 	}
 
 	#[cfg(feature = "try-runtime")]
@@ -1222,59 +1034,6 @@
 	}
 }
 
-<<<<<<< HEAD
-// We instruct how to register the Assets
-// In this case, we tell it to Create an Asset in pallet-assets
-pub struct AssetRegistrar;
-use frame_support::{pallet_prelude::DispatchResult, transactional};
-
-// Instructs how to create an asset in the AssetManager. We use pallet-assets, creating the asset
-// and registering the metadata associated to it.
-impl pallet_asset_manager::AssetRegistrar<Runtime> for AssetRegistrar {
-	#[transactional]
-	fn create_asset(
-		asset: AssetId,
-		min_balance: Balance,
-		metadata: AssetRegistrarMetadata,
-	) -> DispatchResult {
-		Assets::force_create(
-			Origin::root(),
-			asset,
-			AssetManager::account_id(),
-			true,
-			min_balance,
-		)?;
-
-		// TODO uncomment when we feel comfortable
-		/*
-		// The asset has been created. Let's put the revert code in the precompile address
-		let precompile_address = Runtime::asset_id_to_account(asset);
-		pallet_evm::AccountCodes::<Runtime>::insert(
-			precompile_address,
-			vec![0x60, 0x00, 0x60, 0x00, 0xfd],
-		);*/
-
-		// Lastly, the metadata
-		Assets::force_set_metadata(
-			Origin::root(),
-			asset,
-			metadata.name,
-			metadata.symbol,
-			metadata.decimals,
-			metadata.is_frozen,
-		)
-	}
-}
-
-// The metadata to be used when creating the asset. We record name, symbol, decimals and whether
-// it is frozen
-#[derive(Clone, Eq, Debug, PartialEq, Ord, PartialOrd, Encode, Decode)]
-pub struct AssetRegistrarMetadata {
-	pub name: Vec<u8>,
-	pub symbol: Vec<u8>,
-	pub decimals: u8,
-	pub is_frozen: bool,
-=======
 impl OnFinalize<BlockNumber> for MaintenanceHooks {
 	fn on_finalize(n: BlockNumber) {
 		AllPalletsReversedWithSystemFirst::on_finalize(n)
@@ -1285,75 +1044,10 @@
 	fn offchain_worker(n: BlockNumber) {
 		AllPalletsReversedWithSystemFirst::offchain_worker(n)
 	}
->>>>>>> 8267ebe8
 }
 
 impl pallet_maintenance_mode::Config for Runtime {
 	type Event = Event;
-<<<<<<< HEAD
-	type Balance = Balance;
-	type AssetId = AssetId;
-	type AssetRegistrarMetadata = AssetRegistrarMetadata;
-	type AssetType = AssetType;
-	type AssetRegistrar = AssetRegistrar;
-	type AssetModifierOrigin = EnsureRoot<AccountId>;
-}
-
-// Our currencyId. We distinguish for now between SelfReserve, and Others, defined by their AssetId.
-// The SelfReserve currency is the one handled by pallet-balances
-#[derive(Clone, Eq, Debug, PartialEq, Ord, PartialOrd, Encode, Decode)]
-pub enum CurrencyId {
-	SelfReserve,
-	OtherReserve(AssetId),
-}
-
-// Necessary for orml_xtokens precompiles. The currency will be indentified by its precompile
-// address, and this trait instructs how to obtain it.
-impl AccountIdToCurrencyId<AccountId, CurrencyId> for Runtime {
-	fn account_to_currency_id(account: AccountId) -> Option<CurrencyId> {
-		match account {
-			// the self-reserve currency is identified by the pallet-balances address
-			a if a == H160::from_low_u64_be(2050) => Some(CurrencyId::SelfReserve),
-			// the rest of the currencies, by their corresponding erc20 address
-			_ => Runtime::account_to_asset_id(account)
-				.map(|asset_id| CurrencyId::OtherReserve(asset_id)),
-		}
-	}
-}
-
-// How to convert from CurrencyId to MultiLocation
-// This is necessary for orml_xtokens, to know which asset to manipulate when referring to a
-// currencyId
-pub struct CurrencyIdtoMultiLocation<AssetXConverter>(sp_std::marker::PhantomData<AssetXConverter>);
-impl<AssetXConverter> sp_runtime::traits::Convert<CurrencyId, Option<MultiLocation>>
-	for CurrencyIdtoMultiLocation<AssetXConverter>
-where
-	AssetXConverter: xcm_executor::traits::Convert<MultiLocation, AssetId>,
-{
-	fn convert(currency: CurrencyId) -> Option<MultiLocation> {
-		match currency {
-			CurrencyId::SelfReserve => {
-				let multi: MultiLocation = SelfReserve::get();
-				Some(multi)
-			}
-			CurrencyId::OtherReserve(asset) => AssetXConverter::reverse_ref(asset).ok(),
-		}
-	}
-}
-
-parameter_types! {
-	// This is the base weight, to which we will add the unitweightcost
-	// T::BaseXcmWeight + T::Weigher::weight(&msg).
-	pub const BaseXcmWeight: Weight = 100_000_000;
-	// This is how we are going to detect whether the asset is a Reserve asset
-	// This however is the chain part only
-	pub SelfLocation: MultiLocation = MultiLocation {
-		parents:1,
-		interior: Junctions::X1(
-			Parachain(ParachainInfo::parachain_id().into())
-		)
-	};
-=======
 	type NormalCallFilter = NormalFilter;
 	type MaintenanceCallFilter = MaintenanceFilter;
 	type MaintenanceOrigin =
@@ -1373,7 +1067,6 @@
 
 parameter_types! {
 	pub DefaultBaseFeePerGas: U256 = (1 * currency::GIGAWEI * currency::SUPPLY_FACTOR).into();
->>>>>>> 8267ebe8
 }
 
 pub struct BaseFeeThreshold;
