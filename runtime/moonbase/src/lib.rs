--- conflicted
+++ resolved
@@ -797,16 +797,6 @@
 		CouncilCollective:
 			pallet_collective::<Instance1>::{Pallet, Call, Storage, Event<T>, Origin<T>, Config<T>} = 15,
 		TechComitteeCollective:
-<<<<<<< HEAD
-			pallet_collective::<Instance2>::{Pallet, Call, Storage, Event<T>, Origin<T>, Config<T>},
-		Treasury: pallet_treasury::{Pallet, Storage, Config, Event<T>, Call},
-		AuthorInherent: pallet_author_inherent::{Pallet, Call, Storage, Inherent},
-		AuthorFilter: pallet_author_slot_filter::{Pallet, Call, Storage, Event, Config},
-		CrowdloanRewards: pallet_crowdloan_rewards::{Pallet, Call, Config<T>, Storage, Event<T>},
-		AuthorMapping: pallet_author_mapping::{Pallet, Call, Config<T>, Storage, Event<T>},
-		Proxy: pallet_proxy::{Pallet, Call, Storage, Event<T>},
-		Migrations: pallet_migrations::{Pallet, Storage, Config, Event<T>},
-=======
 			pallet_collective::<Instance2>::{Pallet, Call, Storage, Event<T>, Origin<T>, Config<T>} = 16,
 		Treasury: pallet_treasury::{Pallet, Storage, Config, Event<T>, Call} = 17,
 		AuthorInherent: pallet_author_inherent::{Pallet, Call, Storage, Inherent} = 18,
@@ -814,7 +804,7 @@
 		CrowdloanRewards: pallet_crowdloan_rewards::{Pallet, Call, Config<T>, Storage, Event<T>} = 20,
 		AuthorMapping: pallet_author_mapping::{Pallet, Call, Config<T>, Storage, Event<T>} = 21,
 		Proxy: pallet_proxy::{Pallet, Call, Storage, Event<T>} = 22,
->>>>>>> 41983345
+		Migrations: pallet_migrations::{Pallet, Storage, Config, Event<T>} = 23,
 	}
 }
 
