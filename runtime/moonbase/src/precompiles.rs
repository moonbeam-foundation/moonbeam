// Copyright 2019-2022 PureStake Inc.
// This file is part of Moonbeam.

// Moonbeam is free software: you can redistribute it and/or modify
// it under the terms of the GNU General Public License as published by
// the Free Software Foundation, either version 3 of the License, or
// (at your option) any later version.

// Moonbeam is distributed in the hope that it will be useful,
// but WITHOUT ANY WARRANTY; without even the implied warranty of
// MERCHANTABILITY or FITNESS FOR A PARTICULAR PURPOSE.  See the
// GNU General Public License for more details.

// You should have received a copy of the GNU General Public License
// along with Moonbeam.  If not, see <http://www.gnu.org/licenses/>.

use crate::{
	asset_config::{ForeignAssetInstance, LocalAssetInstance},
	xcm_config::XcmExecutorConfig,
	CouncilInstance, OpenTechCommitteeInstance, TechCommitteeInstance, TreasuryCouncilInstance,
};
use frame_support::parameter_types;
use moonbeam_relay_encoder::westend::WestendEncoder;
use pallet_evm_precompile_author_mapping::AuthorMappingPrecompile;
use pallet_evm_precompile_balances_erc20::{Erc20BalancesPrecompile, Erc20Metadata};
use pallet_evm_precompile_batch::BatchPrecompile;
use pallet_evm_precompile_blake2::Blake2F;
use pallet_evm_precompile_bn128::{Bn128Add, Bn128Mul, Bn128Pairing};
use pallet_evm_precompile_call_permit::CallPermitPrecompile;
use pallet_evm_precompile_collective::CollectivePrecompile;
use pallet_evm_precompile_conviction_voting::ConvictionVotingPrecompile;
use pallet_evm_precompile_crowdloan_rewards::CrowdloanRewardsPrecompile;
use pallet_evm_precompile_democracy::DemocracyPrecompile;
use pallet_evm_precompile_gmp::GmpPrecompile;
use pallet_evm_precompile_identity::IdentityPrecompile;
use pallet_evm_precompile_modexp::Modexp;
use pallet_evm_precompile_parachain_staking::ParachainStakingPrecompile;
use pallet_evm_precompile_preimage::PreimagePrecompile;
use pallet_evm_precompile_proxy::{OnlyIsProxyAndProxy, ProxyPrecompile};
use pallet_evm_precompile_randomness::RandomnessPrecompile;
use pallet_evm_precompile_referenda::ReferendaPrecompile;
use pallet_evm_precompile_registry::PrecompileRegistry;
use pallet_evm_precompile_relay_encoder::RelayEncoderPrecompile;
use pallet_evm_precompile_sha3fips::Sha3FIPS256;
use pallet_evm_precompile_simple::{ECRecover, ECRecoverPublicKey, Identity, Ripemd160, Sha256};
use pallet_evm_precompile_xcm_transactor::{
	v1::XcmTransactorPrecompileV1, v2::XcmTransactorPrecompileV2, v3::XcmTransactorPrecompileV3,
};
use pallet_evm_precompile_xcm_utils::{AllExceptXcmExecute, XcmUtilsPrecompile};
use pallet_evm_precompile_xtokens::XtokensPrecompile;
use pallet_evm_precompileset_assets_erc20::{Erc20AssetsPrecompileSet, IsForeign, IsLocal};
use precompile_utils::precompile_set::*;

/// ERC20 metadata for the native token.
pub struct NativeErc20Metadata;

impl Erc20Metadata for NativeErc20Metadata {
	/// Returns the name of the token.
	fn name() -> &'static str {
		"DEV token"
	}

	/// Returns the symbol of the token.
	fn symbol() -> &'static str {
		"DEV"
	}

	/// Returns the decimals places of the token.
	fn decimals() -> u8 {
		18
	}

	/// Must return `true` only if it represents the main native currency of
	/// the network. It must be the currency used in `pallet_evm`.
	fn is_native_currency() -> bool {
		true
	}
}

/// The asset precompile address prefix. Addresses that match against this prefix will be routed
/// to Erc20AssetsPrecompileSet being marked as foreign
pub const FOREIGN_ASSET_PRECOMPILE_ADDRESS_PREFIX: &[u8] = &[255u8; 4];
/// The asset precompile address prefix. Addresses that match against this prefix will be routed
/// to Erc20AssetsPrecompileSet being marked as local
pub const LOCAL_ASSET_PRECOMPILE_ADDRESS_PREFIX: &[u8] = &[255u8, 255u8, 255u8, 254u8];

parameter_types! {
	pub ForeignAssetPrefix: &'static [u8] = FOREIGN_ASSET_PRECOMPILE_ADDRESS_PREFIX;
	pub LocalAssetPrefix: &'static [u8] = LOCAL_ASSET_PRECOMPILE_ADDRESS_PREFIX;
}

type EthereumPrecompilesChecks = (AcceptDelegateCall, CallableByContract, CallableByPrecompile);

#[precompile_utils::precompile_name_from_address]
type MoonbasePrecompilesAt<R> = (
	// Ethereum precompiles:
	// We allow DELEGATECALL to stay compliant with Ethereum behavior.
	PrecompileAt<AddressU64<1>, ECRecover, EthereumPrecompilesChecks>,
	PrecompileAt<AddressU64<2>, Sha256, EthereumPrecompilesChecks>,
	PrecompileAt<AddressU64<3>, Ripemd160, EthereumPrecompilesChecks>,
	PrecompileAt<AddressU64<4>, Identity, EthereumPrecompilesChecks>,
	PrecompileAt<AddressU64<5>, Modexp, EthereumPrecompilesChecks>,
	PrecompileAt<AddressU64<6>, Bn128Add, EthereumPrecompilesChecks>,
	PrecompileAt<AddressU64<7>, Bn128Mul, EthereumPrecompilesChecks>,
	PrecompileAt<AddressU64<8>, Bn128Pairing, EthereumPrecompilesChecks>,
	PrecompileAt<AddressU64<9>, Blake2F, EthereumPrecompilesChecks>,
	// Non-Moonbeam specific nor Ethereum precompiles :
	PrecompileAt<AddressU64<1024>, Sha3FIPS256, (CallableByContract, CallableByPrecompile)>,
	RemovedPrecompileAt<AddressU64<1025>>, // Dispatch<R>
	PrecompileAt<AddressU64<1026>, ECRecoverPublicKey, (CallableByContract, CallableByPrecompile)>,
	// Moonbeam specific precompiles:
	PrecompileAt<
		AddressU64<2048>,
		ParachainStakingPrecompile<R>,
		(CallableByContract, CallableByPrecompile),
	>,
	PrecompileAt<
		AddressU64<2049>,
		CrowdloanRewardsPrecompile<R>,
		(CallableByContract, CallableByPrecompile),
	>,
	PrecompileAt<
		AddressU64<2050>,
		Erc20BalancesPrecompile<R, NativeErc20Metadata>,
		(CallableByContract, CallableByPrecompile),
	>,
	PrecompileAt<
		AddressU64<2051>,
		DemocracyPrecompile<R>,
		(CallableByContract, CallableByPrecompile),
	>,
	PrecompileAt<
		AddressU64<2052>,
		XtokensPrecompile<R>,
		(
			SubcallWithMaxNesting<1>,
			CallableByContract,
			CallableByPrecompile,
		),
	>,
	PrecompileAt<
		AddressU64<2053>,
		RelayEncoderPrecompile<R, WestendEncoder>,
		(CallableByContract, CallableByPrecompile),
	>,
	PrecompileAt<
		AddressU64<2054>,
		XcmTransactorPrecompileV1<R>,
		(CallableByContract, CallableByPrecompile),
	>,
	PrecompileAt<
		AddressU64<2055>,
		AuthorMappingPrecompile<R>,
		(CallableByContract, CallableByPrecompile),
	>,
	PrecompileAt<
		AddressU64<2056>,
		BatchPrecompile<R>,
		(
			SubcallWithMaxNesting<2>,
			// Batch is the only precompile allowed to call Batch.
			CallableByPrecompile<OnlyFrom<AddressU64<2056>>>,
		),
	>,
	PrecompileAt<
		AddressU64<2057>,
		RandomnessPrecompile<R>,
		(SubcallWithMaxNesting<0>, CallableByContract),
	>,
	PrecompileAt<
		AddressU64<2058>,
		CallPermitPrecompile<R>,
		(SubcallWithMaxNesting<0>, CallableByContract),
	>,
	PrecompileAt<
		AddressU64<2059>,
		ProxyPrecompile<R>,
		(
			CallableByContract<OnlyIsProxyAndProxy<R>>,
			SubcallWithMaxNesting<0>,
			// Batch is the only precompile allowed to call Proxy.
			CallableByPrecompile<OnlyFrom<AddressU64<2056>>>,
		),
	>,
	PrecompileAt<
		AddressU64<2060>,
		XcmUtilsPrecompile<R, XcmExecutorConfig>,
		CallableByContract<AllExceptXcmExecute<R, XcmExecutorConfig>>,
	>,
	PrecompileAt<
		AddressU64<2061>,
		XcmTransactorPrecompileV2<R>,
		(CallableByContract, CallableByPrecompile),
	>,
	PrecompileAt<
		AddressU64<2062>,
		CollectivePrecompile<R, CouncilInstance>,
		(CallableByContract, CallableByPrecompile),
	>,
	PrecompileAt<
		AddressU64<2063>,
		CollectivePrecompile<R, TechCommitteeInstance>,
		(CallableByContract, CallableByPrecompile),
	>,
	PrecompileAt<
		AddressU64<2064>,
		CollectivePrecompile<R, TreasuryCouncilInstance>,
		(CallableByContract, CallableByPrecompile),
	>,
	PrecompileAt<
		AddressU64<2065>,
		ReferendaPrecompile<R, crate::governance::custom_origins::Origin>,
		(CallableByContract, CallableByPrecompile),
	>,
	PrecompileAt<
		AddressU64<2066>,
		ConvictionVotingPrecompile<R>,
		(CallableByContract, CallableByPrecompile),
	>,
	PrecompileAt<
		AddressU64<2067>,
		PreimagePrecompile<R>,
		(CallableByContract, CallableByPrecompile),
	>,
	PrecompileAt<
		AddressU64<2068>,
		CollectivePrecompile<R, OpenTechCommitteeInstance>,
		(CallableByContract, CallableByPrecompile),
	>,
	PrecompileAt<
		AddressU64<2069>,
		PrecompileRegistry<R>,
		(CallableByContract, CallableByPrecompile),
	>,
	PrecompileAt<AddressU64<2070>, GmpPrecompile<R>, SubcallWithMaxNesting<0>>,
	PrecompileAt<
<<<<<<< HEAD
		AddressU64<2072>,
		IdentityPrecompile<R>,
=======
		AddressU64<2071>,
		XcmTransactorPrecompileV3<R>,
>>>>>>> 3ebf1818
		(CallableByContract, CallableByPrecompile),
	>,
);

/// The PrecompileSet installed in the Moonbase runtime.
/// We include the nine Istanbul precompiles
/// (https://github.com/ethereum/go-ethereum/blob/3c46f557/core/vm/contracts.go#L69)
/// The following distribution has been decided for the precompiles
/// 0-1023: Ethereum Mainnet Precompiles
/// 1024-2047 Precompiles that are not in Ethereum Mainnet but are neither Moonbeam specific
/// 2048-4095 Moonbeam specific precompiles
pub type MoonbasePrecompiles<R> = PrecompileSetBuilder<
	R,
	(
		// Skip precompiles if out of range.
		PrecompilesInRangeInclusive<(AddressU64<1>, AddressU64<4095>), MoonbasePrecompilesAt<R>>,
		// Prefixed precompile sets (XC20)
		PrecompileSetStartingWith<
			ForeignAssetPrefix,
			Erc20AssetsPrecompileSet<R, IsForeign, ForeignAssetInstance>,
			(CallableByContract, CallableByPrecompile),
		>,
		PrecompileSetStartingWith<
			LocalAssetPrefix,
			Erc20AssetsPrecompileSet<R, IsLocal, LocalAssetInstance>,
			(CallableByContract, CallableByPrecompile),
		>,
	),
>;<|MERGE_RESOLUTION|>--- conflicted
+++ resolved
@@ -234,13 +234,13 @@
 	>,
 	PrecompileAt<AddressU64<2070>, GmpPrecompile<R>, SubcallWithMaxNesting<0>>,
 	PrecompileAt<
-<<<<<<< HEAD
+		AddressU64<2071>,
+		XcmTransactorPrecompileV3<R>,
+		(CallableByContract, CallableByPrecompile),
+	>,
+	PrecompileAt<
 		AddressU64<2072>,
 		IdentityPrecompile<R>,
-=======
-		AddressU64<2071>,
-		XcmTransactorPrecompileV3<R>,
->>>>>>> 3ebf1818
 		(CallableByContract, CallableByPrecompile),
 	>,
 );
