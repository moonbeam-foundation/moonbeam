// Copyright 2019-2022 PureStake Inc.
// This file is part of Moonbeam.

// Moonbeam is free software: you can redistribute it and/or modify
// it under the terms of the GNU General Public License as published by
// the Free Software Foundation, either version 3 of the License, or
// (at your option) any later version.

// Moonbeam is distributed in the hope that it will be useful,
// but WITHOUT ANY WARRANTY; without even the implied warranty of
// MERCHANTABILITY or FITNESS FOR A PARTICULAR PURPOSE.  See the
// GNU General Public License for more details.

// You should have received a copy of the GNU General Public License
// along with Moonbeam.  If not, see <http://www.gnu.org/licenses/>.

use crate::{
	asset_config::{ForeignAssetInstance, LocalAssetInstance},
	xcm_config::XcmExecutorConfig,
	CouncilInstance, OpenTechCommitteeInstance, TechCommitteeInstance, TreasuryCouncilInstance,
};
use frame_support::parameter_types;
use moonbeam_relay_encoder::westend::WestendEncoder;
use pallet_evm_precompile_author_mapping::AuthorMappingPrecompile;
use pallet_evm_precompile_balances_erc20::{Erc20BalancesPrecompile, Erc20Metadata};
use pallet_evm_precompile_batch::BatchPrecompile;
use pallet_evm_precompile_blake2::Blake2F;
use pallet_evm_precompile_bn128::{Bn128Add, Bn128Mul, Bn128Pairing};
use pallet_evm_precompile_call_permit::CallPermitPrecompile;
use pallet_evm_precompile_collective::CollectivePrecompile;
use pallet_evm_precompile_conviction_voting::ConvictionVotingPrecompile;
use pallet_evm_precompile_crowdloan_rewards::CrowdloanRewardsPrecompile;
use pallet_evm_precompile_democracy::DemocracyPrecompile;
use pallet_evm_precompile_gmp::GmpPrecompile;
use pallet_evm_precompile_modexp::Modexp;
use pallet_evm_precompile_parachain_staking::ParachainStakingPrecompile;
use pallet_evm_precompile_preimage::PreimagePrecompile;
use pallet_evm_precompile_proxy::{OnlyIsProxyAndProxy, ProxyPrecompile};
use pallet_evm_precompile_randomness::RandomnessPrecompile;
use pallet_evm_precompile_referenda::ReferendaPrecompile;
use pallet_evm_precompile_registry::PrecompileRegistry;
use pallet_evm_precompile_relay_encoder::RelayEncoderPrecompile;
use pallet_evm_precompile_sha3fips::Sha3FIPS256;
use pallet_evm_precompile_simple::{ECRecover, ECRecoverPublicKey, Identity, Ripemd160, Sha256};
use pallet_evm_precompile_xcm_transactor::{
	v1::XcmTransactorPrecompileV1, v2::XcmTransactorPrecompileV2,
};
use pallet_evm_precompile_xcm_utils::{AllExceptXcmExecute, XcmUtilsPrecompile};
use pallet_evm_precompile_xtokens::XtokensPrecompile;
use pallet_evm_precompileset_assets_erc20::{Erc20AssetsPrecompileSet, IsForeign, IsLocal};
use precompile_utils::precompile_set::*;

/// ERC20 metadata for the native token.
pub struct NativeErc20Metadata;

impl Erc20Metadata for NativeErc20Metadata {
	/// Returns the name of the token.
	fn name() -> &'static str {
		"DEV token"
	}

	/// Returns the symbol of the token.
	fn symbol() -> &'static str {
		"DEV"
	}

	/// Returns the decimals places of the token.
	fn decimals() -> u8 {
		18
	}

	/// Must return `true` only if it represents the main native currency of
	/// the network. It must be the currency used in `pallet_evm`.
	fn is_native_currency() -> bool {
		true
	}
}

/// The asset precompile address prefix. Addresses that match against this prefix will be routed
/// to Erc20AssetsPrecompileSet being marked as foreign
pub const FOREIGN_ASSET_PRECOMPILE_ADDRESS_PREFIX: &[u8] = &[255u8; 4];
/// The asset precompile address prefix. Addresses that match against this prefix will be routed
/// to Erc20AssetsPrecompileSet being marked as local
pub const LOCAL_ASSET_PRECOMPILE_ADDRESS_PREFIX: &[u8] = &[255u8, 255u8, 255u8, 254u8];

parameter_types! {
	pub ForeignAssetPrefix: &'static [u8] = FOREIGN_ASSET_PRECOMPILE_ADDRESS_PREFIX;
	pub LocalAssetPrefix: &'static [u8] = LOCAL_ASSET_PRECOMPILE_ADDRESS_PREFIX;
}

type EthereumPrecompilesChecks = (AcceptDelegateCall, CallableByContract, CallableByPrecompile);

#[precompile_utils::precompile_name_from_address]
type MoonbasePrecompilesAt<R> = (
	// Ethereum precompiles:
	// We allow DELEGATECALL to stay compliant with Ethereum behavior.
	PrecompileAt<AddressU64<1>, ECRecover, EthereumPrecompilesChecks>,
	PrecompileAt<AddressU64<2>, Sha256, EthereumPrecompilesChecks>,
	PrecompileAt<AddressU64<3>, Ripemd160, EthereumPrecompilesChecks>,
	PrecompileAt<AddressU64<4>, Identity, EthereumPrecompilesChecks>,
	PrecompileAt<AddressU64<5>, Modexp, EthereumPrecompilesChecks>,
	PrecompileAt<AddressU64<6>, Bn128Add, EthereumPrecompilesChecks>,
	PrecompileAt<AddressU64<7>, Bn128Mul, EthereumPrecompilesChecks>,
	PrecompileAt<AddressU64<8>, Bn128Pairing, EthereumPrecompilesChecks>,
	PrecompileAt<AddressU64<9>, Blake2F, EthereumPrecompilesChecks>,
	// Non-Moonbeam specific nor Ethereum precompiles :
	PrecompileAt<AddressU64<1024>, Sha3FIPS256, (CallableByContract, CallableByPrecompile)>,
	RemovedPrecompileAt<AddressU64<1025>>, // Dispatch<R>
	PrecompileAt<AddressU64<1026>, ECRecoverPublicKey, (CallableByContract, CallableByPrecompile)>,
	// Moonbeam specific precompiles:
	PrecompileAt<
		AddressU64<2048>,
		ParachainStakingPrecompile<R>,
		(CallableByContract, CallableByPrecompile),
	>,
	PrecompileAt<
		AddressU64<2049>,
		CrowdloanRewardsPrecompile<R>,
		(CallableByContract, CallableByPrecompile),
	>,
	PrecompileAt<
		AddressU64<2050>,
		Erc20BalancesPrecompile<R, NativeErc20Metadata>,
		(CallableByContract, CallableByPrecompile),
	>,
	PrecompileAt<
		AddressU64<2051>,
		DemocracyPrecompile<R>,
		(CallableByContract, CallableByPrecompile),
	>,
	PrecompileAt<
		AddressU64<2052>,
		XtokensPrecompile<R>,
		(
			SubcallWithMaxNesting<1>,
			CallableByContract,
			CallableByPrecompile,
		),
	>,
	PrecompileAt<
		AddressU64<2053>,
		RelayEncoderPrecompile<R, WestendEncoder>,
		(CallableByContract, CallableByPrecompile),
	>,
	PrecompileAt<
		AddressU64<2054>,
		XcmTransactorPrecompileV1<R>,
		(CallableByContract, CallableByPrecompile),
	>,
	PrecompileAt<
		AddressU64<2055>,
		AuthorMappingPrecompile<R>,
		(CallableByContract, CallableByPrecompile),
	>,
	PrecompileAt<
		AddressU64<2056>,
		BatchPrecompile<R>,
		(
			SubcallWithMaxNesting<2>,
			// Batch is the only precompile allowed to call Batch.
			CallableByPrecompile<OnlyFrom<AddressU64<2056>>>,
		),
	>,
	PrecompileAt<
		AddressU64<2057>,
		RandomnessPrecompile<R>,
		(SubcallWithMaxNesting<0>, CallableByContract),
	>,
	PrecompileAt<
		AddressU64<2058>,
		CallPermitPrecompile<R>,
		(SubcallWithMaxNesting<0>, CallableByContract),
	>,
	PrecompileAt<
		AddressU64<2059>,
		ProxyPrecompile<R>,
		(
			CallableByContract<OnlyIsProxyAndProxy<R>>,
			SubcallWithMaxNesting<0>,
			// Batch is the only precompile allowed to call Proxy.
			CallableByPrecompile<OnlyFrom<AddressU64<2056>>>,
		),
	>,
	PrecompileAt<
		AddressU64<2060>,
		XcmUtilsPrecompile<R, XcmExecutorConfig>,
		CallableByContract<AllExceptXcmExecute<R, XcmExecutorConfig>>,
	>,
	PrecompileAt<
		AddressU64<2061>,
		XcmTransactorPrecompileV2<R>,
		(CallableByContract, CallableByPrecompile),
	>,
	PrecompileAt<
		AddressU64<2062>,
		CollectivePrecompile<R, CouncilInstance>,
		(CallableByContract, CallableByPrecompile),
	>,
	PrecompileAt<
		AddressU64<2063>,
		CollectivePrecompile<R, TechCommitteeInstance>,
		(CallableByContract, CallableByPrecompile),
	>,
	PrecompileAt<
		AddressU64<2064>,
		CollectivePrecompile<R, TreasuryCouncilInstance>,
		(CallableByContract, CallableByPrecompile),
	>,
	PrecompileAt<
		AddressU64<2065>,
		ReferendaPrecompile<R, crate::governance::custom_origins::Origin>,
		(CallableByContract, CallableByPrecompile),
	>,
	PrecompileAt<
		AddressU64<2066>,
		ConvictionVotingPrecompile<R>,
		(CallableByContract, CallableByPrecompile),
	>,
	PrecompileAt<
		AddressU64<2067>,
		PreimagePrecompile<R>,
		(CallableByContract, CallableByPrecompile),
	>,
	PrecompileAt<
		AddressU64<2068>,
		CollectivePrecompile<R, OpenTechCommitteeInstance>,
		(CallableByContract, CallableByPrecompile),
	>,
	PrecompileAt<
		AddressU64<2069>,
<<<<<<< HEAD
		GmpPrecompile<R>,
		(
			CallableByContract,       // TODO: do we want to allow this?
			SubcallWithMaxNesting<1>, // TODO: review -- this precompile needs to make subcall to wormhole contract
		),
=======
		PrecompileRegistry<R>,
		(CallableByContract, CallableByPrecompile),
>>>>>>> a3e75b4f
	>,
);

/// The PrecompileSet installed in the Moonbase runtime.
/// We include the nine Istanbul precompiles
/// (https://github.com/ethereum/go-ethereum/blob/3c46f557/core/vm/contracts.go#L69)
/// The following distribution has been decided for the precompiles
/// 0-1023: Ethereum Mainnet Precompiles
/// 1024-2047 Precompiles that are not in Ethereum Mainnet but are neither Moonbeam specific
/// 2048-4095 Moonbeam specific precompiles
pub type MoonbasePrecompiles<R> = PrecompileSetBuilder<
	R,
	(
		// Skip precompiles if out of range.
		PrecompilesInRangeInclusive<(AddressU64<1>, AddressU64<4095>), MoonbasePrecompilesAt<R>>,
		// Prefixed precompile sets (XC20)
		PrecompileSetStartingWith<
			ForeignAssetPrefix,
			Erc20AssetsPrecompileSet<R, IsForeign, ForeignAssetInstance>,
			(CallableByContract, CallableByPrecompile),
		>,
		PrecompileSetStartingWith<
			LocalAssetPrefix,
			Erc20AssetsPrecompileSet<R, IsLocal, LocalAssetInstance>,
			(CallableByContract, CallableByPrecompile),
		>,
	),
>;<|MERGE_RESOLUTION|>--- conflicted
+++ resolved
@@ -228,16 +228,16 @@
 	>,
 	PrecompileAt<
 		AddressU64<2069>,
-<<<<<<< HEAD
+		PrecompileRegistry<R>,
+		(CallableByContract, CallableByPrecompile),
+	>,
+		PrecompileAt<
+		AddressU64<2070>,
 		GmpPrecompile<R>,
 		(
 			CallableByContract,       // TODO: do we want to allow this?
 			SubcallWithMaxNesting<1>, // TODO: review -- this precompile needs to make subcall to wormhole contract
 		),
-=======
-		PrecompileRegistry<R>,
-		(CallableByContract, CallableByPrecompile),
->>>>>>> a3e75b4f
 	>,
 );
 
