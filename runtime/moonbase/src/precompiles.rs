--- conflicted
+++ resolved
@@ -36,11 +36,7 @@
 // The asset precompile address prefix. Addresses that match against this prefix will be routed
 // to Erc20AssetsPrecompileSet
 
-<<<<<<< HEAD
-const ASSET_PRECOMPILE_ADDRESS_PREFIX: &[u8] = &[255u8; 4];
-=======
 pub const ASSET_PRECOMPILE_ADDRESS_PREFIX: &[u8] = &[255u8; 4];
->>>>>>> 76d81766
 /// The PrecompileSet installed in the Moonbase runtime.
 /// We include the nine Istanbul precompiles
 /// (https://github.com/ethereum/go-ethereum/blob/3c46f557/core/vm/contracts.go#L69)
@@ -111,10 +107,6 @@
 			a if &a.to_fixed_bytes()[0..4] == ASSET_PRECOMPILE_ADDRESS_PREFIX => {
 				Erc20AssetsPrecompileSet::<R>::execute(address, input, target_gas, context)
 			}
-			// If the address matches asset prefix, the we route through the asset precompile set
-			a if &a.to_fixed_bytes()[0..4] == ASSET_PRECOMPILE_ADDRESS_PREFIX => {
-				Erc20AssetsPrecompileSet::<R>::execute(address, input, target_gas, context)
-			}
 			_ => None,
 		}
 	}
