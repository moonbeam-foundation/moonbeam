--- conflicted
+++ resolved
@@ -165,12 +165,8 @@
 			a if a == hash(2053) => Some(RelayEncoderWrapper::<R, WestendEncoder>::execute(handle)),
 			a if a == hash(2054) => Some(XcmTransactorWrapper::<R>::execute(handle)),
 			a if a == hash(2055) => Some(AuthorMappingWrapper::<R>::execute(handle)),
-<<<<<<< HEAD
-			a if a == hash(2056) => Some(BatchPrecompile::<R>::execute(handle)),
+			a if a == hash(2056) => Some(self.batch.execute(handle)),
 			a if a == hash(2057) => Some(RandomnessWrapper::<R>::execute(handle)),
-=======
-			a if a == hash(2056) => Some(self.batch.execute(handle)),
->>>>>>> 35ebd0ab
 			// If the address matches asset prefix, the we route through the asset precompile set
 			a if &a.to_fixed_bytes()[0..4] == FOREIGN_ASSET_PRECOMPILE_ADDRESS_PREFIX => {
 				Erc20AssetsPrecompileSet::<R, IsForeign, ForeignAssetInstance>::new()
