// Copyright 2019-2021 PureStake Inc.
// This file is part of Moonbeam.

// Moonbeam is free software: you can redistribute it and/or modify
// it under the terms of the GNU General Public License as published by
// the Free Software Foundation, either version 3 of the License, or
// (at your option) any later version.

// Moonbeam is distributed in the hope that it will be useful,
// but WITHOUT ANY WARRANTY; without even the implied warranty of
// MERCHANTABILITY or FITNESS FOR A PARTICULAR PURPOSE.  See the
// GNU General Public License for more details.

// You should have received a copy of the GNU General Public License
// along with Moonbeam.  If not, see <http://www.gnu.org/licenses/>.

#![cfg_attr(not(feature = "std"), no_std)]

use crowdloan_rewards_precompiles::CrowdloanRewardsWrapper;
use evm::{executor::PrecompileOutput, Context, ExitError};
<<<<<<< HEAD
use frame_support::dispatch::{Dispatchable, GetDispatchInfo, PostDispatchInfo};
use pallet_democracy_precompiles::DemocracyWrapper;
use pallet_evm::{Precompile, PrecompileSet};
=======
use pallet_evm::{AddressMapping, Precompile, PrecompileSet};
>>>>>>> f7351df1
use pallet_evm_precompile_bn128::{Bn128Add, Bn128Mul, Bn128Pairing};
use pallet_evm_precompile_dispatch::Dispatch;
use pallet_evm_precompile_modexp::Modexp;
use pallet_evm_precompile_sha3fips::Sha3FIPS256;
use pallet_evm_precompile_simple::{ECRecover, ECRecoverPublicKey, Identity, Ripemd160, Sha256};
use parachain_staking_precompiles::ParachainStakingWrapper;
use sp_core::H160;
use sp_std::fmt::Debug;
use sp_std::marker::PhantomData;

/// The PrecompileSet installed in the Moonbase runtime.
/// We include the nine Istanbul precompiles
/// (https://github.com/ethereum/go-ethereum/blob/3c46f557/core/vm/contracts.go#L69)
/// as well as a special precompile for dispatching Substrate extrinsics
#[derive(Debug, Clone, Copy)]
pub struct MoonbasePrecompiles<R>(PhantomData<R>);

impl<R> MoonbasePrecompiles<R>
where
	R: pallet_evm::Config,
{
	/// Return all addresses that contain precompiles. This can be used to populate dummy code
	/// under the precompile.
	pub fn used_addresses() -> impl Iterator<Item = R::AccountId> {
		sp_std::vec![1, 2, 3, 4, 5, 6, 7, 8, 1024, 1025, 1026, 2048, 2049]
			.into_iter()
			.map(|x| R::AddressMapping::into_account_id(hash(x)))
	}
}

/// The following distribution has been decided for the precompiles
/// 0-1023: Ethereum Mainnet Precompiles
/// 1024-2047 Precompiles that are not in Ethereum Mainnet but are neither Moonbeam specific
/// 2048-4095 Moonbeam specific precompiles
impl<R> PrecompileSet for MoonbasePrecompiles<R>
where
<<<<<<< HEAD
	R::Call: Dispatchable<PostInfo = PostDispatchInfo> + GetDispatchInfo + Decode,
	<R::Call as Dispatchable>::Origin: From<Option<R::AccountId>>,
	R: parachain_staking::Config
		+ pallet_evm::Config
		+ pallet_crowdloan_rewards::Config
		+ pallet_democracy::Config,
	R::AccountId: From<H160>, //TODO remove this once it is removed in staking precompiles.
	BalanceOf<R>: Debug + precompile_utils::EvmData + TryFrom<sp_core::U256>,
	RewardBalanceOf<R>: TryFrom<sp_core::U256> + Debug,
	R::Call: From<parachain_staking::Call<R>>
		+ From<pallet_crowdloan_rewards::Call<R>>
		+ From<pallet_democracy::Call<R>>,
	R::Hash: From<sp_core::H256>,
	// DemocracyWrapper<R>: Precompile, //TODO why is this necessary? And why only for democracy?
=======
	// TODO remove this first trait bound once https://github.com/paritytech/frontier/pull/472 lands
	R: pallet_evm::Config,
	Dispatch<R>: Precompile,
	ParachainStakingWrapper<R>: Precompile,
	CrowdloanRewardsWrapper<R>: Precompile,
>>>>>>> f7351df1
{
	fn execute(
		address: H160,
		input: &[u8],
		target_gas: Option<u64>,
		context: &Context,
	) -> Option<Result<PrecompileOutput, ExitError>> {
		match address {
			// Ethereum precompiles :
			a if a == hash(1) => Some(ECRecover::execute(input, target_gas, context)),
			a if a == hash(2) => Some(Sha256::execute(input, target_gas, context)),
			a if a == hash(3) => Some(Ripemd160::execute(input, target_gas, context)),
			a if a == hash(4) => Some(Identity::execute(input, target_gas, context)),
			a if a == hash(5) => Some(Modexp::execute(input, target_gas, context)),
			a if a == hash(6) => Some(Bn128Add::execute(input, target_gas, context)),
			a if a == hash(7) => Some(Bn128Mul::execute(input, target_gas, context)),
			a if a == hash(8) => Some(Bn128Pairing::execute(input, target_gas, context)),
			// Non-Moonbeam specific nor Ethereum precompiles :
			a if a == hash(1024) => Some(Sha3FIPS256::execute(input, target_gas, context)),
			a if a == hash(1025) => Some(Dispatch::<R>::execute(input, target_gas, context)),
			a if a == hash(1026) => Some(ECRecoverPublicKey::execute(input, target_gas, context)),
			// Moonbeam specific precompiles :
			a if a == hash(2048) => Some(ParachainStakingWrapper::<R>::execute(
				input, target_gas, context,
			)),
			a if a == hash(2049) => Some(CrowdloanRewardsWrapper::<R>::execute(
				input, target_gas, context,
			)),
			a if a == hash(2051) => Some(<DemocracyWrapper<R> as Precompile>::execute(
				input, target_gas, context,
			)),
			_ => None,
		}
	}
}

fn hash(a: u64) -> H160 {
	H160::from_low_u64_be(a)
}<|MERGE_RESOLUTION|>--- conflicted
+++ resolved
@@ -18,13 +18,8 @@
 
 use crowdloan_rewards_precompiles::CrowdloanRewardsWrapper;
 use evm::{executor::PrecompileOutput, Context, ExitError};
-<<<<<<< HEAD
-use frame_support::dispatch::{Dispatchable, GetDispatchInfo, PostDispatchInfo};
 use pallet_democracy_precompiles::DemocracyWrapper;
-use pallet_evm::{Precompile, PrecompileSet};
-=======
 use pallet_evm::{AddressMapping, Precompile, PrecompileSet};
->>>>>>> f7351df1
 use pallet_evm_precompile_bn128::{Bn128Add, Bn128Mul, Bn128Pairing};
 use pallet_evm_precompile_dispatch::Dispatch;
 use pallet_evm_precompile_modexp::Modexp;
@@ -61,28 +56,12 @@
 /// 2048-4095 Moonbeam specific precompiles
 impl<R> PrecompileSet for MoonbasePrecompiles<R>
 where
-<<<<<<< HEAD
-	R::Call: Dispatchable<PostInfo = PostDispatchInfo> + GetDispatchInfo + Decode,
-	<R::Call as Dispatchable>::Origin: From<Option<R::AccountId>>,
-	R: parachain_staking::Config
-		+ pallet_evm::Config
-		+ pallet_crowdloan_rewards::Config
-		+ pallet_democracy::Config,
-	R::AccountId: From<H160>, //TODO remove this once it is removed in staking precompiles.
-	BalanceOf<R>: Debug + precompile_utils::EvmData + TryFrom<sp_core::U256>,
-	RewardBalanceOf<R>: TryFrom<sp_core::U256> + Debug,
-	R::Call: From<parachain_staking::Call<R>>
-		+ From<pallet_crowdloan_rewards::Call<R>>
-		+ From<pallet_democracy::Call<R>>,
-	R::Hash: From<sp_core::H256>,
-	// DemocracyWrapper<R>: Precompile, //TODO why is this necessary? And why only for democracy?
-=======
 	// TODO remove this first trait bound once https://github.com/paritytech/frontier/pull/472 lands
 	R: pallet_evm::Config,
 	Dispatch<R>: Precompile,
 	ParachainStakingWrapper<R>: Precompile,
 	CrowdloanRewardsWrapper<R>: Precompile,
->>>>>>> f7351df1
+	DemocracyWrapper<R>: Precompile,
 {
 	fn execute(
 		address: H160,
@@ -111,9 +90,9 @@
 			a if a == hash(2049) => Some(CrowdloanRewardsWrapper::<R>::execute(
 				input, target_gas, context,
 			)),
-			a if a == hash(2051) => Some(<DemocracyWrapper<R> as Precompile>::execute(
-				input, target_gas, context,
-			)),
+			a if a == hash(2051) => {
+				Some(DemocracyWrapper::<R>::execute(input, target_gas, context))
+			}
 			_ => None,
 		}
 	}
