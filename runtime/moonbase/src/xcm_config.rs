--- conflicted
+++ resolved
@@ -374,16 +374,12 @@
 	super::BridgeXcmRouter,
 )>;
 
-<<<<<<< HEAD
 /// The means for routing XCM messages which are not for local execution into the right message
 /// queues.
 #[cfg(not(any(feature = "bridge-stagenet", feature = "bridge-betanet")))]
 pub type XcmRouter = WithUniqueTopic<LocalXcmRouter>;
 
-type XcmExecutor = pallet_erc20_xcm_bridge::XcmExecutorWrapper<
-=======
 pub type XcmExecutor = pallet_erc20_xcm_bridge::XcmExecutorWrapper<
->>>>>>> 4a6dd712
 	XcmExecutorConfig,
 	xcm_executor::XcmExecutor<XcmExecutorConfig>,
 >;
