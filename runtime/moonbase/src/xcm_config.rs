--- conflicted
+++ resolved
@@ -65,7 +65,7 @@
 use pallet_xcm::EnsureXcm;
 use xcm_primitives::{
 	AbsoluteAndRelativeReserve, AccountIdToCurrencyId, AccountIdToLocation,
-	IsBridgedConcreteAssetFrom, MultiNativeAsset, SignedToAccountId20, XcmTransact,
+	IsBridgedConcreteAssetFrom, MultiNativeAsset, SignedToAccountId20,
 };
 
 use crate::governance::referenda::{FastGeneralAdminOrRoot, GeneralAdminOrRoot};
@@ -635,10 +635,7 @@
 pub enum Transactors {
 	/// Relay Chain (Westend for Moonbase)
 	Relay,
-<<<<<<< HEAD
-	/// AssetHub system parachain (para 1000)
-=======
->>>>>>> e5d0948e
+	/// AssetHub system parachain
 	AssetHub,
 }
 
@@ -661,44 +658,23 @@
 	}
 }
 
-impl XcmTransact for Transactors {
+impl xcm_primitives::UtilityEncodeCall for Transactors {
+	fn encode_call<Transactor: xcm_primitives::XcmTransact>(
+		transactor: Transactor,
+		call: xcm_primitives::UtilityAvailableCalls,
+	) -> Vec<u8> {
+		pallet_xcm_transactor::Pallet::<Runtime>::encode_call(transactor, call)
+	}
+}
+
+impl xcm_primitives::XcmTransact for Transactors {
 	fn destination(self) -> Location {
 		match self {
-<<<<<<< HEAD
-			Transactors::Relay => pallet_xcm_transactor::Pallet::<Runtime>::encode_call(
-				pallet_xcm_transactor::Pallet(sp_std::marker::PhantomData::<Runtime>),
-				call,
-			),
-			Transactors::AssetHub => pallet_xcm_transactor::Pallet::<Runtime>::encode_call(
-				pallet_xcm_transactor::Pallet(sp_std::marker::PhantomData::<Runtime>),
-				call,
-			),
-=======
-			Transactors::Relay => RelayLocation::get(),
-			Transactors::AssetHub => AssetHubLocation::get(),
->>>>>>> e5d0948e
-		}
-	}
-
-	fn utility_pallet_index(&self) -> u8 {
-		match self {
-			Transactors::Relay => pallet_xcm_transactor::RelayIndices::<Runtime>::get().utility,
-			Transactors::AssetHub => pallet_xcm_transactor::ASSET_HUB_UTILITY_PALLET_INDEX,
-		}
-	}
-
-	fn staking_pallet_index(&self) -> u8 {
-		match self {
-<<<<<<< HEAD
 			Transactors::Relay => Location::parent(),
 			Transactors::AssetHub => Location {
 				parents: 1,
-				interior: [Parachain(1000)].into(),
+				interior: [Parachain(1001)].into(),
 			},
-=======
-			Transactors::Relay => pallet_xcm_transactor::RelayIndices::<Runtime>::get().staking,
-			Transactors::AssetHub => pallet_xcm_transactor::ASSET_HUB_STAKING_PALLET_INDEX,
->>>>>>> e5d0948e
 		}
 	}
 }
