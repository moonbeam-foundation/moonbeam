--- conflicted
+++ resolved
@@ -98,12 +98,8 @@
 	fn default() -> ExtBuilder {
 		ExtBuilder {
 			balances: vec![],
-<<<<<<< HEAD
 			delegations: vec![],
-=======
-			nominations: vec![],
 			assets: vec![],
->>>>>>> 086c198b
 			collators: vec![],
 			inflation: InflationInfo {
 				expect: Range {
