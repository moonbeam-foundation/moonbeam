// Copyright 2019-2022 PureStake Inc.
// This file is part of Moonbeam.

// Moonbeam is free software: you can redistribute it and/or modify
// it under the terms of the GNU General Public License as published by
// the Free Software Foundation, either version 3 of the License, or
// (at your option) any later version.

// Moonbeam is distributed in the hope that it will be useful,
// but WITHOUT ANY WARRANTY; without even the implied warranty of
// MERCHANTABILITY or FITNESS FOR A PARTICULAR PURPOSE.  See the
// GNU General Public License for more details.

// You should have received a copy of the GNU General Public License
// along with Moonbeam.  If not, see <http://www.gnu.org/licenses/>.

#![allow(dead_code)]

use cumulus_primitives_parachain_inherent::ParachainInherentData;
use fp_evm::GenesisAccount;
use frame_support::{
	assert_ok,
	dispatch::Dispatchable,
	traits::{GenesisBuild, OnFinalize, OnInitialize},
};
use moonbase_runtime::{asset_config::AssetRegistrarMetadata, xcm_config::AssetType};
pub use moonbase_runtime::{
	currency::{GIGAWEI, SUPPLY_FACTOR, UNIT, WEI},
	AccountId, AssetId, AssetManager, Assets, AuthorInherent, Balance, Balances, 
	CrowdloanRewards, Ethereum, Executive, TransactionPaymentAsGasPrice, InflationInfo, LocalAssets,
	ParachainStaking, Range, Runtime, RuntimeCall, RuntimeEvent, System, TransactionConverter,
	UncheckedExtrinsic, HOURS, WEEKS,
};
use nimbus_primitives::{NimbusId, NIMBUS_ENGINE_ID};
use sp_core::{Encode, H160};
use sp_runtime::{Digest, DigestItem, Perbill, Percent};

use std::collections::BTreeMap;

use fp_rpc::ConvertTransaction;
use pallet_transaction_payment::Multiplier;

// A valid signed Alice transfer.
pub const VALID_ETH_TX: &str =
	"f86880843b9aca0083b71b0094111111111111111111111111111111111111111182020080820a26a\
	08c69faf613b9f72dbb029bb5d5acf42742d214c79743507e75fdc8adecdee928a001be4f58ff278ac\
	61125a81a582a717d9c5d6554326c01b878297c6522b12282";

// An invalid signed Alice transfer with a gas limit artifically set to 0.
pub const INVALID_ETH_TX: &str =
	"f86180843b9aca00809412cb274aad8251c875c0bf6872b67d9983e53fdd01801ca00e28ba2dd3c5a\
	3fd467d4afd7aefb4a34b373314fff470bb9db743a84d674a0aa06e5994f2d07eafe1c37b4ce5471ca\
	ecec29011f6f5bf0b1a552c55ea348df35f";

pub fn rpc_run_to_block(n: u32) {
	while System::block_number() < n {
		Ethereum::on_finalize(System::block_number());
		System::set_block_number(System::block_number() + 1);
		Ethereum::on_initialize(System::block_number());
	}
}

/// Utility function that advances the chain to the desired block number.
/// If an author is provided, that author information is injected to all the blocks in the meantime.
pub fn run_to_block(n: u32, author: Option<NimbusId>) {
	// Finalize the first block
	Ethereum::on_finalize(System::block_number());
	AuthorInherent::on_finalize(System::block_number());
	while System::block_number() < n {
		// Set the new block number and author
		match author {
			Some(ref author) => {
				let pre_digest = Digest {
					logs: vec![DigestItem::PreRuntime(NIMBUS_ENGINE_ID, author.encode())],
				};
				System::reset_events();
				System::initialize(
					&(System::block_number() + 1),
					&System::parent_hash(),
					&pre_digest,
				);
			}
			None => {
				System::set_block_number(System::block_number() + 1);
			}
		}

		// Initialize the new block
		AuthorInherent::on_initialize(System::block_number());
		ParachainStaking::on_initialize(System::block_number());
		Ethereum::on_initialize(System::block_number());

		// Finalize the block
		Ethereum::on_finalize(System::block_number());
		AuthorInherent::on_finalize(System::block_number());
		ParachainStaking::on_finalize(System::block_number());
	}
}

pub fn last_event() -> RuntimeEvent {
	System::events().pop().expect("Event expected").event
}

// Test struct with the purpose of initializing xcm assets
#[derive(Clone)]
pub struct XcmAssetInitialization {
	pub asset_type: AssetType,
	pub metadata: AssetRegistrarMetadata,
	pub balances: Vec<(AccountId, Balance)>,
	pub is_sufficient: bool,
}

pub struct ExtBuilder {
	// endowed accounts with balances
	balances: Vec<(AccountId, Balance)>,
	// [asset, Vec<Account, Balance>, owner]
	local_assets: Vec<(AssetId, Vec<(AccountId, Balance)>, AccountId)>,
	// [collator, amount]
	collators: Vec<(AccountId, Balance)>,
	// [delegator, collator, nomination_amount]
	delegations: Vec<(AccountId, AccountId, Balance, Percent)>,
	// per-round inflation config
	inflation: InflationInfo<Balance>,
	// AuthorId -> AccoutId mappings
	mappings: Vec<(NimbusId, AccountId)>,
	// Crowdloan fund
	crowdloan_fund: Balance,
	// Chain id
	chain_id: u64,
	// EVM genesis accounts
	evm_accounts: BTreeMap<H160, GenesisAccount>,
	// [assettype, metadata, Vec<Account, Balance>]
	xcm_assets: Vec<XcmAssetInitialization>,
	safe_xcm_version: Option<u32>,
}

impl Default for ExtBuilder {
	fn default() -> ExtBuilder {
		ExtBuilder {
			balances: vec![],
			delegations: vec![],
			local_assets: vec![],
			collators: vec![],
			inflation: InflationInfo {
				expect: Range {
					min: 100_000 * UNIT,
					ideal: 200_000 * UNIT,
					max: 500_000 * UNIT,
				},
				// not used
				annual: Range {
					min: Perbill::from_percent(50),
					ideal: Perbill::from_percent(50),
					max: Perbill::from_percent(50),
				},
				// unrealistically high parameterization, only for testing
				round: Range {
					min: Perbill::from_percent(5),
					ideal: Perbill::from_percent(5),
					max: Perbill::from_percent(5),
				},
			},
			mappings: vec![],
			crowdloan_fund: 0,
			chain_id: CHAIN_ID,
			evm_accounts: BTreeMap::new(),
			xcm_assets: vec![],
			safe_xcm_version: None,
		}
	}
}

impl ExtBuilder {
	pub fn with_evm_accounts(mut self, accounts: BTreeMap<H160, GenesisAccount>) -> Self {
		self.evm_accounts = accounts;
		self
	}

	pub fn with_balances(mut self, balances: Vec<(AccountId, Balance)>) -> Self {
		self.balances = balances;
		self
	}

	pub fn with_collators(mut self, collators: Vec<(AccountId, Balance)>) -> Self {
		self.collators = collators;
		self
	}

	pub fn with_delegations(mut self, delegations: Vec<(AccountId, AccountId, Balance)>) -> Self {
		self.delegations = delegations
			.into_iter()
			.map(|d| (d.0, d.1, d.2, Percent::zero()))
			.collect();
		self
	}

	pub fn with_local_assets(
		mut self,
		local_assets: Vec<(AssetId, Vec<(AccountId, Balance)>, AccountId)>,
	) -> Self {
		self.local_assets = local_assets;
		self
	}

	pub fn with_xcm_assets(mut self, xcm_assets: Vec<XcmAssetInitialization>) -> Self {
		self.xcm_assets = xcm_assets;
		self
	}

	pub fn with_crowdloan_fund(mut self, crowdloan_fund: Balance) -> Self {
		self.crowdloan_fund = crowdloan_fund;
		self
	}

	pub fn with_mappings(mut self, mappings: Vec<(NimbusId, AccountId)>) -> Self {
		self.mappings = mappings;
		self
	}

	pub fn with_safe_xcm_version(mut self, safe_xcm_version: u32) -> Self {
		self.safe_xcm_version = Some(safe_xcm_version);
		self
	}

	#[allow(dead_code)]
	pub fn with_inflation(mut self, inflation: InflationInfo<Balance>) -> Self {
		self.inflation = inflation;
		self
	}

	pub fn build(self) -> sp_io::TestExternalities {
		let mut t = frame_system::GenesisConfig::default()
			.build_storage::<Runtime>()
			.unwrap();

		pallet_balances::GenesisConfig::<Runtime> {
			balances: self.balances,
		}
		.assimilate_storage(&mut t)
		.unwrap();

		pallet_parachain_staking::GenesisConfig::<Runtime> {
			candidates: self.collators,
			delegations: self.delegations,
			inflation_config: self.inflation,
			collator_commission: Perbill::from_percent(20),
			parachain_bond_reserve_percent: Percent::from_percent(30),
			blocks_per_round: 2 * HOURS,
		}
		.assimilate_storage(&mut t)
		.unwrap();

		pallet_crowdloan_rewards::GenesisConfig::<Runtime> {
			funded_amount: self.crowdloan_fund,
		}
		.assimilate_storage(&mut t)
		.unwrap();

		pallet_author_mapping::GenesisConfig::<Runtime> {
			mappings: self.mappings,
		}
		.assimilate_storage(&mut t)
		.unwrap();

		<pallet_ethereum_chain_id::GenesisConfig as GenesisBuild<Runtime>>::assimilate_storage(
			&pallet_ethereum_chain_id::GenesisConfig {
				chain_id: self.chain_id,
			},
			&mut t,
		)
		.unwrap();

		<pallet_evm::GenesisConfig as GenesisBuild<Runtime>>::assimilate_storage(
			&pallet_evm::GenesisConfig {
				accounts: self.evm_accounts,
			},
			&mut t,
		)
		.unwrap();

		<pallet_ethereum::GenesisConfig as GenesisBuild<Runtime>>::assimilate_storage(
			&pallet_ethereum::GenesisConfig {},
			&mut t,
		)
		.unwrap();

		<pallet_xcm::GenesisConfig as GenesisBuild<Runtime>>::assimilate_storage(
			&pallet_xcm::GenesisConfig {
				safe_xcm_version: self.safe_xcm_version,
			},
			&mut t,
		)
		.unwrap();

<<<<<<< HEAD
		<pallet_base_fee::GenesisConfig<Runtime> as GenesisBuild<Runtime>>::assimilate_storage(
			&pallet_base_fee::GenesisConfig::<Runtime>::default(),
			&mut t,
		)
		.unwrap();

		<pallet_transaction_payment::GenesisConfig as GenesisBuild<Runtime>>::assimilate_storage(
			&pallet_transaction_payment::GenesisConfig {
				multiplier: Multiplier::from(8u128),
			},
			&mut t,
		)
		.unwrap();

=======
>>>>>>> a211fb57
		let mut ext = sp_io::TestExternalities::new(t);

		let local_assets = self.local_assets.clone();
		let xcm_assets = self.xcm_assets.clone();

		ext.execute_with(|| {
			// If any local assets specified, we create them here
			for (asset_id, balances, owner) in local_assets.clone() {
				LocalAssets::force_create(root_origin(), asset_id, owner, true, 1).unwrap();
				for (account, balance) in balances {
					LocalAssets::mint(origin_of(owner.into()), asset_id, account, balance).unwrap();
				}
			}
			// If any xcm assets specified, we register them here
			for xcm_asset_initialization in xcm_assets {
				let asset_id: AssetId = xcm_asset_initialization.asset_type.clone().into();
				AssetManager::register_foreign_asset(
					root_origin(),
					xcm_asset_initialization.asset_type,
					xcm_asset_initialization.metadata,
					1,
					xcm_asset_initialization.is_sufficient,
				)
				.unwrap();
				for (account, balance) in xcm_asset_initialization.balances {
					Assets::mint(
						origin_of(AssetManager::account_id()),
						asset_id,
						account,
						balance,
					)
					.unwrap();
				}
			}
			System::set_block_number(1);
		});
		ext
	}
}

pub const CHAIN_ID: u64 = 1281;
pub const ALICE: [u8; 20] = [4u8; 20];
pub const ALICE_NIMBUS: [u8; 32] = [4u8; 32];
pub const BOB: [u8; 20] = [5u8; 20];
pub const CHARLIE: [u8; 20] = [6u8; 20];
pub const DAVE: [u8; 20] = [7u8; 20];
pub const EVM_CONTRACT: [u8; 20] = [8u8; 20];

pub fn origin_of(account_id: AccountId) -> <Runtime as frame_system::Config>::RuntimeOrigin {
	<Runtime as frame_system::Config>::RuntimeOrigin::signed(account_id)
}

pub fn inherent_origin() -> <Runtime as frame_system::Config>::RuntimeOrigin {
	<Runtime as frame_system::Config>::RuntimeOrigin::none()
}

pub fn root_origin() -> <Runtime as frame_system::Config>::RuntimeOrigin {
	<Runtime as frame_system::Config>::RuntimeOrigin::root()
}

/// Mock the inherent that sets validation data in ParachainSystem, which
/// contains the `relay_chain_block_number`, which is used in `author-filter` as a
/// source of randomness to filter valid authors at each block.
pub fn set_parachain_inherent_data() {
	use cumulus_primitives_core::PersistedValidationData;
	use cumulus_test_relay_sproof_builder::RelayStateSproofBuilder;
	let (relay_parent_storage_root, relay_chain_state) =
		RelayStateSproofBuilder::default().into_state_root_and_proof();
	let vfp = PersistedValidationData {
		relay_parent_number: 1u32,
		relay_parent_storage_root,
		..Default::default()
	};
	let parachain_inherent_data = ParachainInherentData {
		validation_data: vfp,
		relay_chain_state: relay_chain_state,
		downward_messages: Default::default(),
		horizontal_messages: Default::default(),
	};
	assert_ok!(RuntimeCall::ParachainSystem(
		cumulus_pallet_parachain_system::Call::<Runtime>::set_validation_data {
			data: parachain_inherent_data
		}
	)
	.dispatch(inherent_origin()));
}

pub fn unchecked_eth_tx(raw_hex_tx: &str) -> UncheckedExtrinsic {
	let converter = TransactionConverter;
	converter.convert_transaction(ethereum_transaction(raw_hex_tx))
}

pub fn ethereum_transaction(raw_hex_tx: &str) -> pallet_ethereum::Transaction {
	let bytes = hex::decode(raw_hex_tx).expect("Transaction bytes.");
	let transaction = ethereum::EnvelopedDecodable::decode(&bytes[..]);
	assert!(transaction.is_ok());
	transaction.unwrap()
}<|MERGE_RESOLUTION|>--- conflicted
+++ resolved
@@ -292,13 +292,6 @@
 		)
 		.unwrap();
 
-<<<<<<< HEAD
-		<pallet_base_fee::GenesisConfig<Runtime> as GenesisBuild<Runtime>>::assimilate_storage(
-			&pallet_base_fee::GenesisConfig::<Runtime>::default(),
-			&mut t,
-		)
-		.unwrap();
-
 		<pallet_transaction_payment::GenesisConfig as GenesisBuild<Runtime>>::assimilate_storage(
 			&pallet_transaction_payment::GenesisConfig {
 				multiplier: Multiplier::from(8u128),
@@ -307,8 +300,6 @@
 		)
 		.unwrap();
 
-=======
->>>>>>> a211fb57
 		let mut ext = sp_io::TestExternalities::new(t);
 
 		let local_assets = self.local_assets.clone();
