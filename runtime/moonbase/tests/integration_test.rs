// Copyright 2019-2022 PureStake Inc.
// This file is part of Moonbeam.

// Moonbeam is free software: you can redistribute it and/or modify
// it under the terms of the GNU General Public License as published by
// the Free Software Foundation, either version 3 of the License, or
// (at your option) any later version.

// Moonbeam is distributed in the hope that it will be useful,
// but WITHOUT ANY WARRANTY; without even the implied warranty of
// MERCHANTABILITY or FITNESS FOR A PARTICULAR PURPOSE.  See the
// GNU General Public License for more details.

// You should have received a copy of the GNU General Public License
// along with Moonbeam.  If not, see <http://www.gnu.org/licenses/>.

//! Moonbase Runtime Integration Tests

mod common;
use common::*;

use precompile_utils::{
	precompile_set::{is_precompile_or_fail, IsActivePrecompile},
	prelude::*,
	testing::*,
};

use fp_evm::{Context, IsPrecompileResult};
use frame_support::{
	assert_noop, assert_ok,
	dispatch::DispatchClass,
	traits::{
		fungible::Inspect, Currency as CurrencyT, EnsureOrigin, PalletInfo, StorageInfo,
		StorageInfoTrait,
	},
	weights::{constants::WEIGHT_REF_TIME_PER_SECOND, Weight},
	StorageHasher, Twox128,
};
use moonbase_runtime::{
	//asset_config::ForeignAssetInstance,
	xcm_config::SelfReserve,
	AccountId,
	AssetId,
	Balances,
	CrowdloanRewards,
	EvmForeignAssets,
	Executive,
	OpenTechCommitteeCollective,
	ParachainStaking,
	PolkadotXcm,
	Precompiles,
	Runtime,
	RuntimeBlockWeights,
	RuntimeCall,
	RuntimeEvent,
	System,
	TransactionPayment,
	TransactionPaymentAsGasPrice,
	TreasuryCouncilCollective,
	XTokens,
	XcmTransactor,
	FOREIGN_ASSET_PRECOMPILE_ADDRESS_PREFIX,
	WEEKS,
};
use polkadot_parachain::primitives::Sibling;
use precompile_utils::testing::MockHandle;
use sp_runtime::{
	traits::{Convert as XcmConvert, Dispatchable},
	BuildStorage,
};
use std::str::from_utf8;
use xcm_builder::{ParentIsPreset, SiblingParachainConvertsVia};
use xcm_executor::traits::ConvertLocation;

use moonbase_runtime::currency::{GIGAWEI, WEI};
use moonbeam_xcm_benchmarks::weights::XcmWeight;
use moonkit_xcm_primitives::AccountIdAssetIdConversion;
use nimbus_primitives::NimbusId;
use pallet_evm::PrecompileSet;
//use pallet_evm_precompileset_assets_erc20::{SELECTOR_LOG_APPROVAL, SELECTOR_LOG_TRANSFER};
use pallet_moonbeam_foreign_assets::AssetStatus;
use pallet_transaction_payment::Multiplier;
use pallet_xcm_transactor::{Currency, CurrencyPayment, HrmpOperation, TransactWeights};
use parity_scale_codec::Encode;
use sha3::{Digest, Keccak256};
use sp_core::{crypto::UncheckedFrom, ByteArray, Pair, H160, H256, U256};
use sp_runtime::{bounded_vec, DispatchError, ModuleError};
use std::cell::Cell;
use std::rc::Rc;
use xcm::latest::prelude::*;

type AuthorMappingPCall =
	pallet_evm_precompile_author_mapping::AuthorMappingPrecompileCall<Runtime>;
type BatchPCall = pallet_evm_precompile_batch::BatchPrecompileCall<Runtime>;
type CrowdloanRewardsPCall =
	pallet_evm_precompile_crowdloan_rewards::CrowdloanRewardsPrecompileCall<Runtime>;
type XcmUtilsPCall = pallet_evm_precompile_xcm_utils::XcmUtilsPrecompileCall<
	Runtime,
	moonbase_runtime::xcm_config::XcmExecutorConfig,
>;
type XtokensPCall = pallet_evm_precompile_xtokens::XtokensPrecompileCall<Runtime>;
/*type ForeignAssetsPCall = pallet_evm_precompileset_assets_erc20::Erc20AssetsPrecompileSetCall<
	Runtime,
	ForeignAssetInstance,
>;*/
type XcmTransactorV1PCall =
	pallet_evm_precompile_xcm_transactor::v1::XcmTransactorPrecompileV1Call<Runtime>;
type XcmTransactorV2PCall =
	pallet_evm_precompile_xcm_transactor::v2::XcmTransactorPrecompileV2Call<Runtime>;

// TODO: can we construct a const U256...?
const BASE_FEE_GENISIS: u128 = 10 * GIGAWEI;

#[test]
fn xcmp_queue_controller_origin_is_root() {
	// important for the XcmExecutionManager impl of PauseExecution which uses root origin
	// to suspend/resume XCM execution in xcmp_queue::on_idle
	assert_ok!(
		<moonbase_runtime::Runtime as cumulus_pallet_xcmp_queue::Config
		>::ControllerOrigin::ensure_origin(root_origin())
	);
}

#[test]
fn verify_pallet_prefixes() {
	fn is_pallet_prefix<P: 'static>(name: &str) {
		// Compares the unhashed pallet prefix in the `StorageInstance` implementation by every
		// storage item in the pallet P. This pallet prefix is used in conjunction with the
		// item name to get the unique storage key: hash(PalletPrefix) + hash(StorageName)
		// https://github.com/paritytech/substrate/blob/master/frame/support/procedural/src/pallet/
		// expand/storage.rs#L389-L401
		assert_eq!(
			<moonbase_runtime::Runtime as frame_system::Config>::PalletInfo::name::<P>(),
			Some(name)
		);
	}
	// TODO: use StorageInfoTrait from https://github.com/paritytech/substrate/pull/9246
	// This is now available with polkadot-v0.9.9 dependencies
	is_pallet_prefix::<moonbase_runtime::System>("System");
	is_pallet_prefix::<moonbase_runtime::Utility>("Utility");
	is_pallet_prefix::<moonbase_runtime::ParachainSystem>("ParachainSystem");
	is_pallet_prefix::<moonbase_runtime::TransactionPayment>("TransactionPayment");
	is_pallet_prefix::<moonbase_runtime::ParachainInfo>("ParachainInfo");
	is_pallet_prefix::<moonbase_runtime::EthereumChainId>("EthereumChainId");
	is_pallet_prefix::<moonbase_runtime::EVM>("EVM");
	is_pallet_prefix::<moonbase_runtime::Ethereum>("Ethereum");
	is_pallet_prefix::<moonbase_runtime::ParachainStaking>("ParachainStaking");
	is_pallet_prefix::<moonbase_runtime::Scheduler>("Scheduler");
	is_pallet_prefix::<moonbase_runtime::Treasury>("Treasury");
	is_pallet_prefix::<moonbase_runtime::OpenTechCommitteeCollective>(
		"OpenTechCommitteeCollective",
	);
	is_pallet_prefix::<moonbase_runtime::AuthorInherent>("AuthorInherent");
	is_pallet_prefix::<moonbase_runtime::AuthorFilter>("AuthorFilter");
	is_pallet_prefix::<moonbase_runtime::CrowdloanRewards>("CrowdloanRewards");
	is_pallet_prefix::<moonbase_runtime::AuthorMapping>("AuthorMapping");
	is_pallet_prefix::<moonbase_runtime::MaintenanceMode>("MaintenanceMode");
	is_pallet_prefix::<moonbase_runtime::Identity>("Identity");
	is_pallet_prefix::<moonbase_runtime::XcmpQueue>("XcmpQueue");
	is_pallet_prefix::<moonbase_runtime::CumulusXcm>("CumulusXcm");
	is_pallet_prefix::<moonbase_runtime::DmpQueue>("DmpQueue");
	is_pallet_prefix::<moonbase_runtime::PolkadotXcm>("PolkadotXcm");
	is_pallet_prefix::<moonbase_runtime::Assets>("Assets");
	is_pallet_prefix::<moonbase_runtime::XTokens>("XTokens");
	is_pallet_prefix::<moonbase_runtime::AssetManager>("AssetManager");
	is_pallet_prefix::<moonbase_runtime::Migrations>("Migrations");
	is_pallet_prefix::<moonbase_runtime::XcmTransactor>("XcmTransactor");
	is_pallet_prefix::<moonbase_runtime::ProxyGenesisCompanion>("ProxyGenesisCompanion");
	is_pallet_prefix::<moonbase_runtime::MoonbeamOrbiters>("MoonbeamOrbiters");
	is_pallet_prefix::<moonbase_runtime::EthereumXcm>("EthereumXcm");
	is_pallet_prefix::<moonbase_runtime::Randomness>("Randomness");
	is_pallet_prefix::<moonbase_runtime::TreasuryCouncilCollective>("TreasuryCouncilCollective");
	is_pallet_prefix::<moonbase_runtime::MoonbeamLazyMigrations>("MoonbeamLazyMigrations");
	is_pallet_prefix::<moonbase_runtime::RelayStorageRoots>("RelayStorageRoots");

	let prefix = |pallet_name, storage_name| {
		let mut res = [0u8; 32];
		res[0..16].copy_from_slice(&Twox128::hash(pallet_name));
		res[16..32].copy_from_slice(&Twox128::hash(storage_name));
		res.to_vec()
	};
	assert_eq!(
		<moonbase_runtime::Balances as StorageInfoTrait>::storage_info(),
		vec![
			StorageInfo {
				pallet_name: b"Balances".to_vec(),
				storage_name: b"TotalIssuance".to_vec(),
				prefix: prefix(b"Balances", b"TotalIssuance"),
				max_values: Some(1),
				max_size: Some(16),
			},
			StorageInfo {
				pallet_name: b"Balances".to_vec(),
				storage_name: b"InactiveIssuance".to_vec(),
				prefix: prefix(b"Balances", b"InactiveIssuance"),
				max_values: Some(1),
				max_size: Some(16),
			},
			StorageInfo {
				pallet_name: b"Balances".to_vec(),
				storage_name: b"Account".to_vec(),
				prefix: prefix(b"Balances", b"Account"),
				max_values: None,
				max_size: Some(100),
			},
			StorageInfo {
				pallet_name: b"Balances".to_vec(),
				storage_name: b"Locks".to_vec(),
				prefix: prefix(b"Balances", b"Locks"),
				max_values: None,
				max_size: Some(1287),
			},
			StorageInfo {
				pallet_name: b"Balances".to_vec(),
				storage_name: b"Reserves".to_vec(),
				prefix: prefix(b"Balances", b"Reserves"),
				max_values: None,
				max_size: Some(1037),
			},
			StorageInfo {
				pallet_name: b"Balances".to_vec(),
				storage_name: b"Holds".to_vec(),
				prefix: prefix(b"Balances", b"Holds"),
				max_values: None,
				max_size: Some(55),
			},
			StorageInfo {
				pallet_name: b"Balances".to_vec(),
				storage_name: b"Freezes".to_vec(),
				prefix: prefix(b"Balances", b"Freezes"),
				max_values: None,
				max_size: Some(37),
			},
		]
	);
	assert_eq!(
		<moonbase_runtime::Sudo as StorageInfoTrait>::storage_info(),
		vec![StorageInfo {
			pallet_name: b"Sudo".to_vec(),
			storage_name: b"Key".to_vec(),
			prefix: prefix(b"Sudo", b"Key"),
			max_values: Some(1),
			max_size: Some(20),
		}]
	);
	assert_eq!(
		<moonbase_runtime::Proxy as StorageInfoTrait>::storage_info(),
		vec![
			StorageInfo {
				pallet_name: b"Proxy".to_vec(),
				storage_name: b"Proxies".to_vec(),
				prefix: prefix(b"Proxy", b"Proxies"),
				max_values: None,
				max_size: Some(845),
			},
			StorageInfo {
				pallet_name: b"Proxy".to_vec(),
				storage_name: b"Announcements".to_vec(),
				prefix: prefix(b"Proxy", b"Announcements"),
				max_values: None,
				max_size: Some(1837),
			}
		]
	);
	assert_eq!(
		<moonbase_runtime::MaintenanceMode as StorageInfoTrait>::storage_info(),
		vec![StorageInfo {
			pallet_name: b"MaintenanceMode".to_vec(),
			storage_name: b"MaintenanceMode".to_vec(),
			prefix: prefix(b"MaintenanceMode", b"MaintenanceMode"),
			max_values: Some(1),
			max_size: None,
		},]
	);

	assert_eq!(
		<moonbase_runtime::RelayStorageRoots as StorageInfoTrait>::storage_info(),
		vec![
			StorageInfo {
				pallet_name: b"RelayStorageRoots".to_vec(),
				storage_name: b"RelayStorageRoot".to_vec(),
				prefix: prefix(b"RelayStorageRoots", b"RelayStorageRoot"),
				max_values: None,
				max_size: Some(44),
			},
			StorageInfo {
				pallet_name: b"RelayStorageRoots".to_vec(),
				storage_name: b"RelayStorageRootKeys".to_vec(),
				prefix: prefix(b"RelayStorageRoots", b"RelayStorageRootKeys"),
				max_values: Some(1),
				max_size: Some(121),
			},
		]
	);
}

#[test]
fn test_collectives_storage_item_prefixes() {
	for StorageInfo { pallet_name, .. } in
		<moonbase_runtime::TreasuryCouncilCollective as StorageInfoTrait>::storage_info()
	{
		assert_eq!(pallet_name, b"TreasuryCouncilCollective".to_vec());
	}

	for StorageInfo { pallet_name, .. } in
		<moonbase_runtime::OpenTechCommitteeCollective as StorageInfoTrait>::storage_info()
	{
		assert_eq!(pallet_name, b"OpenTechCommitteeCollective".to_vec());
	}
}

#[test]
fn collective_set_members_root_origin_works() {
	ExtBuilder::default().build().execute_with(|| {
		// TreasuryCouncilCollective
		assert_ok!(TreasuryCouncilCollective::set_members(
			<Runtime as frame_system::Config>::RuntimeOrigin::root(),
			vec![AccountId::from(ALICE), AccountId::from(BOB)],
			Some(AccountId::from(ALICE)),
			2
		));
		// OpenTechCommitteeCollective
		assert_ok!(OpenTechCommitteeCollective::set_members(
			<Runtime as frame_system::Config>::RuntimeOrigin::root(),
			vec![AccountId::from(ALICE), AccountId::from(BOB)],
			Some(AccountId::from(ALICE)),
			2
		));
	});
}

#[test]
fn collective_set_members_general_admin_origin_works() {
	use moonbase_runtime::{
		governance::custom_origins::Origin as CustomOrigin, OriginCaller, Utility,
	};

	ExtBuilder::default().build().execute_with(|| {
		let root_caller = <Runtime as frame_system::Config>::RuntimeOrigin::root();
		let alice = AccountId::from(ALICE);

		// TreasuryCouncilCollective
		let _ = Utility::dispatch_as(
			root_caller.clone(),
			Box::new(OriginCaller::Origins(CustomOrigin::GeneralAdmin)),
			Box::new(
				pallet_collective::Call::<Runtime, pallet_collective::Instance3>::set_members {
					new_members: vec![alice, AccountId::from(BOB)],
					prime: Some(alice),
					old_count: 2,
				}
				.into(),
			),
		);
		// OpenTechCommitteeCollective
		let _ = Utility::dispatch_as(
			root_caller,
			Box::new(OriginCaller::Origins(CustomOrigin::GeneralAdmin)),
			Box::new(
				pallet_collective::Call::<Runtime, pallet_collective::Instance4>::set_members {
					new_members: vec![alice, AccountId::from(BOB)],
					prime: Some(alice),
					old_count: 2,
				}
				.into(),
			),
		);

		assert_eq!(
			System::events()
				.into_iter()
				.filter_map(|r| {
					match r.event {
						RuntimeEvent::Utility(pallet_utility::Event::DispatchedAs { result })
							if result.is_ok() =>
						{
							Some(true)
						}
						_ => None,
					}
				})
				.collect::<Vec<_>>()
				.len(),
			2
		)
	});
}

#[test]
fn collective_set_members_signed_origin_does_not_work() {
	let alice = AccountId::from(ALICE);
	ExtBuilder::default().build().execute_with(|| {
		// TreasuryCouncilCollective
		assert!(TreasuryCouncilCollective::set_members(
			<Runtime as frame_system::Config>::RuntimeOrigin::signed(alice),
			vec![AccountId::from(ALICE), AccountId::from(BOB)],
			Some(AccountId::from(ALICE)),
			2
		)
		.is_err());
		// OpenTechCommitteeCollective
		assert!(OpenTechCommitteeCollective::set_members(
			<Runtime as frame_system::Config>::RuntimeOrigin::signed(alice),
			vec![AccountId::from(ALICE), AccountId::from(BOB)],
			Some(AccountId::from(ALICE)),
			2
		)
		.is_err());
	});
}

#[test]
fn verify_pallet_indices() {
	fn is_pallet_index<P: 'static>(index: usize) {
		assert_eq!(
			<moonbase_runtime::Runtime as frame_system::Config>::PalletInfo::index::<P>(),
			Some(index)
		);
	}
	is_pallet_index::<moonbase_runtime::System>(0);
	is_pallet_index::<moonbase_runtime::Utility>(1);
	is_pallet_index::<moonbase_runtime::Balances>(3);
	is_pallet_index::<moonbase_runtime::Sudo>(4);
	is_pallet_index::<moonbase_runtime::ParachainSystem>(6);
	is_pallet_index::<moonbase_runtime::TransactionPayment>(7);
	is_pallet_index::<moonbase_runtime::ParachainInfo>(8);
	is_pallet_index::<moonbase_runtime::EthereumChainId>(9);
	is_pallet_index::<moonbase_runtime::EVM>(10);
	is_pallet_index::<moonbase_runtime::Ethereum>(11);
	is_pallet_index::<moonbase_runtime::ParachainStaking>(12);
	is_pallet_index::<moonbase_runtime::Scheduler>(13);
	//is_pallet_index::<moonbase_runtime::Democracy>(14); Removed
	is_pallet_index::<moonbase_runtime::Treasury>(17);
	is_pallet_index::<moonbase_runtime::AuthorInherent>(18);
	is_pallet_index::<moonbase_runtime::AuthorFilter>(19);
	is_pallet_index::<moonbase_runtime::CrowdloanRewards>(20);
	is_pallet_index::<moonbase_runtime::AuthorMapping>(21);
	is_pallet_index::<moonbase_runtime::Proxy>(22);
	is_pallet_index::<moonbase_runtime::MaintenanceMode>(23);
	is_pallet_index::<moonbase_runtime::Identity>(24);
	is_pallet_index::<moonbase_runtime::XcmpQueue>(25);
	is_pallet_index::<moonbase_runtime::CumulusXcm>(26);
	is_pallet_index::<moonbase_runtime::DmpQueue>(27);
	is_pallet_index::<moonbase_runtime::PolkadotXcm>(28);
	is_pallet_index::<moonbase_runtime::Assets>(29);
	is_pallet_index::<moonbase_runtime::XTokens>(30);
	is_pallet_index::<moonbase_runtime::AssetManager>(31);
	is_pallet_index::<moonbase_runtime::Migrations>(32);
	is_pallet_index::<moonbase_runtime::XcmTransactor>(33);
	is_pallet_index::<moonbase_runtime::ProxyGenesisCompanion>(34);
	is_pallet_index::<moonbase_runtime::MoonbeamOrbiters>(37);
	is_pallet_index::<moonbase_runtime::EthereumXcm>(38);
	is_pallet_index::<moonbase_runtime::Randomness>(39);
	is_pallet_index::<moonbase_runtime::TreasuryCouncilCollective>(40);
	is_pallet_index::<moonbase_runtime::OpenTechCommitteeCollective>(46);
	is_pallet_index::<moonbase_runtime::MoonbeamLazyMigrations>(51);
}

#[test]
fn verify_reserved_indices() {
	use frame_metadata::*;

	let mut t: sp_io::TestExternalities = frame_system::GenesisConfig::<Runtime>::default()
		.build_storage()
		.unwrap()
		.into();

	t.execute_with(|| {
		let metadata = moonbase_runtime::Runtime::metadata();
		let metadata = match metadata.1 {
			RuntimeMetadata::V14(metadata) => metadata,
			_ => panic!("metadata has been bumped, test needs to be updated"),
		};
		// 35: BaseFee
		// 36: pallet_assets::<Instance1>
		let reserved = vec![35, 36];
		let existing = metadata
			.pallets
			.iter()
			.map(|p| p.index)
			.collect::<Vec<u8>>();
		assert!(reserved.iter().all(|index| !existing.contains(index)));
	});
}

#[test]
fn verify_proxy_type_indices() {
	assert_eq!(moonbase_runtime::ProxyType::Any as u8, 0);
	assert_eq!(moonbase_runtime::ProxyType::NonTransfer as u8, 1);
	assert_eq!(moonbase_runtime::ProxyType::Governance as u8, 2);
	assert_eq!(moonbase_runtime::ProxyType::Staking as u8, 3);
	assert_eq!(moonbase_runtime::ProxyType::CancelProxy as u8, 4);
	assert_eq!(moonbase_runtime::ProxyType::Balances as u8, 5);
	assert_eq!(moonbase_runtime::ProxyType::AuthorMapping as u8, 6);
	assert_eq!(moonbase_runtime::ProxyType::IdentityJudgement as u8, 7);
}

#[test]
fn join_collator_candidates() {
	ExtBuilder::default()
		.with_balances(vec![
			(AccountId::from(ALICE), 2_000 * UNIT),
			(AccountId::from(BOB), 2_000 * UNIT),
			(AccountId::from(CHARLIE), 1_100 * UNIT),
			(AccountId::from(DAVE), 1_000 * UNIT),
		])
		.with_collators(vec![
			(AccountId::from(ALICE), 1_000 * UNIT),
			(AccountId::from(BOB), 1_000 * UNIT),
		])
		.with_delegations(vec![
			(AccountId::from(CHARLIE), AccountId::from(ALICE), 50 * UNIT),
			(AccountId::from(CHARLIE), AccountId::from(BOB), 50 * UNIT),
		])
		.build()
		.execute_with(|| {
			assert_noop!(
				ParachainStaking::join_candidates(
					origin_of(AccountId::from(ALICE)),
					1_000 * UNIT,
					2u32
				),
				pallet_parachain_staking::Error::<Runtime>::CandidateExists
			);
			assert_noop!(
				ParachainStaking::join_candidates(
					origin_of(AccountId::from(CHARLIE)),
					1_000 * UNIT,
					2u32
				),
				pallet_parachain_staking::Error::<Runtime>::DelegatorExists
			);
			assert!(System::events().is_empty());
			assert_ok!(ParachainStaking::join_candidates(
				origin_of(AccountId::from(DAVE)),
				1_000 * UNIT,
				2u32
			));
			assert_eq!(
				last_event(),
				RuntimeEvent::ParachainStaking(
					pallet_parachain_staking::Event::JoinedCollatorCandidates {
						account: AccountId::from(DAVE),
						amount_locked: 1_000 * UNIT,
						new_total_amt_locked: 3_100 * UNIT
					}
				)
			);
			let candidates = ParachainStaking::candidate_pool();
			assert_eq!(candidates.0[0].owner, AccountId::from(ALICE));
			assert_eq!(candidates.0[0].amount, 1_050 * UNIT);
			assert_eq!(candidates.0[1].owner, AccountId::from(BOB));
			assert_eq!(candidates.0[1].amount, 1_050 * UNIT);
			assert_eq!(candidates.0[2].owner, AccountId::from(DAVE));
			assert_eq!(candidates.0[2].amount, 1_000 * UNIT);
		});
}

#[test]
fn transfer_through_evm_to_stake() {
	ExtBuilder::default()
		.with_balances(vec![(AccountId::from(ALICE), 2_000 * UNIT)])
		.build()
		.execute_with(|| {
			// Charlie has no balance => fails to stake
			assert_noop!(
				ParachainStaking::join_candidates(
					origin_of(AccountId::from(CHARLIE)),
					1_000 * UNIT,
					0u32
				),
				DispatchError::Module(ModuleError {
					index: 12,
					error: [8, 0, 0, 0],
					message: Some("InsufficientBalance")
				})
			);

			// Alice transfer from free balance 2000 UNIT to Bob
			assert_ok!(Balances::transfer_allow_death(
				origin_of(AccountId::from(ALICE)),
				AccountId::from(BOB),
				2_000 * UNIT,
			));
			assert_eq!(Balances::free_balance(AccountId::from(BOB)), 2_000 * UNIT);

			let gas_limit = 100000u64;
			// Bob transfers 1000 UNIT to Charlie via EVM
			assert_ok!(RuntimeCall::EVM(pallet_evm::Call::<Runtime>::call {
				source: H160::from(BOB),
				target: H160::from(CHARLIE),
				input: Vec::new(),
				value: (1_000 * UNIT).into(),
				gas_limit,
				max_fee_per_gas: U256::from(BASE_FEE_GENISIS),
				max_priority_fee_per_gas: None,
				nonce: None,
				access_list: Vec::new(),
			})
			.dispatch(<Runtime as frame_system::Config>::RuntimeOrigin::root()));
			assert_eq!(
				Balances::free_balance(AccountId::from(CHARLIE)),
				1_000 * UNIT,
			);

			// Charlie can stake now
			assert_ok!(ParachainStaking::join_candidates(
				origin_of(AccountId::from(CHARLIE)),
				1_000 * UNIT,
				0u32,
			),);
			let candidates = ParachainStaking::candidate_pool();
			assert_eq!(candidates.0[0].owner, AccountId::from(CHARLIE));
			assert_eq!(candidates.0[0].amount, 1_000 * UNIT);
		});
}

#[test]
fn reward_block_authors() {
	ExtBuilder::default()
		.with_balances(vec![
			// Alice gets 100 extra tokens for her mapping deposit
			(AccountId::from(ALICE), 2_100 * UNIT),
			(AccountId::from(BOB), 1_000 * UNIT),
		])
		.with_collators(vec![(AccountId::from(ALICE), 1_000 * UNIT)])
		.with_delegations(vec![(
			AccountId::from(BOB),
			AccountId::from(ALICE),
			500 * UNIT,
		)])
		.with_mappings(vec![(
			NimbusId::from_slice(&ALICE_NIMBUS).unwrap(),
			AccountId::from(ALICE),
		)])
		.build()
		.execute_with(|| {
			increase_last_relay_slot_number(1);
			// Just before round 3
			run_to_block(2399, Some(NimbusId::from_slice(&ALICE_NIMBUS).unwrap()));
			// no rewards doled out yet
			assert_eq!(
				Balances::usable_balance(AccountId::from(ALICE)),
				1_100 * UNIT,
			);
			assert_eq!(Balances::usable_balance(AccountId::from(BOB)), 500 * UNIT,);
			run_to_block(2401, Some(NimbusId::from_slice(&ALICE_NIMBUS).unwrap()));
			// rewards minted and distributed
			assert_eq!(
				Balances::usable_balance(AccountId::from(ALICE)),
				1213666666584000000000,
			);
			assert_eq!(
				Balances::usable_balance(AccountId::from(BOB)),
				541333333292000000000,
			);
		});
}

#[test]
fn reward_block_authors_with_parachain_bond_reserved() {
	ExtBuilder::default()
		.with_balances(vec![
			// Alice gets 100 extra tokens for her mapping deposit
			(AccountId::from(ALICE), 2_100 * UNIT),
			(AccountId::from(BOB), 1_000 * UNIT),
			(AccountId::from(CHARLIE), UNIT),
		])
		.with_collators(vec![(AccountId::from(ALICE), 1_000 * UNIT)])
		.with_delegations(vec![(
			AccountId::from(BOB),
			AccountId::from(ALICE),
			500 * UNIT,
		)])
		.with_mappings(vec![(
			NimbusId::from_slice(&ALICE_NIMBUS).unwrap(),
			AccountId::from(ALICE),
		)])
		.build()
		.execute_with(|| {
			increase_last_relay_slot_number(1);
			assert_ok!(ParachainStaking::set_parachain_bond_account(
				root_origin(),
				AccountId::from(CHARLIE),
			),);

			// Stop just before round 2
			run_to_block(1199, Some(NimbusId::from_slice(&ALICE_NIMBUS).unwrap()));

			// no rewards doled out yet
			assert_eq!(
				Balances::usable_balance(AccountId::from(ALICE)),
				1_100 * UNIT,
			);
			assert_eq!(Balances::usable_balance(AccountId::from(BOB)), 500 * UNIT,);
			assert_eq!(Balances::usable_balance(AccountId::from(CHARLIE)), UNIT,);

			// Go to round 2
			run_to_block(1201, Some(NimbusId::from_slice(&ALICE_NIMBUS).unwrap()));

			// 30% reserved for parachain bond
			assert_eq!(
				Balances::usable_balance(AccountId::from(CHARLIE)),
				47515000000000000000,
			);

			// Go to round 3
			run_to_block(2401, Some(NimbusId::from_slice(&ALICE_NIMBUS).unwrap()));
			// rewards minted and distributed
			assert_eq!(
				Balances::usable_balance(AccountId::from(ALICE)),
				1182693333281650000000,
			);
			assert_eq!(
				Balances::usable_balance(AccountId::from(BOB)),
				525841666640825000000,
			);
			// 30% again reserved for parachain bond
			assert_eq!(
				Balances::usable_balance(AccountId::from(CHARLIE)),
				94727725000000000000,
			);
		});
}

#[test]
fn initialize_crowdloan_addresses_with_batch_and_pay() {
	ExtBuilder::default()
		.with_balances(vec![
			(AccountId::from(ALICE), 2_000 * UNIT),
			(AccountId::from(BOB), 1_000 * UNIT),
		])
		.with_collators(vec![(AccountId::from(ALICE), 1_000 * UNIT)])
		.with_mappings(vec![(
			NimbusId::from_slice(&ALICE_NIMBUS).unwrap(),
			AccountId::from(ALICE),
		)])
		.with_crowdloan_fund(3_000_000 * UNIT)
		.build()
		.execute_with(|| {
			// set parachain inherent data
			set_parachain_inherent_data();
			let init_block = CrowdloanRewards::init_vesting_block();
			// This matches the previous vesting
			let end_block = init_block + 4 * WEEKS;
			// Batch calls always succeed. We just need to check the inner event
			assert_ok!(
				RuntimeCall::Utility(pallet_utility::Call::<Runtime>::batch_all {
					calls: vec![
						RuntimeCall::CrowdloanRewards(
							pallet_crowdloan_rewards::Call::<Runtime>::initialize_reward_vec {
								rewards: vec![(
									[4u8; 32].into(),
									Some(AccountId::from(CHARLIE)),
									1_500_000 * UNIT
								)]
							}
						),
						RuntimeCall::CrowdloanRewards(
							pallet_crowdloan_rewards::Call::<Runtime>::initialize_reward_vec {
								rewards: vec![(
									[5u8; 32].into(),
									Some(AccountId::from(DAVE)),
									1_500_000 * UNIT
								)]
							}
						),
						RuntimeCall::CrowdloanRewards(
							pallet_crowdloan_rewards::Call::<Runtime>::complete_initialization {
								lease_ending_block: end_block
							}
						)
					]
				})
				.dispatch(root_origin())
			);
			// 30 percent initial payout
			assert_eq!(Balances::balance(&AccountId::from(CHARLIE)), 450_000 * UNIT);
			// 30 percent initial payout
			assert_eq!(Balances::balance(&AccountId::from(DAVE)), 450_000 * UNIT);
			let expected = RuntimeEvent::Utility(pallet_utility::Event::BatchCompleted);
			assert_eq!(last_event(), expected);
			// This one should fail, as we already filled our data
			assert_ok!(
				RuntimeCall::Utility(pallet_utility::Call::<Runtime>::batch {
					calls: vec![RuntimeCall::CrowdloanRewards(
						pallet_crowdloan_rewards::Call::<Runtime>::initialize_reward_vec {
							rewards: vec![([4u8; 32].into(), Some(AccountId::from(ALICE)), 432000)]
						}
					)]
				})
				.dispatch(root_origin())
			);
			let expected_fail = RuntimeEvent::Utility(pallet_utility::Event::BatchInterrupted {
				index: 0,
				error: DispatchError::Module(ModuleError {
					index: 20,
					error: [8, 0, 0, 0],
					message: None,
				}),
			});
			assert_eq!(last_event(), expected_fail);
			// Claim 1 block.
			assert_ok!(CrowdloanRewards::claim(origin_of(AccountId::from(CHARLIE))));
			assert_ok!(CrowdloanRewards::claim(origin_of(AccountId::from(DAVE))));

			let vesting_period = 4 * WEEKS as u128;
			let per_block = (1_050_000 * UNIT) / vesting_period;

			assert_eq!(
				CrowdloanRewards::accounts_payable(&AccountId::from(CHARLIE))
					.unwrap()
					.claimed_reward,
				(450_000 * UNIT) + per_block
			);
			assert_eq!(
				CrowdloanRewards::accounts_payable(&AccountId::from(DAVE))
					.unwrap()
					.claimed_reward,
				(450_000 * UNIT) + per_block
			);
			// The total claimed reward should be equal to the account balance at this point.
			assert_eq!(
				Balances::balance(&AccountId::from(CHARLIE)),
				(450_000 * UNIT) + per_block
			);
			assert_eq!(
				Balances::balance(&AccountId::from(DAVE)),
				(450_000 * UNIT) + per_block
			);
			assert_noop!(
				CrowdloanRewards::claim(origin_of(AccountId::from(ALICE))),
				pallet_crowdloan_rewards::Error::<Runtime>::NoAssociatedClaim
			);
		});
}

#[test]
fn initialize_crowdloan_address_and_change_with_relay_key_sig() {
	ExtBuilder::default()
		.with_balances(vec![
			(AccountId::from(ALICE), 2_000 * UNIT),
			(AccountId::from(BOB), 1_000 * UNIT),
		])
		.with_collators(vec![(AccountId::from(ALICE), 1_000 * UNIT)])
		.with_mappings(vec![(
			NimbusId::from_slice(&ALICE_NIMBUS).unwrap(),
			AccountId::from(ALICE),
		)])
		.with_crowdloan_fund(3_000_000 * UNIT)
		.build()
		.execute_with(|| {
			// set parachain inherent data
			let init_block = CrowdloanRewards::init_vesting_block();
			// This matches the previous vesting
			let end_block = init_block + 4 * WEEKS;

			let (pair1, _) = sp_core::sr25519::Pair::generate();
			let (pair2, _) = sp_core::sr25519::Pair::generate();

			let public1 = pair1.public();
			let public2 = pair2.public();

			// signature:
			// WRAP_BYTES|| NetworkIdentifier|| new_account || previous_account || WRAP_BYTES
			let mut message = pallet_crowdloan_rewards::WRAPPED_BYTES_PREFIX.to_vec();
			message.append(&mut b"moonbase-".to_vec());
			message.append(&mut AccountId::from(DAVE).encode());
			message.append(&mut AccountId::from(CHARLIE).encode());
			message.append(&mut pallet_crowdloan_rewards::WRAPPED_BYTES_POSTFIX.to_vec());

			let signature1 = pair1.sign(&message);
			let signature2 = pair2.sign(&message);

			// Batch calls always succeed. We just need to check the inner event
			assert_ok!(
				// two relay accounts pointing at the same reward account
				RuntimeCall::Utility(pallet_utility::Call::<Runtime>::batch_all {
					calls: vec![
						RuntimeCall::CrowdloanRewards(
							pallet_crowdloan_rewards::Call::<Runtime>::initialize_reward_vec {
								rewards: vec![(
									public1.into(),
									Some(AccountId::from(CHARLIE)),
									1_500_000 * UNIT
								)]
							}
						),
						RuntimeCall::CrowdloanRewards(
							pallet_crowdloan_rewards::Call::<Runtime>::initialize_reward_vec {
								rewards: vec![(
									public2.into(),
									Some(AccountId::from(CHARLIE)),
									1_500_000 * UNIT
								)]
							}
						),
						RuntimeCall::CrowdloanRewards(
							pallet_crowdloan_rewards::Call::<Runtime>::complete_initialization {
								lease_ending_block: end_block
							}
						)
					]
				})
				.dispatch(root_origin())
			);
			// 30 percent initial payout
			assert_eq!(Balances::balance(&AccountId::from(CHARLIE)), 900_000 * UNIT);

			// this should fail, as we are only providing one signature
			assert_noop!(
				CrowdloanRewards::change_association_with_relay_keys(
					origin_of(AccountId::from(CHARLIE)),
					AccountId::from(DAVE),
					AccountId::from(CHARLIE),
					vec![(public1.into(), signature1.clone().into())]
				),
				pallet_crowdloan_rewards::Error::<Runtime>::InsufficientNumberOfValidProofs
			);

			// this should be valid
			assert_ok!(CrowdloanRewards::change_association_with_relay_keys(
				origin_of(AccountId::from(CHARLIE)),
				AccountId::from(DAVE),
				AccountId::from(CHARLIE),
				vec![
					(public1.into(), signature1.into()),
					(public2.into(), signature2.into())
				]
			));

			assert_eq!(
				CrowdloanRewards::accounts_payable(&AccountId::from(DAVE))
					.unwrap()
					.claimed_reward,
				(900_000 * UNIT)
			);
		});
}

#[test]
fn claim_via_precompile() {
	ExtBuilder::default()
		.with_balances(vec![
			(AccountId::from(ALICE), 2_000 * UNIT),
			(AccountId::from(BOB), 1_000 * UNIT),
		])
		.with_collators(vec![(AccountId::from(ALICE), 1_000 * UNIT)])
		.with_mappings(vec![(
			NimbusId::from_slice(&ALICE_NIMBUS).unwrap(),
			AccountId::from(ALICE),
		)])
		.with_crowdloan_fund(3_000_000 * UNIT)
		.build()
		.execute_with(|| {
			// set parachain inherent data
			set_parachain_inherent_data();
			let init_block = CrowdloanRewards::init_vesting_block();
			// This matches the previous vesting
			let end_block = init_block + 4 * WEEKS;
			// Batch calls always succeed. We just need to check the inner event
			assert_ok!(
				RuntimeCall::Utility(pallet_utility::Call::<Runtime>::batch_all {
					calls: vec![
						RuntimeCall::CrowdloanRewards(
							pallet_crowdloan_rewards::Call::<Runtime>::initialize_reward_vec {
								rewards: vec![(
									[4u8; 32].into(),
									Some(AccountId::from(CHARLIE)),
									1_500_000 * UNIT
								)]
							}
						),
						RuntimeCall::CrowdloanRewards(
							pallet_crowdloan_rewards::Call::<Runtime>::initialize_reward_vec {
								rewards: vec![(
									[5u8; 32].into(),
									Some(AccountId::from(DAVE)),
									1_500_000 * UNIT
								)]
							}
						),
						RuntimeCall::CrowdloanRewards(
							pallet_crowdloan_rewards::Call::<Runtime>::complete_initialization {
								lease_ending_block: end_block
							}
						)
					]
				})
				.dispatch(root_origin())
			);

			// 30 percent initial payout
			assert_eq!(Balances::balance(&AccountId::from(CHARLIE)), 450_000 * UNIT);
			// 30 percent initial payout
			assert_eq!(Balances::balance(&AccountId::from(DAVE)), 450_000 * UNIT);

			let crowdloan_precompile_address = H160::from_low_u64_be(2049);

			// Alice uses the crowdloan precompile to claim through the EVM
			let gas_limit = 100000u64;
			let gas_price: U256 = BASE_FEE_GENISIS.into();

			// Construct the call data (selector, amount)
			let mut call_data = Vec::<u8>::from([0u8; 4]);
			call_data[0..4].copy_from_slice(&Keccak256::digest(b"claim()")[0..4]);

			assert_ok!(RuntimeCall::EVM(pallet_evm::Call::<Runtime>::call {
				source: H160::from(CHARLIE),
				target: crowdloan_precompile_address,
				input: call_data,
				value: U256::zero(), // No value sent in EVM
				gas_limit,
				max_fee_per_gas: gas_price,
				max_priority_fee_per_gas: None,
				nonce: None, // Use the next nonce
				access_list: Vec::new(),
			})
			.dispatch(<Runtime as frame_system::Config>::RuntimeOrigin::root()));

			let vesting_period = 4 * WEEKS as u128;
			let per_block = (1_050_000 * UNIT) / vesting_period;

			assert_eq!(
				CrowdloanRewards::accounts_payable(&AccountId::from(CHARLIE))
					.unwrap()
					.claimed_reward,
				(450_000 * UNIT) + per_block
			);
		})
}

#[test]
fn is_contributor_via_precompile() {
	ExtBuilder::default()
		.with_balances(vec![
			(AccountId::from(ALICE), 2_000 * UNIT),
			(AccountId::from(BOB), 1_000 * UNIT),
		])
		.with_collators(vec![(AccountId::from(ALICE), 1_000 * UNIT)])
		.with_mappings(vec![(
			NimbusId::from_slice(&ALICE_NIMBUS).unwrap(),
			AccountId::from(ALICE),
		)])
		.with_crowdloan_fund(3_000_000 * UNIT)
		.build()
		.execute_with(|| {
			// set parachain inherent data
			let init_block = CrowdloanRewards::init_vesting_block();
			// This matches the previous vesting
			let end_block = init_block + 4 * WEEKS;
			// Batch calls always succeed. We just need to check the inner event
			assert_ok!(
				RuntimeCall::Utility(pallet_utility::Call::<Runtime>::batch_all {
					calls: vec![
						RuntimeCall::CrowdloanRewards(
							pallet_crowdloan_rewards::Call::<Runtime>::initialize_reward_vec {
								rewards: vec![(
									[4u8; 32].into(),
									Some(AccountId::from(CHARLIE)),
									1_500_000 * UNIT
								)]
							}
						),
						RuntimeCall::CrowdloanRewards(
							pallet_crowdloan_rewards::Call::<Runtime>::initialize_reward_vec {
								rewards: vec![(
									[5u8; 32].into(),
									Some(AccountId::from(DAVE)),
									1_500_000 * UNIT
								)]
							}
						),
						RuntimeCall::CrowdloanRewards(
							pallet_crowdloan_rewards::Call::<Runtime>::complete_initialization {
								lease_ending_block: end_block
							}
						)
					]
				})
				.dispatch(root_origin())
			);

			let crowdloan_precompile_address = H160::from_low_u64_be(2049);

			// Assert precompile reports Bob is not a contributor
			Precompiles::new()
				.prepare_test(
					ALICE,
					crowdloan_precompile_address,
					CrowdloanRewardsPCall::is_contributor {
						contributor: Address(BOB.into()),
					},
				)
				.expect_cost(1669)
				.expect_no_logs()
				.execute_returns(false);

			// Assert precompile reports Charlie is a nominator
			Precompiles::new()
				.prepare_test(
					ALICE,
					crowdloan_precompile_address,
					CrowdloanRewardsPCall::is_contributor {
						contributor: Address(CHARLIE.into()),
					},
				)
				.expect_cost(1669)
				.expect_no_logs()
				.execute_returns(true);
		})
}

#[test]
fn reward_info_via_precompile() {
	ExtBuilder::default()
		.with_balances(vec![
			(AccountId::from(ALICE), 2_000 * UNIT),
			(AccountId::from(BOB), 1_000 * UNIT),
		])
		.with_collators(vec![(AccountId::from(ALICE), 1_000 * UNIT)])
		.with_mappings(vec![(
			NimbusId::from_slice(&ALICE_NIMBUS).unwrap(),
			AccountId::from(ALICE),
		)])
		.with_crowdloan_fund(3_000_000 * UNIT)
		.build()
		.execute_with(|| {
			// set parachain inherent data
			let init_block = CrowdloanRewards::init_vesting_block();
			// This matches the previous vesting
			let end_block = init_block + 4 * WEEKS;
			// Batch calls always succeed. We just need to check the inner event
			assert_ok!(
				RuntimeCall::Utility(pallet_utility::Call::<Runtime>::batch_all {
					calls: vec![
						RuntimeCall::CrowdloanRewards(
							pallet_crowdloan_rewards::Call::<Runtime>::initialize_reward_vec {
								rewards: vec![(
									[4u8; 32].into(),
									Some(AccountId::from(CHARLIE)),
									1_500_000 * UNIT
								)]
							}
						),
						RuntimeCall::CrowdloanRewards(
							pallet_crowdloan_rewards::Call::<Runtime>::initialize_reward_vec {
								rewards: vec![(
									[5u8; 32].into(),
									Some(AccountId::from(DAVE)),
									1_500_000 * UNIT
								)]
							}
						),
						RuntimeCall::CrowdloanRewards(
							pallet_crowdloan_rewards::Call::<Runtime>::complete_initialization {
								lease_ending_block: end_block
							}
						)
					]
				})
				.dispatch(root_origin())
			);

			let crowdloan_precompile_address = H160::from_low_u64_be(2049);

			let expected_total: U256 = (1_500_000 * UNIT).into();
			let expected_claimed: U256 = (450_000 * UNIT).into();

			// Assert precompile reports correct Charlie reward info.
			Precompiles::new()
				.prepare_test(
					ALICE,
					crowdloan_precompile_address,
					CrowdloanRewardsPCall::reward_info {
						contributor: Address(AccountId::from(CHARLIE).into()),
					},
				)
				.expect_cost(1669)
				.expect_no_logs()
				.execute_returns((expected_total, expected_claimed));
		})
}

#[test]
fn update_reward_address_via_precompile() {
	ExtBuilder::default()
		.with_balances(vec![
			(AccountId::from(ALICE), 2_000 * UNIT),
			(AccountId::from(BOB), 1_000 * UNIT),
		])
		.with_collators(vec![(AccountId::from(ALICE), 1_000 * UNIT)])
		.with_mappings(vec![(
			NimbusId::from_slice(&ALICE_NIMBUS).unwrap(),
			AccountId::from(ALICE),
		)])
		.with_crowdloan_fund(3_000_000 * UNIT)
		.build()
		.execute_with(|| {
			// set parachain inherent data
			let init_block = CrowdloanRewards::init_vesting_block();
			// This matches the previous vesting
			let end_block = init_block + 4 * WEEKS;
			// Batch calls always succeed. We just need to check the inner event
			assert_ok!(
				RuntimeCall::Utility(pallet_utility::Call::<Runtime>::batch_all {
					calls: vec![
						RuntimeCall::CrowdloanRewards(
							pallet_crowdloan_rewards::Call::<Runtime>::initialize_reward_vec {
								rewards: vec![(
									[4u8; 32].into(),
									Some(AccountId::from(CHARLIE)),
									1_500_000 * UNIT
								)]
							}
						),
						RuntimeCall::CrowdloanRewards(
							pallet_crowdloan_rewards::Call::<Runtime>::initialize_reward_vec {
								rewards: vec![(
									[5u8; 32].into(),
									Some(AccountId::from(DAVE)),
									1_500_000 * UNIT
								)]
							}
						),
						RuntimeCall::CrowdloanRewards(
							pallet_crowdloan_rewards::Call::<Runtime>::complete_initialization {
								lease_ending_block: end_block
							}
						)
					]
				})
				.dispatch(root_origin())
			);

			let crowdloan_precompile_address = H160::from_low_u64_be(2049);

			// Charlie uses the crowdloan precompile to update address through the EVM
			let gas_limit = 100000u64;
			let gas_price: U256 = BASE_FEE_GENISIS.into();

			// Construct the input data to check if Bob is a contributor
			let mut call_data = Vec::<u8>::from([0u8; 36]);
			call_data[0..4]
				.copy_from_slice(&Keccak256::digest(b"update_reward_address(address)")[0..4]);
			call_data[16..36].copy_from_slice(&ALICE);

			assert_ok!(RuntimeCall::EVM(pallet_evm::Call::<Runtime>::call {
				source: H160::from(CHARLIE),
				target: crowdloan_precompile_address,
				input: call_data,
				value: U256::zero(), // No value sent in EVM
				gas_limit,
				max_fee_per_gas: gas_price,
				max_priority_fee_per_gas: None,
				nonce: None, // Use the next nonce
				access_list: Vec::new(),
			})
			.dispatch(<Runtime as frame_system::Config>::RuntimeOrigin::root()));

			assert!(CrowdloanRewards::accounts_payable(&AccountId::from(CHARLIE)).is_none());
			assert_eq!(
				CrowdloanRewards::accounts_payable(&AccountId::from(ALICE))
					.unwrap()
					.claimed_reward,
				(450_000 * UNIT)
			);
		})
}

#[test]
fn create_and_manipulate_foreign_asset() {
	ExtBuilder::default().build().execute_with(|| {
		let source_location = xcm::v4::Location::parent();

		// Create foreign asset
		assert_ok!(EvmForeignAssets::create_foreign_asset(
			moonbase_runtime::RuntimeOrigin::root(),
			1,
			source_location.clone(),
			12,
			bounded_vec![b'M', b'T'],
			bounded_vec![b'M', b'y', b'T', b'o', b'k'],
		));
		assert_eq!(
			EvmForeignAssets::assets_by_id(1),
			Some(source_location.clone())
		);
		assert_eq!(
			EvmForeignAssets::assets_by_location(&source_location),
			Some((1, AssetStatus::Active))
		);

		// Freeze foreign asset
		assert_ok!(EvmForeignAssets::freeze_foreign_asset(
			moonbase_runtime::RuntimeOrigin::root(),
			1,
			true
		));
		assert_eq!(
			EvmForeignAssets::assets_by_location(&source_location),
			Some((1, AssetStatus::FrozenXcmDepositAllowed))
		);

		// Unfreeze foreign asset
		assert_ok!(EvmForeignAssets::unfreeze_foreign_asset(
			moonbase_runtime::RuntimeOrigin::root(),
			1,
		));
		assert_eq!(
			EvmForeignAssets::assets_by_location(&source_location),
			Some((1, AssetStatus::Active))
		);
	});
}

// The precoompile asset-erc20 is deprecated and not used anymore for new evm foreign assets
// We don't have testing tools in rust test to call real evm smart contract, so we rely on ts tests.
/*
#[test]
fn xcm_asset_erc20_precompiles_supply_and_balance() {
	ExtBuilder::default()
		.with_xcm_assets(vec![XcmAssetInitialization {
			asset_id: 1,
			xcm_location: xcm::v4::Location::parent(),
			name: "RelayToken",
			symbol: "Relay",
			decimals: 12,
			balances: vec![(AccountId::from(ALICE), 1_000 * UNIT)],
		}])
		.with_balances(vec![
			(AccountId::from(ALICE), 2_000 * UNIT),
			(AccountId::from(BOB), 1_000 * UNIT),
		])
		.build()
		.execute_with(|| {
			// We have the assetId that corresponds to the relay chain registered
			let relay_asset_id: AssetId = AssetType::Xcm(xcm::v3::Location::parent()).into();

			// Its address is
			let asset_precompile_address = Runtime::asset_id_to_account(
				FOREIGN_ASSET_PRECOMPILE_ADDRESS_PREFIX,
				relay_asset_id,
			);

			// Assert the asset has been created with the correct supply
			assert_eq!(Assets::total_supply(relay_asset_id), 1_000 * UNIT);

			// Access totalSupply through precompile. Important that the context is correct
			Precompiles::new()
				.prepare_test(
					ALICE,
					asset_precompile_address,
					ForeignAssetsPCall::total_supply {},
				)
				.expect_cost(3338)
				.expect_no_logs()
				.execute_returns(U256::from(1000 * UNIT));

			// Access balanceOf through precompile
			Precompiles::new()
				.prepare_test(
					ALICE,
					asset_precompile_address,
					ForeignAssetsPCall::balance_of {
						who: Address(ALICE.into()),
					},
				)
				.expect_cost(3338)
				.expect_no_logs()
				.execute_returns(U256::from(1000 * UNIT));
		});
}

#[test]
fn xcm_asset_erc20_precompiles_transfer() {
	ExtBuilder::default()
		.with_xcm_assets(vec![XcmAssetInitialization {
			asset_id: 1,
			xcm_location: xcm::v4::Location::parent(),
			name: "RelayToken",
			symbol: "Relay",
			decimals: 12,
			balances: vec![(AccountId::from(ALICE), 1_000 * UNIT)],
		}])
		.with_balances(vec![
			(AccountId::from(ALICE), 2_000 * UNIT),
			(AccountId::from(BOB), 1_000 * UNIT),
		])
		.build()
		.execute_with(|| {
			// We have the assetId that corresponds to the relay chain registered
			let relay_asset_id: AssetId = AssetType::Xcm(xcm::v3::Location::parent()).into();

			// Its address is
			let asset_precompile_address = Runtime::asset_id_to_account(
				FOREIGN_ASSET_PRECOMPILE_ADDRESS_PREFIX,
				relay_asset_id,
			);

			// Transfer tokens from Alice to Bob, 400 UNIT.
			Precompiles::new()
				.prepare_test(
					ALICE,
					asset_precompile_address,
					ForeignAssetsPCall::transfer {
						to: Address(BOB.into()),
						value: { 400 * UNIT }.into(),
					},
				)
				.expect_cost(24695)
				.expect_log(log3(
					asset_precompile_address,
					SELECTOR_LOG_TRANSFER,
					H160::from(ALICE),
					H160::from(BOB),
					solidity::encode_event_data(U256::from(400 * UNIT)),
				))
				.execute_returns(true);

			// Make sure BOB has 400 UNIT
			Precompiles::new()
				.prepare_test(
					BOB,
					asset_precompile_address,
					ForeignAssetsPCall::balance_of {
						who: Address(BOB.into()),
					},
				)
				.expect_cost(3338)
				.expect_no_logs()
				.execute_returns(U256::from(400 * UNIT));
		});
}

#[test]
fn xcm_asset_erc20_precompiles_approve() {
	ExtBuilder::default()
		.with_xcm_assets(vec![XcmAssetInitialization {
			asset_id: 1,
			xcm_location: xcm::v4::Location::parent(),
			name: "RelayToken",
			symbol: "Relay",
			decimals: 12,
			balances: vec![(AccountId::from(ALICE), 1_000 * UNIT)],
		}])
		.with_balances(vec![
			(AccountId::from(ALICE), 2_000 * UNIT),
			(AccountId::from(BOB), 1_000 * UNIT),
		])
		.build()
		.execute_with(|| {
			// We have the assetId that corresponds to the relay chain registered
			let relay_asset_id: AssetId = AssetType::Xcm(xcm::v3::Location::parent()).into();

			// Its address is
			let asset_precompile_address = Runtime::asset_id_to_account(
				FOREIGN_ASSET_PRECOMPILE_ADDRESS_PREFIX,
				relay_asset_id,
			);

			// Aprove Bob for spending 400 UNIT from Alice
			Precompiles::new()
				.prepare_test(
					ALICE,
					asset_precompile_address,
					ForeignAssetsPCall::approve {
						spender: Address(BOB.into()),
						value: { 400 * UNIT }.into(),
					},
				)
				.expect_cost(15604)
				.expect_log(log3(
					asset_precompile_address,
					SELECTOR_LOG_APPROVAL,
					H160::from(ALICE),
					H160::from(BOB),
					solidity::encode_event_data(U256::from(400 * UNIT)),
				))
				.execute_returns(true);

			// Transfer tokens from Alice to Charlie by using BOB as origin
			Precompiles::new()
				.prepare_test(
					BOB,
					asset_precompile_address,
					ForeignAssetsPCall::transfer_from {
						from: Address(ALICE.into()),
						to: Address(CHARLIE.into()),
						value: { 400 * UNIT }.into(),
					},
				)
				.expect_cost(29960)
				.expect_log(log3(
					asset_precompile_address,
					SELECTOR_LOG_TRANSFER,
					H160::from(ALICE),
					H160::from(CHARLIE),
					solidity::encode_event_data(U256::from(400 * UNIT)),
				))
				.execute_returns(true);

			// Make sure CHARLIE has 400 UNIT
			Precompiles::new()
				.prepare_test(
					CHARLIE,
					asset_precompile_address,
					ForeignAssetsPCall::balance_of {
						who: Address(CHARLIE.into()),
					},
				)
				.expect_cost(3338)
				.expect_no_logs()
				.execute_returns(U256::from(400 * UNIT));
		});
}*/

#[test]
fn xtokens_precompiles_transfer() {
	ExtBuilder::default()
		.with_xcm_assets(vec![XcmAssetInitialization {
			asset_id: 1,
			xcm_location: xcm::v4::Location::parent(),
			name: "RelayToken",
			symbol: "Relay",
			decimals: 12,
			balances: vec![(AccountId::from(ALICE), 1_000 * UNIT)],
		}])
		.with_balances(vec![
			(AccountId::from(ALICE), 2_000 * UNIT),
			(AccountId::from(BOB), 1_000 * UNIT),
		])
		.with_safe_xcm_version(2)
		.build()
		.execute_with(|| {
			let xtokens_precompile_address = H160::from_low_u64_be(2052);

			// We have the assetId that corresponds to the relay chain registered
			let relay_asset_id: AssetId = 1;

			// Its address is
			let asset_precompile_address = Runtime::asset_id_to_account(
				FOREIGN_ASSET_PRECOMPILE_ADDRESS_PREFIX,
				relay_asset_id,
			);

			// Alice has 1000 tokens. She should be able to send through precompile
			let destination = Location::new(
				1,
				[Junction::AccountId32 {
					network: None,
					id: [1u8; 32],
				}],
			);

			let inside = Rc::new(Cell::new(false));
			let inside2 = inside.clone();

			// We use the address of the asset as an identifier of the asset we want to transfer
			Precompiles::new()
				.prepare_test(
					ALICE,
					xtokens_precompile_address,
					XtokensPCall::transfer {
						currency_address: Address(asset_precompile_address.into()),
						amount: 500_000_000_000_000u128.into(),
						destination,
						weight: 4_000_000,
					},
				)
<<<<<<< HEAD
				.expect_cost(346239)
=======
				.expect_cost(211090)
>>>>>>> 14fd8688
				.expect_no_logs()
				// We expect an evm subcall ERC20.burnFrom
				.with_subcall_handle(move |subcall| {
					let Subcall {
						address,
						transfer,
						input,
						target_gas: _,
						is_static,
						context,
					} = subcall;

					assert_eq!(context.caller, EvmForeignAssets::account_id().into());
					assert_eq!(
						address,
						[255, 255, 255, 255, 0, 0, 0, 0, 0, 0, 0, 0, 0, 0, 0, 0, 0, 0, 0, 1].into()
					);
					assert_eq!(is_static, false);

					assert!(transfer.is_none());

					assert_eq!(
						context.address,
						[255, 255, 255, 255, 0, 0, 0, 0, 0, 0, 0, 0, 0, 0, 0, 0, 0, 0, 0, 1].into()
					);
					assert_eq!(context.apparent_value, 0u8.into());

					assert_eq!(&input[..4], &keccak256!("burnFrom(address,uint256)")[..4]);
					assert_eq!(&input[4..16], &[0u8; 12]);
					assert_eq!(&input[16..36], ALICE);

					inside2.set(true);

					SubcallOutput {
						output: Default::default(),
						cost: 149_000,
						logs: vec![],
						..SubcallOutput::succeed()
					}
				})
				.execute_returns(())
		})
}

#[test]
fn xtokens_precompiles_transfer_multiasset() {
	ExtBuilder::default()
		.with_xcm_assets(vec![XcmAssetInitialization {
			asset_id: 1,
			xcm_location: xcm::v4::Location::parent(),
			name: "RelayToken",
			symbol: "Relay",
			decimals: 12,
			balances: vec![(AccountId::from(ALICE), 1_000 * UNIT)],
		}])
		.with_balances(vec![
			(AccountId::from(ALICE), 2_000 * UNIT),
			(AccountId::from(BOB), 1_000 * UNIT),
		])
		.with_safe_xcm_version(2)
		.build()
		.execute_with(|| {
			let xtokens_precompile_address = H160::from_low_u64_be(2052);

			// Alice has 1000 tokens. She should be able to send through precompile
			let destination = Location::new(
				1,
				[Junction::AccountId32 {
					network: None,
					id: [1u8; 32],
				}],
			);

			let inside = Rc::new(Cell::new(false));
			let inside2 = inside.clone();

			// This time we transfer it through TransferMultiAsset
			// Instead of the address, we encode directly the multilocation referencing the asset
			Precompiles::new()
				.prepare_test(
					ALICE,
					xtokens_precompile_address,
					XtokensPCall::transfer_multiasset {
						// We want to transfer the relay token
						asset: Location::parent(),
						amount: 500_000_000_000_000u128.into(),
						destination,
						weight: 4_000_000,
					},
				)
<<<<<<< HEAD
				.expect_cost(346239)
=======
				.expect_cost(211090)
>>>>>>> 14fd8688
				.expect_no_logs()
				// We expect an evm subcall ERC20.burnFrom
				.with_subcall_handle(move |subcall| {
					let Subcall {
						address,
						transfer,
						input,
						target_gas: _,
						is_static,
						context,
					} = subcall;

					assert_eq!(context.caller, EvmForeignAssets::account_id().into());
					assert_eq!(
						address,
						[255, 255, 255, 255, 0, 0, 0, 0, 0, 0, 0, 0, 0, 0, 0, 0, 0, 0, 0, 1].into()
					);
					assert_eq!(is_static, false);

					assert!(transfer.is_none());

					assert_eq!(
						context.address,
						[255, 255, 255, 255, 0, 0, 0, 0, 0, 0, 0, 0, 0, 0, 0, 0, 0, 0, 0, 1].into()
					);
					assert_eq!(context.apparent_value, 0u8.into());

					assert_eq!(&input[..4], &keccak256!("burnFrom(address,uint256)")[..4]);
					assert_eq!(&input[4..16], &[0u8; 12]);
					assert_eq!(&input[16..36], ALICE);

					inside2.set(true);

					SubcallOutput {
						output: Default::default(),
						cost: 149_000,
						logs: vec![],
						..SubcallOutput::succeed()
					}
				})
				.execute_returns(());

			// Ensure that the subcall was actually called.
			assert!(inside.get(), "subcall not called");
		})
}

#[test]
fn xtokens_precompiles_transfer_native() {
	ExtBuilder::default()
		.with_balances(vec![
			(AccountId::from(ALICE), 2_000 * UNIT),
			(AccountId::from(BOB), 1_000 * UNIT),
		])
		.with_safe_xcm_version(2)
		.build()
		.execute_with(|| {
			let xtokens_precompile_address = H160::from_low_u64_be(2052);

			// Its address is
			let asset_precompile_address = H160::from_low_u64_be(2050);

			// Alice has 1000 tokens. She should be able to send through precompile
			let destination = Location::new(
				1,
				[Junction::AccountId32 {
					network: None,
					id: [1u8; 32],
				}],
			);

			// We use the address of the asset as an identifier of the asset we want to transfer
			Precompiles::new()
				.prepare_test(
					ALICE,
					xtokens_precompile_address,
					XtokensPCall::transfer {
						currency_address: Address(asset_precompile_address),
						amount: { 500 * UNIT }.into(),
						destination,
						weight: 4_000_000,
					},
				)
				.expect_cost(16000)
				.expect_no_logs()
				.execute_returns(());
		})
}

fn run_with_system_weight<F>(w: Weight, mut assertions: F)
where
	F: FnMut() -> (),
{
	let mut t: sp_io::TestExternalities = frame_system::GenesisConfig::<Runtime>::default()
		.build_storage()
		.unwrap()
		.into();
	t.execute_with(|| {
		System::set_block_consumed_resources(w, 0);
		assertions()
	});
}

#[test]
#[rustfmt::skip]
fn length_fee_is_sensible() {
	use sp_runtime::testing::TestXt;

	// tests that length fee is sensible for a few hypothetical transactions
	ExtBuilder::default().build().execute_with(|| {
		let call = frame_system::Call::remark::<Runtime> { remark: vec![] };
		let uxt: TestXt<_, ()> = TestXt::new(call, Some((1u64, ())));

		let calc_fee = |len: u32| -> Balance {
			moonbase_runtime::TransactionPayment::query_fee_details(uxt.clone(), len)
				.inclusion_fee
				.expect("fee should be calculated")
				.len_fee
		};

		// editorconfig-checker-disable
		//                  left: cost of length fee, right: size in bytes
		//                             /------------- proportional component: O(N * 1B)
		//                             |           /- exponential component: O(N ** 3)
		//                             |           |
		assert_eq!(                    1_000_000_001, calc_fee(1));
		assert_eq!(                   10_000_001_000, calc_fee(10));
		assert_eq!(                  100_001_000_000, calc_fee(100));
		assert_eq!(                1_001_000_000_000, calc_fee(1_000));
		assert_eq!(               11_000_000_000_000, calc_fee(10_000)); // inflection point
		assert_eq!(            1_100_000_000_000_000, calc_fee(100_000));
		assert_eq!(        1_001_000_000_000_000_000, calc_fee(1_000_000)); // one UNIT, ~ 1MB
		assert_eq!(    1_000_010_000_000_000_000_000, calc_fee(10_000_000));
		assert_eq!(1_000_000_100_000_000_000_000_000, calc_fee(100_000_000));
		// editorconfig-checker-enable
	});
}

#[test]
fn multiplier_can_grow_from_zero() {
	use frame_support::traits::Get;

	let minimum_multiplier = moonbase_runtime::MinimumMultiplier::get();
	let target = moonbase_runtime::TargetBlockFullness::get()
		* RuntimeBlockWeights::get()
			.get(DispatchClass::Normal)
			.max_total
			.unwrap();
	// if the min is too small, then this will not change, and we are doomed forever.
	// the weight is 1/100th bigger than target.
	run_with_system_weight(target * 101 / 100, || {
		let next = moonbase_runtime::FastAdjustingFeeUpdate::<Runtime>::convert(minimum_multiplier);
		assert!(
			next > minimum_multiplier,
			"{:?} !>= {:?}",
			next,
			minimum_multiplier
		);
	})
}

#[test]
fn ethereum_invalid_transaction() {
	ExtBuilder::default().build().execute_with(|| {
		// Ensure an extrinsic not containing enough gas limit to store the transaction
		// on chain is rejected.
		assert_eq!(
			Executive::apply_extrinsic(unchecked_eth_tx(INVALID_ETH_TX)),
			Err(
				sp_runtime::transaction_validity::TransactionValidityError::Invalid(
					sp_runtime::transaction_validity::InvalidTransaction::Custom(0u8)
				)
			)
		);
	});
}

#[test]
fn transfer_ed_0_substrate() {
	ExtBuilder::default()
		.with_balances(vec![
			(AccountId::from(ALICE), (1 * UNIT) + (1 * WEI)),
			(AccountId::from(BOB), existential_deposit()),
		])
		.build()
		.execute_with(|| {
			// Substrate transfer
			assert_ok!(Balances::transfer_allow_death(
				origin_of(AccountId::from(ALICE)),
				AccountId::from(BOB),
				1 * UNIT,
			));
			// 1 WEI is left in the account
			assert_eq!(Balances::free_balance(AccountId::from(ALICE)), 1 * WEI);
		});
}

#[test]
fn initial_gas_fee_is_correct() {
	use fp_evm::FeeCalculator;

	ExtBuilder::default().build().execute_with(|| {
		let multiplier = TransactionPayment::next_fee_multiplier();
		assert_eq!(multiplier, Multiplier::from(8u128));

		assert_eq!(
			TransactionPaymentAsGasPrice::min_gas_price(),
			(
				10_000_000_000u128.into(),
				Weight::from_parts(41_742_000u64, 0)
			)
		);
	});
}

#[test]
fn transfer_ed_0_evm() {
	ExtBuilder::default()
		.with_balances(vec![
			(
				AccountId::from(ALICE),
				((1 * UNIT) + (21_000 * BASE_FEE_GENISIS)) + (1 * WEI),
			),
			(AccountId::from(BOB), existential_deposit()),
		])
		.build()
		.execute_with(|| {
			// EVM transfer
			assert_ok!(RuntimeCall::EVM(pallet_evm::Call::<Runtime>::call {
				source: H160::from(ALICE),
				target: H160::from(BOB),
				input: Vec::new(),
				value: (1 * UNIT).into(),
				gas_limit: 21_000u64,
				max_fee_per_gas: U256::from(BASE_FEE_GENISIS),
				max_priority_fee_per_gas: None,
				nonce: Some(U256::from(0)),
				access_list: Vec::new(),
			})
			.dispatch(<Runtime as frame_system::Config>::RuntimeOrigin::root()));
			// 1 WEI is left in the account
			assert_eq!(Balances::free_balance(AccountId::from(ALICE)), 1 * WEI,);
		});
}

#[test]
fn refund_ed_0_evm() {
	ExtBuilder::default()
		.with_balances(vec![
			(
				AccountId::from(ALICE),
				((1 * UNIT) + (21_777 * BASE_FEE_GENISIS) + existential_deposit()),
			),
			(AccountId::from(BOB), existential_deposit()),
		])
		.build()
		.execute_with(|| {
			// EVM transfer that zeroes ALICE
			assert_ok!(RuntimeCall::EVM(pallet_evm::Call::<Runtime>::call {
				source: H160::from(ALICE),
				target: H160::from(BOB),
				input: Vec::new(),
				value: (1 * UNIT).into(),
				gas_limit: 21_777u64,
				max_fee_per_gas: U256::from(BASE_FEE_GENISIS),
				max_priority_fee_per_gas: None,
				nonce: Some(U256::from(0)),
				access_list: Vec::new(),
			})
			.dispatch(<Runtime as frame_system::Config>::RuntimeOrigin::root()));
			// ALICE is refunded
			assert_eq!(
				Balances::free_balance(AccountId::from(ALICE)),
				777 * BASE_FEE_GENISIS + existential_deposit(),
			);
		});
}

#[test]
fn author_does_not_receive_priority_fee() {
	ExtBuilder::default()
		.with_balances(vec![(
			AccountId::from(BOB),
			(1 * UNIT) + (21_000 * (500 * GIGAWEI)),
		)])
		.build()
		.execute_with(|| {
			// Some block author as seen by pallet-evm.
			let author = AccountId::from(<pallet_evm::Pallet<Runtime>>::find_author());
			// Currently the default impl of the evm uses `deposit_into_existing`.
			// If we were to use this implementation, and for an author to receive eventual tips,
			// the account needs to be somehow initialized, otherwise the deposit would fail.
			Balances::make_free_balance_be(&author, 100 * UNIT);

			// EVM transfer.
			assert_ok!(RuntimeCall::EVM(pallet_evm::Call::<Runtime>::call {
				source: H160::from(BOB),
				target: H160::from(ALICE),
				input: Vec::new(),
				value: (1 * UNIT).into(),
				gas_limit: 21_000u64,
				max_fee_per_gas: U256::from(300 * GIGAWEI),
				max_priority_fee_per_gas: Some(U256::from(200 * GIGAWEI)),
				nonce: Some(U256::from(0)),
				access_list: Vec::new(),
			})
			.dispatch(<Runtime as frame_system::Config>::RuntimeOrigin::root()));
			// Author free balance didn't change.
			assert_eq!(Balances::free_balance(author), 100 * UNIT,);
		});
}

#[test]
fn total_issuance_after_evm_transaction_with_priority_fee() {
	ExtBuilder::default()
		.with_balances(vec![
			(
				AccountId::from(BOB),
				(1 * UNIT) + (21_000 * (2 * BASE_FEE_GENISIS) + existential_deposit()),
			),
			(AccountId::from(ALICE), existential_deposit()),
			(
				<pallet_treasury::TreasuryAccountId<Runtime> as sp_core::TypedGet>::get(),
				existential_deposit(),
			),
		])
		.build()
		.execute_with(|| {
			let issuance_before = <Runtime as pallet_evm::Config>::Currency::total_issuance();
			// EVM transfer.
			assert_ok!(RuntimeCall::EVM(pallet_evm::Call::<Runtime>::call {
				source: H160::from(BOB),
				target: H160::from(ALICE),
				input: Vec::new(),
				value: (1 * UNIT).into(),
				gas_limit: 21_000u64,
				max_fee_per_gas: U256::from(2 * BASE_FEE_GENISIS),
				max_priority_fee_per_gas: Some(U256::from(BASE_FEE_GENISIS)),
				nonce: Some(U256::from(0)),
				access_list: Vec::new(),
			})
			.dispatch(<Runtime as frame_system::Config>::RuntimeOrigin::root()));

			let issuance_after = <Runtime as pallet_evm::Config>::Currency::total_issuance();
			// Fee is 1 * base_fee + tip.
			let fee = ((2 * BASE_FEE_GENISIS) * 21_000) as f64;
			// 80% was burned.
			let expected_burn = (fee * 0.8) as u128;
			assert_eq!(issuance_after, issuance_before - expected_burn,);
			// 20% was sent to treasury.
			let expected_treasury = (fee * 0.2) as u128;
			assert_eq!(moonbase_runtime::Treasury::pot(), expected_treasury);
		});
}

#[test]
fn total_issuance_after_evm_transaction_without_priority_fee() {
	use fp_evm::FeeCalculator;
	ExtBuilder::default()
		.with_balances(vec![
			(
				AccountId::from(BOB),
				(1 * UNIT) + (21_000 * (2 * BASE_FEE_GENISIS)),
			),
			(AccountId::from(ALICE), existential_deposit()),
			(
				<pallet_treasury::TreasuryAccountId<Runtime> as sp_core::TypedGet>::get(),
				existential_deposit(),
			),
		])
		.build()
		.execute_with(|| {
			let issuance_before = <Runtime as pallet_evm::Config>::Currency::total_issuance();
			// EVM transfer.
			assert_ok!(RuntimeCall::EVM(pallet_evm::Call::<Runtime>::call {
				source: H160::from(BOB),
				target: H160::from(ALICE),
				input: Vec::new(),
				value: (1 * UNIT).into(),
				gas_limit: 21_000u64,
				max_fee_per_gas: U256::from(BASE_FEE_GENISIS),
				max_priority_fee_per_gas: None,
				nonce: Some(U256::from(0)),
				access_list: Vec::new(),
			})
			.dispatch(<Runtime as frame_system::Config>::RuntimeOrigin::root()));

			let issuance_after = <Runtime as pallet_evm::Config>::Currency::total_issuance();
			// Fee is 1 GWEI base fee.
			let base_fee = TransactionPaymentAsGasPrice::min_gas_price().0;
			assert_eq!(base_fee.as_u128(), BASE_FEE_GENISIS); // hint in case following asserts fail
			let fee = (base_fee.as_u128() * 21_000u128) as f64;
			// 80% was burned.
			let expected_burn = (fee * 0.8) as u128;
			assert_eq!(issuance_after, issuance_before - expected_burn,);
			// 20% was sent to treasury.
			let expected_treasury = (fee * 0.2) as u128;
			assert_eq!(moonbase_runtime::Treasury::pot(), expected_treasury);
		});
}

#[test]
fn root_can_change_default_xcm_vers() {
	ExtBuilder::default()
		.with_balances(vec![
			(AccountId::from(ALICE), 2_000 * UNIT),
			(AccountId::from(BOB), 1_000 * UNIT),
		])
		.with_xcm_assets(vec![XcmAssetInitialization {
			asset_id: 1,
			xcm_location: xcm::v4::Location::parent(),
			name: "RelayToken",
			symbol: "Relay",
			decimals: 12,
			balances: vec![(AccountId::from(ALICE), 1_000_000_000_000_000)],
		}])
		.build()
		.execute_with(|| {
			let dest = Location {
				parents: 1,
				interior: [AccountId32 {
					network: None,
					id: [1u8; 32],
				}]
				.into(),
			};
			let source_id: moonbase_runtime::AssetId = 1;
			// Default XCM version is not set yet, so xtokens should fail because it does not
			// know with which version to send
			assert_noop!(
				XTokens::transfer(
					origin_of(AccountId::from(ALICE)),
					moonbase_runtime::xcm_config::CurrencyId::ForeignAsset(source_id),
					100_000_000_000_000,
					Box::new(xcm::VersionedLocation::V4(dest.clone())),
					WeightLimit::Unlimited
				),
				orml_xtokens::Error::<Runtime>::XcmExecutionFailed
			);

			// Root sets the defaultXcm
			assert_ok!(PolkadotXcm::force_default_xcm_version(
				root_origin(),
				Some(4)
			));

			// Now transferring does not fail
			assert_ok!(XTokens::transfer(
				origin_of(AccountId::from(ALICE)),
				moonbase_runtime::xcm_config::CurrencyId::ForeignAsset(source_id),
				100_000_000_000_000,
				Box::new(xcm::VersionedLocation::V4(dest)),
				WeightLimit::Unlimited
			));
		})
}

#[test]
fn transactor_cannot_use_more_than_max_weight() {
	ExtBuilder::default()
		.with_balances(vec![
			(AccountId::from(ALICE), 2_000 * UNIT),
			(AccountId::from(BOB), 1_000 * UNIT),
		])
		.with_xcm_assets(vec![XcmAssetInitialization {
			asset_id: 1,
			xcm_location: xcm::v4::Location::parent(),
			name: "RelayToken",
			symbol: "Relay",
			decimals: 12,
			balances: vec![(AccountId::from(ALICE), 1_000_000_000_000_000)],
		}])
		.build()
		.execute_with(|| {
			let source_id: moonbase_runtime::AssetId = 1;
			assert_ok!(XcmTransactor::register(
				root_origin(),
				AccountId::from(ALICE),
				0,
			));

			// Root can set transact info
			assert_ok!(XcmTransactor::set_transact_info(
				root_origin(),
				Box::new(xcm::VersionedLocation::V4(Location::parent())),
				// Relay charges 1000 for every instruction, and we have 3, so 3000
				3000.into(),
				20000.into(),
				None
			));
			// Root can set transact info
			assert_ok!(XcmTransactor::set_fee_per_second(
				root_origin(),
				Box::new(xcm::VersionedLocation::V4(Location::parent())),
				1,
			));

			assert_noop!(
				XcmTransactor::transact_through_derivative(
					origin_of(AccountId::from(ALICE)),
					moonbase_runtime::xcm_config::Transactors::Relay,
					0,
					CurrencyPayment {
						currency: Currency::AsMultiLocation(Box::new(xcm::VersionedLocation::V4(
							Location::parent()
						))),
						fee_amount: None
					},
					vec![],
					// 20000 is the max
					TransactWeights {
						transact_required_weight_at_most: 17001.into(),
						overall_weight: None
					},
					false
				),
				pallet_xcm_transactor::Error::<Runtime>::MaxWeightTransactReached
			);
			assert_noop!(
				XcmTransactor::transact_through_derivative(
					origin_of(AccountId::from(ALICE)),
					moonbase_runtime::xcm_config::Transactors::Relay,
					0,
					CurrencyPayment {
						currency: Currency::AsCurrencyId(
							moonbase_runtime::xcm_config::CurrencyId::ForeignAsset(source_id)
						),
						fee_amount: None
					},
					vec![],
					// 20000 is the max
					TransactWeights {
						transact_required_weight_at_most: 17001.into(),
						overall_weight: None
					},
					false
				),
				pallet_xcm_transactor::Error::<Runtime>::MaxWeightTransactReached
			);
		})
}

#[test]
fn root_can_use_hrmp_manage() {
	ExtBuilder::default()
		.with_balances(vec![
			(AccountId::from(ALICE), 2_000 * UNIT),
			(AccountId::from(BOB), 1_000 * UNIT),
		])
		.build()
		.execute_with(|| {
			// It fails sending, because the router does not work in test mode
			// But all rest checks pass
			assert_noop!(
				XcmTransactor::hrmp_manage(
					root_origin(),
					HrmpOperation::Accept {
						para_id: 2000u32.into()
					},
					CurrencyPayment {
						currency: Currency::AsMultiLocation(Box::new(xcm::VersionedLocation::V4(
							Location::parent()
						))),
						fee_amount: Some(10000)
					},
					// 20000 is the max
					TransactWeights {
						transact_required_weight_at_most: 17001.into(),
						overall_weight: Some(Limited(20000.into()))
					}
				),
				pallet_xcm_transactor::Error::<Runtime>::ErrorValidating
			);
		})
}

#[test]
fn transact_through_signed_precompile_works_v1() {
	ExtBuilder::default()
		.with_balances(vec![
			(AccountId::from(ALICE), 2_000 * UNIT),
			(AccountId::from(BOB), 1_000 * UNIT),
		])
		.with_safe_xcm_version(2)
		.build()
		.execute_with(|| {
			// Destination
			let dest = Location::parent();

			let fee_payer_asset = Location::parent();

			let bytes = vec![1u8, 2u8, 3u8];

			let xcm_transactor_v1_precompile_address = H160::from_low_u64_be(2054);

			// Root can set transact info
			assert_ok!(XcmTransactor::set_transact_info(
				root_origin(),
				Box::new(xcm::VersionedLocation::V4(Location::parent())),
				// Relay charges 1000 for every instruction, and we have 3, so 3000
				3000.into(),
				Weight::from_parts(200_000, (xcm_primitives::DEFAULT_PROOF_SIZE) + 4000),
				Some(4000.into())
			));
			// Root can set transact info
			assert_ok!(XcmTransactor::set_fee_per_second(
				root_origin(),
				Box::new(xcm::VersionedLocation::V4(Location::parent())),
				1,
			));

			Precompiles::new()
				.prepare_test(
					ALICE,
					xcm_transactor_v1_precompile_address,
					XcmTransactorV1PCall::transact_through_signed_multilocation {
						dest,
						fee_asset: fee_payer_asset,
						weight: 15000,
						call: bytes.into(),
					},
				)
				.expect_cost(23278)
				.expect_no_logs()
				.execute_returns(());
		});
}

#[test]
fn transact_through_signed_precompile_works_v2() {
	ExtBuilder::default()
		.with_balances(vec![
			(AccountId::from(ALICE), 2_000 * UNIT),
			(AccountId::from(BOB), 1_000 * UNIT),
		])
		.with_safe_xcm_version(2)
		.build()
		.execute_with(|| {
			// Destination
			let dest = Location::parent();

			let fee_payer_asset = Location::parent();

			let bytes = vec![1u8, 2u8, 3u8];

			let total_weight = 1_000_000_000u64;

			let xcm_transactor_v2_precompile_address = H160::from_low_u64_be(2061);

			Precompiles::new()
				.prepare_test(
					ALICE,
					xcm_transactor_v2_precompile_address,
					XcmTransactorV2PCall::transact_through_signed_multilocation {
						dest,
						fee_asset: fee_payer_asset,
						weight: 4_000_000,
						call: bytes.into(),
						fee_amount: u128::from(total_weight).into(),
						overall_weight: total_weight,
					},
				)
				.expect_cost(23278)
				.expect_no_logs()
				.execute_returns(());
		});
}

#[test]
fn transact_through_signed_cannot_send_to_local_chain() {
	ExtBuilder::default()
		.with_balances(vec![
			(AccountId::from(ALICE), 2_000 * UNIT),
			(AccountId::from(BOB), 1_000 * UNIT),
		])
		.with_safe_xcm_version(2)
		.build()
		.execute_with(|| {
			// Destination
			let dest = Location::here();

			let fee_payer_asset = Location::parent();

			let bytes = vec![1u8, 2u8, 3u8];

			let total_weight = 1_000_000_000u64;

			let xcm_transactor_v2_precompile_address = H160::from_low_u64_be(2061);

			Precompiles::new()
				.prepare_test(
					ALICE,
					xcm_transactor_v2_precompile_address,
					XcmTransactorV2PCall::transact_through_signed_multilocation {
						dest,
						fee_asset: fee_payer_asset,
						weight: 4_000_000,
						call: bytes.into(),
						fee_amount: u128::from(total_weight).into(),
						overall_weight: total_weight,
					},
				)
				.execute_reverts(|output| {
					from_utf8(&output)
						.unwrap()
						.contains("Dispatched call failed with error:")
						&& from_utf8(&output).unwrap().contains("ErrorValidating")
				});
		});
}

// Test to ensure we can use either in crowdloan rewards without worrying for migrations
#[test]
fn account_id_32_encodes_like_32_byte_u8_slice() {
	let account_as_account_id_32: sp_runtime::AccountId32 = [1u8; 32].into();
	let account_as_slice = [1u8; 32];
	assert_eq!(account_as_account_id_32.encode(), account_as_slice.encode());
}

#[test]
fn author_mapping_precompile_associate_update_and_clear() {
	ExtBuilder::default()
		.with_balances(vec![(AccountId::from(ALICE), 1_000 * UNIT)])
		.build()
		.execute_with(|| {
			let author_mapping_precompile_address = H160::from_low_u64_be(2055);
			let first_nimbus_id: NimbusId =
				sp_core::sr25519::Public::unchecked_from([1u8; 32]).into();
			let first_vrf_id: session_keys_primitives::VrfId =
				sp_core::sr25519::Public::unchecked_from([1u8; 32]).into();
			let second_nimbus_id: NimbusId =
				sp_core::sr25519::Public::unchecked_from([2u8; 32]).into();
			let second_vrf_id: session_keys_primitives::VrfId =
				sp_core::sr25519::Public::unchecked_from([2u8; 32]).into();

			// Associate it
			Precompiles::new()
				.prepare_test(
					ALICE,
					author_mapping_precompile_address,
					AuthorMappingPCall::add_association {
						nimbus_id: [1u8; 32].into(),
					},
				)
				.expect_cost(14212)
				.expect_no_logs()
				.execute_returns(());

			let expected_associate_event =
				RuntimeEvent::AuthorMapping(pallet_author_mapping::Event::KeysRegistered {
					nimbus_id: first_nimbus_id.clone(),
					account_id: AccountId::from(ALICE),
					keys: first_vrf_id.clone(),
				});
			assert_eq!(last_event(), expected_associate_event);

			// Update it
			Precompiles::new()
				.prepare_test(
					ALICE,
					author_mapping_precompile_address,
					AuthorMappingPCall::update_association {
						old_nimbus_id: [1u8; 32].into(),
						new_nimbus_id: [2u8; 32].into(),
					},
				)
				.expect_cost(13817)
				.expect_no_logs()
				.execute_returns(());

			let expected_update_event =
				RuntimeEvent::AuthorMapping(pallet_author_mapping::Event::KeysRotated {
					new_nimbus_id: second_nimbus_id.clone(),
					account_id: AccountId::from(ALICE),
					new_keys: second_vrf_id.clone(),
				});
			assert_eq!(last_event(), expected_update_event);

			// Clear it
			Precompiles::new()
				.prepare_test(
					ALICE,
					author_mapping_precompile_address,
					AuthorMappingPCall::clear_association {
						nimbus_id: [2u8; 32].into(),
					},
				)
				.expect_cost(14251)
				.expect_no_logs()
				.execute_returns(());

			let expected_clear_event =
				RuntimeEvent::AuthorMapping(pallet_author_mapping::Event::KeysRemoved {
					nimbus_id: second_nimbus_id,
					account_id: AccountId::from(ALICE),
					keys: second_vrf_id,
				});
			assert_eq!(last_event(), expected_clear_event);
		});
}

#[test]
fn author_mapping_register_and_set_keys() {
	ExtBuilder::default()
		.with_balances(vec![(AccountId::from(ALICE), 1_000 * UNIT)])
		.build()
		.execute_with(|| {
			let author_mapping_precompile_address = H160::from_low_u64_be(2055);
			let first_nimbus_id: NimbusId =
				sp_core::sr25519::Public::unchecked_from([1u8; 32]).into();
			let first_vrf_key: session_keys_primitives::VrfId =
				sp_core::sr25519::Public::unchecked_from([3u8; 32]).into();
			let second_nimbus_id: NimbusId =
				sp_core::sr25519::Public::unchecked_from([2u8; 32]).into();
			let second_vrf_key: session_keys_primitives::VrfId =
				sp_core::sr25519::Public::unchecked_from([4u8; 32]).into();

			// Associate it
			Precompiles::new()
				.prepare_test(
					ALICE,
					author_mapping_precompile_address,
					AuthorMappingPCall::set_keys {
						keys: solidity::encode_arguments((
							H256::from([1u8; 32]),
							H256::from([3u8; 32]),
						))
						.into(),
					},
				)
				.expect_cost(15996)
				.expect_no_logs()
				.execute_returns(());

			let expected_associate_event =
				RuntimeEvent::AuthorMapping(pallet_author_mapping::Event::KeysRegistered {
					nimbus_id: first_nimbus_id.clone(),
					account_id: AccountId::from(ALICE),
					keys: first_vrf_key.clone(),
				});
			assert_eq!(last_event(), expected_associate_event);

			// Update it
			Precompiles::new()
				.prepare_test(
					ALICE,
					author_mapping_precompile_address,
					AuthorMappingPCall::set_keys {
						keys: solidity::encode_arguments((
							H256::from([2u8; 32]),
							H256::from([4u8; 32]),
						))
						.into(),
					},
				)
				.expect_cost(15996)
				.expect_no_logs()
				.execute_returns(());

			let expected_update_event =
				RuntimeEvent::AuthorMapping(pallet_author_mapping::Event::KeysRotated {
					new_nimbus_id: second_nimbus_id.clone(),
					account_id: AccountId::from(ALICE),
					new_keys: second_vrf_key.clone(),
				});
			assert_eq!(last_event(), expected_update_event);
		});
}

#[test]
fn test_xcm_utils_ml_tp_account() {
	ExtBuilder::default().build().execute_with(|| {
		let xcm_utils_precompile_address = H160::from_low_u64_be(2060);
		let expected_address_parent: H160 =
			ParentIsPreset::<AccountId>::convert_location(&Location::parent())
				.unwrap()
				.into();

		Precompiles::new()
			.prepare_test(
				ALICE,
				xcm_utils_precompile_address,
				XcmUtilsPCall::multilocation_to_address {
					location: Location::parent(),
				},
			)
			.expect_cost(1669)
			.expect_no_logs()
			.execute_returns(Address(expected_address_parent));

		let parachain_2000_multilocation = Location::new(1, [Parachain(2000)]);
		let expected_address_parachain: H160 =
			SiblingParachainConvertsVia::<Sibling, AccountId>::convert_location(
				&parachain_2000_multilocation,
			)
			.unwrap()
			.into();

		Precompiles::new()
			.prepare_test(
				ALICE,
				xcm_utils_precompile_address,
				XcmUtilsPCall::multilocation_to_address {
					location: parachain_2000_multilocation,
				},
			)
			.expect_cost(1669)
			.expect_no_logs()
			.execute_returns(Address(expected_address_parachain));

		let alice_in_parachain_2000_multilocation = Location::new(
			1,
			[
				Parachain(2000),
				AccountKey20 {
					network: None,
					key: ALICE,
				},
			],
		);
		let expected_address_alice_in_parachain_2000 =
			xcm_builder::HashedDescription::<
				AccountId,
				xcm_builder::DescribeFamily<xcm_builder::DescribeAllTerminal>,
			>::convert_location(&alice_in_parachain_2000_multilocation)
			.unwrap()
			.into();

		Precompiles::new()
			.prepare_test(
				ALICE,
				xcm_utils_precompile_address,
				XcmUtilsPCall::multilocation_to_address {
					location: alice_in_parachain_2000_multilocation,
				},
			)
			.expect_cost(1669)
			.expect_no_logs()
			.execute_returns(Address(expected_address_alice_in_parachain_2000));
	});
}

#[test]
fn test_xcm_utils_weight_message() {
	ExtBuilder::default().build().execute_with(|| {
		let xcm_utils_precompile_address = H160::from_low_u64_be(2060);
		let expected_weight =
			XcmWeight::<moonbase_runtime::Runtime, RuntimeCall>::clear_origin().ref_time();

		let message: Vec<u8> = xcm::VersionedXcm::<()>::V4(Xcm(vec![ClearOrigin])).encode();

		let input = XcmUtilsPCall::weight_message {
			message: message.into(),
		};

		Precompiles::new()
			.prepare_test(ALICE, xcm_utils_precompile_address, input)
			.expect_cost(0)
			.expect_no_logs()
			.execute_returns(expected_weight);
	});
}

#[test]
fn test_xcm_utils_get_units_per_second() {
	ExtBuilder::default().build().execute_with(|| {
		let xcm_utils_precompile_address = H160::from_low_u64_be(2060);
		let location = SelfReserve::get();

		let input = XcmUtilsPCall::get_units_per_second { location };

		let expected_units =
			WEIGHT_REF_TIME_PER_SECOND as u128 * moonbase_runtime::currency::WEIGHT_FEE;

		Precompiles::new()
			.prepare_test(ALICE, xcm_utils_precompile_address, input)
			.expect_cost(1669)
			.expect_no_logs()
			.execute_returns(expected_units);
	});
}

#[test]
fn precompile_existence() {
	ExtBuilder::default().build().execute_with(|| {
		let precompiles = Precompiles::new();
		let precompile_addresses: std::collections::BTreeSet<_> = vec![
			1, 2, 3, 4, 5, 6, 7, 8, 9, 256, 1024, 1025, 1026, 1027, 2048, 2049, 2050, 2051, 2052,
			2053, 2054, 2055, 2056, 2057, 2058, 2059, 2060, 2061, 2062, 2063, 2064, 2065, 2066,
			2067, 2068, 2069, 2070, 2071, 2072, 2073, 2074, 2075,
		]
		.into_iter()
		.map(H160::from_low_u64_be)
		.collect();

		for i in 0..3000 {
			let address = H160::from_low_u64_be(i);

			if precompile_addresses.contains(&address) {
				assert!(
					is_precompile_or_fail::<Runtime>(address, 100_000u64).expect("to be ok"),
					"is_precompile({}) should return true",
					i
				);

				assert!(
					precompiles
						.execute(&mut MockHandle::new(
							address,
							Context {
								address,
								caller: H160::zero(),
								apparent_value: U256::zero()
							}
						),)
						.is_some(),
					"execute({},..) should return Some(_)",
					i
				);
			} else {
				assert!(
					!is_precompile_or_fail::<Runtime>(address, 100_000u64).expect("to be ok"),
					"is_precompile({}) should return false",
					i
				);

				assert!(
					precompiles
						.execute(&mut MockHandle::new(
							address,
							Context {
								address,
								caller: H160::zero(),
								apparent_value: U256::zero()
							}
						),)
						.is_none(),
					"execute({},..) should return None",
					i
				);
			}
		}
	});
}

#[test]
fn removed_precompiles() {
	ExtBuilder::default().build().execute_with(|| {
		let precompiles = Precompiles::new();
		let removed_precompiles = [1025, 2051, 2062, 2063];

		for i in 1..3000 {
			let address = H160::from_low_u64_be(i);

			if !is_precompile_or_fail::<Runtime>(address, 100_000u64).expect("to be ok") {
				continue;
			}

			if !removed_precompiles.contains(&i) {
				assert!(
					match precompiles.is_active_precompile(address, 100_000u64) {
						IsPrecompileResult::Answer { is_precompile, .. } => is_precompile,
						_ => false,
					},
					"{i} should be an active precompile"
				);
				continue;
			}

			assert!(
				!match precompiles.is_active_precompile(address, 100_000u64) {
					IsPrecompileResult::Answer { is_precompile, .. } => is_precompile,
					_ => false,
				},
				"{i} shouldn't be an active precompile"
			);

			precompiles
				.prepare_test(Alice, address, [])
				.execute_reverts(|out| out == b"Removed precompile");
		}
	})
}

#[test]
fn substrate_based_fees_zero_txn_costs_only_base_extrinsic() {
	use frame_support::dispatch::{DispatchInfo, Pays};
	use moonbase_runtime::{currency, EXTRINSIC_BASE_WEIGHT};

	ExtBuilder::default().build().execute_with(|| {
		let size_bytes = 0;
		let tip = 0;
		let dispatch_info = DispatchInfo {
			weight: Weight::zero(),
			class: DispatchClass::Normal,
			pays_fee: Pays::Yes,
		};

		assert_eq!(
			TransactionPayment::compute_fee(size_bytes, &dispatch_info, tip),
			EXTRINSIC_BASE_WEIGHT.ref_time() as u128 * currency::WEIGHT_FEE,
		);
	});
}

#[test]
fn deal_with_fees_handles_tip() {
	use frame_support::traits::OnUnbalanced;
	use moonbase_runtime::{DealWithFees, Treasury};

	ExtBuilder::default().build().execute_with(|| {
		// This test checks the functionality of the `DealWithFees` trait implementation in the runtime.
		// It simulates a scenario where a fee and a tip are issued to an account and ensures that the
		// treasury receives the correct amount (20% of the total), and the rest is burned (80%).
		//
		// The test follows these steps:
		// 1. It issues a fee of 100 and a tip of 1000.
		// 2. It checks the total supply before the fee and tip are dealt with, which should be 1_100.
		// 3. It checks that the treasury's balance is initially 0.
		// 4. It calls `DealWithFees::on_unbalanceds` with the fee and tip.
		// 5. It checks that the treasury's balance is now 220 (20% of the fee and tip).
		// 6. It checks that the total supply has decreased by 880 (80% of the fee and tip), indicating
		//    that this amount was burned.
		let fee = <pallet_balances::Pallet<Runtime> as frame_support::traits::fungible::Balanced<
			AccountId,
		>>::issue(100);
		let tip = <pallet_balances::Pallet<Runtime> as frame_support::traits::fungible::Balanced<
			AccountId,
		>>::issue(1000);

		let total_supply_before = Balances::total_issuance();
		assert_eq!(total_supply_before, 1_100);
		assert_eq!(Balances::free_balance(&Treasury::account_id()), 0);

		DealWithFees::on_unbalanceds(vec![fee, tip].into_iter());

		// treasury should have received 20%
		assert_eq!(Balances::free_balance(&Treasury::account_id()), 220);

		// verify 80% burned
		let total_supply_after = Balances::total_issuance();
		assert_eq!(total_supply_before - total_supply_after, 880);
	});
}

#[test]
fn evm_revert_substrate_events() {
	ExtBuilder::default()
		.with_balances(vec![(AccountId::from(ALICE), 1_000 * UNIT)])
		.build()
		.execute_with(|| {
			let batch_precompile_address = H160::from_low_u64_be(2056);

			// Batch a transfer followed by an invalid call to batch.
			// Thus BatchAll will revert the transfer.
			assert_ok!(RuntimeCall::EVM(pallet_evm::Call::call {
				source: ALICE.into(),
				target: batch_precompile_address,
				input: BatchPCall::batch_all {
					to: vec![Address(BOB.into()), Address(batch_precompile_address)].into(),
					value: vec![U256::from(1 * UNIT), U256::zero()].into(),
					call_data: vec![].into(),
					gas_limit: vec![].into()
				}
				.into(),
				value: U256::zero(), // No value sent in EVM
				gas_limit: 500_000,
				max_fee_per_gas: U256::from(BASE_FEE_GENISIS),
				max_priority_fee_per_gas: None,
				nonce: Some(U256::from(0)),
				access_list: Vec::new(),
			})
			.dispatch(<Runtime as frame_system::Config>::RuntimeOrigin::root()));

			let transfer_count = System::events()
				.iter()
				.filter(|r| match r.event {
					RuntimeEvent::Balances(pallet_balances::Event::Transfer { .. }) => true,
					_ => false,
				})
				.count();

			assert_eq!(transfer_count, 0, "there should be no transfer event");
		});
}

#[test]
fn evm_success_keeps_substrate_events() {
	ExtBuilder::default()
		.with_balances(vec![(AccountId::from(ALICE), 1_000 * UNIT)])
		.build()
		.execute_with(|| {
			let batch_precompile_address = H160::from_low_u64_be(2056);

			assert_ok!(RuntimeCall::EVM(pallet_evm::Call::call {
				source: ALICE.into(),
				target: batch_precompile_address,
				input: BatchPCall::batch_all {
					to: vec![Address(BOB.into())].into(),
					value: vec![U256::from(1 * UNIT)].into(),
					call_data: vec![].into(),
					gas_limit: vec![].into()
				}
				.into(),
				value: U256::zero(), // No value sent in EVM
				gas_limit: 500_000,
				max_fee_per_gas: U256::from(BASE_FEE_GENISIS),
				max_priority_fee_per_gas: None,
				nonce: Some(U256::from(0)),
				access_list: Vec::new(),
			})
			.dispatch(<Runtime as frame_system::Config>::RuntimeOrigin::root()));

			let transfer_count = System::events()
				.iter()
				.filter(|r| match r.event {
					RuntimeEvent::Balances(pallet_balances::Event::Transfer { .. }) => true,
					_ => false,
				})
				.count();

			assert_eq!(transfer_count, 1, "there should be 1 transfer event");
		});
}

#[test]
fn validate_transaction_fails_on_filtered_call() {
	use sp_runtime::transaction_validity::{
		InvalidTransaction, TransactionSource, TransactionValidityError,
	};
	use sp_transaction_pool::runtime_api::runtime_decl_for_tagged_transaction_queue::TaggedTransactionQueueV3; // editorconfig-checker-disable-line

	ExtBuilder::default().build().execute_with(|| {
		let xt = UncheckedExtrinsic::new_unsigned(
			pallet_evm::Call::<Runtime>::call {
				source: Default::default(),
				target: H160::default(),
				input: Vec::new(),
				value: Default::default(),
				gas_limit: Default::default(),
				max_fee_per_gas: Default::default(),
				max_priority_fee_per_gas: Default::default(),
				nonce: Default::default(),
				access_list: Default::default(),
			}
			.into(),
		);

		assert_eq!(
			Runtime::validate_transaction(TransactionSource::External, xt, Default::default(),),
			Err(TransactionValidityError::Invalid(InvalidTransaction::Call)),
		);
	});
}

#[cfg(test)]
mod fee_tests {
	use super::*;
	use fp_evm::FeeCalculator;
	use frame_support::{
		traits::{ConstU128, OnFinalize},
		weights::{ConstantMultiplier, WeightToFee},
	};
	use moonbase_runtime::{
		currency, BlockWeights, FastAdjustingFeeUpdate, LengthToFee, MinimumMultiplier,
		TargetBlockFullness, TransactionPaymentAsGasPrice, NORMAL_WEIGHT, WEIGHT_PER_GAS,
	};
	use sp_runtime::{BuildStorage, FixedPointNumber, Perbill};

	fn run_with_system_weight<F>(w: Weight, mut assertions: F)
	where
		F: FnMut() -> (),
	{
		let mut t: sp_io::TestExternalities = frame_system::GenesisConfig::<Runtime>::default()
			.build_storage()
			.unwrap()
			.into();
		t.execute_with(|| {
			System::set_block_consumed_resources(w, 0);
			assertions()
		});
	}

	#[test]
	fn test_multiplier_can_grow_from_zero() {
		let minimum_multiplier = MinimumMultiplier::get();
		let target = TargetBlockFullness::get()
			* BlockWeights::get()
				.get(DispatchClass::Normal)
				.max_total
				.unwrap();
		// if the min is too small, then this will not change, and we are doomed forever.
		// the weight is 1/100th bigger than target.
		run_with_system_weight(target * 101 / 100, || {
			let next = FastAdjustingFeeUpdate::<Runtime>::convert(minimum_multiplier);
			assert!(
				next > minimum_multiplier,
				"{:?} !>= {:?}",
				next,
				minimum_multiplier
			);
		})
	}

	#[test]
	fn test_fee_calculation() {
		let base_extrinsic = BlockWeights::get()
			.get(DispatchClass::Normal)
			.base_extrinsic;
		let multiplier = sp_runtime::FixedU128::from_float(0.999000000000000000);
		let extrinsic_len = 100u32;
		let extrinsic_weight = 5_000u64;
		let tip = 42u128;
		type WeightToFeeImpl =
			ConstantMultiplier<u128, ConstU128<{ moonbase_runtime::currency::WEIGHT_FEE }>>;
		type LengthToFeeImpl = LengthToFee;

		// base_fee + (multiplier * extrinsic_weight_fee) + extrinsic_length_fee + tip
		let expected_fee =
			WeightToFeeImpl::weight_to_fee(&base_extrinsic)
				+ multiplier.saturating_mul_int(WeightToFeeImpl::weight_to_fee(
					&Weight::from_parts(extrinsic_weight, 1),
				)) + LengthToFeeImpl::weight_to_fee(&Weight::from_parts(extrinsic_len as u64, 1))
				+ tip;

		let mut t: sp_io::TestExternalities = frame_system::GenesisConfig::<Runtime>::default()
			.build_storage()
			.unwrap()
			.into();
		t.execute_with(|| {
			pallet_transaction_payment::NextFeeMultiplier::<Runtime>::set(multiplier);
			let actual_fee = TransactionPayment::compute_fee(
				extrinsic_len,
				&frame_support::dispatch::DispatchInfo {
					class: DispatchClass::Normal,
					pays_fee: frame_support::dispatch::Pays::Yes,
					weight: Weight::from_parts(extrinsic_weight, 1),
				},
				tip,
			);

			assert_eq!(
				expected_fee,
				actual_fee,
				"The actual fee did not match the expected fee, diff {}",
				actual_fee - expected_fee
			);
		});
	}

	#[test]
	fn test_min_gas_price_is_deterministic() {
		let mut t: sp_io::TestExternalities = frame_system::GenesisConfig::<Runtime>::default()
			.build_storage()
			.unwrap()
			.into();
		t.execute_with(|| {
			let multiplier = sp_runtime::FixedU128::from_u32(1);
			pallet_transaction_payment::NextFeeMultiplier::<Runtime>::set(multiplier);
			let actual = TransactionPaymentAsGasPrice::min_gas_price().0;
			let expected: U256 = multiplier
				.saturating_mul_int(currency::WEIGHT_FEE.saturating_mul(WEIGHT_PER_GAS as u128))
				.into();

			assert_eq!(expected, actual);
		});
	}

	#[test]
	fn test_min_gas_price_has_no_precision_loss_from_saturating_mul_int() {
		let mut t: sp_io::TestExternalities = frame_system::GenesisConfig::<Runtime>::default()
			.build_storage()
			.unwrap()
			.into();
		t.execute_with(|| {
			let multiplier_1 = sp_runtime::FixedU128::from_float(0.999593900000000000);
			let multiplier_2 = sp_runtime::FixedU128::from_float(0.999593200000000000);

			pallet_transaction_payment::NextFeeMultiplier::<Runtime>::set(multiplier_1);
			let a = TransactionPaymentAsGasPrice::min_gas_price();
			pallet_transaction_payment::NextFeeMultiplier::<Runtime>::set(multiplier_2);
			let b = TransactionPaymentAsGasPrice::min_gas_price();

			assert_ne!(
				a, b,
				"both gas prices were equal, unexpected precision loss incurred"
			);
		});
	}

	#[test]
	fn test_fee_scenarios() {
		use sp_runtime::FixedU128;
		let mut t: sp_io::TestExternalities = frame_system::GenesisConfig::<Runtime>::default()
			.build_storage()
			.unwrap()
			.into();
		t.execute_with(|| {
			let weight_fee_per_gas = currency::WEIGHT_FEE.saturating_mul(WEIGHT_PER_GAS as u128);
			let sim = |start_gas_price: u128, fullness: Perbill, num_blocks: u64| -> U256 {
				let start_multiplier =
					FixedU128::from_rational(start_gas_price, weight_fee_per_gas);
				pallet_transaction_payment::NextFeeMultiplier::<Runtime>::set(start_multiplier);

				let block_weight = NORMAL_WEIGHT * fullness;

				for i in 0..num_blocks {
					System::set_block_number(i as u32);
					System::set_block_consumed_resources(block_weight, 0);
					TransactionPayment::on_finalize(i as u32);
				}

				TransactionPaymentAsGasPrice::min_gas_price().0
			};

			// The expected values are the ones observed during test execution,
			// they are expected to change when parameters that influence
			// the fee calculation are changed, and should be updated accordingly.
			// If a test fails when nothing specific to fees has changed,
			// it may indicate an unexpected collateral effect and should be investigated

			assert_eq!(
				sim(1_000_000_000, Perbill::from_percent(0), 1),
				U256::from(998_600_980),
			);
			assert_eq!(
				sim(1_000_000_000, Perbill::from_percent(25), 1),
				U256::from(999_600_080),
			);
			assert_eq!(
				sim(1_000_000_000, Perbill::from_percent(50), 1),
				U256::from(1_000_600_180),
			);
			assert_eq!(
				sim(1_000_000_000, Perbill::from_percent(100), 1),
				U256::from(1_002_603_380),
			);

			// 1 "real" hour (at 6-second blocks)
			assert_eq!(
				sim(1_000_000_000, Perbill::from_percent(0), 600),
				U256::from(431_710_642),
			);
			assert_eq!(
				sim(1_000_000_000, Perbill::from_percent(25), 600),
				U256::from(786_627_866),
			);
			assert_eq!(
				sim(1_000_000_000, Perbill::from_percent(50), 600),
				U256::from(1_433_329_383u128),
			);
			assert_eq!(
				sim(1_000_000_000, Perbill::from_percent(100), 600),
				U256::from(4_758_812_897u128),
			);

			// 1 "real" day (at 6-second blocks)
			assert_eq!(
				sim(1_000_000_000, Perbill::from_percent(0), 14400),
				U256::from(125_000_000), // lower bound enforced
			);
			assert_eq!(
				sim(1_000_000_000, Perbill::from_percent(25), 14400),
				U256::from(125_000_000),
			);
			assert_eq!(
				sim(1_000_000_000, Perbill::from_percent(50), 14400),
				U256::from(5_653_326_895_069u128),
			);
			assert_eq!(
				sim(1_000_000_000, Perbill::from_percent(100), 14400),
				U256::from(125_000_000_000_000u128), // upper bound enforced
			);
		});
	}
}<|MERGE_RESOLUTION|>--- conflicted
+++ resolved
@@ -1568,11 +1568,7 @@
 						weight: 4_000_000,
 					},
 				)
-<<<<<<< HEAD
 				.expect_cost(346239)
-=======
-				.expect_cost(211090)
->>>>>>> 14fd8688
 				.expect_no_logs()
 				// We expect an evm subcall ERC20.burnFrom
 				.with_subcall_handle(move |subcall| {
@@ -1663,11 +1659,7 @@
 						weight: 4_000_000,
 					},
 				)
-<<<<<<< HEAD
 				.expect_cost(346239)
-=======
-				.expect_cost(211090)
->>>>>>> 14fd8688
 				.expect_no_logs()
 				// We expect an evm subcall ERC20.burnFrom
 				.with_subcall_handle(move |subcall| {
