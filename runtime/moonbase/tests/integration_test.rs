--- conflicted
+++ resolved
@@ -19,219 +19,19 @@
 mod common;
 use common::*;
 
-<<<<<<< HEAD
-use evm::{Context, ExitSucceed};
-use frame_support::{assert_noop, assert_ok, dispatch::Dispatchable};
-=======
 use cumulus_primitives_parachain_inherent::ParachainInherentData;
 use evm::{executor::PrecompileOutput, Context, ExitSucceed};
-use frame_support::{
-	assert_noop, assert_ok,
-	dispatch::Dispatchable,
-	traits::{GenesisBuild, OnFinalize, OnInitialize},
-};
+use frame_support::{assert_noop, assert_ok, dispatch::Dispatchable};
 use moonbase_runtime::{
 	currency::UNITS, AccountId, AuthorInherent, Balance, Balances, Call, CrowdloanRewards, Event,
 	InflationInfo, ParachainStaking, Range, Runtime, System,
 };
->>>>>>> 7fd4ec95
 use nimbus_primitives::NimbusId;
 use pallet_evm::PrecompileSet;
 use parachain_staking::Bond;
 use precompiles::MoonbeamPrecompiles;
 use sp_core::{Public, H160, U256};
-<<<<<<< HEAD
 use sp_runtime::DispatchError;
-=======
-use sp_runtime::{DispatchError, Perbill};
-
-fn run_to_block(n: u32) {
-	while System::block_number() < n {
-		AuthorInherent::on_finalize(System::block_number());
-		ParachainStaking::on_finalize(System::block_number());
-		System::set_block_number(System::block_number() + 1);
-		AuthorInherent::on_initialize(System::block_number());
-	}
-}
-
-fn last_event() -> Event {
-	System::events().pop().expect("Event expected").event
-}
-
-struct ExtBuilder {
-	// endowed accounts with balances
-	balances: Vec<(AccountId, Balance)>,
-	// [collator, amount]
-	collators: Vec<(AccountId, Balance)>,
-	// [nominator, collator, nomination_amount]
-	nominators: Vec<(AccountId, AccountId, Balance)>,
-	// per-round inflation config
-	inflation: InflationInfo<Balance>,
-	// AuthorId -> AccoutId mappings
-	mappings: Vec<(NimbusId, AccountId)>,
-	// Crowdloan fund
-	crowdloan_fund: Balance,
-}
-
-impl Default for ExtBuilder {
-	fn default() -> ExtBuilder {
-		ExtBuilder {
-			balances: vec![],
-			nominators: vec![],
-			collators: vec![],
-			inflation: InflationInfo {
-				expect: Range {
-					min: 100_000 * UNITS,
-					ideal: 200_000 * UNITS,
-					max: 500_000 * UNITS,
-				},
-				// not used
-				annual: Range {
-					min: Perbill::from_percent(50),
-					ideal: Perbill::from_percent(50),
-					max: Perbill::from_percent(50),
-				},
-				// unrealistically high parameterization, only for testing
-				round: Range {
-					min: Perbill::from_percent(5),
-					ideal: Perbill::from_percent(5),
-					max: Perbill::from_percent(5),
-				},
-			},
-			mappings: vec![],
-			crowdloan_fund: 0,
-		}
-	}
-}
-
-impl ExtBuilder {
-	fn with_balances(mut self, balances: Vec<(AccountId, Balance)>) -> Self {
-		self.balances = balances;
-		self
-	}
-
-	fn with_collators(mut self, collators: Vec<(AccountId, Balance)>) -> Self {
-		self.collators = collators;
-		self
-	}
-
-	fn with_nominators(mut self, nominators: Vec<(AccountId, AccountId, Balance)>) -> Self {
-		self.nominators = nominators;
-		self
-	}
-
-	fn with_crowdloan_fund(mut self, crowdloan_fund: Balance) -> Self {
-		self.crowdloan_fund = crowdloan_fund;
-		self
-	}
-
-	fn with_mappings(mut self, mappings: Vec<(NimbusId, AccountId)>) -> Self {
-		self.mappings = mappings;
-		self
-	}
-
-	#[allow(dead_code)]
-	fn with_inflation(mut self, inflation: InflationInfo<Balance>) -> Self {
-		self.inflation = inflation;
-		self
-	}
-
-	fn build(self) -> sp_io::TestExternalities {
-		let mut t = frame_system::GenesisConfig::default()
-			.build_storage::<Runtime>()
-			.unwrap();
-
-		pallet_balances::GenesisConfig::<Runtime> {
-			balances: self.balances,
-		}
-		.assimilate_storage(&mut t)
-		.unwrap();
-
-		let mut stakers: Vec<(AccountId, Option<AccountId>, Balance)> = Vec::new();
-		for collator in self.collators {
-			stakers.push((collator.0, None, collator.1));
-		}
-		for nominator in self.nominators {
-			stakers.push((nominator.0, Some(nominator.1), nominator.2));
-		}
-		parachain_staking::GenesisConfig::<Runtime> {
-			stakers,
-			inflation_config: self.inflation,
-		}
-		.assimilate_storage(&mut t)
-		.unwrap();
-
-		pallet_crowdloan_rewards::GenesisConfig::<Runtime> {
-			funded_amount: self.crowdloan_fund,
-		}
-		.assimilate_storage(&mut t)
-		.unwrap();
-
-		pallet_author_mapping::GenesisConfig::<Runtime> {
-			mappings: self.mappings,
-		}
-		.assimilate_storage(&mut t)
-		.unwrap();
-
-		let mut ext = sp_io::TestExternalities::new(t);
-		ext.execute_with(|| System::set_block_number(1));
-		ext
-	}
-}
-
-const ALICE: [u8; 20] = [4u8; 20];
-const ALICE_NIMBUS: [u8; 32] = [4u8; 32];
-const BOB: [u8; 20] = [5u8; 20];
-const CHARLIE: [u8; 20] = [6u8; 20];
-const DAVE: [u8; 20] = [7u8; 20];
-
-fn origin_of(account_id: AccountId) -> <Runtime as frame_system::Config>::Origin {
-	<Runtime as frame_system::Config>::Origin::signed(account_id)
-}
-
-fn inherent_origin() -> <Runtime as frame_system::Config>::Origin {
-	<Runtime as frame_system::Config>::Origin::none()
-}
-
-fn root_origin() -> <Runtime as frame_system::Config>::Origin {
-	<Runtime as frame_system::Config>::Origin::root()
-}
-
-/// Mock the inherent that sets author in `author-inherent`
-fn set_author(a: NimbusId) {
-	assert_ok!(
-		Call::AuthorInherent(pallet_author_inherent::Call::<Runtime>::set_author(a))
-			.dispatch(inherent_origin())
-	);
-}
-
-/// Mock the inherent that sets validation data in ParachainSystem, which
-/// contains the `relay_chain_block_number`, which is used in `author-filter` as a
-/// source of randomness to filter valid authors at each block.
-fn set_parachain_inherent_data() {
-	use cumulus_primitives_core::PersistedValidationData;
-	use cumulus_test_relay_sproof_builder::RelayStateSproofBuilder;
-	let (relay_parent_storage_root, relay_chain_state) =
-		RelayStateSproofBuilder::default().into_state_root_and_proof();
-	let vfp = PersistedValidationData {
-		relay_parent_number: 1u32,
-		relay_parent_storage_root,
-		..Default::default()
-	};
-	let parachain_inherent_data = ParachainInherentData {
-		validation_data: vfp,
-		relay_chain_state: relay_chain_state,
-		downward_messages: Default::default(),
-		horizontal_messages: Default::default(),
-	};
-	assert_ok!(Call::ParachainSystem(
-		cumulus_pallet_parachain_system::Call::<Runtime>::set_validation_data(
-			parachain_inherent_data
-		)
-	)
-	.dispatch(inherent_origin()));
-}
->>>>>>> 7fd4ec95
 
 #[test]
 fn join_collator_candidates() {
