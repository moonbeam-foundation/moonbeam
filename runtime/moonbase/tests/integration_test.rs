// Copyright 2019-2022 PureStake Inc.
// This file is part of Moonbeam.

// Moonbeam is free software: you can redistribute it and/or modify
// it under the terms of the GNU General Public License as published by
// the Free Software Foundation, either version 3 of the License, or
// (at your option) any later version.

// Moonbeam is distributed in the hope that it will be useful,
// but WITHOUT ANY WARRANTY; without even the implied warranty of
// MERCHANTABILITY or FITNESS FOR A PARTICULAR PURPOSE.  See the
// GNU General Public License for more details.

// You should have received a copy of the GNU General Public License
// along with Moonbeam.  If not, see <http://www.gnu.org/licenses/>.

//! Moonbase Runtime Integration Tests

mod common;
use common::*;

use precompile_utils::{prelude::*, testing::*};

use fp_evm::Context;
use frame_support::{
	assert_noop, assert_ok,
	dispatch::Dispatchable,
	traits::{
		fungible::Inspect, fungibles::Inspect as FungiblesInspect, Currency as CurrencyT,
		EnsureOrigin, PalletInfo, StorageInfo, StorageInfoTrait,
	},
	weights::{DispatchClass, Weight},
	StorageHasher, Twox128,
};
use moonbase_runtime::{
	asset_config::AssetRegistrarMetadata, asset_config::LocalAssetInstance, get,
	xcm_config::AssetType, AccountId, AssetId, AssetManager, Assets, Balances, BaseFee, Call,
	CrowdloanRewards, Event, LocalAssets, ParachainStaking, PolkadotXcm, Precompiles, Runtime,
	RuntimeBlockWeights, System, TransactionPayment, XTokens, XcmTransactor,
	FOREIGN_ASSET_PRECOMPILE_ADDRESS_PREFIX, LOCAL_ASSET_PRECOMPILE_ADDRESS_PREFIX,
};
use polkadot_parachain::primitives::Sibling;
use precompile_utils::testing::MockHandle;
use xcm_builder::{ParentIsPreset, SiblingParachainConvertsVia};
use xcm_executor::traits::Convert as XcmConvert;
use xcm_primitives::Account20Hash;

use nimbus_primitives::NimbusId;
use pallet_evm::GasWeightMapping;
use pallet_evm::PrecompileSet;
use pallet_evm_precompile_author_mapping::Action as AuthorMappingAction;
use pallet_evm_precompile_batch::Action as BatchAction;
use pallet_evm_precompile_crowdloan_rewards::Action as CrowdloanAction;
use pallet_evm_precompile_randomness::{
	EXECUTE_EXPIRATION_ESTIMATED_COST, FULFILLMENT_OVERHEAD_ESTIMATED_COST,
	INCREASE_REQUEST_FEE_ESTIMATED_COST, REQUEST_RANDOMNESS_ESTIMATED_COST,
};
use pallet_evm_precompile_xcm_transactor::{
	v1::Action as XcmTransactorActionV1, v2::Action as XcmTransactorActionV2,
};
use pallet_evm_precompile_xcm_utils::Action as XcmUtilsAction;
use pallet_evm_precompile_xtokens::Action as XtokensAction;

use pallet_evm_precompileset_assets_erc20::{
	AccountIdAssetIdConversion, Action as AssetAction, SELECTOR_LOG_APPROVAL, SELECTOR_LOG_TRANSFER,
};
use pallet_randomness::weights::{SubstrateWeight, WeightInfo};
use pallet_transaction_payment::Multiplier;
use pallet_xcm_transactor::{Currency, CurrencyPayment, TransactWeights};
use parity_scale_codec::Encode;
use sha3::{Digest, Keccak256};
use sp_core::{crypto::UncheckedFrom, ByteArray, Pair, H160, U256};
use sp_runtime::{
	traits::{Convert, One},
	DispatchError, ModuleError, TokenError,
};
use xcm::latest::prelude::*;
#[test]
fn verify_randomness_precompile_gas_constants() {
	let weight_to_gas = |weight| {
		<moonbase_runtime::Runtime as pallet_evm::Config>::GasWeightMapping::weight_to_gas(weight)
	};
	type Weight = SubstrateWeight<moonbase_runtime::Runtime>;
	assert_eq!(
		weight_to_gas(Weight::request_randomness()),
		REQUEST_RANDOMNESS_ESTIMATED_COST
	);
	assert_eq!(
		weight_to_gas(Weight::prepare_fulfillment() + Weight::finish_fulfillment()),
		FULFILLMENT_OVERHEAD_ESTIMATED_COST
	);
	assert_eq!(
		weight_to_gas(Weight::increase_fee()),
		INCREASE_REQUEST_FEE_ESTIMATED_COST
	);
	assert_eq!(
		weight_to_gas(Weight::execute_request_expiration()),
		EXECUTE_EXPIRATION_ESTIMATED_COST
	);
}

#[test]
fn xcmp_queue_controller_origin_is_root() {
	// important for the XcmExecutionManager impl of PauseExecution which uses root origin
	// to suspend/resume XCM execution in xcmp_queue::on_idle
	assert_ok!(
		<moonbase_runtime::Runtime as cumulus_pallet_xcmp_queue::Config
		>::ControllerOrigin::ensure_origin(root_origin())
	);
}

#[test]
fn fast_track_available() {
	assert!(get!(pallet_democracy, InstantAllowed, bool));
}

#[test]
fn verify_pallet_prefixes() {
	fn is_pallet_prefix<P: 'static>(name: &str) {
		// Compares the unhashed pallet prefix in the `StorageInstance` implementation by every
		// storage item in the pallet P. This pallet prefix is used in conjunction with the
		// item name to get the unique storage key: hash(PalletPrefix) + hash(StorageName)
		// https://github.com/paritytech/substrate/blob/master/frame/support/procedural/src/pallet/
		// expand/storage.rs#L389-L401
		assert_eq!(
			<moonbase_runtime::Runtime as frame_system::Config>::PalletInfo::name::<P>(),
			Some(name)
		);
	}
	// TODO: use StorageInfoTrait from https://github.com/paritytech/substrate/pull/9246
	// This is now available with polkadot-v0.9.9 dependencies
	is_pallet_prefix::<moonbase_runtime::System>("System");
	is_pallet_prefix::<moonbase_runtime::Utility>("Utility");
	is_pallet_prefix::<moonbase_runtime::RandomnessCollectiveFlip>("RandomnessCollectiveFlip");
	is_pallet_prefix::<moonbase_runtime::ParachainSystem>("ParachainSystem");
	is_pallet_prefix::<moonbase_runtime::TransactionPayment>("TransactionPayment");
	is_pallet_prefix::<moonbase_runtime::ParachainInfo>("ParachainInfo");
	is_pallet_prefix::<moonbase_runtime::EthereumChainId>("EthereumChainId");
	is_pallet_prefix::<moonbase_runtime::EVM>("EVM");
	is_pallet_prefix::<moonbase_runtime::Ethereum>("Ethereum");
	is_pallet_prefix::<moonbase_runtime::ParachainStaking>("ParachainStaking");
	is_pallet_prefix::<moonbase_runtime::Scheduler>("Scheduler");
	is_pallet_prefix::<moonbase_runtime::Democracy>("Democracy");
	is_pallet_prefix::<moonbase_runtime::CouncilCollective>("CouncilCollective");
	is_pallet_prefix::<moonbase_runtime::TechCommitteeCollective>("TechCommitteeCollective");
	is_pallet_prefix::<moonbase_runtime::Treasury>("Treasury");
	is_pallet_prefix::<moonbase_runtime::AuthorInherent>("AuthorInherent");
	is_pallet_prefix::<moonbase_runtime::AuthorFilter>("AuthorFilter");
	is_pallet_prefix::<moonbase_runtime::CrowdloanRewards>("CrowdloanRewards");
	is_pallet_prefix::<moonbase_runtime::AuthorMapping>("AuthorMapping");
	is_pallet_prefix::<moonbase_runtime::MaintenanceMode>("MaintenanceMode");
	let prefix = |pallet_name, storage_name| {
		let mut res = [0u8; 32];
		res[0..16].copy_from_slice(&Twox128::hash(pallet_name));
		res[16..32].copy_from_slice(&Twox128::hash(storage_name));
		res.to_vec()
	};
	assert_eq!(
		<moonbase_runtime::Timestamp as StorageInfoTrait>::storage_info(),
		vec![
			StorageInfo {
				pallet_name: b"Timestamp".to_vec(),
				storage_name: b"Now".to_vec(),
				prefix: prefix(b"Timestamp", b"Now"),
				max_values: Some(1),
				max_size: Some(8),
			},
			StorageInfo {
				pallet_name: b"Timestamp".to_vec(),
				storage_name: b"DidUpdate".to_vec(),
				prefix: prefix(b"Timestamp", b"DidUpdate"),
				max_values: Some(1),
				max_size: Some(1),
			}
		]
	);
	assert_eq!(
		<moonbase_runtime::Balances as StorageInfoTrait>::storage_info(),
		vec![
			StorageInfo {
				pallet_name: b"Balances".to_vec(),
				storage_name: b"TotalIssuance".to_vec(),
				prefix: prefix(b"Balances", b"TotalIssuance"),
				max_values: Some(1),
				max_size: Some(16),
			},
			StorageInfo {
				pallet_name: b"Balances".to_vec(),
				storage_name: b"Account".to_vec(),
				prefix: prefix(b"Balances", b"Account"),
				max_values: None,
				max_size: Some(100),
			},
			StorageInfo {
				pallet_name: b"Balances".to_vec(),
				storage_name: b"Locks".to_vec(),
				prefix: prefix(b"Balances", b"Locks"),
				max_values: None,
				max_size: Some(1287),
			},
			StorageInfo {
				pallet_name: b"Balances".to_vec(),
				storage_name: b"Reserves".to_vec(),
				prefix: prefix(b"Balances", b"Reserves"),
				max_values: None,
				max_size: Some(1037),
			},
			StorageInfo {
				pallet_name: b"Balances".to_vec(),
				storage_name: b"StorageVersion".to_vec(),
				prefix: prefix(b"Balances", b"StorageVersion"),
				max_values: Some(1),
				max_size: Some(1),
			}
		]
	);
	assert_eq!(
		<moonbase_runtime::Sudo as StorageInfoTrait>::storage_info(),
		vec![StorageInfo {
			pallet_name: b"Sudo".to_vec(),
			storage_name: b"Key".to_vec(),
			prefix: prefix(b"Sudo", b"Key"),
			max_values: Some(1),
			max_size: Some(20),
		}]
	);
	assert_eq!(
		<moonbase_runtime::Proxy as StorageInfoTrait>::storage_info(),
		vec![
			StorageInfo {
				pallet_name: b"Proxy".to_vec(),
				storage_name: b"Proxies".to_vec(),
				prefix: prefix(b"Proxy", b"Proxies"),
				max_values: None,
				max_size: Some(845),
			},
			StorageInfo {
				pallet_name: b"Proxy".to_vec(),
				storage_name: b"Announcements".to_vec(),
				prefix: prefix(b"Proxy", b"Announcements"),
				max_values: None,
				max_size: Some(1837),
			}
		]
	);
	assert_eq!(
		<moonbase_runtime::MaintenanceMode as StorageInfoTrait>::storage_info(),
		vec![StorageInfo {
			pallet_name: b"MaintenanceMode".to_vec(),
			storage_name: b"MaintenanceMode".to_vec(),
			prefix: prefix(b"MaintenanceMode", b"MaintenanceMode"),
			max_values: Some(1),
			max_size: None,
		},]
	);
}

#[test]
fn test_collectives_storage_item_prefixes() {
	for StorageInfo { pallet_name, .. } in
		<moonbase_runtime::CouncilCollective as StorageInfoTrait>::storage_info()
	{
		assert_eq!(pallet_name, b"CouncilCollective".to_vec());
	}

	for StorageInfo { pallet_name, .. } in
		<moonbase_runtime::TechCommitteeCollective as StorageInfoTrait>::storage_info()
	{
		assert_eq!(pallet_name, b"TechCommitteeCollective".to_vec());
	}
}

#[test]
fn verify_pallet_indices() {
	fn is_pallet_index<P: 'static>(index: usize) {
		assert_eq!(
			<moonbase_runtime::Runtime as frame_system::Config>::PalletInfo::index::<P>(),
			Some(index)
		);
	}
	is_pallet_index::<moonbase_runtime::System>(0);
	is_pallet_index::<moonbase_runtime::Utility>(1);
	is_pallet_index::<moonbase_runtime::Timestamp>(2);
	is_pallet_index::<moonbase_runtime::Balances>(3);
	is_pallet_index::<moonbase_runtime::Sudo>(4);
	is_pallet_index::<moonbase_runtime::RandomnessCollectiveFlip>(5);
	is_pallet_index::<moonbase_runtime::ParachainSystem>(6);
	is_pallet_index::<moonbase_runtime::TransactionPayment>(7);
	is_pallet_index::<moonbase_runtime::ParachainInfo>(8);
	is_pallet_index::<moonbase_runtime::EthereumChainId>(9);
	is_pallet_index::<moonbase_runtime::EVM>(10);
	is_pallet_index::<moonbase_runtime::Ethereum>(11);
	is_pallet_index::<moonbase_runtime::ParachainStaking>(12);
	is_pallet_index::<moonbase_runtime::Scheduler>(13);
	is_pallet_index::<moonbase_runtime::Democracy>(14);
	is_pallet_index::<moonbase_runtime::CouncilCollective>(15);
	is_pallet_index::<moonbase_runtime::TechCommitteeCollective>(16);
	is_pallet_index::<moonbase_runtime::Treasury>(17);
	is_pallet_index::<moonbase_runtime::AuthorInherent>(18);
	is_pallet_index::<moonbase_runtime::AuthorFilter>(19);
	is_pallet_index::<moonbase_runtime::CrowdloanRewards>(20);
	is_pallet_index::<moonbase_runtime::AuthorMapping>(21);
	is_pallet_index::<moonbase_runtime::Proxy>(22);
	is_pallet_index::<moonbase_runtime::MaintenanceMode>(23);
}

#[test]
fn verify_proxy_type_indices() {
	assert_eq!(moonbase_runtime::ProxyType::Any as u8, 0);
	assert_eq!(moonbase_runtime::ProxyType::NonTransfer as u8, 1);
	assert_eq!(moonbase_runtime::ProxyType::Governance as u8, 2);
	assert_eq!(moonbase_runtime::ProxyType::Staking as u8, 3);
	assert_eq!(moonbase_runtime::ProxyType::CancelProxy as u8, 4);
	assert_eq!(moonbase_runtime::ProxyType::Balances as u8, 5);
	assert_eq!(moonbase_runtime::ProxyType::AuthorMapping as u8, 6);
	assert_eq!(moonbase_runtime::ProxyType::IdentityJudgement as u8, 7);
}

#[test]
fn join_collator_candidates() {
	ExtBuilder::default()
		.with_balances(vec![
			(AccountId::from(ALICE), 2_000 * UNIT),
			(AccountId::from(BOB), 2_000 * UNIT),
			(AccountId::from(CHARLIE), 1_100 * UNIT),
			(AccountId::from(DAVE), 1_000 * UNIT),
		])
		.with_collators(vec![
			(AccountId::from(ALICE), 1_000 * UNIT),
			(AccountId::from(BOB), 1_000 * UNIT),
		])
		.with_delegations(vec![
			(AccountId::from(CHARLIE), AccountId::from(ALICE), 50 * UNIT),
			(AccountId::from(CHARLIE), AccountId::from(BOB), 50 * UNIT),
		])
		.build()
		.execute_with(|| {
			assert_noop!(
				ParachainStaking::join_candidates(
					origin_of(AccountId::from(ALICE)),
					1_000 * UNIT,
					2u32
				),
				pallet_parachain_staking::Error::<Runtime>::CandidateExists
			);
			assert_noop!(
				ParachainStaking::join_candidates(
					origin_of(AccountId::from(CHARLIE)),
					1_000 * UNIT,
					2u32
				),
				pallet_parachain_staking::Error::<Runtime>::DelegatorExists
			);
			assert!(System::events().is_empty());
			assert_ok!(ParachainStaking::join_candidates(
				origin_of(AccountId::from(DAVE)),
				1_000 * UNIT,
				2u32
			));
			assert_eq!(
				last_event(),
				Event::ParachainStaking(
					pallet_parachain_staking::Event::JoinedCollatorCandidates {
						account: AccountId::from(DAVE),
						amount_locked: 1_000 * UNIT,
						new_total_amt_locked: 3_100 * UNIT
					}
				)
			);
			let candidates = ParachainStaking::candidate_pool();
			assert_eq!(candidates.0[0].owner, AccountId::from(ALICE));
			assert_eq!(candidates.0[0].amount, 1_050 * UNIT);
			assert_eq!(candidates.0[1].owner, AccountId::from(BOB));
			assert_eq!(candidates.0[1].amount, 1_050 * UNIT);
			assert_eq!(candidates.0[2].owner, AccountId::from(DAVE));
			assert_eq!(candidates.0[2].amount, 1_000 * UNIT);
		});
}

#[test]
fn transfer_through_evm_to_stake() {
	ExtBuilder::default()
		.with_balances(vec![(AccountId::from(ALICE), 2_000 * UNIT)])
		.build()
		.execute_with(|| {
			// Charlie has no balance => fails to stake
			assert_noop!(
				ParachainStaking::join_candidates(
					origin_of(AccountId::from(CHARLIE)),
					1_000 * UNIT,
					0u32
				),
				DispatchError::Module(ModuleError {
					index: 12,
					error: [8, 0, 0, 0],
					message: Some("InsufficientBalance")
				})
			);

			// Alice transfer from free balance 2000 UNIT to Bob
			assert_ok!(Balances::transfer(
				origin_of(AccountId::from(ALICE)),
				AccountId::from(BOB),
				2_000 * UNIT,
			));
			assert_eq!(Balances::free_balance(AccountId::from(BOB)), 2_000 * UNIT);

			let gas_limit = 100000u64;
			let gas_price: U256 = 1_000_000_000.into();
			// Bob transfers 1000 UNIT to Charlie via EVM
			assert_ok!(Call::EVM(pallet_evm::Call::<Runtime>::call {
				source: H160::from(BOB),
				target: H160::from(CHARLIE),
				input: Vec::new(),
				value: (1_000 * UNIT).into(),
				gas_limit,
				max_fee_per_gas: gas_price,
				max_priority_fee_per_gas: None,
				nonce: None,
				access_list: Vec::new(),
			})
			.dispatch(<Runtime as frame_system::Config>::Origin::root()));
			assert_eq!(
				Balances::free_balance(AccountId::from(CHARLIE)),
				1_000 * UNIT,
			);

			// Charlie can stake now
			assert_ok!(ParachainStaking::join_candidates(
				origin_of(AccountId::from(CHARLIE)),
				1_000 * UNIT,
				0u32,
			),);
			let candidates = ParachainStaking::candidate_pool();
			assert_eq!(candidates.0[0].owner, AccountId::from(CHARLIE));
			assert_eq!(candidates.0[0].amount, 1_000 * UNIT);
		});
}

#[test]
fn reward_block_authors() {
	ExtBuilder::default()
		.with_balances(vec![
			// Alice gets 100 extra tokens for her mapping deposit
			(AccountId::from(ALICE), 2_100 * UNIT),
			(AccountId::from(BOB), 1_000 * UNIT),
		])
		.with_collators(vec![(AccountId::from(ALICE), 1_000 * UNIT)])
		.with_delegations(vec![(
			AccountId::from(BOB),
			AccountId::from(ALICE),
			500 * UNIT,
		)])
		.with_mappings(vec![(
			NimbusId::from_slice(&ALICE_NIMBUS).unwrap(),
			AccountId::from(ALICE),
		)])
		.build()
		.execute_with(|| {
			set_parachain_inherent_data();
			for x in 2..1199 {
				run_to_block(x, Some(NimbusId::from_slice(&ALICE_NIMBUS).unwrap()));
			}
			// no rewards doled out yet
			assert_eq!(
				Balances::usable_balance(AccountId::from(ALICE)),
				1_000 * UNIT,
			);
			assert_eq!(Balances::usable_balance(AccountId::from(BOB)), 500 * UNIT,);
			run_to_block(1200, Some(NimbusId::from_slice(&ALICE_NIMBUS).unwrap()));
			// rewards minted and distributed
			assert_eq!(
				Balances::usable_balance(AccountId::from(ALICE)),
				1113666666584000000000,
			);
			assert_eq!(
				Balances::usable_balance(AccountId::from(BOB)),
				541333333292000000000,
			);
		});
}

#[test]
fn reward_block_authors_with_parachain_bond_reserved() {
	ExtBuilder::default()
		.with_balances(vec![
			// Alice gets 100 extra tokens for her mapping deposit
			(AccountId::from(ALICE), 2_100 * UNIT),
			(AccountId::from(BOB), 1_000 * UNIT),
			(AccountId::from(CHARLIE), UNIT),
		])
		.with_collators(vec![(AccountId::from(ALICE), 1_000 * UNIT)])
		.with_delegations(vec![(
			AccountId::from(BOB),
			AccountId::from(ALICE),
			500 * UNIT,
		)])
		.with_mappings(vec![(
			NimbusId::from_slice(&ALICE_NIMBUS).unwrap(),
			AccountId::from(ALICE),
		)])
		.build()
		.execute_with(|| {
			set_parachain_inherent_data();
			assert_ok!(ParachainStaking::set_parachain_bond_account(
				root_origin(),
				AccountId::from(CHARLIE),
			),);
			for x in 2..1199 {
				run_to_block(x, Some(NimbusId::from_slice(&ALICE_NIMBUS).unwrap()));
			}
			// no rewards doled out yet
			assert_eq!(
				Balances::usable_balance(AccountId::from(ALICE)),
				1_000 * UNIT,
			);
			assert_eq!(Balances::usable_balance(AccountId::from(BOB)), 500 * UNIT,);
			assert_eq!(Balances::usable_balance(AccountId::from(CHARLIE)), UNIT,);
			run_to_block(1200, Some(NimbusId::from_slice(&ALICE_NIMBUS).unwrap()));
			// rewards minted and distributed
			assert_eq!(
				Balances::usable_balance(AccountId::from(ALICE)),
				1082693333281650000000,
			);
			assert_eq!(
				Balances::usable_balance(AccountId::from(BOB)),
				525841666640825000000,
			);
			// 30% reserved for parachain bond
			assert_eq!(
				Balances::usable_balance(AccountId::from(CHARLIE)),
				47515000000000000000,
			);
		});
}

#[test]
fn initialize_crowdloan_addresses_with_batch_and_pay() {
	ExtBuilder::default()
		.with_balances(vec![
			(AccountId::from(ALICE), 2_000 * UNIT),
			(AccountId::from(BOB), 1_000 * UNIT),
		])
		.with_collators(vec![(AccountId::from(ALICE), 1_000 * UNIT)])
		.with_mappings(vec![(
			NimbusId::from_slice(&ALICE_NIMBUS).unwrap(),
			AccountId::from(ALICE),
		)])
		.with_crowdloan_fund(3_000_000 * UNIT)
		.build()
		.execute_with(|| {
			// set parachain inherent data
			set_parachain_inherent_data();
			let init_block = CrowdloanRewards::init_vesting_block();
			// This matches the previous vesting
			let end_block = init_block + 4 * WEEKS;
			// Batch calls always succeed. We just need to check the inner event
			assert_ok!(Call::Utility(pallet_utility::Call::<Runtime>::batch_all {
				calls: vec![
					Call::CrowdloanRewards(
						pallet_crowdloan_rewards::Call::<Runtime>::initialize_reward_vec {
							rewards: vec![(
								[4u8; 32].into(),
								Some(AccountId::from(CHARLIE)),
								1_500_000 * UNIT
							)]
						}
					),
					Call::CrowdloanRewards(
						pallet_crowdloan_rewards::Call::<Runtime>::initialize_reward_vec {
							rewards: vec![(
								[5u8; 32].into(),
								Some(AccountId::from(DAVE)),
								1_500_000 * UNIT
							)]
						}
					),
					Call::CrowdloanRewards(
						pallet_crowdloan_rewards::Call::<Runtime>::complete_initialization {
							lease_ending_block: end_block
						}
					)
				]
			})
			.dispatch(root_origin()));
			// 30 percent initial payout
			assert_eq!(Balances::balance(&AccountId::from(CHARLIE)), 450_000 * UNIT);
			// 30 percent initial payout
			assert_eq!(Balances::balance(&AccountId::from(DAVE)), 450_000 * UNIT);
			let expected = Event::Utility(pallet_utility::Event::BatchCompleted);
			assert_eq!(last_event(), expected);
			// This one should fail, as we already filled our data
			assert_ok!(Call::Utility(pallet_utility::Call::<Runtime>::batch {
				calls: vec![Call::CrowdloanRewards(pallet_crowdloan_rewards::Call::<
					Runtime,
				>::initialize_reward_vec {
					rewards: vec![([4u8; 32].into(), Some(AccountId::from(ALICE)), 432000)]
				})]
			})
			.dispatch(root_origin()));
			let expected_fail = Event::Utility(pallet_utility::Event::BatchInterrupted {
				index: 0,
				error: DispatchError::Module(ModuleError {
					index: 20,
					error: [8, 0, 0, 0],
					message: None,
				}),
			});
			assert_eq!(last_event(), expected_fail);
			// Claim 1 block.
			assert_ok!(CrowdloanRewards::claim(origin_of(AccountId::from(CHARLIE))));
			assert_ok!(CrowdloanRewards::claim(origin_of(AccountId::from(DAVE))));

			let vesting_period = 4 * WEEKS as u128;
			let per_block = (1_050_000 * UNIT) / vesting_period;

			assert_eq!(
				CrowdloanRewards::accounts_payable(&AccountId::from(CHARLIE))
					.unwrap()
					.claimed_reward,
				(450_000 * UNIT) + per_block
			);
			assert_eq!(
				CrowdloanRewards::accounts_payable(&AccountId::from(DAVE))
					.unwrap()
					.claimed_reward,
				(450_000 * UNIT) + per_block
			);
			// The total claimed reward should be equal to the account balance at this point.
			assert_eq!(
				Balances::balance(&AccountId::from(CHARLIE)),
				(450_000 * UNIT) + per_block
			);
			assert_eq!(
				Balances::balance(&AccountId::from(DAVE)),
				(450_000 * UNIT) + per_block
			);
			assert_noop!(
				CrowdloanRewards::claim(origin_of(AccountId::from(ALICE))),
				pallet_crowdloan_rewards::Error::<Runtime>::NoAssociatedClaim
			);
		});
}

#[test]
fn initialize_crowdloan_address_and_change_with_relay_key_sig() {
	ExtBuilder::default()
		.with_balances(vec![
			(AccountId::from(ALICE), 2_000 * UNIT),
			(AccountId::from(BOB), 1_000 * UNIT),
		])
		.with_collators(vec![(AccountId::from(ALICE), 1_000 * UNIT)])
		.with_mappings(vec![(
			NimbusId::from_slice(&ALICE_NIMBUS).unwrap(),
			AccountId::from(ALICE),
		)])
		.with_crowdloan_fund(3_000_000 * UNIT)
		.build()
		.execute_with(|| {
			// set parachain inherent data
			set_parachain_inherent_data();
			let init_block = CrowdloanRewards::init_vesting_block();
			// This matches the previous vesting
			let end_block = init_block + 4 * WEEKS;

			let (pair1, _) = sp_core::sr25519::Pair::generate();
			let (pair2, _) = sp_core::sr25519::Pair::generate();

			let public1 = pair1.public();
			let public2 = pair2.public();

			// signature:
			// WRAP_BYTES|| NetworkIdentifier|| new_account || previous_account || WRAP_BYTES
			let mut message = pallet_crowdloan_rewards::WRAPPED_BYTES_PREFIX.to_vec();
			message.append(&mut b"moonbase-".to_vec());
			message.append(&mut AccountId::from(DAVE).encode());
			message.append(&mut AccountId::from(CHARLIE).encode());
			message.append(&mut pallet_crowdloan_rewards::WRAPPED_BYTES_POSTFIX.to_vec());

			let signature1 = pair1.sign(&message);
			let signature2 = pair2.sign(&message);

			// Batch calls always succeed. We just need to check the inner event
			assert_ok!(
				// two relay accounts pointing at the same reward account
				Call::Utility(pallet_utility::Call::<Runtime>::batch_all {
					calls: vec![
						Call::CrowdloanRewards(
							pallet_crowdloan_rewards::Call::<Runtime>::initialize_reward_vec {
								rewards: vec![(
									public1.into(),
									Some(AccountId::from(CHARLIE)),
									1_500_000 * UNIT
								)]
							}
						),
						Call::CrowdloanRewards(
							pallet_crowdloan_rewards::Call::<Runtime>::initialize_reward_vec {
								rewards: vec![(
									public2.into(),
									Some(AccountId::from(CHARLIE)),
									1_500_000 * UNIT
								)]
							}
						),
						Call::CrowdloanRewards(
							pallet_crowdloan_rewards::Call::<Runtime>::complete_initialization {
								lease_ending_block: end_block
							}
						)
					]
				})
				.dispatch(root_origin())
			);
			// 30 percent initial payout
			assert_eq!(Balances::balance(&AccountId::from(CHARLIE)), 900_000 * UNIT);

			// this should fail, as we are only providing one signature
			assert_noop!(
				CrowdloanRewards::change_association_with_relay_keys(
					origin_of(AccountId::from(CHARLIE)),
					AccountId::from(DAVE),
					AccountId::from(CHARLIE),
					vec![(public1.into(), signature1.clone().into())]
				),
				pallet_crowdloan_rewards::Error::<Runtime>::InsufficientNumberOfValidProofs
			);

			// this should be valid
			assert_ok!(CrowdloanRewards::change_association_with_relay_keys(
				origin_of(AccountId::from(CHARLIE)),
				AccountId::from(DAVE),
				AccountId::from(CHARLIE),
				vec![
					(public1.into(), signature1.into()),
					(public2.into(), signature2.into())
				]
			));

			assert_eq!(
				CrowdloanRewards::accounts_payable(&AccountId::from(DAVE))
					.unwrap()
					.claimed_reward,
				(900_000 * UNIT)
			);
		});
}

#[test]
fn claim_via_precompile() {
	ExtBuilder::default()
		.with_balances(vec![
			(AccountId::from(ALICE), 2_000 * UNIT),
			(AccountId::from(BOB), 1_000 * UNIT),
		])
		.with_collators(vec![(AccountId::from(ALICE), 1_000 * UNIT)])
		.with_mappings(vec![(
			NimbusId::from_slice(&ALICE_NIMBUS).unwrap(),
			AccountId::from(ALICE),
		)])
		.with_crowdloan_fund(3_000_000 * UNIT)
		.build()
		.execute_with(|| {
			// set parachain inherent data
			set_parachain_inherent_data();
			let init_block = CrowdloanRewards::init_vesting_block();
			// This matches the previous vesting
			let end_block = init_block + 4 * WEEKS;
			// Batch calls always succeed. We just need to check the inner event
			assert_ok!(Call::Utility(pallet_utility::Call::<Runtime>::batch_all {
				calls: vec![
					Call::CrowdloanRewards(
						pallet_crowdloan_rewards::Call::<Runtime>::initialize_reward_vec {
							rewards: vec![(
								[4u8; 32].into(),
								Some(AccountId::from(CHARLIE)),
								1_500_000 * UNIT
							)]
						}
					),
					Call::CrowdloanRewards(
						pallet_crowdloan_rewards::Call::<Runtime>::initialize_reward_vec {
							rewards: vec![(
								[5u8; 32].into(),
								Some(AccountId::from(DAVE)),
								1_500_000 * UNIT
							)]
						}
					),
					Call::CrowdloanRewards(
						pallet_crowdloan_rewards::Call::<Runtime>::complete_initialization {
							lease_ending_block: end_block
						}
					)
				]
			})
			.dispatch(root_origin()));

			// 30 percent initial payout
			assert_eq!(Balances::balance(&AccountId::from(CHARLIE)), 450_000 * UNIT);
			// 30 percent initial payout
			assert_eq!(Balances::balance(&AccountId::from(DAVE)), 450_000 * UNIT);

			let crowdloan_precompile_address = H160::from_low_u64_be(2049);

			// Alice uses the crowdloan precompile to claim through the EVM
			let gas_limit = 100000u64;
			let gas_price: U256 = 1_000_000_000u64.into();

			// Construct the call data (selector, amount)
			let mut call_data = Vec::<u8>::from([0u8; 4]);
			call_data[0..4].copy_from_slice(&Keccak256::digest(b"claim()")[0..4]);

			assert_ok!(Call::EVM(pallet_evm::Call::<Runtime>::call {
				source: H160::from(CHARLIE),
				target: crowdloan_precompile_address,
				input: call_data,
				value: U256::zero(), // No value sent in EVM
				gas_limit,
				max_fee_per_gas: gas_price,
				max_priority_fee_per_gas: None,
				nonce: None, // Use the next nonce
				access_list: Vec::new(),
			})
			.dispatch(<Runtime as frame_system::Config>::Origin::root()));

			let vesting_period = 4 * WEEKS as u128;
			let per_block = (1_050_000 * UNIT) / vesting_period;

			assert_eq!(
				CrowdloanRewards::accounts_payable(&AccountId::from(CHARLIE))
					.unwrap()
					.claimed_reward,
				(450_000 * UNIT) + per_block
			);
		})
}

#[test]
fn is_contributor_via_precompile() {
	ExtBuilder::default()
		.with_balances(vec![
			(AccountId::from(ALICE), 2_000 * UNIT),
			(AccountId::from(BOB), 1_000 * UNIT),
		])
		.with_collators(vec![(AccountId::from(ALICE), 1_000 * UNIT)])
		.with_mappings(vec![(
			NimbusId::from_slice(&ALICE_NIMBUS).unwrap(),
			AccountId::from(ALICE),
		)])
		.with_crowdloan_fund(3_000_000 * UNIT)
		.build()
		.execute_with(|| {
			// set parachain inherent data
			set_parachain_inherent_data();
			let init_block = CrowdloanRewards::init_vesting_block();
			// This matches the previous vesting
			let end_block = init_block + 4 * WEEKS;
			// Batch calls always succeed. We just need to check the inner event
			assert_ok!(Call::Utility(pallet_utility::Call::<Runtime>::batch_all {
				calls: vec![
					Call::CrowdloanRewards(
						pallet_crowdloan_rewards::Call::<Runtime>::initialize_reward_vec {
							rewards: vec![(
								[4u8; 32].into(),
								Some(AccountId::from(CHARLIE)),
								1_500_000 * UNIT
							)]
						}
					),
					Call::CrowdloanRewards(
						pallet_crowdloan_rewards::Call::<Runtime>::initialize_reward_vec {
							rewards: vec![(
								[5u8; 32].into(),
								Some(AccountId::from(DAVE)),
								1_500_000 * UNIT
							)]
						}
					),
					Call::CrowdloanRewards(
						pallet_crowdloan_rewards::Call::<Runtime>::complete_initialization {
							lease_ending_block: end_block
						}
					)
				]
			})
			.dispatch(root_origin()));

			let crowdloan_precompile_address = H160::from_low_u64_be(2049);

			// Assert precompile reports Bob is not a contributor
			Precompiles::new()
				.prepare_test(
					ALICE,
					crowdloan_precompile_address,
					EvmDataWriter::new_with_selector(CrowdloanAction::IsContributor)
						.write(Address(BOB.into()))
						.build(),
				)
				.expect_cost(1000)
				.expect_no_logs()
				.execute_returns(EvmDataWriter::new().write(false).build());

			// Assert precompile reports Charlie is a nominator
			Precompiles::new()
				.prepare_test(
					ALICE,
					crowdloan_precompile_address,
					EvmDataWriter::new_with_selector(CrowdloanAction::IsContributor)
						.write(Address(CHARLIE.into()))
						.build(),
				)
				.expect_cost(1000)
				.expect_no_logs()
				.execute_returns(EvmDataWriter::new().write(true).build());
		})
}

#[test]
fn reward_info_via_precompile() {
	ExtBuilder::default()
		.with_balances(vec![
			(AccountId::from(ALICE), 2_000 * UNIT),
			(AccountId::from(BOB), 1_000 * UNIT),
		])
		.with_collators(vec![(AccountId::from(ALICE), 1_000 * UNIT)])
		.with_mappings(vec![(
			NimbusId::from_slice(&ALICE_NIMBUS).unwrap(),
			AccountId::from(ALICE),
		)])
		.with_crowdloan_fund(3_000_000 * UNIT)
		.build()
		.execute_with(|| {
			// set parachain inherent data
			set_parachain_inherent_data();
			let init_block = CrowdloanRewards::init_vesting_block();
			// This matches the previous vesting
			let end_block = init_block + 4 * WEEKS;
			// Batch calls always succeed. We just need to check the inner event
			assert_ok!(Call::Utility(pallet_utility::Call::<Runtime>::batch_all {
				calls: vec![
					Call::CrowdloanRewards(
						pallet_crowdloan_rewards::Call::<Runtime>::initialize_reward_vec {
							rewards: vec![(
								[4u8; 32].into(),
								Some(AccountId::from(CHARLIE)),
								1_500_000 * UNIT
							)]
						}
					),
					Call::CrowdloanRewards(
						pallet_crowdloan_rewards::Call::<Runtime>::initialize_reward_vec {
							rewards: vec![(
								[5u8; 32].into(),
								Some(AccountId::from(DAVE)),
								1_500_000 * UNIT
							)]
						}
					),
					Call::CrowdloanRewards(
						pallet_crowdloan_rewards::Call::<Runtime>::complete_initialization {
							lease_ending_block: end_block
						}
					)
				]
			})
			.dispatch(root_origin()));

			let crowdloan_precompile_address = H160::from_low_u64_be(2049);

			let expected_total: U256 = (1_500_000 * UNIT).into();
			let expected_claimed: U256 = (450_000 * UNIT).into();

			// Assert precompile reports correct Charlie reward info.
			Precompiles::new()
				.prepare_test(
					ALICE,
					crowdloan_precompile_address,
					EvmDataWriter::new_with_selector(CrowdloanAction::RewardInfo)
						.write(Address(AccountId::from(CHARLIE).into()))
						.build(),
				)
				.expect_cost(1000)
				.expect_no_logs()
				.execute_returns(
					EvmDataWriter::new()
						.write(expected_total)
						.write(expected_claimed)
						.build(),
				);
		})
}

#[test]
fn update_reward_address_via_precompile() {
	ExtBuilder::default()
		.with_balances(vec![
			(AccountId::from(ALICE), 2_000 * UNIT),
			(AccountId::from(BOB), 1_000 * UNIT),
		])
		.with_collators(vec![(AccountId::from(ALICE), 1_000 * UNIT)])
		.with_mappings(vec![(
			NimbusId::from_slice(&ALICE_NIMBUS).unwrap(),
			AccountId::from(ALICE),
		)])
		.with_crowdloan_fund(3_000_000 * UNIT)
		.build()
		.execute_with(|| {
			// set parachain inherent data
			set_parachain_inherent_data();
			let init_block = CrowdloanRewards::init_vesting_block();
			// This matches the previous vesting
			let end_block = init_block + 4 * WEEKS;
			// Batch calls always succeed. We just need to check the inner event
			assert_ok!(Call::Utility(pallet_utility::Call::<Runtime>::batch_all {
				calls: vec![
					Call::CrowdloanRewards(
						pallet_crowdloan_rewards::Call::<Runtime>::initialize_reward_vec {
							rewards: vec![(
								[4u8; 32].into(),
								Some(AccountId::from(CHARLIE)),
								1_500_000 * UNIT
							)]
						}
					),
					Call::CrowdloanRewards(
						pallet_crowdloan_rewards::Call::<Runtime>::initialize_reward_vec {
							rewards: vec![(
								[5u8; 32].into(),
								Some(AccountId::from(DAVE)),
								1_500_000 * UNIT
							)]
						}
					),
					Call::CrowdloanRewards(
						pallet_crowdloan_rewards::Call::<Runtime>::complete_initialization {
							lease_ending_block: end_block
						}
					)
				]
			})
			.dispatch(root_origin()));

			let crowdloan_precompile_address = H160::from_low_u64_be(2049);

			// Charlie uses the crowdloan precompile to update address through the EVM
			let gas_limit = 100000u64;
			let gas_price: U256 = 1_000_000_000u64.into();

			// Construct the input data to check if Bob is a contributor
			let mut call_data = Vec::<u8>::from([0u8; 36]);
			call_data[0..4]
				.copy_from_slice(&Keccak256::digest(b"update_reward_address(address)")[0..4]);
			call_data[16..36].copy_from_slice(&ALICE);

			assert_ok!(Call::EVM(pallet_evm::Call::<Runtime>::call {
				source: H160::from(CHARLIE),
				target: crowdloan_precompile_address,
				input: call_data,
				value: U256::zero(), // No value sent in EVM
				gas_limit,
				max_fee_per_gas: gas_price,
				max_priority_fee_per_gas: None,
				nonce: None, // Use the next nonce
				access_list: Vec::new(),
			})
			.dispatch(<Runtime as frame_system::Config>::Origin::root()));

			assert!(CrowdloanRewards::accounts_payable(&AccountId::from(CHARLIE)).is_none());
			assert_eq!(
				CrowdloanRewards::accounts_payable(&AccountId::from(ALICE))
					.unwrap()
					.claimed_reward,
				(450_000 * UNIT)
			);
		})
}

#[test]
fn asset_can_be_registered() {
	ExtBuilder::default().build().execute_with(|| {
		let source_location = AssetType::Xcm(MultiLocation::parent());
		let source_id: moonbase_runtime::AssetId = source_location.clone().into();
		let asset_metadata = AssetRegistrarMetadata {
			name: b"RelayToken".to_vec(),
			symbol: b"Relay".to_vec(),
			decimals: 12,
			is_frozen: false,
		};
		assert_ok!(AssetManager::register_foreign_asset(
			moonbase_runtime::Origin::root(),
			source_location,
			asset_metadata,
			1u128,
			true,
		));
		assert!(AssetManager::asset_id_type(source_id).is_some());
	});
}

#[test]
fn local_assets_cannot_be_create_by_signed_origins() {
	ExtBuilder::default()
		.with_balances(vec![
			(AccountId::from(ALICE), 2_000 * UNIT * SUPPLY_FACTOR),
			(AccountId::from(BOB), 1_000 * UNIT * SUPPLY_FACTOR),
		])
		.build()
		.execute_with(|| {
			assert_noop!(
				Call::LocalAssets(pallet_assets::Call::<Runtime, LocalAssetInstance>::create {
					id: 11u128,
					admin: AccountId::from(ALICE),
					min_balance: 1u128
				})
				.dispatch(<Runtime as frame_system::Config>::Origin::signed(
					AccountId::from(ALICE)
				)),
				frame_system::Error::<Runtime>::CallFiltered
			);
		});
}

#[test]
fn asset_erc20_precompiles_supply_and_balance() {
	ExtBuilder::default()
		.with_local_assets(vec![(
			0u128,
			vec![(AccountId::from(ALICE), 1_000 * UNIT)],
			AccountId::from(ALICE),
		)])
		.build()
		.execute_with(|| {
			// Assert the asset has been created with the correct supply
			assert_eq!(LocalAssets::total_supply(0u128), 1_000 * UNIT);

			// Convert the assetId to its corresponding precompile address
			let asset_precompile_address =
				Runtime::asset_id_to_account(LOCAL_ASSET_PRECOMPILE_ADDRESS_PREFIX, 0u128);

			// Access totalSupply through precompile.
			Precompiles::new()
				.prepare_test(
					ALICE,
					asset_precompile_address,
					EvmDataWriter::new_with_selector(AssetAction::TotalSupply).build(),
				)
				.expect_cost(1000)
				.expect_no_logs()
				.execute_returns(EvmDataWriter::new().write(U256::from(1000 * UNIT)).build());

			// Access balanceOf through precompile
			Precompiles::new()
				.prepare_test(
					ALICE,
					asset_precompile_address,
					EvmDataWriter::new_with_selector(AssetAction::BalanceOf)
						.write(Address(ALICE.into()))
						.build(),
				)
				.expect_cost(1000)
				.expect_no_logs()
				.execute_returns(EvmDataWriter::new().write(U256::from(1000 * UNIT)).build());
		});
}

#[test]
fn asset_erc20_precompiles_transfer() {
	ExtBuilder::default()
		.with_local_assets(vec![(
			0u128,
			vec![(AccountId::from(ALICE), 1_000 * UNIT)],
			AccountId::from(ALICE),
		)])
		.with_balances(vec![
			(AccountId::from(ALICE), 2_000 * UNIT),
			(AccountId::from(BOB), 1_000 * UNIT),
		])
		.build()
		.execute_with(|| {
			let asset_precompile_address =
				Runtime::asset_id_to_account(LOCAL_ASSET_PRECOMPILE_ADDRESS_PREFIX, 0u128);

			// Transfer tokens from Alice to Bob, 400 UNIT.
			Precompiles::new()
				.prepare_test(
					ALICE,
					asset_precompile_address,
					EvmDataWriter::new_with_selector(AssetAction::Transfer)
						.write(Address(BOB.into()))
						.write(U256::from(400 * UNIT))
						.build(),
				)
				.expect_cost(23652u64)
				.expect_log(log3(
					asset_precompile_address,
					SELECTOR_LOG_TRANSFER,
					H160::from(ALICE),
					H160::from(BOB),
					EvmDataWriter::new().write(U256::from(400 * UNIT)).build(),
				))
				.execute_returns(EvmDataWriter::new().write(true).build());

			// Make sure BOB has 400 UNIT
			Precompiles::new()
				.prepare_test(
					BOB,
					asset_precompile_address,
					EvmDataWriter::new_with_selector(AssetAction::BalanceOf)
						.write(Address(BOB.into()))
						.build(),
				)
				.expect_cost(1000)
				.expect_no_logs()
				.execute_returns(EvmDataWriter::new().write(U256::from(400 * UNIT)).build());
		});
}

#[test]
fn asset_erc20_precompiles_approve() {
	ExtBuilder::default()
		.with_local_assets(vec![(
			0u128,
			vec![(AccountId::from(ALICE), 1_000 * UNIT)],
			AccountId::from(ALICE),
		)])
		.with_balances(vec![
			(AccountId::from(ALICE), 2_000 * UNIT),
			(AccountId::from(BOB), 1_000 * UNIT),
		])
		.build()
		.execute_with(|| {
			let asset_precompile_address =
				Runtime::asset_id_to_account(LOCAL_ASSET_PRECOMPILE_ADDRESS_PREFIX, 0u128);

			// Aprove Bob for spending 400 UNIT from Alice
			Precompiles::new()
				.prepare_test(
					ALICE,
					asset_precompile_address,
					EvmDataWriter::new_with_selector(AssetAction::Approve)
						.write(Address(BOB.into()))
						.write(U256::from(400 * UNIT))
						.build(),
				)
				.expect_cost(14211)
				.expect_log(log3(
					asset_precompile_address,
					SELECTOR_LOG_APPROVAL,
					H160::from(ALICE),
					H160::from(BOB),
					EvmDataWriter::new().write(U256::from(400 * UNIT)).build(),
				))
				.execute_returns(EvmDataWriter::new().write(true).build());

			// Transfer tokens from Alice to Charlie by using BOB as origin
			Precompiles::new()
				.prepare_test(
					BOB,
					asset_precompile_address,
					EvmDataWriter::new_with_selector(AssetAction::TransferFrom)
						.write(Address(ALICE.into()))
						.write(Address(CHARLIE.into()))
						.write(U256::from(400 * UNIT))
						.build(),
				)
				.expect_cost(29230)
				.expect_log(log3(
					asset_precompile_address,
					SELECTOR_LOG_TRANSFER,
					H160::from(ALICE),
					H160::from(CHARLIE),
					EvmDataWriter::new().write(U256::from(400 * UNIT)).build(),
				))
				.execute_returns(EvmDataWriter::new().write(true).build());

			// Make sure CHARLIE has 400 UNIT
			Precompiles::new()
				.prepare_test(
					CHARLIE,
					asset_precompile_address,
					EvmDataWriter::new_with_selector(AssetAction::BalanceOf)
						.write(Address(CHARLIE.into()))
						.build(),
				)
				.expect_cost(1000)
				.expect_no_logs()
				.execute_returns(EvmDataWriter::new().write(U256::from(400 * UNIT)).build());
		});
}

#[test]
fn asset_erc20_precompiles_mint_burn() {
	ExtBuilder::default()
		.with_local_assets(vec![(
			0u128,
			vec![(AccountId::from(ALICE), 1_000 * UNIT)],
			AccountId::from(ALICE),
		)])
		.with_balances(vec![
			(AccountId::from(ALICE), 2_000 * UNIT),
			(AccountId::from(BOB), 1_000 * UNIT),
		])
		.build()
		.execute_with(|| {
			let asset_precompile_address =
				Runtime::asset_id_to_account(LOCAL_ASSET_PRECOMPILE_ADDRESS_PREFIX, 0u128);

			// Mint 1000 MOVRS to BOB
			Precompiles::new()
				.prepare_test(
					ALICE,
					asset_precompile_address,
					EvmDataWriter::new_with_selector(AssetAction::Mint)
						.write(Address(BOB.into()))
						.write(U256::from(1000 * UNIT))
						.build(),
				)
				.expect_cost(12988)
				.expect_log(log3(
					asset_precompile_address,
					SELECTOR_LOG_TRANSFER,
					H160::default(),
					H160::from(BOB),
					EvmDataWriter::new().write(U256::from(1000 * UNIT)).build(),
				))
				.execute_returns(EvmDataWriter::new().write(true).build());

			// Assert the asset has been minted
			assert_eq!(LocalAssets::total_supply(0u128), 2_000 * UNIT);
			assert_eq!(
				LocalAssets::balance(0u128, AccountId::from(BOB)),
				1_000 * UNIT
			);

			// Burn tokens
			Precompiles::new()
				.prepare_test(
					ALICE,
					asset_precompile_address,
					EvmDataWriter::new_with_selector(AssetAction::Burn)
						.write(Address(BOB.into()))
						.write(U256::from(500 * UNIT))
						.build(),
				)
				.expect_cost(13164)
				.expect_log(log3(
					asset_precompile_address,
					SELECTOR_LOG_TRANSFER,
					H160::from(BOB),
					H160::default(),
					EvmDataWriter::new().write(U256::from(500 * UNIT)).build(),
				))
				.execute_returns(EvmDataWriter::new().write(true).build());

			// Assert the asset has been burnt
			assert_eq!(LocalAssets::total_supply(0u128), 1_500 * UNIT);
			assert_eq!(
				LocalAssets::balance(0u128, AccountId::from(BOB)),
				500 * UNIT
			);
		});
}

#[test]
fn asset_erc20_precompiles_freeze_thaw_account() {
	ExtBuilder::default()
		.with_local_assets(vec![(
			0u128,
			vec![(AccountId::from(ALICE), 1_000 * UNIT)],
			AccountId::from(ALICE),
		)])
		.with_balances(vec![
			(AccountId::from(ALICE), 2_000 * UNIT),
			(AccountId::from(BOB), 1_000 * UNIT),
		])
		.build()
		.execute_with(|| {
			let asset_precompile_address =
				Runtime::asset_id_to_account(LOCAL_ASSET_PRECOMPILE_ADDRESS_PREFIX, 0u128);

			// Freeze Account
			Precompiles::new()
				.prepare_test(
					ALICE,
					asset_precompile_address,
					EvmDataWriter::new_with_selector(AssetAction::Freeze)
						.write(Address(ALICE.into()))
						.build(),
				)
				.expect_cost(6866)
				.expect_no_logs()
				.execute_returns(EvmDataWriter::new().write(true).build());

			// Assert account is frozen
			assert_eq!(
				LocalAssets::can_withdraw(0u128, &AccountId::from(ALICE), 1).into_result(),
				Err(TokenError::Frozen.into())
			);

			// Thaw Account
			Precompiles::new()
				.prepare_test(
					ALICE,
					asset_precompile_address,
					EvmDataWriter::new_with_selector(AssetAction::Thaw)
						.write(Address(ALICE.into()))
						.build(),
				)
				.expect_cost(6860)
				.expect_no_logs()
				.execute_returns(EvmDataWriter::new().write(true).build());

			// Assert account is not frozen
			assert!(LocalAssets::can_withdraw(0u128, &AccountId::from(ALICE), 1)
				.into_result()
				.is_ok());
		});
}

#[test]
fn asset_erc20_precompiles_freeze_thaw_asset() {
	ExtBuilder::default()
		.with_local_assets(vec![(
			0u128,
			vec![(AccountId::from(ALICE), 1_000 * UNIT)],
			AccountId::from(ALICE),
		)])
		.with_balances(vec![
			(AccountId::from(ALICE), 2_000 * UNIT),
			(AccountId::from(BOB), 1_000 * UNIT),
		])
		.build()
		.execute_with(|| {
			let asset_precompile_address =
				Runtime::asset_id_to_account(LOCAL_ASSET_PRECOMPILE_ADDRESS_PREFIX, 0u128);

			// Freeze Asset
			Precompiles::new()
				.prepare_test(
					ALICE,
					asset_precompile_address,
					EvmDataWriter::new_with_selector(AssetAction::FreezeAsset).build(),
				)
				.expect_cost(5726)
				.expect_no_logs()
				.execute_returns(EvmDataWriter::new().write(true).build());

			// Assert account is frozen
			assert_eq!(
				LocalAssets::can_withdraw(0u128, &AccountId::from(ALICE), 1).into_result(),
				Err(TokenError::Frozen.into())
			);

			// Thaw Asset
			Precompiles::new()
				.prepare_test(
					ALICE,
					asset_precompile_address,
					EvmDataWriter::new_with_selector(AssetAction::ThawAsset).build(),
				)
				.expect_cost(5741)
				.expect_no_logs()
				.execute_returns(EvmDataWriter::new().write(true).build());
		});
}

#[test]
fn asset_erc20_precompiles_freeze_transfer_ownership() {
	ExtBuilder::default()
		.with_local_assets(vec![(
			0u128,
			vec![(AccountId::from(ALICE), 1_000 * UNIT)],
			AccountId::from(ALICE),
		)])
		.with_balances(vec![
			(AccountId::from(ALICE), 2_000 * UNIT),
			(AccountId::from(BOB), 1_000 * UNIT),
		])
		.build()
		.execute_with(|| {
			let asset_precompile_address =
				Runtime::asset_id_to_account(LOCAL_ASSET_PRECOMPILE_ADDRESS_PREFIX, 0u128);

			// Transfer ownerhsip of an asset
			Precompiles::new()
				.prepare_test(
					ALICE,
					asset_precompile_address,
					EvmDataWriter::new_with_selector(AssetAction::TransferOwnership)
						.write(Address(BOB.into()))
						.build(),
				)
				.expect_cost(6794)
				.expect_no_logs()
				.execute_returns(EvmDataWriter::new().write(true).build());
		});
}

#[test]
fn asset_erc20_precompiles_freeze_set_team() {
	ExtBuilder::default()
		.with_local_assets(vec![(
			0u128,
			vec![(AccountId::from(ALICE), 1_000 * UNIT)],
			AccountId::from(ALICE),
		)])
		.with_balances(vec![
			(AccountId::from(ALICE), 2_000 * UNIT),
			(AccountId::from(BOB), 1_000 * UNIT),
		])
		.build()
		.execute_with(|| {
			let asset_precompile_address =
				Runtime::asset_id_to_account(LOCAL_ASSET_PRECOMPILE_ADDRESS_PREFIX, 0u128);

			// Set Bob as issuer, admin and freezer
			Precompiles::new()
				.prepare_test(
					ALICE,
					asset_precompile_address,
					EvmDataWriter::new_with_selector(AssetAction::SetTeam)
						.write(Address(BOB.into()))
						.write(Address(BOB.into()))
						.write(Address(BOB.into()))
						.build(),
				)
				.expect_cost(5721)
				.expect_no_logs()
				.execute_returns(EvmDataWriter::new().write(true).build());

			// Bob should be able to mint, freeze, and thaw
			assert_ok!(LocalAssets::mint(
				origin_of(AccountId::from(BOB)),
				0u128,
				AccountId::from(BOB),
				1_000 * UNIT
			));
			assert_ok!(LocalAssets::freeze(
				origin_of(AccountId::from(BOB)),
				0u128,
				AccountId::from(ALICE)
			));
			assert_ok!(LocalAssets::thaw(
				origin_of(AccountId::from(BOB)),
				0u128,
				AccountId::from(ALICE)
			));
		});
}

#[test]
fn xcm_asset_erc20_precompiles_supply_and_balance() {
	ExtBuilder::default()
		.with_xcm_assets(vec![XcmAssetInitialization {
			asset_type: AssetType::Xcm(MultiLocation::parent()),
			metadata: AssetRegistrarMetadata {
				name: b"RelayToken".to_vec(),
				symbol: b"Relay".to_vec(),
				decimals: 12,
				is_frozen: false,
			},
			balances: vec![(AccountId::from(ALICE), 1_000 * UNIT)],
			is_sufficient: true,
		}])
		.with_balances(vec![
			(AccountId::from(ALICE), 2_000 * UNIT),
			(AccountId::from(BOB), 1_000 * UNIT),
		])
		.build()
		.execute_with(|| {
			// We have the assetId that corresponds to the relay chain registered
			let relay_asset_id: AssetId = AssetType::Xcm(MultiLocation::parent()).into();

			// Its address is
			let asset_precompile_address = Runtime::asset_id_to_account(
				FOREIGN_ASSET_PRECOMPILE_ADDRESS_PREFIX,
				relay_asset_id,
			);

			// Assert the asset has been created with the correct supply
			assert_eq!(Assets::total_supply(relay_asset_id), 1_000 * UNIT);

			// Access totalSupply through precompile. Important that the context is correct
			Precompiles::new()
				.prepare_test(
					ALICE,
					asset_precompile_address,
					EvmDataWriter::new_with_selector(AssetAction::TotalSupply).build(),
				)
				.expect_cost(1000)
				.expect_no_logs()
				.execute_returns(EvmDataWriter::new().write(U256::from(1000 * UNIT)).build());

			// Access balanceOf through precompile
			Precompiles::new()
				.prepare_test(
					ALICE,
					asset_precompile_address,
					EvmDataWriter::new_with_selector(AssetAction::BalanceOf)
						.write(Address(ALICE.into()))
						.build(),
				)
				.expect_cost(1000)
				.expect_no_logs()
				.execute_returns(EvmDataWriter::new().write(U256::from(1000 * UNIT)).build());
		});
}

#[test]
fn xcm_asset_erc20_precompiles_transfer() {
	ExtBuilder::default()
		.with_xcm_assets(vec![XcmAssetInitialization {
			asset_type: AssetType::Xcm(MultiLocation::parent()),
			metadata: AssetRegistrarMetadata {
				name: b"RelayToken".to_vec(),
				symbol: b"Relay".to_vec(),
				decimals: 12,
				is_frozen: false,
			},
			balances: vec![(AccountId::from(ALICE), 1_000 * UNIT)],
			is_sufficient: true,
		}])
		.with_balances(vec![
			(AccountId::from(ALICE), 2_000 * UNIT),
			(AccountId::from(BOB), 1_000 * UNIT),
		])
		.build()
		.execute_with(|| {
			// We have the assetId that corresponds to the relay chain registered
			let relay_asset_id: AssetId = AssetType::Xcm(MultiLocation::parent()).into();

			// Its address is
			let asset_precompile_address = Runtime::asset_id_to_account(
				FOREIGN_ASSET_PRECOMPILE_ADDRESS_PREFIX,
				relay_asset_id,
			);

			// Transfer tokens from Alice to Bob, 400 UNIT.
			Precompiles::new()
				.prepare_test(
					ALICE,
					asset_precompile_address,
					EvmDataWriter::new_with_selector(AssetAction::Transfer)
						.write(Address(BOB.into()))
						.write(U256::from(400 * UNIT))
						.build(),
				)
				.expect_cost(23652)
				.expect_log(log3(
					asset_precompile_address,
					SELECTOR_LOG_TRANSFER,
					H160::from(ALICE),
					H160::from(BOB),
					EvmDataWriter::new().write(U256::from(400 * UNIT)).build(),
				))
				.execute_returns(EvmDataWriter::new().write(true).build());

			// Make sure BOB has 400 UNIT
			Precompiles::new()
				.prepare_test(
					BOB,
					asset_precompile_address,
					EvmDataWriter::new_with_selector(AssetAction::BalanceOf)
						.write(Address(BOB.into()))
						.build(),
				)
				.expect_cost(1000)
				.expect_no_logs()
				.execute_returns(EvmDataWriter::new().write(U256::from(400 * UNIT)).build());
		});
}

#[test]
fn xcm_asset_erc20_precompiles_approve() {
	ExtBuilder::default()
		.with_xcm_assets(vec![XcmAssetInitialization {
			asset_type: AssetType::Xcm(MultiLocation::parent()),
			metadata: AssetRegistrarMetadata {
				name: b"RelayToken".to_vec(),
				symbol: b"Relay".to_vec(),
				decimals: 12,
				is_frozen: false,
			},
			balances: vec![(AccountId::from(ALICE), 1_000 * UNIT)],
			is_sufficient: true,
		}])
		.with_balances(vec![
			(AccountId::from(ALICE), 2_000 * UNIT),
			(AccountId::from(BOB), 1_000 * UNIT),
		])
		.build()
		.execute_with(|| {
			// We have the assetId that corresponds to the relay chain registered
			let relay_asset_id: AssetId = AssetType::Xcm(MultiLocation::parent()).into();

			// Its address is
			let asset_precompile_address = Runtime::asset_id_to_account(
				FOREIGN_ASSET_PRECOMPILE_ADDRESS_PREFIX,
				relay_asset_id,
			);

			// Aprove Bob for spending 400 UNIT from Alice
			Precompiles::new()
				.prepare_test(
					ALICE,
					asset_precompile_address,
					EvmDataWriter::new_with_selector(AssetAction::Approve)
						.write(Address(BOB.into()))
						.write(U256::from(400 * UNIT))
						.build(),
				)
				.expect_cost(14211)
				.expect_log(log3(
					asset_precompile_address,
					SELECTOR_LOG_APPROVAL,
					H160::from(ALICE),
					H160::from(BOB),
					EvmDataWriter::new().write(U256::from(400 * UNIT)).build(),
				))
				.execute_returns(EvmDataWriter::new().write(true).build());

			// Transfer tokens from Alice to Charlie by using BOB as origin
			Precompiles::new()
				.prepare_test(
					BOB,
					asset_precompile_address,
					EvmDataWriter::new_with_selector(AssetAction::TransferFrom)
						.write(Address(ALICE.into()))
						.write(Address(CHARLIE.into()))
						.write(U256::from(400 * UNIT))
						.build(),
				)
				.expect_cost(29230)
				.expect_log(log3(
					asset_precompile_address,
					SELECTOR_LOG_TRANSFER,
					H160::from(ALICE),
					H160::from(CHARLIE),
					EvmDataWriter::new().write(U256::from(400 * UNIT)).build(),
				))
				.execute_returns(EvmDataWriter::new().write(true).build());

			// Make sure CHARLIE has 400 UNIT
			Precompiles::new()
				.prepare_test(
					CHARLIE,
					asset_precompile_address,
					EvmDataWriter::new_with_selector(AssetAction::BalanceOf)
						.write(Address(CHARLIE.into()))
						.build(),
				)
				.expect_cost(1000)
				.expect_no_logs()
				.execute_returns(EvmDataWriter::new().write(U256::from(400 * UNIT)).build());
		});
}

#[test]
fn xtokens_precompiles_transfer() {
	ExtBuilder::default()
		.with_xcm_assets(vec![XcmAssetInitialization {
			asset_type: AssetType::Xcm(MultiLocation::parent()),
			metadata: AssetRegistrarMetadata {
				name: b"RelayToken".to_vec(),
				symbol: b"Relay".to_vec(),
				decimals: 12,
				is_frozen: false,
			},
			balances: vec![(AccountId::from(ALICE), 1_000_000_000_000_000)],
			is_sufficient: true,
		}])
		.with_balances(vec![
			(AccountId::from(ALICE), 2_000 * UNIT),
			(AccountId::from(BOB), 1_000 * UNIT),
		])
		.with_safe_xcm_version(2)
		.build()
		.execute_with(|| {
			let xtokens_precompile_address = H160::from_low_u64_be(2052);

			// We have the assetId that corresponds to the relay chain registered
			let relay_asset_id: AssetId = AssetType::Xcm(MultiLocation::parent()).into();

			// Its address is
			let asset_precompile_address = Runtime::asset_id_to_account(
				FOREIGN_ASSET_PRECOMPILE_ADDRESS_PREFIX,
				relay_asset_id,
			);

			// Alice has 1000 tokens. She should be able to send through precompile
			let destination = MultiLocation::new(
				1,
				Junctions::X1(Junction::AccountId32 {
					network: NetworkId::Any,
					id: [1u8; 32],
				}),
			);

			// We use the address of the asset as an identifier of the asset we want to transfer
			Precompiles::new()
				.prepare_test(
					ALICE,
					xtokens_precompile_address,
					EvmDataWriter::new_with_selector(XtokensAction::Transfer)
						.write(Address(asset_precompile_address.into()))
						.write(U256::from(500_000_000_000_000u128))
						.write(destination.clone())
						.write(U256::from(4000000))
						.build(),
				)
				.expect_cost(12000)
				.expect_no_logs()
				.execute_returns(vec![])
		})
}

#[test]
fn xtokens_precompiles_transfer_multiasset() {
	ExtBuilder::default()
		.with_xcm_assets(vec![XcmAssetInitialization {
			asset_type: AssetType::Xcm(MultiLocation::parent()),
			metadata: AssetRegistrarMetadata {
				name: b"RelayToken".to_vec(),
				symbol: b"Relay".to_vec(),
				decimals: 12,
				is_frozen: false,
			},
			balances: vec![(AccountId::from(ALICE), 1_000_000_000_000_000)],
			is_sufficient: true,
		}])
		.with_balances(vec![
			(AccountId::from(ALICE), 2_000 * UNIT),
			(AccountId::from(BOB), 1_000 * UNIT),
		])
		.with_safe_xcm_version(2)
		.build()
		.execute_with(|| {
			let xtokens_precompile_address = H160::from_low_u64_be(2052);

			// Alice has 1000 tokens. She should be able to send through precompile
			let destination = MultiLocation::new(
				1,
				Junctions::X1(Junction::AccountId32 {
					network: NetworkId::Any,
					id: [1u8; 32],
				}),
			);

			// This time we transfer it through TransferMultiAsset
			// Instead of the address, we encode directly the multilocation referencing the asset
			Precompiles::new()
				.prepare_test(
					ALICE,
					xtokens_precompile_address,
					EvmDataWriter::new_with_selector(XtokensAction::TransferMultiAsset)
						// We want to transfer the relay token
						.write(MultiLocation::parent())
						.write(U256::from(500_000_000_000_000u128))
						.write(destination)
						.write(U256::from(4000000))
						.build(),
				)
				.expect_cost(12000)
				.expect_no_logs()
				.execute_returns(vec![]);
		})
}

#[test]
fn xtokens_precompiles_transfer_native() {
	ExtBuilder::default()
		.with_balances(vec![
			(AccountId::from(ALICE), 2_000 * UNIT),
			(AccountId::from(BOB), 1_000 * UNIT),
		])
		.with_safe_xcm_version(2)
		.build()
		.execute_with(|| {
			let xtokens_precompile_address = H160::from_low_u64_be(2052);

			// Its address is
			let asset_precompile_address = H160::from_low_u64_be(2050);

			// Alice has 1000 tokens. She should be able to send through precompile
			let destination = MultiLocation::new(
				1,
				Junctions::X1(Junction::AccountId32 {
					network: NetworkId::Any,
					id: [1u8; 32],
				}),
			);

			// We use the address of the asset as an identifier of the asset we want to transfer
			Precompiles::new()
				.prepare_test(
					ALICE,
					xtokens_precompile_address,
					EvmDataWriter::new_with_selector(XtokensAction::Transfer)
						.write(Address(asset_precompile_address))
						.write(U256::from(500 * UNIT))
						.write(destination.clone())
						.write(U256::from(4000000))
						.build(),
				)
				.expect_cost(8000)
				.expect_no_logs()
				.execute_returns(vec![]);
		})
}

#[test]
fn xtokens_precompile_transfer_local_asset() {
	ExtBuilder::default()
		.with_balances(vec![
			(AccountId::from(ALICE), 2_000 * UNIT),
			(AccountId::from(BOB), 1_000 * UNIT),
		])
		.with_local_assets(vec![(
			0u128,
			vec![(AccountId::from(ALICE), 1_000 * UNIT)],
			AccountId::from(ALICE),
		)])
		.with_safe_xcm_version(2)
		.build()
		.execute_with(|| {
			let xtokens_precompile_address = H160::from_low_u64_be(2052);

			// Its address is
			let asset_precompile_address =
				Runtime::asset_id_to_account(LOCAL_ASSET_PRECOMPILE_ADDRESS_PREFIX, 0u128).into();

			// Alice has 1000 tokens. She should be able to send through precompile
			let destination = MultiLocation::new(
				1,
				Junctions::X1(Junction::AccountId32 {
					network: NetworkId::Any,
					id: [1u8; 32],
				}),
			);

			// We use the address of the asset as an identifier of the asset we want to transfer
			Precompiles::new()
				.prepare_test(
					ALICE,
					xtokens_precompile_address,
					EvmDataWriter::new_with_selector(XtokensAction::Transfer)
						.write(Address(asset_precompile_address))
						.write(U256::from(500 * UNIT))
						.write(destination.clone())
						.write(U256::from(4000000))
						.build(),
				)
				.expect_cost(8000)
				.expect_no_logs()
				.execute_returns(vec![]);
		})
}

fn run_with_system_weight<F>(w: Weight, mut assertions: F)
where
	F: FnMut() -> (),
{
	let mut t: sp_io::TestExternalities = frame_system::GenesisConfig::default()
		.build_storage::<Runtime>()
		.unwrap()
		.into();
	t.execute_with(|| {
		System::set_block_consumed_resources(w, 0);
		assertions()
	});
}

#[test]
#[rustfmt::skip]
fn length_fee_is_sensible() {
	use sp_runtime::testing::TestXt;

	// tests that length fee is sensible for a few hypothetical transactions
	ExtBuilder::default().build().execute_with(|| {
		let call = frame_system::Call::remark::<Runtime> { remark: vec![] };
		let uxt: TestXt<_, ()> = TestXt::new(call, Some((1u64, ())));

		let calc_fee = |len: u32| -> Balance {
			moonbase_runtime::TransactionPayment::query_fee_details(uxt.clone(), len)
				.inclusion_fee
				.expect("fee should be calculated")
				.len_fee
		};

		// editorconfig-checker-disable
		//                  left: cost of length fee, right: size in bytes
		//                             /------------- proportional component: O(N * 1B)
		//                             |           /- exponential component: O(N ** 3)
		//                             |           |
		assert_eq!(                    1_000_000_001, calc_fee(1));
		assert_eq!(                   10_000_001_000, calc_fee(10));
		assert_eq!(                  100_001_000_000, calc_fee(100));
		assert_eq!(                1_001_000_000_000, calc_fee(1_000));
		assert_eq!(               11_000_000_000_000, calc_fee(10_000)); // inflection point
		assert_eq!(            1_100_000_000_000_000, calc_fee(100_000));
		assert_eq!(        1_001_000_000_000_000_000, calc_fee(1_000_000)); // one UNIT, ~ 1MB
		assert_eq!(    1_000_010_000_000_000_000_000, calc_fee(10_000_000));
		assert_eq!(1_000_000_100_000_000_000_000_000, calc_fee(100_000_000));
		// editorconfig-checker-enable
	});
}

#[test]
fn multiplier_can_grow_from_zero() {
	use frame_support::traits::Get;

	let minimum_multiplier = moonbase_runtime::MinimumMultiplier::get();
	let target = moonbase_runtime::TargetBlockFullness::get()
		* RuntimeBlockWeights::get()
			.get(DispatchClass::Normal)
			.max_total
			.unwrap();
	// if the min is too small, then this will not change, and we are doomed forever.
	// the weight is 1/100th bigger than target.
	run_with_system_weight(target * 101 / 100, || {
		let next = moonbase_runtime::SlowAdjustingFeeUpdate::<Runtime>::convert(minimum_multiplier);
		assert!(
			next > minimum_multiplier,
			"{:?} !>= {:?}",
			next,
			minimum_multiplier
		);
	})
}

#[test]
#[ignore] // test runs for a very long time
fn multiplier_growth_simulator() {
	use frame_support::traits::Get;

	// assume the multiplier is initially set to its minimum. We update it with values twice the
	//target (target is 25%, thus 50%) and we see at which point it reaches 1.
	let mut multiplier = moonbase_runtime::MinimumMultiplier::get();
	let block_weight = moonbase_runtime::TargetBlockFullness::get()
		* RuntimeBlockWeights::get()
			.get(DispatchClass::Normal)
			.max_total
			.unwrap()
		* 2;
	let mut blocks = 0;
	while multiplier <= Multiplier::one() {
		run_with_system_weight(block_weight, || {
			let next = moonbase_runtime::SlowAdjustingFeeUpdate::<Runtime>::convert(multiplier);
			// ensure that it is growing as well.
			assert!(next > multiplier, "{:?} !>= {:?}", next, multiplier);
			multiplier = next;
		});
		blocks += 1;
		println!("block = {} multiplier {:?}", blocks, multiplier);
	}
}

#[test]
fn ethereum_invalid_transaction() {
	ExtBuilder::default().build().execute_with(|| {
		// Ensure an extrinsic not containing enough gas limit to store the transaction
		// on chain is rejected.
		assert_eq!(
			Executive::apply_extrinsic(unchecked_eth_tx(INVALID_ETH_TX)),
			Err(
				sp_runtime::transaction_validity::TransactionValidityError::Invalid(
					sp_runtime::transaction_validity::InvalidTransaction::Custom(3u8)
				)
			)
		);
	});
}

#[test]
fn transfer_ed_0_substrate() {
	ExtBuilder::default()
		.with_balances(vec![
			(AccountId::from(ALICE), (1 * UNIT) + (1 * WEI)),
			(AccountId::from(BOB), 0),
		])
		.build()
		.execute_with(|| {
			// Substrate transfer
			assert_ok!(Balances::transfer(
				origin_of(AccountId::from(ALICE)),
				AccountId::from(BOB),
				1 * UNIT,
			));
			// 1 WEI is left in the account
			assert_eq!(Balances::free_balance(AccountId::from(ALICE)), 1 * WEI);
		});
}

#[test]
fn transfer_ed_0_evm() {
	ExtBuilder::default()
		.with_balances(vec![
			(
				AccountId::from(ALICE),
				((1 * UNIT) + (21_000 * 1_000_000_000)) + (1 * WEI),
			),
			(AccountId::from(BOB), 0),
		])
		.build()
		.execute_with(|| {
			// EVM transfer
			assert_ok!(Call::EVM(pallet_evm::Call::<Runtime>::call {
				source: H160::from(ALICE),
				target: H160::from(BOB),
				input: Vec::new(),
				value: (1 * UNIT).into(),
				gas_limit: 21_000u64,
				max_fee_per_gas: U256::from(1_000_000_000),
				max_priority_fee_per_gas: None,
				nonce: Some(U256::from(0)),
				access_list: Vec::new(),
			})
			.dispatch(<Runtime as frame_system::Config>::Origin::root()));
			// 1 WEI is left in the account
			assert_eq!(Balances::free_balance(AccountId::from(ALICE)), 1 * WEI,);
		});
}

#[test]
fn refund_ed_0_evm() {
	ExtBuilder::default()
		.with_balances(vec![
			(
				AccountId::from(ALICE),
				((1 * UNIT) + (21_777 * 1_000_000_000)),
			),
			(AccountId::from(BOB), 0),
		])
		.build()
		.execute_with(|| {
			// EVM transfer that zeroes ALICE
			assert_ok!(Call::EVM(pallet_evm::Call::<Runtime>::call {
				source: H160::from(ALICE),
				target: H160::from(BOB),
				input: Vec::new(),
				value: (1 * UNIT).into(),
				gas_limit: 21_777u64,
				max_fee_per_gas: U256::from(1_000_000_000),
				max_priority_fee_per_gas: None,
				nonce: Some(U256::from(0)),
				access_list: Vec::new(),
			})
			.dispatch(<Runtime as frame_system::Config>::Origin::root()));
			// ALICE is refunded
			assert_eq!(
				Balances::free_balance(AccountId::from(ALICE)),
				777 * 1_000_000_000,
			);
		});
}

#[test]
fn author_does_not_receive_priority_fee() {
	ExtBuilder::default()
		.with_balances(vec![(
			AccountId::from(BOB),
			(1 * UNIT) + (21_000 * (500 * GIGAWEI)),
		)])
		.build()
		.execute_with(|| {
			// Some block author as seen by pallet-evm.
			let author = AccountId::from(<pallet_evm::Pallet<Runtime>>::find_author());
			// Currently the default impl of the evm uses `deposit_into_existing`.
			// If we were to use this implementation, and for an author to receive eventual tips,
			// the account needs to be somehow initialized, otherwise the deposit would fail.
			Balances::make_free_balance_be(&author, 100 * UNIT);

			// EVM transfer.
			assert_ok!(Call::EVM(pallet_evm::Call::<Runtime>::call {
				source: H160::from(BOB),
				target: H160::from(ALICE),
				input: Vec::new(),
				value: (1 * UNIT).into(),
				gas_limit: 21_000u64,
				max_fee_per_gas: U256::from(300 * GIGAWEI),
				max_priority_fee_per_gas: Some(U256::from(200 * GIGAWEI)),
				nonce: Some(U256::from(0)),
				access_list: Vec::new(),
			})
			.dispatch(<Runtime as frame_system::Config>::Origin::root()));
			// Author free balance didn't change.
			assert_eq!(Balances::free_balance(author), 100 * UNIT,);
		});
}

#[test]
fn total_issuance_after_evm_transaction_with_priority_fee() {
	ExtBuilder::default()
		.with_balances(vec![(
			AccountId::from(BOB),
			(1 * UNIT) + (21_000 * (2 * GIGAWEI)),
		)])
		.build()
		.execute_with(|| {
			let issuance_before = <Runtime as pallet_evm::Config>::Currency::total_issuance();
			// EVM transfer.
			assert_ok!(Call::EVM(pallet_evm::Call::<Runtime>::call {
				source: H160::from(BOB),
				target: H160::from(ALICE),
				input: Vec::new(),
				value: (1 * UNIT).into(),
				gas_limit: 21_000u64,
				max_fee_per_gas: U256::from(2 * GIGAWEI),
				max_priority_fee_per_gas: Some(U256::from(1 * GIGAWEI)),
				nonce: Some(U256::from(0)),
				access_list: Vec::new(),
			})
			.dispatch(<Runtime as frame_system::Config>::Origin::root()));

			let issuance_after = <Runtime as pallet_evm::Config>::Currency::total_issuance();
			// Fee is 1 GWEI base fee + 1 GWEI tip.
			let fee = ((2 * GIGAWEI) * 21_000) as f64;
			// 80% was burned.
			let expected_burn = (fee * 0.8) as u128;
			assert_eq!(issuance_after, issuance_before - expected_burn,);
			// 20% was sent to treasury.
			let expected_treasury = (fee * 0.2) as u128;
			assert_eq!(moonbase_runtime::Treasury::pot(), expected_treasury);
		});
}

#[test]
fn total_issuance_after_evm_transaction_without_priority_fee() {
	ExtBuilder::default()
		.with_balances(vec![(
			AccountId::from(BOB),
			(1 * UNIT) + (21_000 * (2 * GIGAWEI)),
		)])
		.build()
		.execute_with(|| {
			let issuance_before = <Runtime as pallet_evm::Config>::Currency::total_issuance();
			// EVM transfer.
			assert_ok!(Call::EVM(pallet_evm::Call::<Runtime>::call {
				source: H160::from(BOB),
				target: H160::from(ALICE),
				input: Vec::new(),
				value: (1 * UNIT).into(),
				gas_limit: 21_000u64,
				max_fee_per_gas: U256::from(1 * GIGAWEI),
				max_priority_fee_per_gas: None,
				nonce: Some(U256::from(0)),
				access_list: Vec::new(),
			})
			.dispatch(<Runtime as frame_system::Config>::Origin::root()));

			let issuance_after = <Runtime as pallet_evm::Config>::Currency::total_issuance();
			// Fee is 1 GWEI base fee.
			let fee = ((1 * GIGAWEI) * 21_000) as f64;
			// 80% was burned.
			let expected_burn = (fee * 0.8) as u128;
			assert_eq!(issuance_after, issuance_before - expected_burn,);
			// 20% was sent to treasury.
			let expected_treasury = (fee * 0.2) as u128;
			assert_eq!(moonbase_runtime::Treasury::pot(), expected_treasury);
		});
}

#[test]
fn root_can_change_default_xcm_vers() {
	ExtBuilder::default()
		.with_balances(vec![
			(AccountId::from(ALICE), 2_000 * UNIT),
			(AccountId::from(BOB), 1_000 * UNIT),
		])
		.with_xcm_assets(vec![XcmAssetInitialization {
			asset_type: AssetType::Xcm(MultiLocation::parent()),
			metadata: AssetRegistrarMetadata {
				name: b"RelayToken".to_vec(),
				symbol: b"Relay".to_vec(),
				decimals: 12,
				is_frozen: false,
			},
			balances: vec![(AccountId::from(ALICE), 1_000_000_000_000_000)],
			is_sufficient: true,
		}])
		.build()
		.execute_with(|| {
			let source_location = AssetType::Xcm(MultiLocation::parent());
			let dest = MultiLocation {
				parents: 1,
				interior: X1(AccountId32 {
					network: NetworkId::Any,
					id: [1u8; 32],
				}),
			};
			let source_id: moonbase_runtime::AssetId = source_location.clone().into();
			// Default XCM version is not set yet, so xtokens should fail because it does not
			// know with which version to send
			assert_noop!(
				XTokens::transfer(
					origin_of(AccountId::from(ALICE)),
					moonbase_runtime::xcm_config::CurrencyId::ForeignAsset(source_id),
					100_000_000_000_000,
					Box::new(xcm::VersionedMultiLocation::V1(dest.clone())),
					4000000000
				),
				orml_xtokens::Error::<Runtime>::XcmExecutionFailed
			);

			// Root sets the defaultXcm
			assert_ok!(PolkadotXcm::force_default_xcm_version(
				root_origin(),
				Some(2)
			));

			// Now transferring does not fail
			assert_ok!(XTokens::transfer(
				origin_of(AccountId::from(ALICE)),
				moonbase_runtime::xcm_config::CurrencyId::ForeignAsset(source_id),
				100_000_000_000_000,
				Box::new(xcm::VersionedMultiLocation::V1(dest)),
				4000000000
			));
		})
}

#[test]
fn transactor_cannot_use_more_than_max_weight() {
	ExtBuilder::default()
		.with_balances(vec![
			(AccountId::from(ALICE), 2_000 * UNIT),
			(AccountId::from(BOB), 1_000 * UNIT),
		])
		.with_xcm_assets(vec![XcmAssetInitialization {
			asset_type: AssetType::Xcm(MultiLocation::parent()),
			metadata: AssetRegistrarMetadata {
				name: b"RelayToken".to_vec(),
				symbol: b"Relay".to_vec(),
				decimals: 12,
				is_frozen: false,
			},
			balances: vec![(AccountId::from(ALICE), 1_000_000_000_000_000)],
			is_sufficient: true,
		}])
		.build()
		.execute_with(|| {
			let source_location = AssetType::Xcm(MultiLocation::parent());
			let source_id: moonbase_runtime::AssetId = source_location.clone().into();
			assert_ok!(XcmTransactor::register(
				root_origin(),
				AccountId::from(ALICE),
				0,
			));

			// Root can set transact info
			assert_ok!(XcmTransactor::set_transact_info(
				root_origin(),
				Box::new(xcm::VersionedMultiLocation::V1(MultiLocation::parent())),
				// Relay charges 1000 for every instruction, and we have 3, so 3000
				3000,
				20000,
				None
			));
			// Root can set transact info
			assert_ok!(XcmTransactor::set_fee_per_second(
				root_origin(),
				Box::new(xcm::VersionedMultiLocation::V1(MultiLocation::parent())),
				1,
			));

			assert_noop!(
				XcmTransactor::transact_through_derivative(
					origin_of(AccountId::from(ALICE)),
					moonbase_runtime::xcm_config::Transactors::Relay,
					0,
					CurrencyPayment {
						currency: Currency::AsMultiLocation(Box::new(
							xcm::VersionedMultiLocation::V1(MultiLocation::parent())
						)),
						fee_amount: None
					},
					vec![],
					// 20000 is the max
					TransactWeights {
						transact_required_weight_at_most: 17001,
						overall_weight: None
					}
				),
				pallet_xcm_transactor::Error::<Runtime>::MaxWeightTransactReached
			);
			assert_noop!(
				XcmTransactor::transact_through_derivative(
					origin_of(AccountId::from(ALICE)),
					moonbase_runtime::xcm_config::Transactors::Relay,
					0,
					CurrencyPayment {
						currency: Currency::AsCurrencyId(
							moonbase_runtime::xcm_config::CurrencyId::ForeignAsset(source_id)
						),
						fee_amount: None
					},
					vec![],
					// 20000 is the max
					TransactWeights {
						transact_required_weight_at_most: 17001,
						overall_weight: None
					}
				),
				pallet_xcm_transactor::Error::<Runtime>::MaxWeightTransactReached
			);
		})
}

#[test]
fn transact_through_signed_precompile_works_v1() {
	ExtBuilder::default()
		.with_balances(vec![
			(AccountId::from(ALICE), 2_000 * UNIT),
			(AccountId::from(BOB), 1_000 * UNIT),
		])
		.with_safe_xcm_version(2)
		.build()
		.execute_with(|| {
			// Destination
			let dest = MultiLocation::parent();

			let fee_payer_asset = MultiLocation::parent();

			let bytes: Bytes = vec![1u8, 2u8, 3u8].as_slice().into();

			let xcm_transactor_v1_precompile_address = H160::from_low_u64_be(2054);

			// Root can set transact info
			assert_ok!(XcmTransactor::set_transact_info(
				root_origin(),
				Box::new(xcm::VersionedMultiLocation::V1(MultiLocation::parent())),
				// Relay charges 1000 for every instruction, and we have 3, so 3000
				3000,
				20000,
				Some(4000)
			));
			// Root can set transact info
			assert_ok!(XcmTransactor::set_fee_per_second(
				root_origin(),
				Box::new(xcm::VersionedMultiLocation::V1(MultiLocation::parent())),
				1,
			));

			Precompiles::new()
				.prepare_test(
					ALICE,
					xcm_transactor_v1_precompile_address,
					EvmDataWriter::new_with_selector(
						XcmTransactorActionV1::TransactThroughSignedMultiLocation,
					)
					.write(dest)
					.write(fee_payer_asset)
					.write(U256::from(15000))
					.write(bytes)
					.build(),
				)
				.expect_cost(17125)
				.expect_no_logs()
				.execute_returns(vec![]);
		});
}

#[test]
fn transact_through_signed_precompile_works_v2() {
	ExtBuilder::default()
		.with_balances(vec![
			(AccountId::from(ALICE), 2_000 * UNIT),
			(AccountId::from(BOB), 1_000 * UNIT),
		])
		.with_safe_xcm_version(2)
		.build()
		.execute_with(|| {
			// Destination
			let dest = MultiLocation::parent();

			let fee_payer_asset = MultiLocation::parent();

			let bytes: Bytes = vec![1u8, 2u8, 3u8].as_slice().into();

			let total_weight = 1_000_000_000u64;

			let xcm_transactor_v2_precompile_address = H160::from_low_u64_be(2061);

			Precompiles::new()
				.prepare_test(
					ALICE,
					xcm_transactor_v2_precompile_address,
					EvmDataWriter::new_with_selector(
						XcmTransactorActionV2::TransactThroughSignedMultiLocation,
					)
					.write(dest)
					.write(fee_payer_asset)
					.write(U256::from(4000000))
					.write(bytes)
					.write(total_weight as u128)
					.write(total_weight)
					.build(),
				)
				.expect_cost(17125)
				.expect_no_logs()
				.execute_returns(vec![]);
		});
}

// Test to ensure we can use either in crowdloan rewards without worrying for migrations
#[test]
fn account_id_32_encodes_like_32_byte_u8_slice() {
	let account_as_account_id_32: sp_runtime::AccountId32 = [1u8; 32].into();
	let account_as_slice = [1u8; 32];
	assert_eq!(account_as_account_id_32.encode(), account_as_slice.encode());
}

#[test]
fn author_mapping_precompile_associate_update_and_clear() {
	ExtBuilder::default()
		.with_balances(vec![(AccountId::from(ALICE), 1_000 * UNIT)])
		.build()
		.execute_with(|| {
			let author_mapping_precompile_address = H160::from_low_u64_be(2055);
			let first_nimbus_id: NimbusId =
				sp_core::sr25519::Public::unchecked_from([1u8; 32]).into();
			let first_vrf_id: session_keys_primitives::VrfId =
				sp_core::sr25519::Public::unchecked_from([1u8; 32]).into();
			let second_nimbus_id: NimbusId =
				sp_core::sr25519::Public::unchecked_from([2u8; 32]).into();
			let second_vrf_id: session_keys_primitives::VrfId =
				sp_core::sr25519::Public::unchecked_from([2u8; 32]).into();

			// Associate it
			Precompiles::new()
				.prepare_test(
					ALICE,
					author_mapping_precompile_address,
					EvmDataWriter::new_with_selector(AuthorMappingAction::AddAssociation)
						.write(sp_core::H256::from([1u8; 32]))
						.build(),
				)
				.expect_cost(15388)
				.expect_no_logs()
				.execute_returns(vec![]);

			let expected_associate_event =
				Event::AuthorMapping(pallet_author_mapping::Event::KeysRegistered {
					nimbus_id: first_nimbus_id.clone(),
					account_id: AccountId::from(ALICE),
					keys: first_vrf_id.clone(),
				});
			assert_eq!(last_event(), expected_associate_event);

			// Update it
			Precompiles::new()
				.prepare_test(
					ALICE,
					author_mapping_precompile_address,
					EvmDataWriter::new_with_selector(AuthorMappingAction::UpdateAssociation)
						.write(sp_core::H256::from([1u8; 32]))
						.write(sp_core::H256::from([2u8; 32]))
						.build(),
				)
				.expect_cost(15190)
				.expect_no_logs()
				.execute_returns(vec![]);

			let expected_update_event =
				Event::AuthorMapping(pallet_author_mapping::Event::KeysRotated {
					new_nimbus_id: second_nimbus_id.clone(),
					account_id: AccountId::from(ALICE),
					new_keys: second_vrf_id.clone(),
				});
			assert_eq!(last_event(), expected_update_event);

			// Clear it
			Precompiles::new()
				.prepare_test(
					ALICE,
					author_mapping_precompile_address,
					EvmDataWriter::new_with_selector(AuthorMappingAction::ClearAssociation)
						.write(sp_core::H256::from([2u8; 32]))
						.build(),
				)
				.expect_cost(15447)
				.expect_no_logs()
				.execute_returns(vec![]);

			let expected_clear_event =
				Event::AuthorMapping(pallet_author_mapping::Event::KeysRemoved {
					nimbus_id: second_nimbus_id,
					account_id: AccountId::from(ALICE),
					keys: second_vrf_id,
				});
			assert_eq!(last_event(), expected_clear_event);
		});
}

#[test]
fn author_mapping_register_and_set_keys() {
	ExtBuilder::default()
		.with_balances(vec![(AccountId::from(ALICE), 1_000 * UNIT)])
		.build()
		.execute_with(|| {
			let author_mapping_precompile_address = H160::from_low_u64_be(2055);
			let first_nimbus_id: NimbusId =
				sp_core::sr25519::Public::unchecked_from([1u8; 32]).into();
			let first_vrf_key: session_keys_primitives::VrfId =
				sp_core::sr25519::Public::unchecked_from([3u8; 32]).into();
			let second_nimbus_id: NimbusId =
				sp_core::sr25519::Public::unchecked_from([2u8; 32]).into();
			let second_vrf_key: session_keys_primitives::VrfId =
				sp_core::sr25519::Public::unchecked_from([4u8; 32]).into();

			// Associate it
			Precompiles::new()
				.prepare_test(
					ALICE,
					author_mapping_precompile_address,
					EvmDataWriter::new_with_selector(AuthorMappingAction::SetKeys)
						.write(sp_core::H256::from([1u8; 32]))
						.write(sp_core::H256::from([3u8; 32]))
						.build(),
				)
				.expect_cost(16280)
				.expect_no_logs()
				.execute_returns(vec![]);

			let expected_associate_event =
				Event::AuthorMapping(pallet_author_mapping::Event::KeysRegistered {
					nimbus_id: first_nimbus_id.clone(),
					account_id: AccountId::from(ALICE),
					keys: first_vrf_key.clone(),
				});
			assert_eq!(last_event(), expected_associate_event);

			// Update it
			Precompiles::new()
				.prepare_test(
					ALICE,
					author_mapping_precompile_address,
					EvmDataWriter::new_with_selector(AuthorMappingAction::SetKeys)
						.write(sp_core::H256::from([2u8; 32]))
						.write(sp_core::H256::from([4u8; 32]))
						.build(),
				)
				.expect_cost(16280)
				.expect_no_logs()
				.execute_returns(vec![]);

			let expected_update_event =
				Event::AuthorMapping(pallet_author_mapping::Event::KeysRotated {
					new_nimbus_id: second_nimbus_id.clone(),
					account_id: AccountId::from(ALICE),
					new_keys: second_vrf_key.clone(),
				});
			assert_eq!(last_event(), expected_update_event);
		});
}

#[test]
fn test_xcm_utils_ml_tp_account() {
	ExtBuilder::default().build().execute_with(|| {
		let xcm_utils_precompile_address = H160::from_low_u64_be(2060);
		let expected_address_parent: H160 =
			ParentIsPreset::<AccountId>::convert_ref(MultiLocation::parent())
				.unwrap()
				.into();

		Precompiles::new()
			.prepare_test(
				ALICE,
				xcm_utils_precompile_address,
				EvmDataWriter::new_with_selector(XcmUtilsAction::MultiLocationToAddress)
					.write(MultiLocation::parent())
					.build(),
			)
			.expect_cost(1000)
			.expect_no_logs()
			.execute_returns(
				EvmDataWriter::new()
					.write(Address(expected_address_parent))
					.build(),
			);

		let parachain_2000_multilocation = MultiLocation::new(1, X1(Parachain(2000)));
		let expected_address_parachain: H160 =
			SiblingParachainConvertsVia::<Sibling, AccountId>::convert_ref(
				parachain_2000_multilocation.clone(),
			)
			.unwrap()
			.into();

		Precompiles::new()
			.prepare_test(
				ALICE,
				xcm_utils_precompile_address,
				EvmDataWriter::new_with_selector(XcmUtilsAction::MultiLocationToAddress)
					.write(parachain_2000_multilocation)
					.build(),
			)
			.expect_cost(1000)
			.expect_no_logs()
			.execute_returns(
				EvmDataWriter::new()
					.write(Address(expected_address_parachain))
					.build(),
			);

		let alice_in_parachain_2000_multilocation = MultiLocation::new(
			1,
			X2(
				Parachain(2000),
				AccountKey20 {
					network: Any,
					key: ALICE,
				},
			),
		);
		let expected_address_alice_in_parachain_2000: H160 =
			Account20Hash::<AccountId>::convert_ref(alice_in_parachain_2000_multilocation.clone())
				.unwrap()
				.into();

		Precompiles::new()
			.prepare_test(
				ALICE,
				xcm_utils_precompile_address,
				EvmDataWriter::new_with_selector(XcmUtilsAction::MultiLocationToAddress)
					.write(alice_in_parachain_2000_multilocation)
					.build(),
			)
			.expect_cost(1000)
			.expect_no_logs()
			.execute_returns(
				EvmDataWriter::new()
					.write(Address(expected_address_alice_in_parachain_2000))
					.build(),
			);
	});
}

#[test]
fn precompile_existence() {
	ExtBuilder::default().build().execute_with(|| {
		let precompiles = Precompiles::new();
		let precompile_addresses: std::collections::BTreeSet<_> = vec![
			1, 2, 3, 4, 5, 6, 7, 8, 9, 1024, 1025, 1026, 2048, 2049, 2050, 2051, 2052, 2053, 2054,
<<<<<<< HEAD
			2055, 2056, 2057, 2058, 2060, 2061,
=======
			2055, 2056, 2057, 2058, 2059, 2060,
>>>>>>> 55878da0
		]
		.into_iter()
		.map(H160::from_low_u64_be)
		.collect();

		for i in 0..3000 {
			let address = H160::from_low_u64_be(i);

			if precompile_addresses.contains(&address) {
				assert!(
					precompiles.is_precompile(address),
					"is_precompile({}) should return true",
					i
				);

				assert!(
					precompiles
						.execute(&mut MockHandle::new(
							address,
							Context {
								address,
								caller: H160::zero(),
								apparent_value: U256::zero()
							}
						),)
						.is_some(),
					"execute({},..) should return Some(_)",
					i
				);
			} else {
				assert!(
					!precompiles.is_precompile(address),
					"is_precompile({}) should return false",
					i
				);

				assert!(
					precompiles
						.execute(&mut MockHandle::new(
							address,
							Context {
								address,
								caller: H160::zero(),
								apparent_value: U256::zero()
							}
						),)
						.is_none(),
					"execute({},..) should return None",
					i
				);
			}
		}
	});
}

#[test]
fn base_fee_should_default_to_associate_type_value() {
	ExtBuilder::default().build().execute_with(|| {
		assert_eq!(
			BaseFee::base_fee_per_gas(),
			(1 * GIGAWEI * SUPPLY_FACTOR).into()
		);
	});
}

#[test]
fn substrate_based_fees_zero_txn_costs_only_base_extrinsic() {
	use frame_support::weights::{DispatchInfo, Pays};
	use moonbase_runtime::{currency, EXTRINSIC_BASE_WEIGHT};

	ExtBuilder::default().build().execute_with(|| {
		let size_bytes = 0;
		let tip = 0;
		let dispatch_info = DispatchInfo {
			weight: 0,
			class: DispatchClass::Normal,
			pays_fee: Pays::Yes,
		};

		assert_eq!(
			TransactionPayment::compute_fee(size_bytes, &dispatch_info, tip),
			EXTRINSIC_BASE_WEIGHT as u128 * currency::WEIGHT_FEE,
		);
	});
}

#[test]
fn evm_revert_substrate_events() {
	ExtBuilder::default()
		.with_balances(vec![(AccountId::from(ALICE), 1_000 * UNIT)])
		.build()
		.execute_with(|| {
			let batch_precompile_address = H160::from_low_u64_be(2056);

			// Batch a transfer followed by an invalid call to batch.
			// Thus BatchAll will revert the transfer.
			assert_ok!(Call::EVM(pallet_evm::Call::call {
				source: ALICE.into(),
				target: batch_precompile_address,
				input: EvmDataWriter::new_with_selector(BatchAction::BatchAll)
					.write(vec![Address(BOB.into()), Address(batch_precompile_address)])
					.write(vec![U256::from(1 * UNIT), U256::zero()])
					.write::<Vec<Bytes>>(vec![])
					.write::<Vec<U256>>(vec![])
					.build(),
				value: U256::zero(), // No value sent in EVM
				gas_limit: 500_000,
				max_fee_per_gas: U256::from(1 * GIGAWEI),
				max_priority_fee_per_gas: None,
				nonce: Some(U256::from(0)),
				access_list: Vec::new(),
			})
			.dispatch(<Runtime as frame_system::Config>::Origin::root()));

			let transfer_count = System::events()
				.iter()
				.filter(|r| match r.event {
					Event::Balances(pallet_balances::Event::Transfer { .. }) => true,
					_ => false,
				})
				.count();

			assert_eq!(transfer_count, 0, "there should be no transfer event");
		});
}

#[test]
fn evm_success_keeps_substrate_events() {
	ExtBuilder::default()
		.with_balances(vec![(AccountId::from(ALICE), 1_000 * UNIT)])
		.build()
		.execute_with(|| {
			let batch_precompile_address = H160::from_low_u64_be(2056);

			assert_ok!(Call::EVM(pallet_evm::Call::call {
				source: ALICE.into(),
				target: batch_precompile_address,
				input: EvmDataWriter::new_with_selector(BatchAction::BatchAll)
					.write(vec![Address(BOB.into())])
					.write(vec![U256::from(1 * UNIT)])
					.write::<Vec<Bytes>>(vec![])
					.write::<Vec<U256>>(vec![])
					.build(),
				value: U256::zero(), // No value sent in EVM
				gas_limit: 500_000,
				max_fee_per_gas: U256::from(1 * GIGAWEI),
				max_priority_fee_per_gas: None,
				nonce: Some(U256::from(0)),
				access_list: Vec::new(),
			})
			.dispatch(<Runtime as frame_system::Config>::Origin::root()));

			let transfer_count = System::events()
				.iter()
				.filter(|r| match r.event {
					Event::Balances(pallet_balances::Event::Transfer { .. }) => true,
					_ => false,
				})
				.count();

			assert_eq!(transfer_count, 1, "there should be 1 transfer event");
		});
}<|MERGE_RESOLUTION|>--- conflicted
+++ resolved
@@ -2743,11 +2743,7 @@
 		let precompiles = Precompiles::new();
 		let precompile_addresses: std::collections::BTreeSet<_> = vec![
 			1, 2, 3, 4, 5, 6, 7, 8, 9, 1024, 1025, 1026, 2048, 2049, 2050, 2051, 2052, 2053, 2054,
-<<<<<<< HEAD
-			2055, 2056, 2057, 2058, 2060, 2061,
-=======
-			2055, 2056, 2057, 2058, 2059, 2060,
->>>>>>> 55878da0
+			2055, 2056, 2057, 2058, 2059, 2060, 2061,
 		]
 		.into_iter()
 		.map(H160::from_low_u64_be)
