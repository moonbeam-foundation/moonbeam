--- conflicted
+++ resolved
@@ -37,14 +37,9 @@
 use nimbus_primitives::NimbusId;
 use pallet_evm::PrecompileSet;
 use pallet_evm_precompile_assets_erc20::{
-<<<<<<< HEAD
-	Action as AssetAction, SELECTOR_LOG_APPROVAL, SELECTOR_LOG_TRANSFER,
-};
-=======
 	AccountIdAssetIdConversion, Action as AssetAction, SELECTOR_LOG_APPROVAL, SELECTOR_LOG_TRANSFER,
 };
 
->>>>>>> 76d81766
 use pallet_transaction_payment::Multiplier;
 use parachain_staking::{Bond, NominatorAdded};
 use parity_scale_codec::Encode;
@@ -1085,11 +1080,7 @@
 			assert_eq!(Assets::total_supply(0u128), 1_000 * UNIT);
 
 			// Convert the assetId to its corresponding precompile address
-<<<<<<< HEAD
-			let asset_precompile_address = asset_id_to_address(0u128);
-=======
 			let asset_precompile_address = Runtime::asset_id_to_account(0u128);
->>>>>>> 76d81766
 
 			// The expected result for both total supply and balance of is the same, as only Alice
 			// holds balance
@@ -1147,11 +1138,7 @@
 		])
 		.build()
 		.execute_with(|| {
-<<<<<<< HEAD
-			let asset_precompile_address = asset_id_to_address(0u128);
-=======
 			let asset_precompile_address = Runtime::asset_id_to_account(0u128);
->>>>>>> 76d81766
 
 			// Expected result for a transfer
 			let expected_result = Some(Ok(PrecompileOutput {
@@ -1225,11 +1212,7 @@
 		])
 		.build()
 		.execute_with(|| {
-<<<<<<< HEAD
-			let asset_precompile_address = asset_id_to_address(0u128);
-=======
 			let asset_precompile_address = Runtime::asset_id_to_account(0u128);
->>>>>>> 76d81766
 
 			// Expected result for approve
 			let expected_result = Some(Ok(PrecompileOutput {
