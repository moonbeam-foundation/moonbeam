--- conflicted
+++ resolved
@@ -38,19 +38,11 @@
 };
 use moonbase_runtime::xcm_config::{AssetHubLocation, XcmExecutor};
 use moonbase_runtime::{
-<<<<<<< HEAD
 	moonbase_xcm_weights, xcm_config::SelfReserve, AccountId, AssetId, Balances, EvmForeignAssets,
 	Executive, OpenTechCommitteeCollective, ParachainStaking, PolkadotXcm, Precompiles, Runtime,
 	RuntimeBlockWeights, RuntimeCall, RuntimeEvent, System, TransactionPayment,
 	TransactionPaymentAsGasPrice, Treasury, TreasuryCouncilCollective, XcmTransactor,
-	FOREIGN_ASSET_PRECOMPILE_ADDRESS_PREFIX,
-=======
-	moonbase_xcm_weights, xcm_config::SelfReserve, AccountId, AssetId, Balances, CrowdloanRewards,
-	EvmForeignAssets, Executive, OpenTechCommitteeCollective, ParachainStaking, PolkadotXcm,
-	Precompiles, Runtime, RuntimeBlockWeights, RuntimeCall, RuntimeEvent, System,
-	TransactionPayment, TransactionPaymentAsGasPrice, Treasury, TreasuryCouncilCollective,
-	XcmTransactor, FOREIGN_ASSET_PRECOMPILE_ADDRESS_PREFIX, WEEKS, WEIGHT_PER_GAS,
->>>>>>> 27997b7e
+	FOREIGN_ASSET_PRECOMPILE_ADDRESS_PREFIX, WEIGHT_PER_GAS,
 };
 use polkadot_parachain::primitives::Sibling;
 use precompile_utils::testing::MockHandle;
@@ -714,571 +706,6 @@
 }
 
 #[test]
-<<<<<<< HEAD
-=======
-fn initialize_crowdloan_addresses_with_batch_and_pay() {
-	ExtBuilder::default()
-		.with_balances(vec![
-			(AccountId::from(ALICE), 2_000 * UNIT),
-			(AccountId::from(BOB), 1_000 * UNIT),
-		])
-		.with_collators(vec![(AccountId::from(ALICE), 1_000 * UNIT)])
-		.with_mappings(vec![(
-			NimbusId::from_slice(&ALICE_NIMBUS).unwrap(),
-			AccountId::from(ALICE),
-		)])
-		.with_crowdloan_fund(3_000_000 * UNIT)
-		.build()
-		.execute_with(|| {
-			// set parachain inherent data
-			set_parachain_inherent_data();
-			let init_block = CrowdloanRewards::init_vesting_block();
-			// This matches the previous vesting
-			let end_block = init_block + 4 * WEEKS;
-			// Batch calls always succeed. We just need to check the inner event
-			assert_ok!(
-				RuntimeCall::Utility(pallet_utility::Call::<Runtime>::batch_all {
-					calls: vec![
-						RuntimeCall::CrowdloanRewards(
-							pallet_crowdloan_rewards::Call::<Runtime>::initialize_reward_vec {
-								rewards: vec![(
-									[4u8; 32].into(),
-									Some(AccountId::from(CHARLIE)),
-									1_500_000 * UNIT
-								)]
-							}
-						),
-						RuntimeCall::CrowdloanRewards(
-							pallet_crowdloan_rewards::Call::<Runtime>::initialize_reward_vec {
-								rewards: vec![(
-									[5u8; 32].into(),
-									Some(AccountId::from(DAVE)),
-									1_500_000 * UNIT
-								)]
-							}
-						),
-						RuntimeCall::CrowdloanRewards(
-							pallet_crowdloan_rewards::Call::<Runtime>::complete_initialization {
-								lease_ending_block: end_block
-							}
-						)
-					]
-				})
-				.dispatch(root_origin())
-			);
-			// 30 percent initial payout
-			assert_eq!(Balances::balance(&AccountId::from(CHARLIE)), 450_000 * UNIT);
-			// 30 percent initial payout
-			assert_eq!(Balances::balance(&AccountId::from(DAVE)), 450_000 * UNIT);
-			let expected = RuntimeEvent::Utility(pallet_utility::Event::BatchCompleted);
-			assert_eq!(last_event(), expected);
-			// This one should fail, as we already filled our data
-			assert_ok!(
-				RuntimeCall::Utility(pallet_utility::Call::<Runtime>::batch {
-					calls: vec![RuntimeCall::CrowdloanRewards(
-						pallet_crowdloan_rewards::Call::<Runtime>::initialize_reward_vec {
-							rewards: vec![([4u8; 32].into(), Some(AccountId::from(ALICE)), 432000)]
-						}
-					)]
-				})
-				.dispatch(root_origin())
-			);
-			let expected_fail = RuntimeEvent::Utility(pallet_utility::Event::BatchInterrupted {
-				index: 0,
-				error: DispatchError::Module(ModuleError {
-					index: 20,
-					error: [8, 0, 0, 0],
-					message: None,
-				}),
-			});
-			assert_eq!(last_event(), expected_fail);
-			// Claim 1 block.
-			assert_ok!(CrowdloanRewards::claim(origin_of(AccountId::from(CHARLIE))));
-			assert_ok!(CrowdloanRewards::claim(origin_of(AccountId::from(DAVE))));
-
-			let vesting_period = 4 * WEEKS as u128;
-			let per_block = (1_050_000 * UNIT) / vesting_period;
-
-			assert_eq!(
-				CrowdloanRewards::accounts_payable(&AccountId::from(CHARLIE))
-					.unwrap()
-					.claimed_reward,
-				(450_000 * UNIT) + per_block
-			);
-			assert_eq!(
-				CrowdloanRewards::accounts_payable(&AccountId::from(DAVE))
-					.unwrap()
-					.claimed_reward,
-				(450_000 * UNIT) + per_block
-			);
-			// The total claimed reward should be equal to the account balance at this point.
-			assert_eq!(
-				Balances::balance(&AccountId::from(CHARLIE)),
-				(450_000 * UNIT) + per_block
-			);
-			assert_eq!(
-				Balances::balance(&AccountId::from(DAVE)),
-				(450_000 * UNIT) + per_block
-			);
-			assert_noop!(
-				CrowdloanRewards::claim(origin_of(AccountId::from(ALICE))),
-				pallet_crowdloan_rewards::Error::<Runtime>::NoAssociatedClaim
-			);
-		});
-}
-
-#[test]
-fn initialize_crowdloan_address_and_change_with_relay_key_sig() {
-	ExtBuilder::default()
-		.with_balances(vec![
-			(AccountId::from(ALICE), 2_000 * UNIT),
-			(AccountId::from(BOB), 1_000 * UNIT),
-		])
-		.with_collators(vec![(AccountId::from(ALICE), 1_000 * UNIT)])
-		.with_mappings(vec![(
-			NimbusId::from_slice(&ALICE_NIMBUS).unwrap(),
-			AccountId::from(ALICE),
-		)])
-		.with_crowdloan_fund(3_000_000 * UNIT)
-		.build()
-		.execute_with(|| {
-			// set parachain inherent data
-			let init_block = CrowdloanRewards::init_vesting_block();
-			// This matches the previous vesting
-			let end_block = init_block + 4 * WEEKS;
-
-			let (pair1, _) = sp_core::sr25519::Pair::generate();
-			let (pair2, _) = sp_core::sr25519::Pair::generate();
-
-			let public1 = pair1.public();
-			let public2 = pair2.public();
-
-			// signature:
-			// WRAP_BYTES|| NetworkIdentifier|| new_account || previous_account || WRAP_BYTES
-			let mut message = pallet_crowdloan_rewards::WRAPPED_BYTES_PREFIX.to_vec();
-			message.append(&mut b"moonbase-".to_vec());
-			message.append(&mut AccountId::from(DAVE).encode());
-			message.append(&mut AccountId::from(CHARLIE).encode());
-			message.append(&mut pallet_crowdloan_rewards::WRAPPED_BYTES_POSTFIX.to_vec());
-
-			let signature1 = pair1.sign(&message);
-			let signature2 = pair2.sign(&message);
-
-			// Batch calls always succeed. We just need to check the inner event
-			assert_ok!(
-				// two relay accounts pointing at the same reward account
-				RuntimeCall::Utility(pallet_utility::Call::<Runtime>::batch_all {
-					calls: vec![
-						RuntimeCall::CrowdloanRewards(
-							pallet_crowdloan_rewards::Call::<Runtime>::initialize_reward_vec {
-								rewards: vec![(
-									public1.into(),
-									Some(AccountId::from(CHARLIE)),
-									1_500_000 * UNIT
-								)]
-							}
-						),
-						RuntimeCall::CrowdloanRewards(
-							pallet_crowdloan_rewards::Call::<Runtime>::initialize_reward_vec {
-								rewards: vec![(
-									public2.into(),
-									Some(AccountId::from(CHARLIE)),
-									1_500_000 * UNIT
-								)]
-							}
-						),
-						RuntimeCall::CrowdloanRewards(
-							pallet_crowdloan_rewards::Call::<Runtime>::complete_initialization {
-								lease_ending_block: end_block
-							}
-						)
-					]
-				})
-				.dispatch(root_origin())
-			);
-			// 30 percent initial payout
-			assert_eq!(Balances::balance(&AccountId::from(CHARLIE)), 900_000 * UNIT);
-
-			// this should fail, as we are only providing one signature
-			assert_noop!(
-				CrowdloanRewards::change_association_with_relay_keys(
-					origin_of(AccountId::from(CHARLIE)),
-					AccountId::from(DAVE),
-					AccountId::from(CHARLIE),
-					vec![(public1.into(), signature1.clone().into())]
-				),
-				pallet_crowdloan_rewards::Error::<Runtime>::InsufficientNumberOfValidProofs
-			);
-
-			// this should be valid
-			assert_ok!(CrowdloanRewards::change_association_with_relay_keys(
-				origin_of(AccountId::from(CHARLIE)),
-				AccountId::from(DAVE),
-				AccountId::from(CHARLIE),
-				vec![
-					(public1.into(), signature1.into()),
-					(public2.into(), signature2.into())
-				]
-			));
-
-			assert_eq!(
-				CrowdloanRewards::accounts_payable(&AccountId::from(DAVE))
-					.unwrap()
-					.claimed_reward,
-				(900_000 * UNIT)
-			);
-		});
-}
-
-#[test]
-fn claim_via_precompile() {
-	ExtBuilder::default()
-		.with_balances(vec![
-			(AccountId::from(ALICE), 2_000 * UNIT),
-			(AccountId::from(BOB), 1_000 * UNIT),
-		])
-		.with_collators(vec![(AccountId::from(ALICE), 1_000 * UNIT)])
-		.with_mappings(vec![(
-			NimbusId::from_slice(&ALICE_NIMBUS).unwrap(),
-			AccountId::from(ALICE),
-		)])
-		.with_crowdloan_fund(3_000_000 * UNIT)
-		.build()
-		.execute_with(|| {
-			// set parachain inherent data
-			set_parachain_inherent_data();
-			let init_block = CrowdloanRewards::init_vesting_block();
-			// This matches the previous vesting
-			let end_block = init_block + 4 * WEEKS;
-			// Batch calls always succeed. We just need to check the inner event
-			assert_ok!(
-				RuntimeCall::Utility(pallet_utility::Call::<Runtime>::batch_all {
-					calls: vec![
-						RuntimeCall::CrowdloanRewards(
-							pallet_crowdloan_rewards::Call::<Runtime>::initialize_reward_vec {
-								rewards: vec![(
-									[4u8; 32].into(),
-									Some(AccountId::from(CHARLIE)),
-									1_500_000 * UNIT
-								)]
-							}
-						),
-						RuntimeCall::CrowdloanRewards(
-							pallet_crowdloan_rewards::Call::<Runtime>::initialize_reward_vec {
-								rewards: vec![(
-									[5u8; 32].into(),
-									Some(AccountId::from(DAVE)),
-									1_500_000 * UNIT
-								)]
-							}
-						),
-						RuntimeCall::CrowdloanRewards(
-							pallet_crowdloan_rewards::Call::<Runtime>::complete_initialization {
-								lease_ending_block: end_block
-							}
-						)
-					]
-				})
-				.dispatch(root_origin())
-			);
-
-			// 30 percent initial payout
-			assert_eq!(Balances::balance(&AccountId::from(CHARLIE)), 450_000 * UNIT);
-			// 30 percent initial payout
-			assert_eq!(Balances::balance(&AccountId::from(DAVE)), 450_000 * UNIT);
-
-			let crowdloan_precompile_address = H160::from_low_u64_be(2049);
-
-			// Alice uses the crowdloan precompile to claim through the EVM
-			let gas_limit = 100000u64;
-			let gas_price: U256 = BASE_FEE_GENISIS.into();
-
-			// Construct the call data (selector, amount)
-			let mut call_data = Vec::<u8>::from([0u8; 4]);
-			call_data[0..4].copy_from_slice(&Keccak256::digest(b"claim()")[0..4]);
-
-			assert_ok!(RuntimeCall::EVM(pallet_evm::Call::<Runtime>::call {
-				source: H160::from(CHARLIE),
-				target: crowdloan_precompile_address,
-				input: call_data,
-				value: U256::zero(), // No value sent in EVM
-				gas_limit,
-				max_fee_per_gas: gas_price,
-				max_priority_fee_per_gas: None,
-				nonce: None, // Use the next nonce
-				access_list: Vec::new(),
-				authorization_list: Vec::new(),
-			})
-			.dispatch(<Runtime as frame_system::Config>::RuntimeOrigin::root()));
-
-			let vesting_period = 4 * WEEKS as u128;
-			let per_block = (1_050_000 * UNIT) / vesting_period;
-
-			assert_eq!(
-				CrowdloanRewards::accounts_payable(&AccountId::from(CHARLIE))
-					.unwrap()
-					.claimed_reward,
-				(450_000 * UNIT) + per_block
-			);
-		})
-}
-
-#[test]
-fn is_contributor_via_precompile() {
-	ExtBuilder::default()
-		.with_balances(vec![
-			(AccountId::from(ALICE), 2_000 * UNIT),
-			(AccountId::from(BOB), 1_000 * UNIT),
-		])
-		.with_collators(vec![(AccountId::from(ALICE), 1_000 * UNIT)])
-		.with_mappings(vec![(
-			NimbusId::from_slice(&ALICE_NIMBUS).unwrap(),
-			AccountId::from(ALICE),
-		)])
-		.with_crowdloan_fund(3_000_000 * UNIT)
-		.build()
-		.execute_with(|| {
-			// set parachain inherent data
-			let init_block = CrowdloanRewards::init_vesting_block();
-			// This matches the previous vesting
-			let end_block = init_block + 4 * WEEKS;
-			// Batch calls always succeed. We just need to check the inner event
-			assert_ok!(
-				RuntimeCall::Utility(pallet_utility::Call::<Runtime>::batch_all {
-					calls: vec![
-						RuntimeCall::CrowdloanRewards(
-							pallet_crowdloan_rewards::Call::<Runtime>::initialize_reward_vec {
-								rewards: vec![(
-									[4u8; 32].into(),
-									Some(AccountId::from(CHARLIE)),
-									1_500_000 * UNIT
-								)]
-							}
-						),
-						RuntimeCall::CrowdloanRewards(
-							pallet_crowdloan_rewards::Call::<Runtime>::initialize_reward_vec {
-								rewards: vec![(
-									[5u8; 32].into(),
-									Some(AccountId::from(DAVE)),
-									1_500_000 * UNIT
-								)]
-							}
-						),
-						RuntimeCall::CrowdloanRewards(
-							pallet_crowdloan_rewards::Call::<Runtime>::complete_initialization {
-								lease_ending_block: end_block
-							}
-						)
-					]
-				})
-				.dispatch(root_origin())
-			);
-
-			let crowdloan_precompile_address = H160::from_low_u64_be(2049);
-
-			// Assert precompile reports Bob is not a contributor
-			Precompiles::new()
-				.prepare_test(
-					ALICE,
-					crowdloan_precompile_address,
-					CrowdloanRewardsPCall::is_contributor {
-						contributor: Address(BOB.into()),
-					},
-				)
-				.expect_cost(
-					<Runtime as frame_system::Config>::DbWeight::get()
-						.read
-						.saturating_div(WEIGHT_PER_GAS)
-						.saturating_mul(2),
-				)
-				.expect_no_logs()
-				.execute_returns(false);
-
-			// Assert precompile reports Charlie is a nominator
-			Precompiles::new()
-				.prepare_test(
-					ALICE,
-					crowdloan_precompile_address,
-					CrowdloanRewardsPCall::is_contributor {
-						contributor: Address(CHARLIE.into()),
-					},
-				)
-				.expect_cost(
-					<Runtime as frame_system::Config>::DbWeight::get()
-						.read
-						.saturating_div(WEIGHT_PER_GAS)
-						.saturating_mul(2),
-				)
-				.expect_no_logs()
-				.execute_returns(true);
-		})
-}
-
-#[test]
-fn reward_info_via_precompile() {
-	ExtBuilder::default()
-		.with_balances(vec![
-			(AccountId::from(ALICE), 2_000 * UNIT),
-			(AccountId::from(BOB), 1_000 * UNIT),
-		])
-		.with_collators(vec![(AccountId::from(ALICE), 1_000 * UNIT)])
-		.with_mappings(vec![(
-			NimbusId::from_slice(&ALICE_NIMBUS).unwrap(),
-			AccountId::from(ALICE),
-		)])
-		.with_crowdloan_fund(3_000_000 * UNIT)
-		.build()
-		.execute_with(|| {
-			// set parachain inherent data
-			let init_block = CrowdloanRewards::init_vesting_block();
-			// This matches the previous vesting
-			let end_block = init_block + 4 * WEEKS;
-			// Batch calls always succeed. We just need to check the inner event
-			assert_ok!(
-				RuntimeCall::Utility(pallet_utility::Call::<Runtime>::batch_all {
-					calls: vec![
-						RuntimeCall::CrowdloanRewards(
-							pallet_crowdloan_rewards::Call::<Runtime>::initialize_reward_vec {
-								rewards: vec![(
-									[4u8; 32].into(),
-									Some(AccountId::from(CHARLIE)),
-									1_500_000 * UNIT
-								)]
-							}
-						),
-						RuntimeCall::CrowdloanRewards(
-							pallet_crowdloan_rewards::Call::<Runtime>::initialize_reward_vec {
-								rewards: vec![(
-									[5u8; 32].into(),
-									Some(AccountId::from(DAVE)),
-									1_500_000 * UNIT
-								)]
-							}
-						),
-						RuntimeCall::CrowdloanRewards(
-							pallet_crowdloan_rewards::Call::<Runtime>::complete_initialization {
-								lease_ending_block: end_block
-							}
-						)
-					]
-				})
-				.dispatch(root_origin())
-			);
-
-			let crowdloan_precompile_address = H160::from_low_u64_be(2049);
-
-			let expected_total: U256 = (1_500_000 * UNIT).into();
-			let expected_claimed: U256 = (450_000 * UNIT).into();
-
-			// Assert precompile reports correct Charlie reward info.
-			Precompiles::new()
-				.prepare_test(
-					ALICE,
-					crowdloan_precompile_address,
-					CrowdloanRewardsPCall::reward_info {
-						contributor: Address(AccountId::from(CHARLIE).into()),
-					},
-				)
-				.expect_cost(
-					<Runtime as frame_system::Config>::DbWeight::get()
-						.read
-						.saturating_div(WEIGHT_PER_GAS)
-						.saturating_mul(2),
-				)
-				.expect_no_logs()
-				.execute_returns((expected_total, expected_claimed));
-		})
-}
-
-#[test]
-fn update_reward_address_via_precompile() {
-	ExtBuilder::default()
-		.with_balances(vec![
-			(AccountId::from(ALICE), 2_000 * UNIT),
-			(AccountId::from(BOB), 1_000 * UNIT),
-		])
-		.with_collators(vec![(AccountId::from(ALICE), 1_000 * UNIT)])
-		.with_mappings(vec![(
-			NimbusId::from_slice(&ALICE_NIMBUS).unwrap(),
-			AccountId::from(ALICE),
-		)])
-		.with_crowdloan_fund(3_000_000 * UNIT)
-		.build()
-		.execute_with(|| {
-			// set parachain inherent data
-			let init_block = CrowdloanRewards::init_vesting_block();
-			// This matches the previous vesting
-			let end_block = init_block + 4 * WEEKS;
-			// Batch calls always succeed. We just need to check the inner event
-			assert_ok!(
-				RuntimeCall::Utility(pallet_utility::Call::<Runtime>::batch_all {
-					calls: vec![
-						RuntimeCall::CrowdloanRewards(
-							pallet_crowdloan_rewards::Call::<Runtime>::initialize_reward_vec {
-								rewards: vec![(
-									[4u8; 32].into(),
-									Some(AccountId::from(CHARLIE)),
-									1_500_000 * UNIT
-								)]
-							}
-						),
-						RuntimeCall::CrowdloanRewards(
-							pallet_crowdloan_rewards::Call::<Runtime>::initialize_reward_vec {
-								rewards: vec![(
-									[5u8; 32].into(),
-									Some(AccountId::from(DAVE)),
-									1_500_000 * UNIT
-								)]
-							}
-						),
-						RuntimeCall::CrowdloanRewards(
-							pallet_crowdloan_rewards::Call::<Runtime>::complete_initialization {
-								lease_ending_block: end_block
-							}
-						)
-					]
-				})
-				.dispatch(root_origin())
-			);
-
-			let crowdloan_precompile_address = H160::from_low_u64_be(2049);
-
-			// Charlie uses the crowdloan precompile to update address through the EVM
-			let gas_limit = 100000u64;
-			let gas_price: U256 = BASE_FEE_GENISIS.into();
-
-			// Construct the input data to check if Bob is a contributor
-			let mut call_data = Vec::<u8>::from([0u8; 36]);
-			call_data[0..4]
-				.copy_from_slice(&Keccak256::digest(b"update_reward_address(address)")[0..4]);
-			call_data[16..36].copy_from_slice(&ALICE);
-
-			assert_ok!(RuntimeCall::EVM(pallet_evm::Call::<Runtime>::call {
-				source: H160::from(CHARLIE),
-				target: crowdloan_precompile_address,
-				input: call_data,
-				value: U256::zero(), // No value sent in EVM
-				gas_limit,
-				max_fee_per_gas: gas_price,
-				max_priority_fee_per_gas: None,
-				nonce: None, // Use the next nonce
-				access_list: Vec::new(),
-				authorization_list: Vec::new(),
-			})
-			.dispatch(<Runtime as frame_system::Config>::RuntimeOrigin::root()));
-
-			assert!(CrowdloanRewards::accounts_payable(&AccountId::from(CHARLIE)).is_none());
-			assert_eq!(
-				CrowdloanRewards::accounts_payable(&AccountId::from(ALICE))
-					.unwrap()
-					.claimed_reward,
-				(450_000 * UNIT)
-			);
-		})
-}
-
-#[test]
->>>>>>> 27997b7e
 fn create_and_manipulate_foreign_asset_using_root() {
 	ExtBuilder::default().build().execute_with(|| {
 		let source_location = xcm::v5::Location::parent();
