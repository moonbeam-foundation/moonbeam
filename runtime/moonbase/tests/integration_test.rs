// Copyright 2019-2021 PureStake Inc.
// This file is part of Moonbeam.

// Moonbeam is free software: you can redistribute it and/or modify
// it under the terms of the GNU General Public License as published by
// the Free Software Foundation, either version 3 of the License, or
// (at your option) any later version.

// Moonbeam is distributed in the hope that it will be useful,
// but WITHOUT ANY WARRANTY; without even the implied warranty of
// MERCHANTABILITY or FITNESS FOR A PARTICULAR PURPOSE.  See the
// GNU General Public License for more details.

// You should have received a copy of the GNU General Public License
// along with Moonbeam.  If not, see <http://www.gnu.org/licenses/>.

//! Moonbase Runtime Integration Tests

mod common;
use common::*;

use evm::{executor::PrecompileOutput, ExitError, ExitSucceed};
use frame_support::{
	assert_noop, assert_ok,
	dispatch::Dispatchable,
	traits::{fungible::Inspect, PalletInfo},
};
use moonbase_runtime::{
	currency::UNIT, AccountId, Balances, Call, CrowdloanRewards, Event, ParachainStaking,
	Precompiles, Runtime, System,
};
use nimbus_primitives::NimbusId;
use pallet_evm::PrecompileSet;
use parachain_staking::{Bond, NominatorAdded};
use sp_core::{Public, H160, U256};
use sp_runtime::DispatchError;

#[test]
fn verify_pallet_indices() {
	fn is_pallet_index<P: 'static>(index: usize) {
		assert_eq!(
			<moonbase_runtime::Runtime as frame_system::Config>::PalletInfo::index::<P>(),
			Some(index)
		);
	}
	is_pallet_index::<moonbase_runtime::System>(0);
	is_pallet_index::<moonbase_runtime::Utility>(1);
	is_pallet_index::<moonbase_runtime::Timestamp>(2);
	is_pallet_index::<moonbase_runtime::Balances>(3);
	is_pallet_index::<moonbase_runtime::Sudo>(4);
	is_pallet_index::<moonbase_runtime::RandomnessCollectiveFlip>(5);
	is_pallet_index::<moonbase_runtime::ParachainSystem>(6);
	is_pallet_index::<moonbase_runtime::TransactionPayment>(7);
	is_pallet_index::<moonbase_runtime::ParachainInfo>(8);
	is_pallet_index::<moonbase_runtime::EthereumChainId>(9);
	is_pallet_index::<moonbase_runtime::EVM>(10);
	is_pallet_index::<moonbase_runtime::Ethereum>(11);
	is_pallet_index::<moonbase_runtime::ParachainStaking>(12);
	is_pallet_index::<moonbase_runtime::Scheduler>(13);
	is_pallet_index::<moonbase_runtime::Democracy>(14);
	is_pallet_index::<moonbase_runtime::CouncilCollective>(15);
	is_pallet_index::<moonbase_runtime::TechComitteeCollective>(16);
	is_pallet_index::<moonbase_runtime::Treasury>(17);
	is_pallet_index::<moonbase_runtime::AuthorInherent>(18);
	is_pallet_index::<moonbase_runtime::AuthorFilter>(19);
	is_pallet_index::<moonbase_runtime::CrowdloanRewards>(20);
	is_pallet_index::<moonbase_runtime::AuthorMapping>(21);
	is_pallet_index::<moonbase_runtime::Proxy>(22);
}

#[test]
fn join_collator_candidates() {
	ExtBuilder::default()
		.with_balances(vec![
			(AccountId::from(ALICE), 2_000 * UNIT),
			(AccountId::from(BOB), 2_000 * UNIT),
			(AccountId::from(CHARLIE), 1_100 * UNIT),
			(AccountId::from(DAVE), 1_000 * UNIT),
		])
		.with_collators(vec![
			(AccountId::from(ALICE), 1_000 * UNIT),
			(AccountId::from(BOB), 1_000 * UNIT),
		])
		.with_nominations(vec![
			(AccountId::from(CHARLIE), AccountId::from(ALICE), 50 * UNIT),
			(AccountId::from(CHARLIE), AccountId::from(BOB), 50 * UNIT),
		])
		.build()
		.execute_with(|| {
			assert_noop!(
				ParachainStaking::join_candidates(
					origin_of(AccountId::from(ALICE)),
					1_000 * UNIT,
					2u32
				),
				parachain_staking::Error::<Runtime>::CandidateExists
			);
			assert_noop!(
				ParachainStaking::join_candidates(
					origin_of(AccountId::from(CHARLIE)),
					1_000 * UNIT,
					2u32
				),
				parachain_staking::Error::<Runtime>::NominatorExists
			);
			assert!(System::events().is_empty());
			assert_ok!(ParachainStaking::join_candidates(
				origin_of(AccountId::from(DAVE)),
				1_000 * UNIT,
				2u32
			));
			assert_eq!(
				last_event(),
				Event::ParachainStaking(parachain_staking::Event::JoinedCollatorCandidates(
					AccountId::from(DAVE),
					1_000 * UNIT,
					3_100 * UNIT
				))
			);
			let candidates = ParachainStaking::candidate_pool();
			assert_eq!(
				candidates.0[0],
				Bond {
					owner: AccountId::from(ALICE),
					amount: 1_050 * UNIT
				}
			);
			assert_eq!(
				candidates.0[1],
				Bond {
					owner: AccountId::from(BOB),
					amount: 1_050 * UNIT
				}
			);
			assert_eq!(
				candidates.0[2],
				Bond {
					owner: AccountId::from(DAVE),
					amount: 1_000 * UNIT
				}
			);
		});
}

#[test]
fn transfer_through_evm_to_stake() {
	ExtBuilder::default()
		.with_balances(vec![(AccountId::from(ALICE), 2_000 * UNIT)])
		.build()
		.execute_with(|| {
			// Charlie has no balance => fails to stake
			assert_noop!(
				ParachainStaking::join_candidates(
					origin_of(AccountId::from(CHARLIE)),
					1_000 * UNIT,
					0u32
				),
				DispatchError::Module {
					index: 3,
					error: 2,
					message: Some("InsufficientBalance")
				}
			);

			// Alice transfer from free balance 2000 UNIT to Bob
			assert_ok!(Balances::transfer(
				origin_of(AccountId::from(ALICE)),
				AccountId::from(BOB),
				2_000 * UNIT,
			));
			assert_eq!(Balances::free_balance(AccountId::from(BOB)), 2_000 * UNIT);

			let gas_limit = 100000u64;
			let gas_price: U256 = 1_000_000_000.into();
			// Bob transfers 1000 UNIT to Charlie via EVM
			assert_ok!(Call::EVM(pallet_evm::Call::<Runtime>::call(
				AccountId::from(BOB),
				AccountId::from(CHARLIE),
				Vec::new(),
				(1_000 * UNIT).into(),
				gas_limit,
				gas_price,
				None
			))
			.dispatch(<Runtime as frame_system::Config>::Origin::root()));
			assert_eq!(
				Balances::free_balance(AccountId::from(CHARLIE)),
				1_000 * UNIT,
			);

			// Charlie can stake now
			assert_ok!(ParachainStaking::join_candidates(
				origin_of(AccountId::from(CHARLIE)),
				1_000 * UNIT,
				0u32,
			),);
			let candidates = ParachainStaking::candidate_pool();
			assert_eq!(
				candidates.0[0],
				Bond {
					owner: AccountId::from(CHARLIE),
					amount: 1_000 * UNIT
				}
			);
		});
}

#[test]
fn reward_block_authors() {
	ExtBuilder::default()
		.with_balances(vec![
			// Alice gets 100 extra tokens for her mapping deposit
			(AccountId::from(ALICE), 2_100 * UNIT),
			(AccountId::from(BOB), 1_000 * UNIT),
		])
		.with_collators(vec![(AccountId::from(ALICE), 1_000 * UNIT)])
		.with_nominations(vec![(
			AccountId::from(BOB),
			AccountId::from(ALICE),
			500 * UNIT,
		)])
		.with_mappings(vec![(
			NimbusId::from_slice(&ALICE_NIMBUS),
			AccountId::from(ALICE),
		)])
		.build()
		.execute_with(|| {
			set_parachain_inherent_data();
			for x in 2..599 {
				set_author(NimbusId::from_slice(&ALICE_NIMBUS));
				run_to_block(x);
			}
			// no rewards doled out yet
			assert_eq!(Balances::free_balance(AccountId::from(ALICE)), 1_000 * UNIT,);
			assert_eq!(Balances::free_balance(AccountId::from(BOB)), 500 * UNIT,);
			set_author(NimbusId::from_slice(&ALICE_NIMBUS));
			run_to_block(600);
			// rewards minted and distributed
			assert_eq!(
				Balances::free_balance(AccountId::from(ALICE)),
				1113666666584000000000,
			);
			assert_eq!(
				Balances::free_balance(AccountId::from(BOB)),
				541333333292000000000,
			);
		});
}

#[test]
fn reward_block_authors_with_parachain_bond_reserved() {
	ExtBuilder::default()
		.with_balances(vec![
			// Alice gets 100 extra tokens for her mapping deposit
			(AccountId::from(ALICE), 2_100 * UNIT),
			(AccountId::from(BOB), 1_000 * UNIT),
			(AccountId::from(CHARLIE), UNIT),
		])
		.with_collators(vec![(AccountId::from(ALICE), 1_000 * UNIT)])
		.with_nominations(vec![(
			AccountId::from(BOB),
			AccountId::from(ALICE),
			500 * UNIT,
		)])
		.with_mappings(vec![(
			NimbusId::from_slice(&ALICE_NIMBUS),
			AccountId::from(ALICE),
		)])
		.build()
		.execute_with(|| {
			set_parachain_inherent_data();
			assert_ok!(ParachainStaking::set_parachain_bond_account(
				root_origin(),
				AccountId::from(CHARLIE),
			),);
			for x in 2..599 {
				set_author(NimbusId::from_slice(&ALICE_NIMBUS));
				run_to_block(x);
			}
			// no rewards doled out yet
			assert_eq!(Balances::free_balance(AccountId::from(ALICE)), 1_000 * UNIT,);
			assert_eq!(Balances::free_balance(AccountId::from(BOB)), 500 * UNIT,);
			assert_eq!(Balances::free_balance(AccountId::from(CHARLIE)), UNIT,);
			set_author(NimbusId::from_slice(&ALICE_NIMBUS));
			run_to_block(600);
			// rewards minted and distributed
			assert_eq!(
				Balances::free_balance(AccountId::from(ALICE)),
				1079592333275448000000,
			);
			assert_eq!(
				Balances::free_balance(AccountId::from(BOB)),
				528942666637724000000,
			);
			// 30% reserved for parachain bond
			assert_eq!(
				Balances::free_balance(AccountId::from(CHARLIE)),
				47515000000000000000,
			);
		});
}

#[test]
fn initialize_crowdloan_addresses_with_batch_and_pay() {
	ExtBuilder::default()
		.with_balances(vec![
			(AccountId::from(ALICE), 2_000 * UNIT),
			(AccountId::from(BOB), 1_000 * UNIT),
		])
		.with_collators(vec![(AccountId::from(ALICE), 1_000 * UNIT)])
		.with_mappings(vec![(
			NimbusId::from_slice(&ALICE_NIMBUS),
			AccountId::from(ALICE),
		)])
		.with_crowdloan_fund(3_000_000 * UNIT)
		.build()
		.execute_with(|| {
			// set parachain inherent data
			set_parachain_inherent_data();
			set_author(NimbusId::from_slice(&ALICE_NIMBUS));
			for x in 1..3 {
				run_to_block(x);
			}
			let init_block = CrowdloanRewards::init_relay_block();
			// This matches the previous vesting
			let end_block = init_block + 4 * WEEKS;
			// Batch calls always succeed. We just need to check the inner event
			assert_ok!(
				Call::Utility(pallet_utility::Call::<Runtime>::batch_all(vec![
					Call::CrowdloanRewards(
<<<<<<< HEAD
						pallet_crowdloan_rewards::Call::<Runtime>::initialize_reward_vec(vec![(
							[4u8; 32].into(),
							Some(AccountId::from(CHARLIE)),
							1_500_000 * UNITS
						)])
					),
					Call::CrowdloanRewards(
						pallet_crowdloan_rewards::Call::<Runtime>::initialize_reward_vec(vec![(
							[5u8; 32].into(),
							Some(AccountId::from(DAVE)),
							1_500_000 * UNITS
						)])
					),
					Call::CrowdloanRewards(
						pallet_crowdloan_rewards::Call::<Runtime>::complete_initialization(
							end_block
=======
						pallet_crowdloan_rewards::Call::<Runtime>::initialize_reward_vec(
							vec![(
								[4u8; 32].into(),
								Some(AccountId::from(CHARLIE)),
								1_500_000 * UNIT
							)],
							0,
							2
						)
					),
					Call::CrowdloanRewards(
						pallet_crowdloan_rewards::Call::<Runtime>::initialize_reward_vec(
							vec![(
								[5u8; 32].into(),
								Some(AccountId::from(DAVE)),
								1_500_000 * UNIT
							)],
							1,
							2
>>>>>>> 24dc2d1e
						)
					)
				]))
				.dispatch(root_origin())
			);
			// 30 percent initial payout
			assert_eq!(Balances::balance(&AccountId::from(CHARLIE)), 450_000 * UNIT);
			// 30 percent initial payout
			assert_eq!(Balances::balance(&AccountId::from(DAVE)), 450_000 * UNIT);
			let expected = Event::Utility(pallet_utility::Event::BatchCompleted);
			assert_eq!(last_event(), expected);
			// This one should fail, as we already filled our data
			assert_ok!(Call::Utility(pallet_utility::Call::<Runtime>::batch(vec![
				Call::CrowdloanRewards(
					pallet_crowdloan_rewards::Call::<Runtime>::initialize_reward_vec(vec![(
						[4u8; 32].into(),
						Some(AccountId::from(ALICE)),
						432000
					)])
				)
			]))
			.dispatch(root_origin()));
			let expected_fail = Event::Utility(pallet_utility::Event::BatchInterrupted(
				0,
				DispatchError::Module {
					index: 20,
					error: 8,
					message: None,
				},
			));
			assert_eq!(last_event(), expected_fail);
			// Claim 1 block.
			assert_ok!(CrowdloanRewards::claim(origin_of(AccountId::from(CHARLIE))));
			assert_ok!(CrowdloanRewards::claim(origin_of(AccountId::from(DAVE))));

			let vesting_period = 4 * WEEKS as u128;
			let per_block = (1_050_000 * UNIT) / vesting_period;

			assert_eq!(
				CrowdloanRewards::accounts_payable(&AccountId::from(CHARLIE))
					.unwrap()
					.claimed_reward,
				(450_000 * UNIT) + per_block
			);
			assert_eq!(
				CrowdloanRewards::accounts_payable(&AccountId::from(DAVE))
					.unwrap()
					.claimed_reward,
				(450_000 * UNIT) + per_block
			);
			// The total claimed reward should be equal to the account balance at this point.
			assert_eq!(
				Balances::balance(&AccountId::from(CHARLIE)),
				(450_000 * UNIT) + per_block
			);
			assert_eq!(
				Balances::balance(&AccountId::from(DAVE)),
				(450_000 * UNIT) + per_block
			);
			assert_noop!(
				CrowdloanRewards::claim(origin_of(AccountId::from(ALICE))),
				pallet_crowdloan_rewards::Error::<Runtime>::NoAssociatedClaim
			);
		});
}

#[test]
fn join_candidates_via_precompile() {
	ExtBuilder::default()
		.with_balances(vec![(AccountId::from(ALICE), 3_000 * UNIT)])
		.build()
		.execute_with(|| {
			let staking_precompile_address = H160::from_low_u64_be(2048);

			// Alice uses the staking precompile to join as a candidate through the EVM
			let gas_limit = 100000u64;
			let gas_price: U256 = 1_000_000_000.into();
			let amount: U256 = (1000 * UNIT).into();
			let candidate_count: U256 = U256::zero();

			// Construct the call data (selector, amount)
			let mut call_data = Vec::<u8>::from([0u8; 68]);
			call_data[0..4].copy_from_slice(&hex_literal::hex!("ad76ed5a"));
			amount.to_big_endian(&mut call_data[4..36]);
			candidate_count.to_big_endian(&mut call_data[36..]);

			assert_ok!(Call::EVM(pallet_evm::Call::<Runtime>::call(
				AccountId::from(ALICE),
				staking_precompile_address,
				call_data,
				U256::zero(), // No value sent in EVM
				gas_limit,
				gas_price,
				None, // Use the next nonce
			))
			.dispatch(<Runtime as frame_system::Config>::Origin::root()));

			// Assert that Alice is now a candidate
			assert!(ParachainStaking::is_candidate(&AccountId::from(ALICE)));

			// Check for the right events.
			let expected_events = vec![
				Event::Balances(pallet_balances::Event::Reserved(
					AccountId::from(ALICE),
					1000 * UNIT,
				)),
				Event::ParachainStaking(parachain_staking::Event::JoinedCollatorCandidates(
					AccountId::from(ALICE),
					1000 * UNIT,
					1000 * UNIT,
				)),
				Event::EVM(pallet_evm::Event::<Runtime>::Executed(
					staking_precompile_address,
				)),
			];

			assert_eq!(
				System::events()
					.into_iter()
					.map(|e| e.event)
					.collect::<Vec<_>>(),
				expected_events
			);
		});
}

#[test]
fn leave_candidates_via_precompile() {
	ExtBuilder::default()
		.with_balances(vec![(AccountId::from(ALICE), 2_000 * UNIT)])
		.with_collators(vec![(AccountId::from(ALICE), 1_000 * UNIT)])
		.build()
		.execute_with(|| {
			let staking_precompile_address = H160::from_low_u64_be(2048);

			// Alice uses the staking precompile to leave_candidates
			let gas_limit = 100000u64;
			let collator_count: U256 = U256::one();
			let gas_price: U256 = 1_000_000_000.into();

			// Construct the leave_candidates call data
			let mut call_data = Vec::<u8>::from([0u8; 36]);
			call_data[0..4].copy_from_slice(&hex_literal::hex!("b7694219"));
			collator_count.to_big_endian(&mut call_data[4..]);

			assert_ok!(Call::EVM(pallet_evm::Call::<Runtime>::call(
				AccountId::from(ALICE),
				staking_precompile_address,
				call_data,
				U256::zero(), // No value sent in EVM
				gas_limit,
				gas_price,
				None, // Use the next nonce
			))
			.dispatch(<Runtime as frame_system::Config>::Origin::root()));

			// Check for the right events.
			let expected_events = vec![
				Event::ParachainStaking(parachain_staking::Event::CollatorScheduledExit(
					1,
					AccountId::from(ALICE),
					3,
				)),
				Event::EVM(pallet_evm::Event::<Runtime>::Executed(
					staking_precompile_address,
				)),
			];

			assert_eq!(
				System::events()
					.into_iter()
					.map(|e| e.event)
					.collect::<Vec<_>>(),
				expected_events
			);
		});
}

#[test]
fn go_online_offline_via_precompile() {
	ExtBuilder::default()
		.with_balances(vec![(AccountId::from(ALICE), 2_000 * UNIT)])
		.with_collators(vec![(AccountId::from(ALICE), 1_000 * UNIT)])
		.build()
		.execute_with(|| {
			// Alice is initialized as a candidate
			assert!(ParachainStaking::is_candidate(&AccountId::from(ALICE)));
			let staking_precompile_address = H160::from_low_u64_be(2048);

			// Alice uses the staking precompile to go offline
			let gas_limit = 100000u64;
			let gas_price: U256 = 1_000_000_000.into();

			// Construct the go_offline call data
			let mut go_offline_call_data = Vec::<u8>::from([0u8; 4]);
			go_offline_call_data[0..4].copy_from_slice(&hex_literal::hex!("767e0450"));

			assert_ok!(Call::EVM(pallet_evm::Call::<Runtime>::call(
				AccountId::from(ALICE),
				staking_precompile_address,
				go_offline_call_data,
				U256::zero(), // No value sent in EVM
				gas_limit,
				gas_price,
				None, // Use the next nonce
			))
			.dispatch(<Runtime as frame_system::Config>::Origin::root()));

			// Check for the right events.
			let mut expected_events = vec![
				Event::ParachainStaking(parachain_staking::Event::CollatorWentOffline(
					1,
					AccountId::from(ALICE),
				)),
				Event::EVM(pallet_evm::Event::<Runtime>::Executed(
					staking_precompile_address,
				)),
			];

			assert_eq!(
				System::events()
					.into_iter()
					.map(|e| e.event)
					.collect::<Vec<_>>(),
				expected_events
			);

			// Construct the go_online call data
			let mut go_online_call_data = Vec::<u8>::from([0u8; 4]);
			go_online_call_data[0..4].copy_from_slice(&hex_literal::hex!("d2f73ceb"));

			assert_ok!(Call::EVM(pallet_evm::Call::<Runtime>::call(
				AccountId::from(ALICE),
				staking_precompile_address,
				go_online_call_data,
				U256::zero(), // No value sent in EVM
				gas_limit,
				gas_price,
				None, // Use the next nonce
			))
			.dispatch(<Runtime as frame_system::Config>::Origin::root()));

			// Check for the right events.
			let mut new_events = vec![
				Event::ParachainStaking(parachain_staking::Event::CollatorBackOnline(
					1,
					AccountId::from(ALICE),
				)),
				Event::EVM(pallet_evm::Event::<Runtime>::Executed(
					staking_precompile_address,
				)),
			];
			expected_events.append(&mut new_events);

			assert_eq!(
				System::events()
					.into_iter()
					.map(|e| e.event)
					.collect::<Vec<_>>(),
				expected_events
			);
		});
}

#[test]
fn candidate_bond_more_less_via_precompile() {
	ExtBuilder::default()
		.with_balances(vec![(AccountId::from(ALICE), 3_000 * UNIT)])
		.with_collators(vec![(AccountId::from(ALICE), 1_000 * UNIT)])
		.build()
		.execute_with(|| {
			// Alice is initialized as a candidate
			assert!(ParachainStaking::is_candidate(&AccountId::from(ALICE)));
			let staking_precompile_address = H160::from_low_u64_be(2048);

			// Alice uses the staking precompile to bond more
			let gas_limit = 100000u64;
			let gas_price: U256 = 1_000_000_000.into();

			// Construct the candidate_bond_more call
			let mut bond_more_call_data = Vec::<u8>::from([0u8; 36]);
			bond_more_call_data[0..4].copy_from_slice(&hex_literal::hex!("c57bd3a8"));
			let bond_more_amount: U256 = (1000 * UNIT).into();
			bond_more_amount.to_big_endian(&mut bond_more_call_data[4..36]);

			assert_ok!(Call::EVM(pallet_evm::Call::<Runtime>::call(
				AccountId::from(ALICE),
				staking_precompile_address,
				bond_more_call_data,
				U256::zero(), // No value sent in EVM
				gas_limit,
				gas_price,
				None, // Use the next nonce
			))
			.dispatch(<Runtime as frame_system::Config>::Origin::root()));

			// Check for the right events.
			let mut expected_events = vec![
				Event::Balances(pallet_balances::Event::Reserved(
					AccountId::from(ALICE),
					1_000 * UNIT,
				)),
				Event::ParachainStaking(parachain_staking::Event::CollatorBondedMore(
					AccountId::from(ALICE),
					1_000 * UNIT,
					2_000 * UNIT,
				)),
				Event::EVM(pallet_evm::Event::<Runtime>::Executed(
					staking_precompile_address,
				)),
			];

			assert_eq!(
				System::events()
					.into_iter()
					.map(|e| e.event)
					.collect::<Vec<_>>(),
				expected_events
			);

			// Construct the go_online call data
			let mut bond_less_call_data = Vec::<u8>::from([0u8; 36]);
			bond_less_call_data[0..4].copy_from_slice(&hex_literal::hex!("289b6ba7"));
			let bond_less_amount: U256 = (500 * UNIT).into();
			bond_less_amount.to_big_endian(&mut bond_less_call_data[4..36]);

			assert_ok!(Call::EVM(pallet_evm::Call::<Runtime>::call(
				AccountId::from(ALICE),
				staking_precompile_address,
				bond_less_call_data,
				U256::zero(), // No value sent in EVM
				gas_limit,
				gas_price,
				None, // Use the next nonce
			))
			.dispatch(<Runtime as frame_system::Config>::Origin::root()));

			// Check for the right events.
			let mut new_events = vec![
				Event::Balances(pallet_balances::Event::Unreserved(
					AccountId::from(ALICE),
					500 * UNIT,
				)),
				Event::ParachainStaking(parachain_staking::Event::CollatorBondedLess(
					AccountId::from(ALICE),
					2_000 * UNIT,
					1_500 * UNIT,
				)),
				Event::EVM(pallet_evm::Event::<Runtime>::Executed(
					staking_precompile_address,
				)),
			];
			expected_events.append(&mut new_events);

			assert_eq!(
				System::events()
					.into_iter()
					.map(|e| e.event)
					.collect::<Vec<_>>(),
				expected_events
			);
		});
}

#[test]
fn nominate_via_precompile() {
	ExtBuilder::default()
		.with_balances(vec![
			(AccountId::from(ALICE), 3_000 * UNIT),
			(AccountId::from(BOB), 3_000 * UNIT),
		])
		.with_collators(vec![(AccountId::from(ALICE), 1_000 * UNIT)])
		.build()
		.execute_with(|| {
			let staking_precompile_address = H160::from_low_u64_be(2048);

			// Bob uses the staking precompile to nominate Alice through the EVM
			let gas_limit = 100000u64;
			let gas_price: U256 = 1_000_000_000.into();
			let nomination_amount: U256 = (1000 * UNIT).into();
			let collator_nominator_count: U256 = U256::zero();
			let nomination_count: U256 = U256::zero();

			// Construct the call data (selector, collator, nomination amount)
			let mut call_data = Vec::<u8>::from([0u8; 132]);
			call_data[0..4].copy_from_slice(&hex_literal::hex!("82f2c8df"));
			call_data[16..36].copy_from_slice(&ALICE);
			nomination_amount.to_big_endian(&mut call_data[36..68]);
			collator_nominator_count.to_big_endian(&mut call_data[68..100]);
			nomination_count.to_big_endian(&mut call_data[100..]);

			assert_ok!(Call::EVM(pallet_evm::Call::<Runtime>::call(
				AccountId::from(BOB),
				staking_precompile_address,
				call_data,
				U256::zero(), // No value sent in EVM
				gas_limit,
				gas_price,
				None, // Use the next nonce
			))
			.dispatch(<Runtime as frame_system::Config>::Origin::root()));

			// Assert that Bob is now nominating Alice
			assert!(ParachainStaking::is_nominator(&AccountId::from(BOB)));

			// Check for the right events.
			let expected_events = vec![
				Event::Balances(pallet_balances::Event::Reserved(
					AccountId::from(BOB),
					1000 * UNIT,
				)),
				Event::ParachainStaking(parachain_staking::Event::Nomination(
					AccountId::from(BOB),
					1000 * UNIT,
					AccountId::from(ALICE),
					NominatorAdded::AddedToTop {
						new_total: 2000 * UNIT,
					},
				)),
				Event::EVM(pallet_evm::Event::<Runtime>::Executed(
					staking_precompile_address,
				)),
			];

			assert_eq!(
				System::events()
					.into_iter()
					.map(|e| e.event)
					.collect::<Vec<_>>(),
				expected_events
			);
		});
}

#[test]
fn leave_nominators_via_precompile() {
	ExtBuilder::default()
		.with_balances(vec![
			(AccountId::from(ALICE), 1_000 * UNIT),
			(AccountId::from(BOB), 1_000 * UNIT),
			(AccountId::from(CHARLIE), 1_500 * UNIT),
		])
		.with_collators(vec![
			(AccountId::from(ALICE), 1_000 * UNIT),
			(AccountId::from(BOB), 1_000 * UNIT),
		])
		.with_nominations(vec![
			(AccountId::from(CHARLIE), AccountId::from(ALICE), 500 * UNIT),
			(AccountId::from(CHARLIE), AccountId::from(BOB), 500 * UNIT),
		])
		.build()
		.execute_with(|| {
			// Charlie is initialized as a nominator
			assert!(ParachainStaking::is_nominator(&AccountId::from(CHARLIE)));
			let staking_precompile_address = H160::from_low_u64_be(2048);

			// Charlie uses staking precompile to leave nominator set
			let gas_limit = 100000u64;
			let nomination_count: U256 = 2.into();
			let gas_price: U256 = 1_000_000_000.into();

			// Construct leave_nominators call
			let mut call_data = Vec::<u8>::from([0u8; 36]);
			call_data[0..4].copy_from_slice(&hex_literal::hex!("e8d68a37"));
			nomination_count.to_big_endian(&mut call_data[4..]);

			assert_ok!(Call::EVM(pallet_evm::Call::<Runtime>::call(
				AccountId::from(CHARLIE),
				staking_precompile_address,
				call_data,
				U256::zero(), // No value sent in EVM
				gas_limit,
				gas_price,
				None, // Use the next nonce
			))
			.dispatch(<Runtime as frame_system::Config>::Origin::root()));

			// Charlie is no longer a nominator
			assert!(!ParachainStaking::is_nominator(&AccountId::from(CHARLIE)));

			// Check for the right events.
			let expected_events = vec![
				Event::Balances(pallet_balances::Event::Unreserved(
					AccountId::from(CHARLIE),
					500 * UNIT,
				)),
				Event::ParachainStaking(parachain_staking::Event::NominatorLeftCollator(
					AccountId::from(CHARLIE),
					AccountId::from(ALICE),
					500 * UNIT,
					1_000 * UNIT,
				)),
				Event::Balances(pallet_balances::Event::Unreserved(
					AccountId::from(CHARLIE),
					500 * UNIT,
				)),
				Event::ParachainStaking(parachain_staking::Event::NominatorLeftCollator(
					AccountId::from(CHARLIE),
					AccountId::from(BOB),
					500 * UNIT,
					1_000 * UNIT,
				)),
				Event::ParachainStaking(parachain_staking::Event::NominatorLeft(
					AccountId::from(CHARLIE),
					1_000 * UNIT,
				)),
				Event::EVM(pallet_evm::Event::<Runtime>::Executed(
					staking_precompile_address,
				)),
			];

			assert_eq!(
				System::events()
					.into_iter()
					.map(|e| e.event)
					.collect::<Vec<_>>(),
				expected_events
			);
		});
}

#[test]
fn revoke_nomination_via_precompile() {
	ExtBuilder::default()
		.with_balances(vec![
			(AccountId::from(ALICE), 1_000 * UNIT),
			(AccountId::from(BOB), 1_000 * UNIT),
			(AccountId::from(CHARLIE), 1_500 * UNIT),
		])
		.with_collators(vec![
			(AccountId::from(ALICE), 1_000 * UNIT),
			(AccountId::from(BOB), 1_000 * UNIT),
		])
		.with_nominations(vec![
			(AccountId::from(CHARLIE), AccountId::from(ALICE), 500 * UNIT),
			(AccountId::from(CHARLIE), AccountId::from(BOB), 500 * UNIT),
		])
		.build()
		.execute_with(|| {
			// Charlie is initialized as a nominator
			assert!(ParachainStaking::is_nominator(&AccountId::from(CHARLIE)));
			let staking_precompile_address = H160::from_low_u64_be(2048);

			// Charlie uses staking precompile to revoke nomination
			let gas_limit = 100000u64;
			let gas_price: U256 = 1_000_000_000.into();

			// Construct revoke_nomination call
			let mut call_data = Vec::<u8>::from([0u8; 36]);
			call_data[0..4].copy_from_slice(&hex_literal::hex!("4b65c34b"));
			call_data[16..36].copy_from_slice(&ALICE);

			assert_ok!(Call::EVM(pallet_evm::Call::<Runtime>::call(
				AccountId::from(CHARLIE),
				staking_precompile_address,
				call_data,
				U256::zero(), // No value sent in EVM
				gas_limit,
				gas_price,
				None, // Use the next nonce
			))
			.dispatch(<Runtime as frame_system::Config>::Origin::root()));

			// Charlie is still a nominator because only nomination to Alice was revoked
			assert!(ParachainStaking::is_nominator(&AccountId::from(CHARLIE)));

			// Check for the right events.
			let expected_events = vec![
				Event::Balances(pallet_balances::Event::Unreserved(
					AccountId::from(CHARLIE),
					500 * UNIT,
				)),
				Event::ParachainStaking(parachain_staking::Event::NominatorLeftCollator(
					AccountId::from(CHARLIE),
					AccountId::from(ALICE),
					500 * UNIT,
					1_000 * UNIT,
				)),
				Event::EVM(pallet_evm::Event::<Runtime>::Executed(
					staking_precompile_address,
				)),
			];

			assert_eq!(
				System::events()
					.into_iter()
					.map(|e| e.event)
					.collect::<Vec<_>>(),
				expected_events
			);
		});
}

#[test]
fn nominator_bond_more_less_via_precompile() {
	ExtBuilder::default()
		.with_balances(vec![
			(AccountId::from(ALICE), 1_000 * UNIT),
			(AccountId::from(BOB), 1_500 * UNIT),
		])
		.with_collators(vec![(AccountId::from(ALICE), 1_000 * UNIT)])
		.with_nominations(vec![(
			AccountId::from(BOB),
			AccountId::from(ALICE),
			500 * UNIT,
		)])
		.build()
		.execute_with(|| {
			// Bob is initialized as a nominator
			assert!(ParachainStaking::is_nominator(&AccountId::from(BOB)));
			let staking_precompile_address = H160::from_low_u64_be(2048);

			// Alice uses the staking precompile to bond more
			let gas_limit = 100000u64;
			let gas_price: U256 = 1_000_000_000.into();

			// Construct the nominator_bond_more call
			let mut bond_more_call_data = Vec::<u8>::from([0u8; 68]);
			bond_more_call_data[0..4].copy_from_slice(&hex_literal::hex!("971d44c8"));
			bond_more_call_data[16..36].copy_from_slice(&ALICE);
			let bond_more_amount: U256 = (500 * UNIT).into();
			bond_more_amount.to_big_endian(&mut bond_more_call_data[36..68]);

			assert_ok!(Call::EVM(pallet_evm::Call::<Runtime>::call(
				AccountId::from(BOB),
				staking_precompile_address,
				bond_more_call_data,
				U256::zero(), // No value sent in EVM
				gas_limit,
				gas_price,
				None, // Use the next nonce
			))
			.dispatch(<Runtime as frame_system::Config>::Origin::root()));

			// Check for the right events.
			let mut expected_events = vec![
				Event::Balances(pallet_balances::Event::Reserved(
					AccountId::from(BOB),
					500 * UNIT,
				)),
				Event::ParachainStaking(parachain_staking::Event::NominationIncreased(
					AccountId::from(BOB),
					AccountId::from(ALICE),
					1_500 * UNIT,
					true,
					2_000 * UNIT,
				)),
				Event::EVM(pallet_evm::Event::<Runtime>::Executed(
					staking_precompile_address,
				)),
			];

			assert_eq!(
				System::events()
					.into_iter()
					.map(|e| e.event)
					.collect::<Vec<_>>(),
				expected_events
			);

			// Construct the go_online call data
			let mut bond_less_call_data = Vec::<u8>::from([0u8; 68]);
			bond_less_call_data[0..4].copy_from_slice(&hex_literal::hex!("f6a52569"));
			bond_less_call_data[16..36].copy_from_slice(&ALICE);
			let bond_less_amount: U256 = (500 * UNIT).into();
			bond_less_amount.to_big_endian(&mut bond_less_call_data[36..68]);

			assert_ok!(Call::EVM(pallet_evm::Call::<Runtime>::call(
				AccountId::from(BOB),
				staking_precompile_address,
				bond_less_call_data,
				U256::zero(), // No value sent in EVM
				gas_limit,
				gas_price,
				None, // Use the next nonce
			))
			.dispatch(<Runtime as frame_system::Config>::Origin::root()));

			// Check for the right events.
			let mut new_events = vec![
				Event::Balances(pallet_balances::Event::Unreserved(
					AccountId::from(BOB),
					500 * UNIT,
				)),
				Event::ParachainStaking(parachain_staking::Event::NominationDecreased(
					AccountId::from(BOB),
					AccountId::from(ALICE),
					2_000 * UNIT,
					true,
					1_500 * UNIT,
				)),
				Event::EVM(pallet_evm::Event::<Runtime>::Executed(
					staking_precompile_address,
				)),
			];
			expected_events.append(&mut new_events);

			assert_eq!(
				System::events()
					.into_iter()
					.map(|e| e.event)
					.collect::<Vec<_>>(),
				expected_events
			);
		});
}

#[test]
fn is_nominator_via_precompile() {
	ExtBuilder::default()
		.with_balances(vec![
			(AccountId::from(ALICE), 1_000 * UNIT),
			(AccountId::from(BOB), 1_500 * UNIT),
		])
		.with_collators(vec![(AccountId::from(ALICE), 1_000 * UNIT)])
		.with_nominations(vec![(
			AccountId::from(BOB),
			AccountId::from(ALICE),
			500 * UNIT,
		)])
		.build()
		.execute_with(|| {
			// Confirm Bob is initialized as a nominator directly
			assert!(ParachainStaking::is_nominator(&AccountId::from(BOB)));

			let staking_precompile_address = H160::from_low_u64_be(2048);

			// Construct the input data to check if Bob is a nominator
			let mut bob_input_data = Vec::<u8>::from([0u8; 36]);
			bob_input_data[0..4].copy_from_slice(&hex_literal::hex!("8e5080e7"));
			bob_input_data[16..36].copy_from_slice(&BOB);

			// Expected result is an EVM boolean true which is 256 bits long.
			let mut expected_bytes = Vec::from([0u8; 32]);
			expected_bytes[31] = 1;
			let expected_true_result = Some(Ok(PrecompileOutput {
				exit_status: ExitSucceed::Returned,
				output: expected_bytes,
				cost: 1000,
				logs: Default::default(),
			}));

			// Assert precompile reports Bob is a nominator
			assert_eq!(
				Precompiles::execute(
					staking_precompile_address,
					&bob_input_data,
					None, // target_gas is not necessary right now because consumed none now
					&evm_test_context(),
				),
				expected_true_result
			);

			// Construct the input data to check if Charlie is a nominator
			let mut charlie_input_data = Vec::<u8>::from([0u8; 36]);
			charlie_input_data[0..4].copy_from_slice(&hex_literal::hex!("8e5080e7"));
			charlie_input_data[16..36].copy_from_slice(&CHARLIE);

			// Expected result is an EVM boolean false which is 256 bits long.
			expected_bytes = Vec::from([0u8; 32]);
			let expected_false_result = Some(Ok(PrecompileOutput {
				exit_status: ExitSucceed::Returned,
				output: expected_bytes,
				cost: 1000,
				logs: Default::default(),
			}));

			// Assert precompile also reports Charlie as not a nominator
			assert_eq!(
				Precompiles::execute(
					staking_precompile_address,
					&charlie_input_data,
					None,
					&evm_test_context(),
				),
				expected_false_result
			);
		})
}

#[test]
fn is_candidate_via_precompile() {
	ExtBuilder::default()
		.with_balances(vec![(AccountId::from(ALICE), 1_000 * UNIT)])
		.with_collators(vec![(AccountId::from(ALICE), 1_000 * UNIT)])
		.build()
		.execute_with(|| {
			// Confirm Alice is initialized as a candidate directly
			assert!(ParachainStaking::is_candidate(&AccountId::from(ALICE)));

			let staking_precompile_address = H160::from_low_u64_be(2048);

			// Construct the input data to check if Alice is a candidate
			let mut alice_input_data = Vec::<u8>::from([0u8; 36]);
			alice_input_data[0..4].copy_from_slice(&hex_literal::hex!("8545c833"));
			alice_input_data[16..36].copy_from_slice(&ALICE);

			// Expected result is an EVM boolean true which is 256 bits long.
			let mut expected_bytes = Vec::from([0u8; 32]);
			expected_bytes[31] = 1;
			let expected_true_result = Some(Ok(PrecompileOutput {
				exit_status: ExitSucceed::Returned,
				output: expected_bytes,
				cost: 1000,
				logs: Default::default(),
			}));

			// Assert precompile reports Alice is a collator candidate
			assert_eq!(
				Precompiles::execute(
					staking_precompile_address,
					&alice_input_data,
					None, // target_gas is not necessary right now because consumed none now
					&evm_test_context(),
				),
				expected_true_result
			);

			// Construct the input data to check if Bob is a collator candidate
			let mut bob_input_data = Vec::<u8>::from([0u8; 36]);
			bob_input_data[0..4].copy_from_slice(&hex_literal::hex!("8545c833"));
			bob_input_data[16..36].copy_from_slice(&CHARLIE);

			// Expected result is an EVM boolean false which is 256 bits long.
			expected_bytes = Vec::from([0u8; 32]);
			let expected_false_result = Some(Ok(PrecompileOutput {
				exit_status: ExitSucceed::Returned,
				output: expected_bytes,
				cost: 1000,
				logs: Default::default(),
			}));

			// Assert precompile also reports Bob as not a collator candidate
			assert_eq!(
				Precompiles::execute(
					staking_precompile_address,
					&bob_input_data,
					None,
					&evm_test_context(),
				),
				expected_false_result
			);
		})
}

#[test]
fn is_selected_candidate_via_precompile() {
	ExtBuilder::default()
		.with_balances(vec![(AccountId::from(ALICE), 1_000 * UNIT)])
		.with_collators(vec![(AccountId::from(ALICE), 1_000 * UNIT)])
		.build()
		.execute_with(|| {
			// Confirm Alice is selected directly
			assert!(ParachainStaking::is_selected_candidate(&AccountId::from(
				ALICE
			)));

			let staking_precompile_address = H160::from_low_u64_be(2048);

			// Construct the input data to check if Alice is a candidate
			let mut alice_input_data = Vec::<u8>::from([0u8; 36]);
			alice_input_data[0..4].copy_from_slice(&hex_literal::hex!("8f6d27c7"));
			alice_input_data[16..36].copy_from_slice(&ALICE);

			// Expected result is an EVM boolean true which is 256 bits long.
			let mut expected_bytes = Vec::from([0u8; 32]);
			expected_bytes[31] = 1;
			let expected_true_result = Some(Ok(PrecompileOutput {
				exit_status: ExitSucceed::Returned,
				output: expected_bytes,
				cost: 1000,
				logs: Default::default(),
			}));

			// Assert precompile reports Alice is a collator candidate
			assert_eq!(
				Precompiles::execute(
					staking_precompile_address,
					&alice_input_data,
					None, // target_gas is not necessary right now because consumed none now
					&evm_test_context(),
				),
				expected_true_result
			);

			// Construct the input data to check if Bob is a collator candidate
			let mut bob_input_data = Vec::<u8>::from([0u8; 36]);
			bob_input_data[0..4].copy_from_slice(&hex_literal::hex!("8f6d27c7"));
			bob_input_data[16..36].copy_from_slice(&BOB);

			// Expected result is an EVM boolean false which is 256 bits long.
			expected_bytes = Vec::from([0u8; 32]);
			let expected_false_result = Some(Ok(PrecompileOutput {
				exit_status: ExitSucceed::Returned,
				output: expected_bytes,
				cost: 1000,
				logs: Default::default(),
			}));

			// Assert precompile also reports Bob as not a collator candidate
			assert_eq!(
				Precompiles::execute(
					staking_precompile_address,
					&bob_input_data,
					None,
					&evm_test_context(),
				),
				expected_false_result
			);
		})
}

#[test]
fn min_nomination_via_precompile() {
	ExtBuilder::default().build().execute_with(|| {
		let staking_precompile_address = H160::from_low_u64_be(2048);

		let mut get_min_nom = Vec::<u8>::from([0u8; 4]);
		get_min_nom[0..4].copy_from_slice(&hex_literal::hex!("c9f593b2"));

		let min_nomination = 5u128 * UNIT;
		let expected_min: U256 = min_nomination.into();
		let mut buffer = [0u8; 32];
		expected_min.to_big_endian(&mut buffer);
		let expected_result = Some(Ok(PrecompileOutput {
			exit_status: ExitSucceed::Returned,
			output: buffer.to_vec(),
			cost: 1000,
			logs: Default::default(),
		}));

		assert_eq!(
			Precompiles::execute(
				staking_precompile_address,
				&get_min_nom,
				None,
				&evm_test_context(),
			),
			expected_result
		);
	});
}

#[test]
fn points_precompile_zero() {
	ExtBuilder::default().build().execute_with(|| {
		let staking_precompile_address = H160::from_low_u64_be(2048);

		// Construct the input data to check points in round one
		// Notice we start in round one, not round zero.
		let mut input_data = Vec::<u8>::from([0u8; 36]);
		input_data[0..4].copy_from_slice(&hex_literal::hex!("9799b4e7"));
		U256::one().to_big_endian(&mut input_data[4..36]);

		// Expected result is zero points because nobody has authored yet.
		let expected_bytes = Vec::from([0u8; 32]);
		let expected_zero_result = Some(Ok(PrecompileOutput {
			exit_status: ExitSucceed::Returned,
			output: expected_bytes,
			cost: 1000,
			logs: Default::default(),
		}));

		// Assert that no points have been earned
		assert_eq!(
			Precompiles::execute(
				staking_precompile_address,
				&input_data,
				None,
				&evm_test_context(),
			),
			expected_zero_result
		);
	})
}

#[test]
fn points_precompile_non_zero() {
	ExtBuilder::default()
		.with_balances(vec![(AccountId::from(ALICE), 1_100 * UNIT)])
		.with_collators(vec![(AccountId::from(ALICE), 1_000 * UNIT)])
		.with_mappings(vec![(
			NimbusId::from_slice(&ALICE_NIMBUS),
			AccountId::from(ALICE),
		)])
		.build()
		.execute_with(|| {
			let staking_precompile_address = H160::from_low_u64_be(2048);

			// Alice authors a block
			set_parachain_inherent_data();
			set_author(NimbusId::from_slice(&ALICE_NIMBUS));

			// Construct the input data to check points in round one
			// Notice we start in round one, not round zero.
			let mut input_data = Vec::<u8>::from([0u8; 36]);
			input_data[0..4].copy_from_slice(&hex_literal::hex!("9799b4e7"));
			U256::one().to_big_endian(&mut input_data[4..36]);

			// Expected result is 20 points because each block is one point.
			// Pretty hacky way to make that data structure...
			let mut expected_bytes = Vec::from([0u8; 32]);
			expected_bytes[31] = 20;

			let expected_result = Some(Ok(PrecompileOutput {
				exit_status: ExitSucceed::Returned,
				output: expected_bytes,
				cost: 1000,
				logs: Default::default(),
			}));

			// Assert that 20 points have been earned
			assert_eq!(
				Precompiles::execute(
					staking_precompile_address,
					&input_data,
					None,
					&evm_test_context(),
				),
				expected_result
			);
		})
}

#[test]
fn points_precompile_round_too_big_error() {
	ExtBuilder::default().build().execute_with(|| {
		let staking_precompile_address = H160::from_low_u64_be(2048);

		// We accept the round as a 256-bit integer for easy compatibility with
		// solidity. But the underlying Rust type is `u32`. So here we test that
		// the precompile fails gracefully when too large of a round is passed in.

		// Construct the input data to check points so far this round
		let mut input_data = Vec::<u8>::from([0u8; 36]);
		input_data[0..4].copy_from_slice(&hex_literal::hex!("9799b4e7"));
		U256::max_value().to_big_endian(&mut input_data[4..36]);

		assert_eq!(
			Precompiles::execute(
				staking_precompile_address,
				&input_data,
				None,
				&evm_test_context(),
			),
			Some(Err(ExitError::Other(
				"Round is too large. 32 bit maximum".into()
			)))
		);
	})
}<|MERGE_RESOLUTION|>--- conflicted
+++ resolved
@@ -328,44 +328,22 @@
 			assert_ok!(
 				Call::Utility(pallet_utility::Call::<Runtime>::batch_all(vec![
 					Call::CrowdloanRewards(
-<<<<<<< HEAD
 						pallet_crowdloan_rewards::Call::<Runtime>::initialize_reward_vec(vec![(
 							[4u8; 32].into(),
 							Some(AccountId::from(CHARLIE)),
-							1_500_000 * UNITS
+							1_500_000 * UNIT
 						)])
 					),
 					Call::CrowdloanRewards(
 						pallet_crowdloan_rewards::Call::<Runtime>::initialize_reward_vec(vec![(
 							[5u8; 32].into(),
 							Some(AccountId::from(DAVE)),
-							1_500_000 * UNITS
+							1_500_000 * UNIT
 						)])
 					),
 					Call::CrowdloanRewards(
 						pallet_crowdloan_rewards::Call::<Runtime>::complete_initialization(
 							end_block
-=======
-						pallet_crowdloan_rewards::Call::<Runtime>::initialize_reward_vec(
-							vec![(
-								[4u8; 32].into(),
-								Some(AccountId::from(CHARLIE)),
-								1_500_000 * UNIT
-							)],
-							0,
-							2
-						)
-					),
-					Call::CrowdloanRewards(
-						pallet_crowdloan_rewards::Call::<Runtime>::initialize_reward_vec(
-							vec![(
-								[5u8; 32].into(),
-								Some(AccountId::from(DAVE)),
-								1_500_000 * UNIT
-							)],
-							1,
-							2
->>>>>>> 24dc2d1e
 						)
 					)
 				]))
