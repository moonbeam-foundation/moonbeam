--- conflicted
+++ resolved
@@ -40,11 +40,8 @@
 use xcm_executor::{Config, XcmExecutor};
 pub type AccountId = AccountId32;
 pub type Balance = u128;
-<<<<<<< HEAD
 pub type OldWeight = u64;
-=======
 pub type BlockNumber = u32;
->>>>>>> f93c75d5
 
 parameter_types! {
 	pub const BlockHashCount: u32 = 250;
