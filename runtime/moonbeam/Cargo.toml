--- conflicted
+++ resolved
@@ -14,13 +14,7 @@
 serde = { version = "1.0.101", optional = true, default-features = false, features = [ "derive" ] }
 sha3 = { version = "0.8", optional = true, default-features = false }
 
-<<<<<<< HEAD
-runtime-common = { path = "../common", default-features = false }
-
-pallet-author-inherent = { git = "https://github.com/purestake/nimbus", branch = "mp0912-preruntime", default-features = false }
-=======
 # Moonbeam
->>>>>>> f31941c0
 account = { path = "../../primitives/account/", default-features = false }
 moonbeam-core-primitives = { path = "../../core-primitives", default-features = false }
 precompile-utils = { path = "../../precompiles/utils", default-features = false }
@@ -30,14 +24,7 @@
 pallet-author-mapping = { path = "../../pallets/author-mapping", default-features = false }
 pallet-crowdloan-rewards = { git = "https://github.com/purestake/crowdloan-rewards", branch = "moonbeam-polkadot-v0.9.12", default-features = false }
 pallet-ethereum-chain-id = { path = "../../pallets/ethereum-chain-id", default-features = false }
-<<<<<<< HEAD
-parachain-staking = { path = "../../pallets/parachain-staking", default-features = false }
-parachain-staking-precompiles = { path = "../../precompiles/parachain-staking", default-features = false }
-pallet-author-slot-filter = { git = "https://github.com/purestake/nimbus", branch = "mp0912-preruntime", default-features = false }
-nimbus-primitives = { git = "https://github.com/purestake/nimbus", branch = "mp0912-preruntime", default-features = false }
-=======
 pallet-maintenance-mode = { path = "../../pallets/maintenance-mode", default-features = false, features = [ "xcm-support" ] }
->>>>>>> f31941c0
 pallet-migrations = { path = "../../pallets/migrations", default-features = false }
 pallet-proxy-genesis-companion = { path = "../../pallets/proxy-genesis-companion", default-features = false }
 parachain-staking = { path = "../../pallets/parachain-staking", default-features = false }
@@ -102,9 +89,9 @@
 cumulus-pallet-parachain-system = { git = "https://github.com/purestake/cumulus", branch = "moonbeam-polkadot-v0.9.12", default-features = false }
 cumulus-primitives-core = { git = "https://github.com/purestake/cumulus", branch = "moonbeam-polkadot-v0.9.12", default-features = false }
 cumulus-primitives-timestamp = { git = "https://github.com/purestake/cumulus", branch = "moonbeam-polkadot-v0.9.12", default-features = false }
-nimbus-primitives = { git = "https://github.com/purestake/nimbus", branch = "moonbeam-polkadot-v0.9.12", default-features = false }
-pallet-author-inherent = { git = "https://github.com/purestake/nimbus", branch = "moonbeam-polkadot-v0.9.12", default-features = false }
-pallet-author-slot-filter = { git = "https://github.com/purestake/nimbus", branch = "moonbeam-polkadot-v0.9.12", default-features = false }
+nimbus-primitives = { git = "https://github.com/purestake/nimbus", branch = "mp0912-with-breaking-changes", default-features = false }
+pallet-author-inherent = { git = "https://github.com/purestake/nimbus", branch = "mp0912-with-breaking-changes", default-features = false }
+pallet-author-slot-filter = { git = "https://github.com/purestake/nimbus", branch = "mp0912-with-breaking-changes", default-features = false }
 parachain-info = { git = "https://github.com/purestake/cumulus", branch = "moonbeam-polkadot-v0.9.12", default-features = false }
 
 # Benchmarking
