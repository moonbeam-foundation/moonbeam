--- conflicted
+++ resolved
@@ -29,12 +29,8 @@
 pallet-migrations = { path = "../../pallets/migrations", default-features = false }
 pallet-author-mapping = { path = "../../pallets/author-mapping", default-features = false }
 pallet-maintenance-mode = { path = "../../pallets/maintenance-mode", default-features = false }
-<<<<<<< HEAD
 fp-evm = { git = "https://github.com/purestake/frontier", default-features = false, branch = "moonbeam-polkadot-v0.9.11" }
-=======
 pallet-proxy-genesis-companion = { path = "../../pallets/proxy-genesis-companion", default-features = false }
-evm = { version = "0.30.1", default-features = false, features=["with-codec"] }
->>>>>>> e351d1be
 precompile-utils = { path = "../../precompiles/utils", default-features = false }
 pallet-evm-precompile-bn128 = { git = "https://github.com/purestake/frontier", default-features = false, branch = "moonbeam-polkadot-v0.9.11" }
 pallet-evm-precompile-dispatch = { git = "https://github.com/purestake/frontier", default-features = false, branch = "moonbeam-polkadot-v0.9.11" }
