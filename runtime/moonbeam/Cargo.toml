[package]
name = "moonbeam-runtime"
authors = [ "PureStake" ]
build = "build.rs"
description = "Moonbeam Runtime"
edition = "2021"
homepage = "https://moonbeam.network"
license = "GPL-3.0-only"
version = "0.8.4"

[dependencies]
hex-literal = { version = "0.3.4", optional = true }
log = "0.4"
rlp = { version = "0.5", optional = true, default-features = false }
serde = { version = "1.0.101", optional = true, default-features = false, features = [ "derive" ] }
sha3 = { version = "0.8", optional = true, default-features = false }
smallvec = "1.8.0"

# Moonbeam
account = { path = "../../primitives/account/", default-features = false }
moonbeam-core-primitives = { path = "../../core-primitives", default-features = false }
moonbeam-relay-encoder = { path = "../relay-encoder", default-features = false }
precompile-utils = { path = "../../precompiles/utils", default-features = false }
<<<<<<< HEAD
runtime-common = { path = "../common", default-features = false, features = [ "xcm-support" ] }
=======
runtime-common = { path = "../common", default-features = false }
session-keys-primitives = { path = "../../primitives/session-keys", default-features = false }
>>>>>>> 7a27020b
xcm-primitives = { path = "../../primitives/xcm/", default-features = false }

# Moonbeam pallets
pallet-asset-manager = { path = "../../pallets/asset-manager", default-features = false }
pallet-author-mapping = { path = "../../pallets/author-mapping", default-features = false }
pallet-crowdloan-rewards = { git = "https://github.com/purestake/crowdloan-rewards", branch = "moonbeam-polkadot-v0.9.19", default-features = false }
pallet-ethereum-chain-id = { path = "../../pallets/ethereum-chain-id", default-features = false }
pallet-maintenance-mode = { path = "../../pallets/maintenance-mode", default-features = false, features = [ "xcm-support" ] }
pallet-migrations = { path = "../../pallets/migrations", default-features = false }
pallet-moonbeam-orbiters = { path = "../../pallets/moonbeam-orbiters", default-features = false }
pallet-proxy-genesis-companion = { path = "../../pallets/proxy-genesis-companion", default-features = false }
parachain-staking = { path = "../../pallets/parachain-staking", default-features = false }
xcm-transactor = { path = "../../pallets/xcm-transactor", default-features = false }

# Moonbeam precompiles
crowdloan-rewards-precompiles = { path = "../../precompiles/crowdloan-rewards", default-features = false }
pallet-author-mapping-precompiles = { path = "../../precompiles/author-mapping", default-features = false }
pallet-democracy-precompiles = { path = "../../precompiles/pallet-democracy", default-features = false }
pallet-evm-precompile-assets-erc20 = { path = "../../precompiles/assets-erc20", default-features = false }
pallet-evm-precompile-balances-erc20 = { path = "../../precompiles/balances-erc20", default-features = false }
parachain-staking-precompiles = { path = "../../precompiles/parachain-staking", default-features = false }
relay-encoder-precompiles = { path = "../../precompiles/relay-encoder", default-features = false }
xcm-transactor-precompiles = { path = "../../precompiles/xcm_transactor", default-features = false }
xtokens-precompiles = { path = "../../precompiles/xtokens", default-features = false }

# Moonbeam tracing
evm-tracing-events = { path = "../../primitives/rpc/evm-tracing-events", optional = true, default-features = false }
moonbeam-evm-tracer = { path = "../evm_tracer", optional = true, default-features = false }
moonbeam-rpc-primitives-debug = { path = "../../primitives/rpc/debug", default-features = false }
moonbeam-rpc-primitives-txpool = { path = "../../primitives/rpc/txpool", default-features = false }

# Substrate
frame-executive = { git = "https://github.com/purestake/substrate", branch = "moonbeam-polkadot-v0.9.19", default-features = false }
frame-support = { git = "https://github.com/purestake/substrate", branch = "moonbeam-polkadot-v0.9.19", default-features = false }
frame-system = { git = "https://github.com/purestake/substrate", branch = "moonbeam-polkadot-v0.9.19", default-features = false }
frame-system-rpc-runtime-api = { git = "https://github.com/purestake/substrate", branch = "moonbeam-polkadot-v0.9.19", default-features = false }
pallet-assets = { git = "https://github.com/purestake/substrate", branch = "moonbeam-polkadot-v0.9.19", default-features = false }
pallet-balances = { git = "https://github.com/purestake/substrate", branch = "moonbeam-polkadot-v0.9.19", default-features = false }
pallet-collective = { git = "https://github.com/purestake/substrate", branch = "moonbeam-polkadot-v0.9.19", default-features = false }
pallet-democracy = { git = "https://github.com/purestake/substrate", branch = "moonbeam-polkadot-v0.9.19", default-features = false }
pallet-identity = { git = "https://github.com/purestake/substrate", branch = "moonbeam-polkadot-v0.9.19", default-features = false }
pallet-proxy = { git = "https://github.com/purestake/substrate", branch = "moonbeam-polkadot-v0.9.19", default-features = false }
pallet-randomness-collective-flip = { git = "https://github.com/purestake/substrate", branch = "moonbeam-polkadot-v0.9.19", default-features = false }
pallet-scheduler = { git = "https://github.com/purestake/substrate", branch = "moonbeam-polkadot-v0.9.19", default-features = false }
pallet-society = { git = "https://github.com/purestake/substrate", branch = "moonbeam-polkadot-v0.9.19", default-features = false }
pallet-timestamp = { git = "https://github.com/purestake/substrate", branch = "moonbeam-polkadot-v0.9.19", default-features = false }
pallet-transaction-payment = { git = "https://github.com/purestake/substrate", branch = "moonbeam-polkadot-v0.9.19", default-features = false }
pallet-transaction-payment-rpc-runtime-api = { git = "https://github.com/purestake/substrate", branch = "moonbeam-polkadot-v0.9.19", default-features = false }
pallet-treasury = { git = "https://github.com/purestake/substrate", branch = "moonbeam-polkadot-v0.9.19", default-features = false }
pallet-utility = { git = "https://github.com/purestake/substrate", branch = "moonbeam-polkadot-v0.9.19", default-features = false }
parity-scale-codec = { version = "3.0.0", default-features = false, features = [ "derive", "max-encoded-len" ] }
scale-info = { version = "2.0", default-features = false, features = [ "derive" ] }
sp-api = { git = "https://github.com/purestake/substrate", branch = "moonbeam-polkadot-v0.9.19", default-features = false }
sp-block-builder = { git = "https://github.com/purestake/substrate", branch = "moonbeam-polkadot-v0.9.19", default-features = false }
sp-core = { git = "https://github.com/purestake/substrate", branch = "moonbeam-polkadot-v0.9.19", default-features = false }
sp-inherents = { git = "https://github.com/purestake/substrate", branch = "moonbeam-polkadot-v0.9.19", default-features = false }
sp-io = { git = "https://github.com/purestake/substrate", branch = "moonbeam-polkadot-v0.9.19", default-features = false }
sp-offchain = { git = "https://github.com/purestake/substrate", branch = "moonbeam-polkadot-v0.9.19", default-features = false }
sp-runtime = { git = "https://github.com/purestake/substrate", branch = "moonbeam-polkadot-v0.9.19", default-features = false }
sp-session = { git = "https://github.com/purestake/substrate", branch = "moonbeam-polkadot-v0.9.19", default-features = false }
sp-std = { git = "https://github.com/purestake/substrate", branch = "moonbeam-polkadot-v0.9.19", default-features = false }
sp-transaction-pool = { git = "https://github.com/purestake/substrate", branch = "moonbeam-polkadot-v0.9.19", default-features = false }
sp-version = { git = "https://github.com/purestake/substrate", branch = "moonbeam-polkadot-v0.9.19", default-features = false }

# Frontier
fp-evm = { git = "https://github.com/purestake/frontier", branch = "moonbeam-polkadot-v0.9.19", default-features = false }
fp-rpc = { git = "https://github.com/purestake/frontier", branch = "moonbeam-polkadot-v0.9.19", default-features = false }
fp-self-contained = { git = "https://github.com/purestake/frontier", branch = "moonbeam-polkadot-v0.9.19", default-features = false }
pallet-base-fee = { git = "https://github.com/purestake/frontier", branch = "moonbeam-polkadot-v0.9.19", default-features = false }
pallet-ethereum = { git = "https://github.com/purestake/frontier", branch = "moonbeam-polkadot-v0.9.19", default-features = false }
pallet-evm = { git = "https://github.com/purestake/frontier", branch = "moonbeam-polkadot-v0.9.19", default-features = false }
pallet-evm-precompile-blake2 = { git = "https://github.com/purestake/frontier", branch = "moonbeam-polkadot-v0.9.19", default-features = false }
pallet-evm-precompile-bn128 = { git = "https://github.com/purestake/frontier", branch = "moonbeam-polkadot-v0.9.19", default-features = false }
pallet-evm-precompile-dispatch = { git = "https://github.com/purestake/frontier", branch = "moonbeam-polkadot-v0.9.19", default-features = false }
pallet-evm-precompile-modexp = { git = "https://github.com/purestake/frontier", branch = "moonbeam-polkadot-v0.9.19", default-features = false }
pallet-evm-precompile-sha3fips = { git = "https://github.com/purestake/frontier", branch = "moonbeam-polkadot-v0.9.19", default-features = false }
pallet-evm-precompile-simple = { git = "https://github.com/purestake/frontier", branch = "moonbeam-polkadot-v0.9.19", default-features = false }

# Cumulus / Nimbus
cumulus-pallet-dmp-queue = { git = "https://github.com/purestake/cumulus", branch = "moonbeam-polkadot-v0.9.19", default-features = false }
cumulus-pallet-parachain-system = { git = "https://github.com/purestake/cumulus", branch = "moonbeam-polkadot-v0.9.19", default-features = false }
cumulus-pallet-xcm = { git = "https://github.com/purestake/cumulus", branch = "moonbeam-polkadot-v0.9.19", default-features = false }
cumulus-pallet-xcmp-queue = { git = "https://github.com/purestake/cumulus", branch = "moonbeam-polkadot-v0.9.19", default-features = false }
cumulus-primitives-core = { git = "https://github.com/purestake/cumulus", branch = "moonbeam-polkadot-v0.9.19", default-features = false }
cumulus-primitives-timestamp = { git = "https://github.com/purestake/cumulus", branch = "moonbeam-polkadot-v0.9.19", default-features = false }
cumulus-primitives-utility = { git = "https://github.com/purestake/cumulus", branch = "moonbeam-polkadot-v0.9.19", default-features = false }
nimbus-primitives = { git = "https://github.com/purestake/nimbus", branch = "moonbeam-polkadot-v0.9.19", default-features = false }
pallet-author-inherent = { git = "https://github.com/purestake/nimbus", branch = "moonbeam-polkadot-v0.9.19", default-features = false }
pallet-author-slot-filter = { git = "https://github.com/purestake/nimbus", branch = "moonbeam-polkadot-v0.9.19", default-features = false }
parachain-info = { git = "https://github.com/purestake/cumulus", branch = "moonbeam-polkadot-v0.9.19", default-features = false }

# Polkadot / XCM
orml-traits = { git = "https://github.com/purestake/open-runtime-module-library", branch = "moonbeam-polkadot-v0.9.19", default-features = false }
orml-xcm-support = { git = "https://github.com/purestake/open-runtime-module-library", branch = "moonbeam-polkadot-v0.9.19", default-features = false }
orml-xtokens = { git = "https://github.com/purestake/open-runtime-module-library", branch = "moonbeam-polkadot-v0.9.19", default-features = false }
pallet-xcm = { git = "https://github.com/purestake/polkadot", branch = "moonbeam-polkadot-v0.9.19", default-features = false }
polkadot-core-primitives = { git = "https://github.com/purestake/polkadot", branch = "moonbeam-polkadot-v0.9.19", default-features = false }
polkadot-parachain = { git = "https://github.com/purestake/polkadot", branch = "moonbeam-polkadot-v0.9.19", default-features = false }
xcm = { git = "https://github.com/purestake/polkadot", branch = "moonbeam-polkadot-v0.9.19", default-features = false }
xcm-builder = { git = "https://github.com/purestake/polkadot", branch = "moonbeam-polkadot-v0.9.19", default-features = false }
xcm-executor = { git = "https://github.com/purestake/polkadot", branch = "moonbeam-polkadot-v0.9.19", default-features = false }

# Benchmarking
frame-benchmarking = { git = "https://github.com/purestake/substrate", branch = "moonbeam-polkadot-v0.9.19", optional = true, default-features = false }
frame-system-benchmarking = { git = "https://github.com/purestake/substrate", branch = "moonbeam-polkadot-v0.9.19", optional = true, default-features = false }
frame-try-runtime = { git = "https://github.com/purestake/substrate", branch = "moonbeam-polkadot-v0.9.19", optional = true, default-features = false }

[dev-dependencies]
hex = "0.4"
rlp = "0.5"
sha3 = "0.9"

cumulus-primitives-parachain-inherent = { git = "https://github.com/purestake/cumulus", branch = "moonbeam-polkadot-v0.9.19", default-features = false }
cumulus-test-relay-sproof-builder = { git = "https://github.com/purestake/cumulus", branch = "moonbeam-polkadot-v0.9.19", default-features = false }

polkadot-runtime-parachains = { git = "https://github.com/purestake/polkadot", branch = "moonbeam-polkadot-v0.9.19" }
xcm-simulator = { git = "https://github.com/purestake/polkadot", branch = "moonbeam-polkadot-v0.9.19" }

[build-dependencies]
substrate-wasm-builder = { git = "https://github.com/purestake/substrate", branch = "moonbeam-polkadot-v0.9.19" }

[features]
default = [ "std" ]
std = [
	"account/std",
	"cumulus-pallet-dmp-queue/std",
	"cumulus-pallet-parachain-system/std",
	"cumulus-pallet-xcm/std",
	"cumulus-pallet-xcmp-queue/std",
	"cumulus-primitives-core/std",
	"cumulus-primitives-timestamp/std",
	"evm-tracing-events/std",
	"fp-evm/std",
	"fp-rpc/std",
	"fp-self-contained/std",
	"frame-benchmarking/std",
	"frame-executive/std",
	"frame-support/std",
	"frame-system-rpc-runtime-api/std",
	"frame-system/std",
	"moonbeam-core-primitives/std",
	"moonbeam-evm-tracer/std",
	"moonbeam-relay-encoder/std",
	"moonbeam-rpc-primitives-debug/std",
	"moonbeam-rpc-primitives-txpool/std",
	"nimbus-primitives/std",
	"orml-xtokens/std",
	"pallet-asset-manager/std",
	"pallet-assets/std",
	"pallet-author-inherent/std",
	"pallet-author-mapping-precompiles/std",
	"pallet-author-mapping/std",
	"pallet-author-slot-filter/std",
	"pallet-balances/std",
	"pallet-base-fee/std",
	"pallet-collective/std",
	"pallet-crowdloan-rewards/std",
	"pallet-democracy/std",
	"pallet-ethereum-chain-id/std",
	"pallet-ethereum/std",
	"pallet-evm-precompile-assets-erc20/std",
	"pallet-evm-precompile-balances-erc20/std",
	"pallet-evm/std",
	"pallet-identity/std",
	"pallet-maintenance-mode/std",
	"pallet-migrations/std",
	"pallet-moonbeam-orbiters/std",
	"pallet-proxy-genesis-companion/std",
	"pallet-proxy/std",
	"pallet-randomness-collective-flip/std",
	"pallet-scheduler/std",
	"pallet-society/std",
	"pallet-timestamp/std",
	"pallet-transaction-payment-rpc-runtime-api/std",
	"pallet-transaction-payment/std",
	"pallet-treasury/std",
	"pallet-utility/std",
	"pallet-xcm/std",
	"parachain-info/std",
	"parachain-staking-precompiles/std",
	"parachain-staking/std",
	"parity-scale-codec/std",
	"precompile-utils/std",
	"relay-encoder-precompiles/std",
	"runtime-common/std",
	"scale-info/std",
	"serde",
	"session-keys-primitives/std",
	"sp-api/std",
	"sp-block-builder/std",
	"sp-core/std",
	"sp-inherents/std",
	"sp-io/std",
	"sp-offchain/std",
	"sp-runtime/std",
	"sp-session/std",
	"sp-std/std",
	"sp-transaction-pool/std",
	"sp-version/std",
	"xcm-builder/std",
	"xcm-executor/std",
	"xcm-primitives/std",
	"xcm-transactor-precompiles/std",
	"xcm-transactor/std",
	"xcm/std",
	"xtokens-precompiles/std",
 ]
evm-tracing = [ "evm-tracing-events", "moonbeam-evm-tracer", "rlp", "sha3" ]

# Will be enabled by the `wasm-builder` when building the runtime for WASM.
runtime-wasm = []

# A feature that should be enabled when the runtime should be build for on-chain
# deployment. This will disable stuff that shouldn't be part of the on-chain wasm
# to make it smaller like logging for example.
on-chain-release-build = [ "sp-api/disable-logging" ]

runtime-benchmarks = [
	"frame-benchmarking",
	"frame-support/runtime-benchmarks",
	"frame-system-benchmarking",
	"frame-system/runtime-benchmarks",
	"hex-literal",
	"pallet-asset-manager/runtime-benchmarks",
	"pallet-author-mapping/runtime-benchmarks",
	"pallet-author-slot-filter/runtime-benchmarks",
	"pallet-balances/runtime-benchmarks",
	"pallet-collective/runtime-benchmarks",
	"pallet-crowdloan-rewards/runtime-benchmarks",
	"pallet-ethereum/runtime-benchmarks",
	"pallet-moonbeam-orbiters/runtime-benchmarks",
	"pallet-society/runtime-benchmarks",
	"pallet-timestamp/runtime-benchmarks",
	"pallet-xcm/runtime-benchmarks",
	"parachain-staking/runtime-benchmarks",
	"parachain-staking/runtime-benchmarks",
	"sp-runtime/runtime-benchmarks",
	"xcm-builder/runtime-benchmarks",
]

try-runtime = [
	"frame-executive/try-runtime",
	"frame-system/try-runtime",
	"frame-try-runtime",
	"pallet-asset-manager/try-runtime",
	"pallet-author-mapping/try-runtime",
	"pallet-author-slot-filter/try-runtime",
	"pallet-balances/try-runtime",
	"pallet-collective/try-runtime",
	"pallet-maintenance-mode/try-runtime",
	#"pallet-crowdloan-rewards/try-runtime",
	"pallet-migrations/try-runtime",
	"pallet-scheduler/try-runtime",
	"pallet-society/try-runtime",
	"pallet-timestamp/try-runtime",
	"parachain-staking/try-runtime",
	"runtime-common/try-runtime",
]<|MERGE_RESOLUTION|>--- conflicted
+++ resolved
@@ -21,12 +21,8 @@
 moonbeam-core-primitives = { path = "../../core-primitives", default-features = false }
 moonbeam-relay-encoder = { path = "../relay-encoder", default-features = false }
 precompile-utils = { path = "../../precompiles/utils", default-features = false }
-<<<<<<< HEAD
 runtime-common = { path = "../common", default-features = false, features = [ "xcm-support" ] }
-=======
-runtime-common = { path = "../common", default-features = false }
 session-keys-primitives = { path = "../../primitives/session-keys", default-features = false }
->>>>>>> 7a27020b
 xcm-primitives = { path = "../../primitives/xcm/", default-features = false }
 
 # Moonbeam pallets
