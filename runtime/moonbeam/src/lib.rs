// Copyright 2019-2021 PureStake Inc.
// This file is part of Moonbeam.

// Moonbeam is free software: you can redistribute it and/or modify
// it under the terms of the GNU General Public License as published by
// the Free Software Foundation, either version 3 of the License, or
// (at your option) any later version.

// Moonbeam is distributed in the hope that it will be useful,
// but WITHOUT ANY WARRANTY; without even the implied warranty of
// MERCHANTABILITY or FITNESS FOR A PARTICULAR PURPOSE.  See the
// GNU General Public License for more details.

// You should have received a copy of the GNU General Public License
// along with Moonbeam.  If not, see <http://www.gnu.org/licenses/>.

//! The Moonbeam Runtime.
//!
//! Primary features of this runtime include:
//! * Ethereum compatibility
//! * Moonbeam tokenomics

#![cfg_attr(not(feature = "std"), no_std)]
// `construct_runtime!` does a lot of recursion and requires us to increase the limit to 256.
#![recursion_limit = "256"]

// Make the WASM binary available.
#[cfg(feature = "std")]
include!(concat!(env!("OUT_DIR"), "/wasm_binary.rs"));

use account::AccountId20;
use cumulus_pallet_parachain_system::RelaychainBlockNumberProvider;
use fp_rpc::TransactionStatus;
use frame_support::{
	construct_runtime, parameter_types,
	traits::{Contains, Get, Imbalance, InstanceFilter, OnUnbalanced},
	weights::{
		constants::{RocksDbWeight, WEIGHT_PER_SECOND},
		DispatchClass, GetDispatchInfo, IdentityFee, Weight,
	},
	PalletId,
};
use frame_system::{EnsureOneOf, EnsureRoot};
pub use moonbeam_core_primitives::{
	AccountId, AccountIndex, Address, Balance, BlockNumber, DigestItem, Hash, Header, Index,
	Signature,
};
use moonbeam_rpc_primitives_txpool::TxPoolResponse;
use pallet_balances::NegativeImbalance;
use pallet_ethereum::Call::transact;
use pallet_ethereum::Transaction as EthereumTransaction;
#[cfg(feature = "std")]
pub use pallet_evm::GenesisAccount;
use pallet_evm::{
	Account as EVMAccount, EnsureAddressNever, EnsureAddressRoot, FeeCalculator, GasWeightMapping,
	Runner,
};
use pallet_transaction_payment::{CurrencyAdapter, Multiplier, TargetedFeeAdjustment};
pub use parachain_staking::{InflationInfo, Range};
use parity_scale_codec::{Decode, Encode, MaxEncodedLen};
use scale_info::TypeInfo;
use sp_api::impl_runtime_apis;
use sp_core::{u32_trait::*, OpaqueMetadata, H160, H256, U256};
use sp_runtime::{
	create_runtime_str, generic, impl_opaque_keys,
	traits::{BlakeTwo256, Block as BlockT, Dispatchable, IdentityLookup, PostDispatchInfoOf},
	transaction_validity::{
		InvalidTransaction, TransactionSource, TransactionValidity, TransactionValidityError,
	},
	AccountId32, ApplyExtrinsicResult, FixedPointNumber, Perbill, Percent, Permill, Perquintill,
	SaturatedConversion,
};
use sp_std::{convert::TryFrom, prelude::*};
#[cfg(feature = "std")]
use sp_version::NativeVersion;
use sp_version::RuntimeVersion;

use nimbus_primitives::{CanAuthor, NimbusId};

mod precompiles;
use precompiles::MoonbeamPrecompiles;

#[cfg(any(feature = "std", test))]
pub use sp_runtime::BuildStorage;

pub type Precompiles = MoonbeamPrecompiles<Runtime>;

/// GLMR, the native token, uses 18 decimals of precision.
pub mod currency {
	use super::Balance;

	// Provide a common factor between runtimes based on a supply of 10_000_000 tokens.
	pub const SUPPLY_FACTOR: Balance = 100;

	pub const WEI: Balance = 1;
	pub const KILOWEI: Balance = 1_000;
	pub const MEGAWEI: Balance = 1_000_000;
	pub const GIGAWEI: Balance = 1_000_000_000;
	pub const MICROGLMR: Balance = 1_000_000_000_000;
	pub const MILLIGLMR: Balance = 1_000_000_000_000_000;
	pub const GLMR: Balance = 1_000_000_000_000_000_000;
	pub const KILOGLMR: Balance = 1_000_000_000_000_000_000_000;

	pub const TRANSACTION_BYTE_FEE: Balance = 10 * MICROGLMR * SUPPLY_FACTOR;
	pub const STORAGE_BYTE_FEE: Balance = 100 * MICROGLMR * SUPPLY_FACTOR;

	pub const fn deposit(items: u32, bytes: u32) -> Balance {
		items as Balance * 1 * GLMR * SUPPLY_FACTOR + (bytes as Balance) * STORAGE_BYTE_FEE
	}
}

/// Maximum weight per block
pub const MAXIMUM_BLOCK_WEIGHT: Weight = WEIGHT_PER_SECOND / 2;

pub const MILLISECS_PER_BLOCK: u64 = 12000;
pub const MINUTES: BlockNumber = 60_000 / (MILLISECS_PER_BLOCK as BlockNumber);
pub const HOURS: BlockNumber = MINUTES * 60;
pub const DAYS: BlockNumber = HOURS * 24;
pub const WEEKS: BlockNumber = DAYS * 7;
pub const MONTHS: BlockNumber = DAYS * 30;
/// Opaque types. These are used by the CLI to instantiate machinery that don't need to know
/// the specifics of the runtime. They can then be made to be agnostic over specific formats
/// of data like extrinsics, allowing for them to continue syncing the network through upgrades
/// to even the core datastructures.
pub mod opaque {
	use super::*;

	pub use sp_runtime::OpaqueExtrinsic as UncheckedExtrinsic;
	pub type Block = generic::Block<Header, UncheckedExtrinsic>;

	impl_opaque_keys! {
		pub struct SessionKeys {
			pub nimbus: AuthorInherent,
		}
	}
}

/// This runtime version.
/// The spec_version is composed of 2x2 digits. The first 2 digits represent major changes
/// that can't be skipped, such as data migration upgrades. The last 2 digits represent minor
/// changes which can be skipped.
#[sp_version::runtime_version]
pub const VERSION: RuntimeVersion = RuntimeVersion {
	spec_name: create_runtime_str!("moonbeam"),
	impl_name: create_runtime_str!("moonbeam"),
	authoring_version: 3,
	spec_version: 1000,
	impl_version: 0,
	apis: RUNTIME_API_VERSIONS,
	transaction_version: 2,
};

/// The version information used to identify this runtime when compiled natively.
#[cfg(feature = "std")]
pub fn native_version() -> NativeVersion {
	NativeVersion {
		runtime_version: VERSION,
		can_author_with: Default::default(),
	}
}

const NORMAL_DISPATCH_RATIO: Perbill = Perbill::from_percent(75);

/// Returns if calls are allowed through the filter
pub struct BaseFilter;
impl Contains<Call> for BaseFilter {
	fn contains(c: &Call) -> bool {
		match c {
			Call::Balances(_) => false,
			Call::CrowdloanRewards(_) => false,
			Call::Ethereum(_) => false,
			Call::EVM(_) => false,
			_ => true,
		}
	}
}

parameter_types! {
	pub const BlockHashCount: BlockNumber = 256;
	pub const Version: RuntimeVersion = VERSION;
	/// We allow for one half second of compute with a 6 second average block time.
	/// These values are dictated by Polkadot for the parachain.
	pub BlockWeights: frame_system::limits::BlockWeights = frame_system::limits::BlockWeights
		::with_sensible_defaults(MAXIMUM_BLOCK_WEIGHT, NORMAL_DISPATCH_RATIO);
	/// We allow for 5 MB blocks.
	pub BlockLength: frame_system::limits::BlockLength = frame_system::limits::BlockLength
		::max_with_normal_ratio(5 * 1024 * 1024, NORMAL_DISPATCH_RATIO);
	pub const SS58Prefix: u16 = 1284;
}

impl frame_system::Config for Runtime {
	/// The identifier used to distinguish between accounts.
	type AccountId = AccountId;
	/// The aggregated dispatch type that is available for extrinsics.
	type Call = Call;
	/// The lookup mechanism to get account ID from whatever is passed in dispatchers.
	type Lookup = IdentityLookup<AccountId>;
	/// The index type for storing how many extrinsics an account has signed.
	type Index = Index;
	/// The index type for blocks.
	type BlockNumber = BlockNumber;
	/// The type for hashing blocks and tries.
	type Hash = Hash;
	/// The hashing algorithm used.
	type Hashing = BlakeTwo256;
	/// The header type.
	type Header = generic::Header<BlockNumber, BlakeTwo256>;
	/// The ubiquitous event type.
	type Event = Event;
	/// The ubiquitous origin type.
	type Origin = Origin;
	/// Maximum number of block number to block hash mappings to keep (oldest pruned first).
	type BlockHashCount = BlockHashCount;
	/// Maximum weight of each block. With a default weight system of 1byte == 1weight, 4mb is ok.
	type BlockWeights = BlockWeights;
	/// Maximum size of all encoded transactions (in bytes) that are allowed in one block.
	type BlockLength = BlockLength;
	/// Runtime version.
	type Version = Version;
	type PalletInfo = PalletInfo;
	type AccountData = pallet_balances::AccountData<Balance>;
	type OnNewAccount = ();
	type OnKilledAccount = ();
	type DbWeight = RocksDbWeight;
	type BaseCallFilter = MaintenanceMode;
	type SystemWeightInfo = ();
	/// This is used as an identifier of the chain. 42 is the generic substrate prefix.
	type SS58Prefix = SS58Prefix;
	type OnSetCode = cumulus_pallet_parachain_system::ParachainSetCode<Self>;
}

impl pallet_utility::Config for Runtime {
	type Event = Event;
	type Call = Call;
	type WeightInfo = pallet_utility::weights::SubstrateWeight<Runtime>;
}

parameter_types! {
	pub const MinimumPeriod: u64 = 1;
}

impl pallet_timestamp::Config for Runtime {
	/// A timestamp: milliseconds since the unix epoch.
	type Moment = u64;
	type OnTimestampSet = ();
	type MinimumPeriod = MinimumPeriod;
	type WeightInfo = pallet_timestamp::weights::SubstrateWeight<Runtime>;
}

parameter_types! {
	pub const MaxLocks: u32 = 50;
	pub const MaxReserves: u32 = 50;
	pub const ExistentialDeposit: u128 = 0;
}

impl pallet_balances::Config for Runtime {
	type MaxReserves = MaxReserves;
	type ReserveIdentifier = [u8; 4];
	type MaxLocks = MaxLocks;
	/// The type for recording an account's balance.
	type Balance = Balance;
	/// The ubiquitous event type.
	type Event = Event;
	type DustRemoval = ();
	type ExistentialDeposit = ExistentialDeposit;
	type AccountStore = System;
	type WeightInfo = pallet_balances::weights::SubstrateWeight<Runtime>;
}

pub struct DealWithFees<R>(sp_std::marker::PhantomData<R>);
impl<R> OnUnbalanced<NegativeImbalance<R>> for DealWithFees<R>
where
	R: pallet_balances::Config + pallet_treasury::Config,
	pallet_treasury::Pallet<R>: OnUnbalanced<NegativeImbalance<R>>,
{
	// this seems to be called for substrate-based transactions
	fn on_unbalanceds<B>(mut fees_then_tips: impl Iterator<Item = NegativeImbalance<R>>) {
		if let Some(fees) = fees_then_tips.next() {
			// for fees, 80% are burned, 20% to the treasury
			let (_, to_treasury) = fees.ration(80, 20);
			// Balances pallet automatically burns dropped Negative Imbalances by decreasing
			// total_supply accordingly
			<pallet_treasury::Pallet<R> as OnUnbalanced<_>>::on_unbalanced(to_treasury);
		}
	}

	// this is called from pallet_evm for Ethereum-based transactions
	// (technically, it calls on_unbalanced, which calls this when non-zero)
	fn on_nonzero_unbalanced(amount: NegativeImbalance<R>) {
		// Balances pallet automatically burns dropped Negative Imbalances by decreasing
		// total_supply accordingly
		let (_, to_treasury) = amount.ration(80, 20);
		<pallet_treasury::Pallet<R> as OnUnbalanced<_>>::on_unbalanced(to_treasury);
	}
}

parameter_types! {
	pub const TransactionByteFee: Balance = currency::TRANSACTION_BYTE_FEE;
	pub OperationalFeeMultiplier: u8 = 5;
}

impl pallet_transaction_payment::Config for Runtime {
	type OnChargeTransaction = CurrencyAdapter<Balances, DealWithFees<Runtime>>;
	type TransactionByteFee = TransactionByteFee;
	type OperationalFeeMultiplier = OperationalFeeMultiplier;
	type WeightToFee = IdentityFee<Balance>;
	type FeeMultiplierUpdate = SlowAdjustingFeeUpdate<Runtime>;
}

impl pallet_sudo::Config for Runtime {
	type Call = Call;
	type Event = Event;
}

impl pallet_ethereum_chain_id::Config for Runtime {}

impl pallet_randomness_collective_flip::Config for Runtime {}

/// Current approximation of the gas/s consumption considering
/// EVM execution over compiled WASM (on 4.4Ghz CPU).
/// Given the 500ms Weight, from which 75% only are used for transactions,
/// the total EVM execution gas limit is: GAS_PER_SECOND * 0.500 * 0.75 ~= 15_000_000.
pub const GAS_PER_SECOND: u64 = 40_000_000;

/// Approximate ratio of the amount of Weight per Gas.
/// u64 works for approximations because Weight is a very small unit compared to gas.
pub const WEIGHT_PER_GAS: u64 = WEIGHT_PER_SECOND / GAS_PER_SECOND;

pub struct MoonbeamGasWeightMapping;

impl pallet_evm::GasWeightMapping for MoonbeamGasWeightMapping {
	fn gas_to_weight(gas: u64) -> Weight {
		gas.saturating_mul(WEIGHT_PER_GAS)
	}
	fn weight_to_gas(weight: Weight) -> u64 {
		u64::try_from(weight.wrapping_div(WEIGHT_PER_GAS)).unwrap_or(u32::MAX as u64)
	}
}

parameter_types! {
	pub BlockGasLimit: U256
		= U256::from(NORMAL_DISPATCH_RATIO * MAXIMUM_BLOCK_WEIGHT / WEIGHT_PER_GAS);
	/// The portion of the `NORMAL_DISPATCH_RATIO` that we adjust the fees with. Blocks filled less
	/// than this will decrease the weight and more will increase.
	pub const TargetBlockFullness: Perquintill = Perquintill::from_percent(25);
	/// The adjustment variable of the runtime. Higher values will cause `TargetBlockFullness` to
	/// change the fees more rapidly. This low value causes changes to occur slowly over time.
	pub AdjustmentVariable: Multiplier = Multiplier::saturating_from_rational(3, 100_000);
	/// Minimum amount of the multiplier. This value cannot be too low. A test case should ensure
	/// that combined with `AdjustmentVariable`, we can recover from the minimum.
	/// See `multiplier_can_grow_from_zero` in integration_tests.rs.
	/// This value is currently only used by pallet-transaction-payment as an assertion that the
	/// next multiplier is always > min value.
	pub MinimumMultiplier: Multiplier = Multiplier::saturating_from_rational(1, 1_000_000u128);
}

pub struct FixedGasPrice;
impl FeeCalculator for FixedGasPrice {
	fn min_gas_price() -> U256 {
		(1 * currency::GIGAWEI * currency::SUPPLY_FACTOR).into()
	}
}

/// Parameterized slow adjusting fee updated based on
/// https://w3f-research.readthedocs.io/en/latest/polkadot/overview/2-token-economics.html#-2.-slow-adjusting-mechanism // editorconfig-checker-disable-line
///
/// The adjustment algorithm boils down to:
///
/// diff = (previous_block_weight - target) / maximum_block_weight
/// next_multiplier = prev_multiplier * (1 + (v * diff) + ((v * diff)^2 / 2))
/// assert(next_multiplier > min)
///     where: v is AdjustmentVariable
///            target is TargetBlockFullness
///            min is MinimumMultiplier
pub type SlowAdjustingFeeUpdate<R> =
	TargetedFeeAdjustment<R, TargetBlockFullness, AdjustmentVariable, MinimumMultiplier>;

use frame_support::traits::FindAuthor;
//TODO It feels like this shold be able to work for any T: H160, but I tried for
// embarassingly long and couldn't figure that out.

/// The author inherent provides a AccountId20, but pallet evm needs an H160.
/// This simple adapter makes the conversion.
pub struct FindAuthorAdapter<Inner>(sp_std::marker::PhantomData<Inner>);

impl<Inner> FindAuthor<H160> for FindAuthorAdapter<Inner>
where
	Inner: FindAuthor<AccountId20>,
{
	fn find_author<'a, I>(digests: I) -> Option<H160>
	where
		I: 'a + IntoIterator<Item = (sp_runtime::ConsensusEngineId, &'a [u8])>,
	{
		Inner::find_author(digests).map(Into::into)
	}
}

impl pallet_evm::Config for Runtime {
	type FeeCalculator = FixedGasPrice;
	type GasWeightMapping = MoonbeamGasWeightMapping;
	type BlockHashMapping = pallet_ethereum::EthereumBlockHashMapping<Self>;
	type CallOrigin = EnsureAddressRoot<AccountId>;
	type WithdrawOrigin = EnsureAddressNever<AccountId>;
	type AddressMapping = runtime_common::IntoAddressMapping;
	type Currency = Balances;
	type Event = Event;
	type Runner = pallet_evm::runner::stack::Runner<Self>;
	type Precompiles = MoonbeamPrecompiles<Self>;
	type ChainId = EthereumChainId;
	type OnChargeTransaction = pallet_evm::EVMCurrencyAdapter<Balances, DealWithFees<Runtime>>;
	type BlockGasLimit = BlockGasLimit;
	type FindAuthor = FindAuthorAdapter<AuthorInherent>;
}

parameter_types! {
	pub MaximumSchedulerWeight: Weight = NORMAL_DISPATCH_RATIO * BlockWeights::get().max_block;
	pub const MaxScheduledPerBlock: u32 = 50;
}

impl pallet_scheduler::Config for Runtime {
	type Event = Event;
	type Origin = Origin;
	type PalletsOrigin = OriginCaller;
	type Call = Call;
	type MaximumWeight = MaximumSchedulerWeight;
	type ScheduleOrigin = EnsureRoot<AccountId>;
	type MaxScheduledPerBlock = MaxScheduledPerBlock;
	type WeightInfo = pallet_scheduler::weights::SubstrateWeight<Runtime>;
}

parameter_types! {
	/// The maximum amount of time (in blocks) for council members to vote on motions.
	/// Motions may end in fewer blocks if enough votes are cast to determine the result.
	pub const CouncilMotionDuration: BlockNumber = 3 * DAYS;
	/// The maximum number of Proposlas that can be open in the council at once.
	pub const CouncilMaxProposals: u32 = 100;
	/// The maximum number of council members.
	pub const CouncilMaxMembers: u32 = 100;

	/// The maximum amount of time (in blocks) for technical committee members to vote on motions.
	/// Motions may end in fewer blocks if enough votes are cast to determine the result.
	pub const TechCommitteeMotionDuration: BlockNumber = 3 * DAYS;
	/// The maximum number of Proposlas that can be open in the technical committee at once.
	pub const TechCommitteeMaxProposals: u32 = 100;
	/// The maximum number of technical committee members.
	pub const TechCommitteeMaxMembers: u32 = 100;
}

type CouncilInstance = pallet_collective::Instance1;
type TechCommitteeInstance = pallet_collective::Instance2;

impl pallet_collective::Config<CouncilInstance> for Runtime {
	type Origin = Origin;
	type Event = Event;
	type Proposal = Call;
	type MotionDuration = CouncilMotionDuration;
	type MaxProposals = CouncilMaxProposals;
	type MaxMembers = CouncilMaxMembers;
	type DefaultVote = pallet_collective::MoreThanMajorityThenPrimeDefaultVote;
	type WeightInfo = pallet_collective::weights::SubstrateWeight<Runtime>;
}

impl pallet_collective::Config<TechCommitteeInstance> for Runtime {
	type Origin = Origin;
	type Event = Event;
	type Proposal = Call;
	type MotionDuration = TechCommitteeMotionDuration;
	type MaxProposals = TechCommitteeMaxProposals;
	type MaxMembers = TechCommitteeMaxMembers;
	type DefaultVote = pallet_collective::MoreThanMajorityThenPrimeDefaultVote;
	type WeightInfo = pallet_collective::weights::SubstrateWeight<Runtime>;
}

parameter_types! {
	pub const LaunchPeriod: BlockNumber = 7 * DAYS;
	pub const VotingPeriod: BlockNumber = 14 * DAYS;
	pub const VoteLockingPeriod: BlockNumber = 7 * DAYS;
	pub const FastTrackVotingPeriod: BlockNumber = 1 * DAYS;
	pub const EnactmentPeriod: BlockNumber = 2 * DAYS;
	pub const CooloffPeriod: BlockNumber = 7 * DAYS;
	pub const MinimumDeposit: Balance = 4 * currency::GLMR * currency::SUPPLY_FACTOR;
	pub const MaxVotes: u32 = 100;
	pub const MaxProposals: u32 = 100;
	pub const PreimageByteDeposit: Balance = currency::STORAGE_BYTE_FEE;
	pub const InstantAllowed: bool = true;
}

impl pallet_democracy::Config for Runtime {
	type Proposal = Call;
	type Event = Event;
	type Currency = Balances;
	type EnactmentPeriod = EnactmentPeriod;
	type LaunchPeriod = LaunchPeriod;
	type VotingPeriod = VotingPeriod;
	type VoteLockingPeriod = VoteLockingPeriod;
	type FastTrackVotingPeriod = FastTrackVotingPeriod;
	type MinimumDeposit = MinimumDeposit;
	/// To decide what their next motion is.
	type ExternalOrigin =
		pallet_collective::EnsureProportionAtLeast<_1, _2, AccountId, CouncilInstance>;
	/// To have the next scheduled referendum be a straight majority-carries vote.
	type ExternalMajorityOrigin =
		pallet_collective::EnsureProportionAtLeast<_3, _5, AccountId, CouncilInstance>;
	/// To have the next scheduled referendum be a straight default-carries (NTB) vote.
	type ExternalDefaultOrigin =
		pallet_collective::EnsureProportionAtLeast<_3, _5, AccountId, CouncilInstance>;
	/// To allow a shorter voting/enactment period for external proposals.
	type FastTrackOrigin =
		pallet_collective::EnsureProportionAtLeast<_1, _2, AccountId, TechCommitteeInstance>;
	/// To instant fast track.
	type InstantOrigin =
		pallet_collective::EnsureProportionAtLeast<_3, _5, AccountId, TechCommitteeInstance>;
	// To cancel a proposal which has been passed.
	type CancellationOrigin = EnsureOneOf<
		AccountId,
		EnsureRoot<AccountId>,
		pallet_collective::EnsureProportionAtLeast<_3, _5, AccountId, CouncilInstance>,
	>;
	// To cancel a proposal before it has been passed.
	type CancelProposalOrigin = EnsureOneOf<
		AccountId,
		EnsureRoot<AccountId>,
		pallet_collective::EnsureProportionAtLeast<_3, _5, AccountId, TechCommitteeInstance>,
	>;
	type BlacklistOrigin = EnsureRoot<AccountId>;
	// Any single technical committee member may veto a coming council proposal, however they can
	// only do it once and it lasts only for the cooloff period.
	type VetoOrigin = pallet_collective::EnsureMember<AccountId, TechCommitteeInstance>;
	type CooloffPeriod = CooloffPeriod;
	type PreimageByteDeposit = PreimageByteDeposit;
	type Slash = ();
	type InstantAllowed = InstantAllowed;
	type Scheduler = Scheduler;
	type MaxVotes = MaxVotes;
	type OperationalPreimageOrigin = pallet_collective::EnsureMember<AccountId, CouncilInstance>;
	type PalletsOrigin = OriginCaller;
	type WeightInfo = pallet_democracy::weights::SubstrateWeight<Runtime>;
	type MaxProposals = MaxProposals;
}

parameter_types! {
	pub const ProposalBond: Permill = Permill::from_percent(5);
	pub const ProposalBondMinimum: Balance = 1 * currency::GLMR * currency::SUPPLY_FACTOR;
	pub const SpendPeriod: BlockNumber = 6 * DAYS;
	pub const TreasuryId: PalletId = PalletId(*b"py/trsry");
	pub const MaxApprovals: u32 = 100;
}

type TreasuryApproveOrigin = EnsureOneOf<
	AccountId,
	EnsureRoot<AccountId>,
	pallet_collective::EnsureProportionAtLeast<_3, _5, AccountId, CouncilInstance>,
>;

type TreasuryRejectOrigin = EnsureOneOf<
	AccountId,
	EnsureRoot<AccountId>,
	pallet_collective::EnsureProportionMoreThan<_1, _2, AccountId, CouncilInstance>,
>;

impl pallet_treasury::Config for Runtime {
	type PalletId = TreasuryId;
	type Currency = Balances;
	// At least three-fifths majority of the council is required (or root) to approve a proposal
	type ApproveOrigin = TreasuryApproveOrigin;
	// More than half of the council is required (or root) to reject a proposal
	type RejectOrigin = TreasuryRejectOrigin;
	type Event = Event;
	// If spending proposal rejected, transfer proposer bond to treasury
	type OnSlash = Treasury;
	type ProposalBond = ProposalBond;
	type ProposalBondMinimum = ProposalBondMinimum;
	type SpendPeriod = SpendPeriod;
	type Burn = ();
	type BurnDestination = ();
	type MaxApprovals = MaxApprovals;
	type WeightInfo = pallet_treasury::weights::SubstrateWeight<Runtime>;
	type SpendFunds = ();
}

parameter_types! {
	// Add one item in storage and take 258 bytes
	pub const BasicDeposit: Balance = currency::deposit(1, 258);
	// Not add any item to the storage but takes 66 bytes
	pub const FieldDeposit: Balance = currency::deposit(0, 66);
	// Add one item in storage and take 53 bytes
	pub const SubAccountDeposit: Balance = currency::deposit(1, 53);
	pub const MaxSubAccounts: u32 = 100;
	pub const MaxAdditionalFields: u32 = 100;
	pub const MaxRegistrars: u32 = 20;
}

type IdentityForceOrigin = EnsureOneOf<
	AccountId,
	EnsureRoot<AccountId>,
	pallet_collective::EnsureProportionMoreThan<_1, _2, AccountId, CouncilInstance>,
>;
type IdentityRegistrarOrigin = EnsureOneOf<
	AccountId,
	EnsureRoot<AccountId>,
	pallet_collective::EnsureProportionMoreThan<_1, _2, AccountId, CouncilInstance>,
>;

impl pallet_identity::Config for Runtime {
	type Event = Event;
	type Currency = Balances;
	type BasicDeposit = BasicDeposit;
	type FieldDeposit = FieldDeposit;
	type SubAccountDeposit = SubAccountDeposit;
	type MaxSubAccounts = MaxSubAccounts;
	type MaxAdditionalFields = MaxAdditionalFields;
	type MaxRegistrars = MaxRegistrars;
	type Slashed = Treasury;
	type ForceOrigin = IdentityForceOrigin;
	type RegistrarOrigin = IdentityRegistrarOrigin;
	type WeightInfo = pallet_identity::weights::SubstrateWeight<Runtime>;
}

pub struct TransactionConverter;

impl fp_rpc::ConvertTransaction<UncheckedExtrinsic> for TransactionConverter {
	fn convert_transaction(&self, transaction: pallet_ethereum::Transaction) -> UncheckedExtrinsic {
		UncheckedExtrinsic::new_unsigned(
			pallet_ethereum::Call::<Runtime>::transact { transaction }.into(),
		)
	}
}

impl fp_rpc::ConvertTransaction<opaque::UncheckedExtrinsic> for TransactionConverter {
	fn convert_transaction(
		&self,
		transaction: pallet_ethereum::Transaction,
	) -> opaque::UncheckedExtrinsic {
		let extrinsic = UncheckedExtrinsic::new_unsigned(
			pallet_ethereum::Call::<Runtime>::transact { transaction }.into(),
		);
		let encoded = extrinsic.encode();
		opaque::UncheckedExtrinsic::decode(&mut &encoded[..])
			.expect("Encoded extrinsic is always valid")
	}
}

impl pallet_ethereum::Config for Runtime {
	type Event = Event;
	type StateRoot = pallet_ethereum::IntermediateStateRoot;
}

parameter_types! {
	pub const ReservedXcmpWeight: Weight = MAXIMUM_BLOCK_WEIGHT / 4;
}

impl cumulus_pallet_parachain_system::Config for Runtime {
	type Event = Event;
	type OnValidationData = ();
	type SelfParaId = ParachainInfo;
	type DmpMessageHandler = ();
	type ReservedDmpWeight = ();
	type OutboundXcmpMessageSource = ();
	type XcmpMessageHandler = ();
	type ReservedXcmpWeight = ReservedXcmpWeight;
}

impl parachain_info::Config for Runtime {}

parameter_types! {
	/// Minimum round length is 2 minutes (10 * 12 second block times)
	pub const MinBlocksPerRound: u32 = 10;
<<<<<<< HEAD
	/// Blocks per round
	pub const DefaultBlocksPerRound: u32 = 6 * HOURS;
	/// Rounds before the collator leaving the candidates request can be executed
	pub const LeaveCandidatesDelay: u32 = 4 * 7;
	/// Rounds before the candidate bond increase/decrease can be executed
	pub const CandidateBondDelay: u32 = 4 * 7;
	/// Rounds before the delegator exit can be executed
	pub const LeaveDelegatorsDelay: u32 = 4 * 7;
	/// Rounds before the delegator revocation can be executed
	pub const RevokeDelegationDelay: u32 = 4 * 7;
	/// Rounds before the delegator bond increase/decrease can be executed
	pub const DelegationBondDelay: u32 = 4 * 7;
	/// Rounds before the reward is paid
=======
	/// Default BlocksPerRound is every 4 hours (1200 * 12 second block times)
	pub const DefaultBlocksPerRound: u32 = 4 * HOURS;
	/// Collator candidate exit delay (number of rounds)
	pub const LeaveCandidatesDelay: u32 = 2;
	/// Collator candidate bond increases/decreases delay (number of rounds)
	pub const CandidateBondLessDelay: u32 = 2;
	/// Delegator exit delay (number of rounds)
	pub const LeaveDelegatorsDelay: u32 = 2;
	/// Delegation revocations delay (number of rounds)
	pub const RevokeDelegationDelay: u32 = 2;
	/// Delegation bond decreases delay (number of rounds)
	pub const DelegationBondLessDelay: u32 = 2;
	/// Reward payments delay (number of rounds)
>>>>>>> 301ba007
	pub const RewardPaymentDelay: u32 = 2;
	/// Minimum collators selected per round, default at genesis and minimum forever after
	pub const MinSelectedCandidates: u32 = 8;
	/// Maximum delegators counted per candidate
	pub const MaxDelegatorsPerCandidate: u32 = 100;
	/// Maximum delegations per delegator
	pub const MaxDelegationsPerDelegator: u32 = 100;
	/// Default fixed percent a collator takes off the top of due rewards
	pub const DefaultCollatorCommission: Perbill = Perbill::from_percent(20);
	/// Default percent of inflation set aside for parachain bond every round
	pub const DefaultParachainBondReservePercent: Percent = Percent::from_percent(30);
	/// Minimum stake required to become a collator
	pub const MinCollatorStk: u128 = 1000 * currency::GLMR * currency::SUPPLY_FACTOR;
	// TODO: Restore to 100_000 for Phase 2 (remove the division by 10)
	/// Minimum stake required to be reserved to be a candidate
	pub const MinCandidateStk: u128 = 1000 * currency::GLMR * currency::SUPPLY_FACTOR / 10;
	/// Minimum stake required to be reserved to be a delegator
	pub const MinDelegatorStk: u128 = 5 * currency::GLMR * currency::SUPPLY_FACTOR;
}
impl parachain_staking::Config for Runtime {
	type Event = Event;
	type Currency = Balances;
	type MonetaryGovernanceOrigin = EnsureRoot<AccountId>;
	type MinBlocksPerRound = MinBlocksPerRound;
	type DefaultBlocksPerRound = DefaultBlocksPerRound;
	type LeaveCandidatesDelay = LeaveCandidatesDelay;
	type CandidateBondLessDelay = CandidateBondLessDelay;
	type LeaveDelegatorsDelay = LeaveDelegatorsDelay;
	type RevokeDelegationDelay = RevokeDelegationDelay;
	type DelegationBondLessDelay = DelegationBondLessDelay;
	type RewardPaymentDelay = RewardPaymentDelay;
	type MinSelectedCandidates = MinSelectedCandidates;
	type MaxDelegatorsPerCandidate = MaxDelegatorsPerCandidate;
	type MaxDelegationsPerDelegator = MaxDelegationsPerDelegator;
	type DefaultCollatorCommission = DefaultCollatorCommission;
	type DefaultParachainBondReservePercent = DefaultParachainBondReservePercent;
	type MinCollatorStk = MinCollatorStk;
	type MinCandidateStk = MinCandidateStk;
	type MinDelegation = MinDelegatorStk;
	type MinDelegatorStk = MinDelegatorStk;
	type WeightInfo = parachain_staking::weights::SubstrateWeight<Runtime>;
}

impl pallet_author_inherent::Config for Runtime {
	type AuthorId = NimbusId;
	type SlotBeacon = RelaychainBlockNumberProvider<Self>;
	type AccountLookup = AuthorMapping;
	type EventHandler = ParachainStaking;
	type CanAuthor = AuthorFilter;
}

impl pallet_author_slot_filter::Config for Runtime {
	type Event = Event;
	type RandomnessSource = RandomnessCollectiveFlip;
	type PotentialAuthors = ParachainStaking;
}

parameter_types! {
	pub const MinimumReward: Balance = 0;
	pub const Initialized: bool = false;
	pub const InitializationPayment: Perbill = Perbill::from_percent(30);
	pub const MaxInitContributorsBatchSizes: u32 = 500;
	pub const RelaySignaturesThreshold: Perbill = Perbill::from_percent(100);
}

impl pallet_crowdloan_rewards::Config for Runtime {
	type Event = Event;
	type Initialized = Initialized;
	type InitializationPayment = InitializationPayment;
	type MaxInitContributors = MaxInitContributorsBatchSizes;
	type MinimumReward = MinimumReward;
	type RewardCurrency = Balances;
	type RelayChainAccountId = AccountId32;

	// This will get accessible to users in future phases.
	type RewardAddressChangeOrigin = EnsureRoot<Self::AccountId>;
	type RewardAddressRelayVoteThreshold = RelaySignaturesThreshold;
	type VestingBlockNumber = cumulus_primitives_core::relay_chain::BlockNumber;
	type VestingBlockProvider =
		cumulus_pallet_parachain_system::RelaychainBlockNumberProvider<Self>;
	type WeightInfo = pallet_crowdloan_rewards::weights::SubstrateWeight<Runtime>;
}

parameter_types! {
	pub const DepositAmount: Balance = 100 * currency::GLMR * currency::SUPPLY_FACTOR;
}
// This is a simple session key manager. It should probably either work with, or be replaced
// entirely by pallet sessions
impl pallet_author_mapping::Config for Runtime {
	type Event = Event;
	type AuthorId = NimbusId;
	type DepositCurrency = Balances;
	type DepositAmount = DepositAmount;
	type WeightInfo = pallet_author_mapping::weights::SubstrateWeight<Runtime>;
}

parameter_types! {
	// One storage item; key size 32, value size 8; .
	// TODO: Restore the real value before phase 2
	pub const ProxyDepositBase: Balance = 0;//currency::deposit(1, 8);
	// Additional storage item size of 21 bytes (20 bytes AccountId + 1 byte sizeof(ProxyType)).
	// TODO: Restore the real value before phase 2
	pub const ProxyDepositFactor: Balance = 0;//currency::deposit(0, 21);
	pub const MaxProxies: u16 = 32;
	pub const AnnouncementDepositBase: Balance = currency::deposit(1, 8);
	// Additional storage item size of 56 bytes:
	// - 20 bytes AccountId
	// - 32 bytes Hasher (Blake2256)
	// - 4 bytes BlockNumber (u32)
	pub const AnnouncementDepositFactor: Balance = currency::deposit(0, 56);
	pub const MaxPending: u16 = 32;
}

/// The type used to represent the kinds of proxying allowed.
#[cfg_attr(feature = "std", derive(serde::Serialize, serde::Deserialize))]
#[derive(
	Copy, Clone, Eq, PartialEq, Ord, PartialOrd, Encode, Decode, Debug, MaxEncodedLen, TypeInfo,
)]
pub enum ProxyType {
	/// All calls can be proxied. This is the trivial/most permissive filter.
	Any = 0,
	/// Only extrinsics that do not transfer funds.
	NonTransfer = 1,
	/// Only extrinsics related to governance (democracy and collectives).
	Governance = 2,
	/// Only extrinsics related to staking.
	Staking = 3,
	/// Allow to veto an announced proxy call.
	CancelProxy = 4,
	/// Allow extrinsic related to Balances.
	Balances = 5,
	/// Allow extrinsic related to AuthorMapping.
	AuthorMapping = 6,
}

impl Default for ProxyType {
	fn default() -> Self {
		Self::Any
	}
}

impl InstanceFilter<Call> for ProxyType {
	fn filter(&self, c: &Call) -> bool {
		match self {
			ProxyType::Any => true,
			ProxyType::NonTransfer => {
				matches!(
					c,
					Call::System(..)
						| Call::Timestamp(..) | Call::ParachainStaking(..)
						| Call::Democracy(..) | Call::CouncilCollective(..)
						| Call::TechCommitteeCollective(..)
						| Call::Utility(..) | Call::Proxy(..)
						| Call::AuthorMapping(..)
				)
			}
			ProxyType::Governance => matches!(
				c,
				Call::Democracy(..)
					| Call::CouncilCollective(..)
					| Call::TechCommitteeCollective(..)
					| Call::Utility(..)
			),
			ProxyType::Staking => matches!(
				c,
				Call::ParachainStaking(..) | Call::Utility(..) | Call::AuthorMapping(..)
			),
			ProxyType::CancelProxy => {
				matches!(
					c,
					Call::Proxy(pallet_proxy::Call::reject_announcement { .. })
				)
			}
			ProxyType::Balances => {
				matches!(c, Call::Balances(..) | Call::Utility(..))
			}
			ProxyType::AuthorMapping => {
				matches!(c, Call::AuthorMapping(..))
			}
		}
	}

	fn is_superset(&self, o: &Self) -> bool {
		match (self, o) {
			(x, y) if x == y => true,
			(ProxyType::Any, _) => true,
			(_, ProxyType::Any) => false,
			_ => false,
		}
	}
}

impl pallet_proxy::Config for Runtime {
	type Event = Event;
	type Call = Call;
	type Currency = Balances;
	type ProxyType = ProxyType;
	type ProxyDepositBase = ProxyDepositBase;
	type ProxyDepositFactor = ProxyDepositFactor;
	type MaxProxies = MaxProxies;
	type WeightInfo = pallet_proxy::weights::SubstrateWeight<Runtime>;
	type MaxPending = MaxPending;
	type CallHasher = BlakeTwo256;
	type AnnouncementDepositBase = AnnouncementDepositBase;
	type AnnouncementDepositFactor = AnnouncementDepositFactor;
}

impl pallet_migrations::Config for Runtime {
	type Event = Event;
	type MigrationsList = runtime_common::migrations::CommonMigrations<
		Runtime,
		CouncilCollective,
		TechCommitteeCollective,
	>;
}

/// Call filter used during Phase 3 of the Moonriver rollout
pub struct MaintenanceFilter;
impl Contains<Call> for MaintenanceFilter {
	fn contains(c: &Call) -> bool {
		match c {
			Call::Balances(_) => false,
			Call::CrowdloanRewards(_) => false,
			Call::Ethereum(_) => false,
			Call::EVM(_) => false,
			_ => true,
		}
	}
}

// AllPallets here imply all the specfied pallets in the runtime, except frame_system,
// will run the associated hook
// AllPallets is simply a nested tuple containing all the pallets except System
// In cases where we need only specific pallets to run the hook,
// we should state them in nested tuples
impl pallet_maintenance_mode::Config for Runtime {
	type Event = Event;
	type NormalCallFilter = BaseFilter;
	type MaintenanceCallFilter = MaintenanceFilter;
	type MaintenanceOrigin =
		pallet_collective::EnsureProportionAtLeast<_2, _3, AccountId, TechCommitteeInstance>;
	type NormalDmpHandler = ();
	type MaintenanceDmpHandler = ();
	type NormalXcmpHandler = ();
	type MaintenanceXcmpHandler = ();
	// We use AllPallets because we dont want to change the hooks in normal operation
	type NormalExecutiveHooks = AllPallets;
	// We use AllPallets because we dont want to change the hooks in maintenance operation
	type MaitenanceExecutiveHooks = AllPallets;
}

impl pallet_proxy_genesis_companion::Config for Runtime {
	type ProxyType = ProxyType;
}

construct_runtime! {
	pub enum Runtime where
		Block = Block,
		NodeBlock = opaque::Block,
		UncheckedExtrinsic = UncheckedExtrinsic
	{
		// System support stuff.
		System: frame_system::{Pallet, Call, Storage, Config, Event<T>} = 0,
		ParachainSystem: cumulus_pallet_parachain_system::{Pallet, Call, Storage, Inherent, Event<T>} = 1,
		RandomnessCollectiveFlip: pallet_randomness_collective_flip::{Pallet, Storage} = 2,
		Timestamp: pallet_timestamp::{Pallet, Call, Storage, Inherent} = 3,
		ParachainInfo: parachain_info::{Pallet, Storage, Config} = 4,

		// Monetary stuff.
		Balances: pallet_balances::{Pallet, Call, Storage, Config<T>, Event<T>} = 10,
		TransactionPayment: pallet_transaction_payment::{Pallet, Storage} = 11,

		// Consensus support.
		ParachainStaking: parachain_staking::{Pallet, Call, Storage, Event<T>, Config<T>} = 20,
		AuthorInherent: pallet_author_inherent::{Pallet, Call, Storage, Inherent} = 21,
		AuthorFilter: pallet_author_slot_filter::{Pallet, Call, Storage, Event, Config} = 22,
		AuthorMapping: pallet_author_mapping::{Pallet, Call, Config<T>, Storage, Event<T>} = 23,

		// Handy utilities.
		Utility: pallet_utility::{Pallet, Call, Event} = 30,
		Proxy: pallet_proxy::{Pallet, Call, Storage, Event<T>} = 31,
		MaintenanceMode: pallet_maintenance_mode::{Pallet, Call, Config, Storage, Event} = 32,
		Identity: pallet_identity::{Pallet, Call, Storage, Event<T>} = 33,
		Migrations: pallet_migrations::{Pallet, Storage, Config, Event<T>} = 34,
		ProxyGenesisCompanion: pallet_proxy_genesis_companion::{Pallet, Config<T>} = 35,

		// Sudo.
		Sudo: pallet_sudo::{Pallet, Call, Config<T>, Storage, Event<T>} = 40,

		// Ethereum compatibility.
		EthereumChainId: pallet_ethereum_chain_id::{Pallet, Storage, Config} = 50,
		EVM: pallet_evm::{Pallet, Config, Call, Storage, Event<T>} = 51,
		Ethereum: pallet_ethereum::{Pallet, Call, Storage, Event, Origin, Config} = 52,

		// Governance stuff.
		Scheduler: pallet_scheduler::{Pallet, Storage, Config, Event<T>, Call} = 60,
		Democracy: pallet_democracy::{Pallet, Storage, Config<T>, Event<T>, Call} = 61,

		// Council stuff.
		CouncilCollective:
			pallet_collective::<Instance1>::{Pallet, Call, Storage, Event<T>, Origin<T>, Config<T>} = 70,
		TechCommitteeCollective:
			pallet_collective::<Instance2>::{Pallet, Call, Storage, Event<T>, Origin<T>, Config<T>} = 71,

		// Treasury stuff.
		Treasury: pallet_treasury::{Pallet, Storage, Config, Event<T>, Call} = 80,

		// Crowdloan stuff.
		CrowdloanRewards: pallet_crowdloan_rewards::{Pallet, Call, Config<T>, Storage, Event<T>} = 90,
	}
}

/// Block type as expected by this runtime.
pub type Block = generic::Block<Header, UncheckedExtrinsic>;
/// A Block signed with a Justification
pub type SignedBlock = generic::SignedBlock<Block>;
/// BlockId type as expected by this runtime.
pub type BlockId = generic::BlockId<Block>;

/// The SignedExtension to the basic transaction logic.
pub type SignedExtra = (
	frame_system::CheckSpecVersion<Runtime>,
	frame_system::CheckTxVersion<Runtime>,
	frame_system::CheckGenesis<Runtime>,
	frame_system::CheckEra<Runtime>,
	frame_system::CheckNonce<Runtime>,
	frame_system::CheckWeight<Runtime>,
	pallet_transaction_payment::ChargeTransactionPayment<Runtime>,
);
/// Unchecked extrinsic type as expected by this runtime.
pub type UncheckedExtrinsic =
	fp_self_contained::UncheckedExtrinsic<Address, Call, Signature, SignedExtra>;
/// Extrinsic type that has already been checked.
pub type CheckedExtrinsic = fp_self_contained::CheckedExtrinsic<AccountId, Call, SignedExtra, H160>;
/// Executive: handles dispatch to the various pallets.
pub type Executive = frame_executive::Executive<
	Runtime,
	Block,
	frame_system::ChainContext<Runtime>,
	Runtime,
	pallet_maintenance_mode::ExecutiveHooks<Runtime>,
>;

// All of our runtimes share most of their Runtime API implementations.
// We use a macro to implement this common part and add runtime-specific additional implementations.
// This macro expands to :
// ```
// impl_runtime_apis! {
//     // All impl blocks shared between all runtimes.
//
//     // Specific impls provided to the `impl_runtime_apis_plus_common!` macro.
// }
// ```
runtime_common::impl_runtime_apis_plus_common! {
	impl sp_transaction_pool::runtime_api::TaggedTransactionQueue<Block> for Runtime {
		fn validate_transaction(
			source: TransactionSource,
			xt: <Block as BlockT>::Extrinsic,
			block_hash: <Block as BlockT>::Hash,
		) -> TransactionValidity {
			// Filtered calls should not enter the tx pool as they'll fail if inserted.
			// If this call is not allowed, we return early.
			if !<Runtime as frame_system::Config>::BaseCallFilter::contains(&xt.0.function) {
				return InvalidTransaction::Call.into();
			}

			// This runtime uses Substrate's pallet transaction payment. This
			// makes the chain feel like a standard Substrate chain when submitting
			// frame transactions and using Substrate ecosystem tools. It has the downside that
			// transaction are not prioritized by gas_price. The following code reprioritizes
			// transactions to overcome this.
			//
			// A more elegant, ethereum-first solution is
			// a pallet that replaces pallet transaction payment, and allows users
			// to directly specify a gas price rather than computing an effective one.
			// #HopefullySomeday

			// First we pass the transactions to the standard FRAME executive. This calculates all the
			// necessary tags, longevity and other properties that we will leave unchanged.
			// This also assigns some priority that we don't care about and will overwrite next.
			let mut intermediate_valid = Executive::validate_transaction(source, xt.clone(), block_hash)?;

			let dispatch_info = xt.get_dispatch_info();

			// If this is a pallet ethereum transaction, then its priority is already set
			// according to gas price from pallet ethereum. If it is any other kind of transaction,
			// we modify its priority.
			Ok(match &xt.0.function {
				Call::Ethereum(transact { .. }) => intermediate_valid,
				_ if dispatch_info.class != DispatchClass::Normal => intermediate_valid,
				_ => {
					let tip = match xt.0.signature {
						None => 0,
						Some((_, _, ref signed_extra)) => {
							// Yuck, this depends on the index of charge transaction in Signed Extra
							let charge_transaction = &signed_extra.6;
							charge_transaction.tip()
						}
					};

					// Calculate the fee that will be taken by pallet transaction payment
					let fee: u64 = TransactionPayment::compute_fee(
						xt.encode().len() as u32,
						&dispatch_info,
						tip,
					).saturated_into();

					// Calculate how much gas this effectively uses according to the existing mapping
					let effective_gas =
						<Runtime as pallet_evm::Config>::GasWeightMapping::weight_to_gas(
							dispatch_info.weight
						);

					// Here we calculate an ethereum-style effective gas price using the
					// current fee of the transaction. Because the weight -> gas conversion is
					// lossy, we have to handle the case where a very low weight maps to zero gas.
					let effective_gas_price = if effective_gas > 0 {
						fee / effective_gas
					} else {
						// If the effective gas was zero, we just act like it was 1.
						fee
					};

					// Overwrite the original prioritization with this ethereum one
					intermediate_valid.priority = effective_gas_price;
					intermediate_valid
				}
			})
		}
	}
}

// Check the timestamp and parachain inherents
struct CheckInherents;

impl cumulus_pallet_parachain_system::CheckInherents<Block> for CheckInherents {
	fn check_inherents(
		block: &Block,
		relay_state_proof: &cumulus_pallet_parachain_system::RelayChainStateProof,
	) -> sp_inherents::CheckInherentsResult {
		let relay_chain_slot = relay_state_proof
			.read_slot()
			.expect("Could not read the relay chain slot from the proof");

		let inherent_data =
			cumulus_primitives_timestamp::InherentDataProvider::from_relay_chain_slot_and_duration(
				relay_chain_slot,
				sp_std::time::Duration::from_secs(6),
			)
			.create_inherent_data()
			.expect("Could not create the timestamp inherent data");

		inherent_data.check_extrinsics(&block)
	}
}

// Nimbus's Executive wrapper allows relay validators to verify the seal digest
cumulus_pallet_parachain_system::register_validate_block!(
	Runtime = Runtime,
	BlockExecutor = pallet_author_inherent::BlockExecutor::<Runtime, Executive>,
	CheckInherents = CheckInherents,
);

runtime_common::impl_self_contained_call!();

#[cfg(test)]
mod tests {
	use super::{currency::*, *};
	use sp_runtime::traits::Zero;

	#[test]
	fn currency_constants_are_correct() {
		assert_eq!(SUPPLY_FACTOR, 100);

		// txn fees
		assert_eq!(TRANSACTION_BYTE_FEE, Balance::from(1 * MILLIGLMR));
		assert_eq!(OperationalFeeMultiplier::get(), 5_u8);
		assert_eq!(STORAGE_BYTE_FEE, Balance::from(10 * MILLIGLMR));
		assert_eq!(FixedGasPrice::min_gas_price(), (100 * GIGAWEI).into());

		// democracy minimums
		assert_eq!(MinimumDeposit::get(), Balance::from(400 * GLMR));
		assert_eq!(PreimageByteDeposit::get(), Balance::from(10 * MILLIGLMR));
		assert_eq!(ProposalBondMinimum::get(), Balance::from(100 * GLMR));

		// pallet_identity deposits
		assert_eq!(
			BasicDeposit::get(),
			Balance::from(100 * GLMR + 2580 * MILLIGLMR)
		);
		assert_eq!(FieldDeposit::get(), Balance::from(660 * MILLIGLMR));
		assert_eq!(
			SubAccountDeposit::get(),
			Balance::from(100 * GLMR + 530 * MILLIGLMR)
		);

		// staking minimums
		assert_eq!(MinCollatorStk::get(), Balance::from(100 * KILOGLMR));
		assert_eq!(
			MinCandidateStk::get(),
			// TODO restore real value before phase 2
			Balance::from(10 * KILOGLMR) //Balance::from(100 * KILOGLMR)
		);
		assert_eq!(MinDelegatorStk::get(), Balance::from(500 * GLMR));

		// crowdloan min reward
		assert_eq!(MinimumReward::get(), Balance::from(0u128));

		// deposit for AuthorMapping
		assert_eq!(DepositAmount::get(), Balance::from(10 * KILOGLMR));

		// proxy deposits
		assert_eq!(
			ProxyDepositBase::get(),
			// TODO restore real value before phase 2
			Balance::zero() //Balance::from(100 * GLMR + 80 * MILLIGLMR)
		);
		assert_eq!(
			ProxyDepositFactor::get(),
			// TODO restore real value before phase 2
			Balance::zero() //Balance::from(210 * MILLIGLMR)
		);
		assert_eq!(
			AnnouncementDepositBase::get(),
			Balance::from(100 * GLMR + 80 * MILLIGLMR)
		);
		assert_eq!(
			AnnouncementDepositFactor::get(),
			Balance::from(560 * MILLIGLMR)
		);
	}
}<|MERGE_RESOLUTION|>--- conflicted
+++ resolved
@@ -665,35 +665,19 @@
 parameter_types! {
 	/// Minimum round length is 2 minutes (10 * 12 second block times)
 	pub const MinBlocksPerRound: u32 = 10;
-<<<<<<< HEAD
 	/// Blocks per round
 	pub const DefaultBlocksPerRound: u32 = 6 * HOURS;
 	/// Rounds before the collator leaving the candidates request can be executed
 	pub const LeaveCandidatesDelay: u32 = 4 * 7;
 	/// Rounds before the candidate bond increase/decrease can be executed
-	pub const CandidateBondDelay: u32 = 4 * 7;
+	pub const CandidateBondLessDelay: u32 = 4 * 7;
 	/// Rounds before the delegator exit can be executed
 	pub const LeaveDelegatorsDelay: u32 = 4 * 7;
 	/// Rounds before the delegator revocation can be executed
 	pub const RevokeDelegationDelay: u32 = 4 * 7;
 	/// Rounds before the delegator bond increase/decrease can be executed
-	pub const DelegationBondDelay: u32 = 4 * 7;
+	pub const DelegationBondLessDelay: u32 = 4 * 7;
 	/// Rounds before the reward is paid
-=======
-	/// Default BlocksPerRound is every 4 hours (1200 * 12 second block times)
-	pub const DefaultBlocksPerRound: u32 = 4 * HOURS;
-	/// Collator candidate exit delay (number of rounds)
-	pub const LeaveCandidatesDelay: u32 = 2;
-	/// Collator candidate bond increases/decreases delay (number of rounds)
-	pub const CandidateBondLessDelay: u32 = 2;
-	/// Delegator exit delay (number of rounds)
-	pub const LeaveDelegatorsDelay: u32 = 2;
-	/// Delegation revocations delay (number of rounds)
-	pub const RevokeDelegationDelay: u32 = 2;
-	/// Delegation bond decreases delay (number of rounds)
-	pub const DelegationBondLessDelay: u32 = 2;
-	/// Reward payments delay (number of rounds)
->>>>>>> 301ba007
 	pub const RewardPaymentDelay: u32 = 2;
 	/// Minimum collators selected per round, default at genesis and minimum forever after
 	pub const MinSelectedCandidates: u32 = 8;
