--- conflicted
+++ resolved
@@ -52,7 +52,7 @@
 	Account as EVMAccount, EnsureAddressNever, EnsureAddressRoot, FeeCalculator,
 	IdentityAddressMapping, Runner,
 };
-use pallet_migrations::*;
+use pallet_migrations::{Pallet, Storage, Config, Event};
 use pallet_transaction_payment::{CurrencyAdapter, Multiplier, TargetedFeeAdjustment};
 pub use parachain_staking::{InflationInfo, Range};
 use parity_scale_codec::{Decode, Encode, MaxEncodedLen};
@@ -797,11 +797,11 @@
 	type AnnouncementDepositFactor = AnnouncementDepositFactor;
 }
 
-<<<<<<< HEAD
-impl Config for Runtime {
+impl pallet_migrations::Config for Runtime {
 	type Event = Event;
 	type MigrationsList = runtime_common::migrations::CommonMigrations;
-=======
+}
+
 /// Call filter expected to be used during Phase 3 of the Moonbeam rollout
 /// At least it was used in Moonriver phase3
 pub struct PhaseThreeFilter;
@@ -823,7 +823,6 @@
 	type MaintenanceCallFilter = PhaseThreeFilter;
 	type MaintenanceOrigin =
 		pallet_collective::EnsureProportionAtLeast<_2, _3, AccountId, TechCommitteeInstance>;
->>>>>>> 24ae608c
 }
 
 construct_runtime! {
@@ -857,12 +856,9 @@
 		CrowdloanRewards: pallet_crowdloan_rewards::{Pallet, Call, Config<T>, Storage, Event<T>},
 		AuthorMapping: pallet_author_mapping::{Pallet, Call, Config<T>, Storage, Event<T>},
 		Proxy: pallet_proxy::{Pallet, Call, Storage, Event<T>},
-<<<<<<< HEAD
 		Migrations: pallet_migrations::{Pallet, Storage, Config, Event<T>},
-=======
 		MaintenanceMode: pallet_maintenance_mode::{Pallet, Call, Config, Storage, Event},
 		Identity: pallet_identity::{Pallet, Call, Storage, Event<T>},
->>>>>>> 24ae608c
 	}
 }
 
