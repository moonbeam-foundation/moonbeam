// Copyright 2019-2022 PureStake Inc.
// This file is part of Moonbeam.

// Moonbeam is free software: you can redistribute it and/or modify
// it under the terms of the GNU General Public License as published by
// the Free Software Foundation, either version 3 of the License, or
// (at your option) any later version.

// Moonbeam is distributed in the hope that it will be useful,
// but WITHOUT ANY WARRANTY; without even the implied warranty of
// MERCHANTABILITY or FITNESS FOR A PARTICULAR PURPOSE.  See the
// GNU General Public License for more details.

// You should have received a copy of the GNU General Public License
// along with Moonbeam.  If not, see <http://www.gnu.org/licenses/>.

//! The Moonbeam Runtime.
//!
//! Primary features of this runtime include:
//! * Ethereum compatibility
//! * Moonbeam tokenomics

#![cfg_attr(not(feature = "std"), no_std)]
// `construct_runtime!` does a lot of recursion and requires us to increase the limit to 256.
#![recursion_limit = "256"]

// Make the WASM binary available.
#[cfg(feature = "std")]
include!(concat!(env!("OUT_DIR"), "/wasm_binary.rs"));

use account::AccountId20;
use cumulus_pallet_parachain_system::{RelayChainStateProof, RelaychainDataProvider};
use cumulus_primitives_core::relay_chain;
use fp_rpc::TransactionStatus;

// Re-export required by get! macro.
use cumulus_primitives_core::{relay_chain::BlockNumber as RelayBlockNumber, DmpMessageHandler};
#[cfg(feature = "std")]
pub use fp_evm::GenesisAccount;
pub use frame_support::traits::Get;
use frame_support::{
	construct_runtime,
	dispatch::{DispatchClass, GetDispatchInfo},
	ensure,
	pallet_prelude::DispatchResult,
	parameter_types,
	traits::{
		ConstBool, ConstU128, ConstU16, ConstU32, ConstU64, ConstU8, Contains,
		Currency as CurrencyT, EitherOfDiverse, EqualPrivilegeOnly, Imbalance, InstanceFilter,
		OffchainWorker, OnFinalize, OnIdle, OnInitialize, OnRuntimeUpgrade, OnUnbalanced,
	},
	weights::{
		constants::{RocksDbWeight, WEIGHT_REF_TIME_PER_SECOND},
		ConstantMultiplier, Weight, WeightToFeeCoefficient, WeightToFeeCoefficients,
		WeightToFeePolynomial,
	},
	PalletId,
};
use frame_system::{EnsureRoot, EnsureSigned};
pub use moonbeam_core_primitives::{
	AccountId, AccountIndex, Address, AssetId, Balance, BlockNumber, DigestItem, Hash, Header,
	Index, Signature,
};
use moonbeam_rpc_primitives_txpool::TxPoolResponse;
use pallet_balances::NegativeImbalance;
use pallet_ethereum::Call::transact;
use pallet_ethereum::{PostLogContent, Transaction as EthereumTransaction};
use pallet_evm::{
	Account as EVMAccount, EVMCurrencyAdapter, EnsureAddressNever, EnsureAddressRoot,
	FeeCalculator, GasWeightMapping, IdentityAddressMapping,
	OnChargeEVMTransaction as OnChargeEVMTransactionT, Runner,
};
pub use pallet_parachain_staking::{InflationInfo, Range};
use pallet_transaction_payment::{CurrencyAdapter, Multiplier, TargetedFeeAdjustment};
use parity_scale_codec::{Decode, Encode, MaxEncodedLen};
use scale_info::TypeInfo;
use smallvec::smallvec;
use sp_api::impl_runtime_apis;
use sp_core::{OpaqueMetadata, H160, H256, U256};
use sp_runtime::{
	create_runtime_str, generic, impl_opaque_keys,
	traits::{
		BlakeTwo256, Block as BlockT, DispatchInfoOf, Dispatchable, IdentityLookup,
		PostDispatchInfoOf, UniqueSaturatedInto, Zero,
	},
	transaction_validity::{
		InvalidTransaction, TransactionSource, TransactionValidity, TransactionValidityError,
	},
	ApplyExtrinsicResult, FixedPointNumber, Perbill, Permill, Perquintill, SaturatedConversion,
};
use sp_std::{convert::TryFrom, prelude::*};

#[cfg(feature = "std")]
use sp_version::NativeVersion;
use sp_version::RuntimeVersion;

use nimbus_primitives::CanAuthor;

mod precompiles;
pub use precompiles::{
	MoonbeamPrecompiles, PrecompileName, FOREIGN_ASSET_PRECOMPILE_ADDRESS_PREFIX,
	LOCAL_ASSET_PRECOMPILE_ADDRESS_PREFIX,
};

#[cfg(any(feature = "std", test))]
pub use sp_runtime::BuildStorage;

pub type Precompiles = MoonbeamPrecompiles<Runtime>;

pub mod asset_config;
pub mod governance;
pub mod xcm_config;
use governance::councils::*;

/// GLMR, the native token, uses 18 decimals of precision.
pub mod currency {
	use super::Balance;

	// Provide a common factor between runtimes based on a supply of 10_000_000 tokens.
	pub const SUPPLY_FACTOR: Balance = 100;

	pub const WEI: Balance = 1;
	pub const KILOWEI: Balance = 1_000;
	pub const MEGAWEI: Balance = 1_000_000;
	pub const GIGAWEI: Balance = 1_000_000_000;
	pub const MICROGLMR: Balance = 1_000_000_000_000;
	pub const MILLIGLMR: Balance = 1_000_000_000_000_000;
	pub const GLMR: Balance = 1_000_000_000_000_000_000;
	pub const KILOGLMR: Balance = 1_000_000_000_000_000_000_000;

	pub const TRANSACTION_BYTE_FEE: Balance = 1 * GIGAWEI * SUPPLY_FACTOR;
	pub const STORAGE_BYTE_FEE: Balance = 100 * MICROGLMR * SUPPLY_FACTOR;
	pub const WEIGHT_FEE: Balance = 50 * KILOWEI * SUPPLY_FACTOR;

	pub const fn deposit(items: u32, bytes: u32) -> Balance {
		items as Balance * 100 * MILLIGLMR * SUPPLY_FACTOR + (bytes as Balance) * STORAGE_BYTE_FEE
	}
}

/// Maximum weight per block
pub const MAXIMUM_BLOCK_WEIGHT: Weight = Weight::from_parts(WEIGHT_REF_TIME_PER_SECOND, u64::MAX)
	.saturating_div(2)
	.set_proof_size(cumulus_primitives_core::relay_chain::MAX_POV_SIZE as u64);

pub const MILLISECS_PER_BLOCK: u64 = 12000;
pub const MINUTES: BlockNumber = 60_000 / (MILLISECS_PER_BLOCK as BlockNumber);
pub const HOURS: BlockNumber = MINUTES * 60;
pub const DAYS: BlockNumber = HOURS * 24;
pub const WEEKS: BlockNumber = DAYS * 7;
pub const MONTHS: BlockNumber = DAYS * 30;
/// Opaque types. These are used by the CLI to instantiate machinery that don't need to know
/// the specifics of the runtime. They can then be made to be agnostic over specific formats
/// of data like extrinsics, allowing for them to continue syncing the network through upgrades
/// to even the core datastructures.
pub mod opaque {
	use super::*;

	pub use sp_runtime::OpaqueExtrinsic as UncheckedExtrinsic;
	pub type Block = generic::Block<Header, UncheckedExtrinsic>;

	impl_opaque_keys! {
		pub struct SessionKeys {
			pub nimbus: AuthorInherent,
			pub vrf: session_keys_primitives::VrfSessionKey,
		}
	}
}

/// This runtime version.
/// The spec_version is composed of 2x2 digits. The first 2 digits represent major changes
/// that can't be skipped, such as data migration upgrades. The last 2 digits represent minor
/// changes which can be skipped.
#[sp_version::runtime_version]
pub const VERSION: RuntimeVersion = RuntimeVersion {
	spec_name: create_runtime_str!("moonbeam"),
	impl_name: create_runtime_str!("moonbeam"),
	authoring_version: 3,
	spec_version: 2500,
	impl_version: 0,
	apis: RUNTIME_API_VERSIONS,
	transaction_version: 2,
	state_version: 0,
};

/// The version information used to identify this runtime when compiled natively.
#[cfg(feature = "std")]
pub fn native_version() -> NativeVersion {
	NativeVersion {
		runtime_version: VERSION,
		can_author_with: Default::default(),
	}
}

const NORMAL_DISPATCH_RATIO: Perbill = Perbill::from_percent(75);
const NORMAL_WEIGHT: Weight = MAXIMUM_BLOCK_WEIGHT.saturating_mul(3).saturating_div(4);
// Here we assume Ethereum's base fee of 21000 gas and convert to weight, but we
// subtract roughly the cost of a balance transfer from it (about 1/3 the cost)
// and some cost to account for per-byte-fee.
// TODO: we should use benchmarking's overhead feature to measure this
pub const EXTRINSIC_BASE_WEIGHT: Weight = Weight::from_parts(10000 * WEIGHT_PER_GAS, 0);

pub struct RuntimeBlockWeights;
impl Get<frame_system::limits::BlockWeights> for RuntimeBlockWeights {
	fn get() -> frame_system::limits::BlockWeights {
		frame_system::limits::BlockWeights::builder()
			.for_class(DispatchClass::Normal, |weights| {
				weights.base_extrinsic = EXTRINSIC_BASE_WEIGHT;
				weights.max_total = NORMAL_WEIGHT.into();
			})
			.for_class(DispatchClass::Operational, |weights| {
				weights.max_total = MAXIMUM_BLOCK_WEIGHT.into();
				weights.reserved = (MAXIMUM_BLOCK_WEIGHT - NORMAL_WEIGHT).into();
			})
			.avg_block_initialization(Perbill::from_percent(10))
			.build()
			.expect("Provided BlockWeight definitions are valid, qed")
	}
}

parameter_types! {
	pub const Version: RuntimeVersion = VERSION;
	/// We allow for 5 MB blocks.
	pub BlockLength: frame_system::limits::BlockLength = frame_system::limits::BlockLength
		::max_with_normal_ratio(5 * 1024 * 1024, NORMAL_DISPATCH_RATIO);
}

impl frame_system::Config for Runtime {
	/// The identifier used to distinguish between accounts.
	type AccountId = AccountId;
	/// The aggregated dispatch type that is available for extrinsics.
	type RuntimeCall = RuntimeCall;
	/// The lookup mechanism to get account ID from whatever is passed in dispatchers.
	type Lookup = IdentityLookup<AccountId>;
	/// The index type for storing how many extrinsics an account has signed.
	type Index = Index;
	/// The index type for blocks.
	type BlockNumber = BlockNumber;
	/// The type for hashing blocks and tries.
	type Hash = Hash;
	/// The hashing algorithm used.
	type Hashing = BlakeTwo256;
	/// The header type.
	type Header = generic::Header<BlockNumber, BlakeTwo256>;
	/// The ubiquitous event type.
	type RuntimeEvent = RuntimeEvent;
	/// The ubiquitous origin type.
	type RuntimeOrigin = RuntimeOrigin;
	/// Maximum number of block number to block hash mappings to keep (oldest pruned first).
	type BlockHashCount = ConstU32<256>;
	/// Maximum weight of each block. With a default weight system of 1byte == 1weight, 4mb is ok.
	type BlockWeights = RuntimeBlockWeights;
	/// Maximum size of all encoded transactions (in bytes) that are allowed in one block.
	type BlockLength = BlockLength;
	/// Runtime version.
	type Version = Version;
	type PalletInfo = PalletInfo;
	type AccountData = pallet_balances::AccountData<Balance>;
	type OnNewAccount = ();
	type OnKilledAccount = ();
	type DbWeight = RocksDbWeight;
	type BaseCallFilter = MaintenanceMode;
	type SystemWeightInfo = ();
	/// This is used as an identifier of the chain. 42 is the generic substrate prefix.
	type SS58Prefix = ConstU16<1284>;
	type OnSetCode = cumulus_pallet_parachain_system::ParachainSetCode<Self>;
	type MaxConsumers = frame_support::traits::ConstU32<16>;
}

impl pallet_utility::Config for Runtime {
	type RuntimeEvent = RuntimeEvent;
	type RuntimeCall = RuntimeCall;
	type PalletsOrigin = OriginCaller;
	type WeightInfo = pallet_utility::weights::SubstrateWeight<Runtime>;
}

impl pallet_timestamp::Config for Runtime {
	/// A timestamp: milliseconds since the unix epoch.
	type Moment = u64;
	type OnTimestampSet = ();
	type MinimumPeriod = ConstU64<6000>;
	type WeightInfo = pallet_timestamp::weights::SubstrateWeight<Runtime>;
}

impl pallet_balances::Config for Runtime {
	type MaxReserves = ConstU32<50>;
	type ReserveIdentifier = [u8; 4];
	type MaxLocks = ConstU32<50>;
	/// The type for recording an account's balance.
	type Balance = Balance;
	/// The ubiquitous event type.
	type RuntimeEvent = RuntimeEvent;
	type DustRemoval = ();
	type ExistentialDeposit = ConstU128<0>;
	type AccountStore = System;
	type FreezeIdentifier = ();
	type MaxFreezes = ConstU32<0>;
	type HoldIdentifier = ();
	type MaxHolds = ConstU32<0>;
	type WeightInfo = pallet_balances::weights::SubstrateWeight<Runtime>;
}

pub struct DealWithFees<R>(sp_std::marker::PhantomData<R>);
impl<R> OnUnbalanced<NegativeImbalance<R>> for DealWithFees<R>
where
	R: pallet_balances::Config + pallet_treasury::Config,
	pallet_treasury::Pallet<R>: OnUnbalanced<NegativeImbalance<R>>,
{
	// this seems to be called for substrate-based transactions
	fn on_unbalanceds<B>(mut fees_then_tips: impl Iterator<Item = NegativeImbalance<R>>) {
		if let Some(fees) = fees_then_tips.next() {
			// for fees, 80% are burned, 20% to the treasury
			let (_, to_treasury) = fees.ration(80, 20);
			// Balances pallet automatically burns dropped Negative Imbalances by decreasing
			// total_supply accordingly
			<pallet_treasury::Pallet<R> as OnUnbalanced<_>>::on_unbalanced(to_treasury);

			// handle tip if there is one
			if let Some(tip) = fees_then_tips.next() {
				// for now we use the same burn/treasury strategy used for regular fees
				let (_, to_treasury) = tip.ration(80, 20);
				<pallet_treasury::Pallet<R> as OnUnbalanced<_>>::on_unbalanced(to_treasury);
			}
		}
	}

	// this is called from pallet_evm for Ethereum-based transactions
	// (technically, it calls on_unbalanced, which calls this when non-zero)
	fn on_nonzero_unbalanced(amount: NegativeImbalance<R>) {
		// Balances pallet automatically burns dropped Negative Imbalances by decreasing
		// total_supply accordingly
		let (_, to_treasury) = amount.ration(80, 20);
		<pallet_treasury::Pallet<R> as OnUnbalanced<_>>::on_unbalanced(to_treasury);
	}
}

pub struct LengthToFee;
impl WeightToFeePolynomial for LengthToFee {
	type Balance = Balance;

	fn polynomial() -> WeightToFeeCoefficients<Self::Balance> {
		smallvec![
			WeightToFeeCoefficient {
				degree: 1,
				coeff_frac: Perbill::zero(),
				coeff_integer: currency::TRANSACTION_BYTE_FEE,
				negative: false,
			},
			WeightToFeeCoefficient {
				degree: 3,
				coeff_frac: Perbill::zero(),
				coeff_integer: 1 * currency::SUPPLY_FACTOR,
				negative: false,
			},
		]
	}
}

impl pallet_transaction_payment::Config for Runtime {
	type RuntimeEvent = RuntimeEvent;
	type OnChargeTransaction = CurrencyAdapter<Balances, DealWithFees<Runtime>>;
	type OperationalFeeMultiplier = ConstU8<5>;
	type WeightToFee = ConstantMultiplier<Balance, ConstU128<{ currency::WEIGHT_FEE }>>;
	type LengthToFee = LengthToFee;
	type FeeMultiplierUpdate = SlowAdjustingFeeUpdate<Runtime>;
}

impl pallet_ethereum_chain_id::Config for Runtime {}

/// Current approximation of the gas/s consumption considering
/// EVM execution over compiled WASM (on 4.4Ghz CPU).
/// Given the 500ms Weight, from which 75% only are used for transactions,
/// the total EVM execution gas limit is: GAS_PER_SECOND * 0.500 * 0.75 ~= 15_000_000.
pub const GAS_PER_SECOND: u64 = 40_000_000;

/// Approximate ratio of the amount of Weight per Gas.
/// u64 works for approximations because Weight is a very small unit compared to gas.
pub const WEIGHT_PER_GAS: u64 = WEIGHT_REF_TIME_PER_SECOND / GAS_PER_SECOND;

parameter_types! {
	pub BlockGasLimit: U256
		= U256::from(NORMAL_DISPATCH_RATIO * MAXIMUM_BLOCK_WEIGHT.ref_time() / WEIGHT_PER_GAS);
	/// The portion of the `NORMAL_DISPATCH_RATIO` that we adjust the fees with. Blocks filled less
	/// than this will decrease the weight and more will increase.
	pub const TargetBlockFullness: Perquintill = Perquintill::from_percent(25);
	/// The adjustment variable of the runtime. Higher values will cause `TargetBlockFullness` to
	/// change the fees more rapidly. This low value causes changes to occur slowly over time.
	pub AdjustmentVariable: Multiplier = Multiplier::saturating_from_rational(4, 1_000);
	/// Minimum amount of the multiplier. This value cannot be too low. A test case should ensure
	/// that combined with `AdjustmentVariable`, we can recover from the minimum.
	/// See `multiplier_can_grow_from_zero` in integration_tests.rs.
	/// This value is currently only used by pallet-transaction-payment as an assertion that the
	/// next multiplier is always > min value.
	pub MinimumMultiplier: Multiplier = Multiplier::from(1u128);
	/// Maximum multiplier. We pick a value that is expensive but not impossibly so; it should act
	/// as a safety net.
	pub MaximumMultiplier: Multiplier = Multiplier::from(100_000u128);
	pub PrecompilesValue: MoonbeamPrecompiles<Runtime> = MoonbeamPrecompiles::<_>::new();
	pub WeightPerGas: Weight = Weight::from_parts(WEIGHT_PER_GAS, 0);
	/// The amount of gas per pov. A ratio of 4 if we convert ref_time to gas and we compare
	/// it with the pov_size for a block. E.g.
	/// ceil(
	///     (max_extrinsic.ref_time() / max_extrinsic.proof_size()) / WEIGHT_PER_GAS
	/// )
	pub const GasLimitPovSizeRatio: u64 = 4;
}

pub struct TransactionPaymentAsGasPrice;
impl FeeCalculator for TransactionPaymentAsGasPrice {
	fn min_gas_price() -> (U256, Weight) {
		// note: transaction-payment differs from EIP-1559 in that its tip and length fees are not
		//       scaled by the multiplier, which means its multiplier will be overstated when
		//       applied to an ethereum transaction
		// note: transaction-payment uses both a congestion modifier (next_fee_multiplier, which is
		//       updated once per block in on_finalize) and a 'WeightToFee' implementation. Our
		//       runtime implements this as a 'ConstantModifier', so we can get away with a simple
		//       multiplication here.
		// It is imperative that `saturating_mul_int` be performed as late as possible in the
		// expression since it involves fixed point multiplication with a division by a fixed
		// divisor. This leads to truncation and subsequent precision loss if performed too early.
		// This can lead to min_gas_price being same across blocks even if the multiplier changes.
		// There's still some precision loss when the final `gas_price` (used_gas * min_gas_price)
		// is computed in frontier, but that's currently unavoidable.
		let min_gas_price = TransactionPayment::next_fee_multiplier()
			.saturating_mul_int(currency::WEIGHT_FEE.saturating_mul(WEIGHT_PER_GAS as u128));
		(
			min_gas_price.into(),
			<Runtime as frame_system::Config>::DbWeight::get().reads(1),
		)
	}
}

/// Parameterized slow adjusting fee updated based on
/// https://w3f-research.readthedocs.io/en/latest/polkadot/overview/2-token-economics.html#-2.-slow-adjusting-mechanism // editorconfig-checker-disable-line
///
/// The adjustment algorithm boils down to:
///
/// diff = (previous_block_weight - target) / maximum_block_weight
/// next_multiplier = prev_multiplier * (1 + (v * diff) + ((v * diff)^2 / 2))
/// assert(next_multiplier > min)
///     where: v is AdjustmentVariable
///            target is TargetBlockFullness
///            min is MinimumMultiplier
pub type SlowAdjustingFeeUpdate<R> = TargetedFeeAdjustment<
	R,
	TargetBlockFullness,
	AdjustmentVariable,
	MinimumMultiplier,
	MaximumMultiplier,
>;

use frame_support::traits::FindAuthor;
//TODO It feels like this shold be able to work for any T: H160, but I tried for
// embarassingly long and couldn't figure that out.

/// The author inherent provides a AccountId20, but pallet evm needs an H160.
/// This simple adapter makes the conversion.
pub struct FindAuthorAdapter<Inner>(sp_std::marker::PhantomData<Inner>);

impl<Inner> FindAuthor<H160> for FindAuthorAdapter<Inner>
where
	Inner: FindAuthor<AccountId20>,
{
	fn find_author<'a, I>(digests: I) -> Option<H160>
	where
		I: 'a + IntoIterator<Item = (sp_runtime::ConsensusEngineId, &'a [u8])>,
	{
		Inner::find_author(digests).map(Into::into)
	}
}

moonbeam_runtime_common::impl_on_charge_evm_transaction!();

impl pallet_evm::Config for Runtime {
	type FeeCalculator = TransactionPaymentAsGasPrice;
	type GasWeightMapping = pallet_evm::FixedGasWeightMapping<Self>;
	type WeightPerGas = WeightPerGas;
	type BlockHashMapping = pallet_ethereum::EthereumBlockHashMapping<Self>;
	type CallOrigin = EnsureAddressRoot<AccountId>;
	type WithdrawOrigin = EnsureAddressNever<AccountId>;
	type AddressMapping = IdentityAddressMapping;
	type Currency = Balances;
	type RuntimeEvent = RuntimeEvent;
	type Runner = pallet_evm::runner::stack::Runner<Self>;
	type PrecompilesType = MoonbeamPrecompiles<Self>;
	type PrecompilesValue = PrecompilesValue;
	type ChainId = EthereumChainId;
	type OnChargeTransaction = OnChargeEVMTransaction<DealWithFees<Runtime>>;
	type BlockGasLimit = BlockGasLimit;
	type FindAuthor = FindAuthorAdapter<AuthorInherent>;
	type OnCreate = ();
	type GasLimitPovSizeRatio = GasLimitPovSizeRatio;
	type Timestamp = Timestamp;
	type WeightInfo = pallet_evm::weights::SubstrateWeight<Runtime>;
}

parameter_types! {
	pub MaximumSchedulerWeight: Weight = NORMAL_DISPATCH_RATIO * RuntimeBlockWeights::get().max_block;
}

impl pallet_scheduler::Config for Runtime {
	type RuntimeEvent = RuntimeEvent;
	type RuntimeOrigin = RuntimeOrigin;
	type PalletsOrigin = OriginCaller;
	type RuntimeCall = RuntimeCall;
	type MaximumWeight = MaximumSchedulerWeight;
	type ScheduleOrigin = EnsureRoot<AccountId>;
	type MaxScheduledPerBlock = ConstU32<50>;
	type WeightInfo = pallet_scheduler::weights::SubstrateWeight<Runtime>;
	type OriginPrivilegeCmp = EqualPrivilegeOnly;
	type Preimages = Preimage;
}

impl pallet_preimage::Config for Runtime {
	type WeightInfo = pallet_preimage::weights::SubstrateWeight<Runtime>;
	type RuntimeEvent = RuntimeEvent;
	type Currency = Balances;
	type ManagerOrigin = EnsureRoot<AccountId>;
	type BaseDeposit = ConstU128<{ 5 * currency::GLMR * currency::SUPPLY_FACTOR }>;
	type ByteDeposit = ConstU128<{ currency::STORAGE_BYTE_FEE }>;
}

parameter_types! {
	pub const ProposalBond: Permill = Permill::from_percent(5);
	pub const TreasuryId: PalletId = PalletId(*b"py/trsry");
}

type TreasuryApproveOrigin = EitherOfDiverse<
	EnsureRoot<AccountId>,
	pallet_collective::EnsureProportionAtLeast<AccountId, TreasuryCouncilInstance, 3, 5>,
>;

type TreasuryRejectOrigin = EitherOfDiverse<
	EnsureRoot<AccountId>,
	pallet_collective::EnsureProportionMoreThan<AccountId, TreasuryCouncilInstance, 1, 2>,
>;

impl pallet_treasury::Config for Runtime {
	type PalletId = TreasuryId;
	type Currency = Balances;
	// At least three-fifths majority of the council is required (or root) to approve a proposal
	type ApproveOrigin = TreasuryApproveOrigin;
	// More than half of the council is required (or root) to reject a proposal
	type RejectOrigin = TreasuryRejectOrigin;
	type RuntimeEvent = RuntimeEvent;
	// If spending proposal rejected, transfer proposer bond to treasury
	type OnSlash = Treasury;
	type ProposalBond = ProposalBond;
	type ProposalBondMinimum = ConstU128<{ 1 * currency::GLMR * currency::SUPPLY_FACTOR }>;
	type SpendPeriod = ConstU32<{ 6 * DAYS }>;
	type Burn = ();
	type BurnDestination = ();
	type MaxApprovals = ConstU32<100>;
	type WeightInfo = pallet_treasury::weights::SubstrateWeight<Runtime>;
	type SpendFunds = ();
	type ProposalBondMaximum = ();
	type SpendOrigin = frame_support::traits::NeverEnsureOrigin<Balance>; // Same as Polkadot
}

type IdentityForceOrigin = EitherOfDiverse<
	EnsureRoot<AccountId>,
	EitherOfDiverse<
		pallet_collective::EnsureProportionMoreThan<AccountId, CouncilInstance, 1, 2>,
		governance::custom_origins::GeneralAdmin,
	>,
>;
type IdentityRegistrarOrigin = EitherOfDiverse<
	EnsureRoot<AccountId>,
	EitherOfDiverse<
		pallet_collective::EnsureProportionMoreThan<AccountId, CouncilInstance, 1, 2>,
		governance::custom_origins::GeneralAdmin,
	>,
>;

impl pallet_identity::Config for Runtime {
	type RuntimeEvent = RuntimeEvent;
	type Currency = Balances;
	// Add one item in storage and take 258 bytes
	type BasicDeposit = ConstU128<{ currency::deposit(1, 258) }>;
	// Not add any item to the storage but takes 66 bytes
	type FieldDeposit = ConstU128<{ currency::deposit(0, 66) }>;
	// Add one item in storage and take 53 bytes
	type SubAccountDeposit = ConstU128<{ currency::deposit(1, 53) }>;
	type MaxSubAccounts = ConstU32<100>;
	type MaxAdditionalFields = ConstU32<100>;
	type MaxRegistrars = ConstU32<20>;
	type Slashed = Treasury;
	type ForceOrigin = IdentityForceOrigin;
	type RegistrarOrigin = IdentityRegistrarOrigin;
	type WeightInfo = pallet_identity::weights::SubstrateWeight<Runtime>;
}

pub struct TransactionConverter;

impl fp_rpc::ConvertTransaction<UncheckedExtrinsic> for TransactionConverter {
	fn convert_transaction(&self, transaction: pallet_ethereum::Transaction) -> UncheckedExtrinsic {
		UncheckedExtrinsic::new_unsigned(
			pallet_ethereum::Call::<Runtime>::transact { transaction }.into(),
		)
	}
}

impl fp_rpc::ConvertTransaction<opaque::UncheckedExtrinsic> for TransactionConverter {
	fn convert_transaction(
		&self,
		transaction: pallet_ethereum::Transaction,
	) -> opaque::UncheckedExtrinsic {
		let extrinsic = UncheckedExtrinsic::new_unsigned(
			pallet_ethereum::Call::<Runtime>::transact { transaction }.into(),
		);
		let encoded = extrinsic.encode();
		opaque::UncheckedExtrinsic::decode(&mut &encoded[..])
			.expect("Encoded extrinsic is always valid")
	}
}

parameter_types! {
	pub const PostBlockAndTxnHashes: PostLogContent = PostLogContent::BlockAndTxnHashes;
}

impl pallet_ethereum::Config for Runtime {
	type RuntimeEvent = RuntimeEvent;
	type StateRoot = pallet_ethereum::IntermediateStateRoot<Self>;
	type PostLogContent = PostBlockAndTxnHashes;
	type ExtraDataLength = ConstU32<30>;
}

impl cumulus_pallet_parachain_system::Config for Runtime {
	type RuntimeEvent = RuntimeEvent;
	type OnSystemEvent = ();
	type SelfParaId = ParachainInfo;
	type DmpMessageHandler = MaintenanceMode;
	type ReservedDmpWeight = ReservedDmpWeight;
	type OutboundXcmpMessageSource = XcmpQueue;
	type XcmpMessageHandler = XcmpQueue;
	type ReservedXcmpWeight = ReservedXcmpWeight;
	type CheckAssociatedRelayNumber = cumulus_pallet_parachain_system::RelayNumberStrictlyIncreases;
}

pub struct EthereumXcmEnsureProxy;
impl xcm_primitives::EnsureProxy<AccountId> for EthereumXcmEnsureProxy {
	fn ensure_ok(delegator: AccountId, delegatee: AccountId) -> Result<(), &'static str> {
		// The EVM implicitely contains an Any proxy, so we only allow for "Any" proxies
		let def: pallet_proxy::ProxyDefinition<AccountId, ProxyType, BlockNumber> =
			pallet_proxy::Pallet::<Runtime>::find_proxy(
				&delegator,
				&delegatee,
				Some(ProxyType::Any),
			)
			.map_err(|_| "proxy error: expected `ProxyType::Any`")?;
		// We only allow to use it for delay zero proxies, as the call will immediatly be executed
		ensure!(def.delay.is_zero(), "proxy delay is Non-zero`");
		Ok(())
	}
}

impl pallet_ethereum_xcm::Config for Runtime {
	type InvalidEvmTransactionError = pallet_ethereum::InvalidTransactionWrapper;
	type ValidatedTransaction = pallet_ethereum::ValidatedTransaction<Self>;
	type XcmEthereumOrigin = pallet_ethereum_xcm::EnsureXcmEthereumTransaction;
	type ReservedXcmpWeight = ReservedXcmpWeight;
	type EnsureProxy = EthereumXcmEnsureProxy;
	type ControllerOrigin = EnsureRoot<AccountId>;
}

parameter_types! {
	pub const ReservedXcmpWeight: Weight = MAXIMUM_BLOCK_WEIGHT.saturating_div(4);
	pub const ReservedDmpWeight: Weight = MAXIMUM_BLOCK_WEIGHT.saturating_div(4);
}

impl parachain_info::Config for Runtime {}

pub struct OnNewRound;
impl pallet_parachain_staking::OnNewRound for OnNewRound {
	fn on_new_round(round_index: pallet_parachain_staking::RoundIndex) -> Weight {
		MoonbeamOrbiters::on_new_round(round_index)
	}
}
pub struct PayoutCollatorOrOrbiterReward;
impl pallet_parachain_staking::PayoutCollatorReward<Runtime> for PayoutCollatorOrOrbiterReward {
	fn payout_collator_reward(
		for_round: pallet_parachain_staking::RoundIndex,
		collator_id: AccountId,
		amount: Balance,
	) -> Weight {
		let extra_weight = if MoonbeamOrbiters::is_orbiter(for_round, collator_id) {
			MoonbeamOrbiters::distribute_rewards(for_round, collator_id, amount)
		} else {
			ParachainStaking::mint_collator_reward(for_round, collator_id, amount)
		};

		<Runtime as frame_system::Config>::DbWeight::get()
			.reads(1)
			.saturating_add(extra_weight)
	}
}

<<<<<<< HEAD
pub struct OnInactiveCollator;
impl pallet_parachain_staking::OnInactiveCollator<Runtime> for OnInactiveCollator {
	fn on_inactive_collator(
		collator_id: AccountId,
		round: pallet_parachain_staking::RoundIndex,
	) -> Weight {
		let extra_weight = if !MoonbeamOrbiters::is_orbiter(round, collator_id.clone()) {
			ParachainStaking::do_go_offline(collator_id).unwrap_or_default()
		} else {
			Weight::zero()
		};

		<Runtime as frame_system::Config>::DbWeight::get()
			.reads(1)
			.saturating_add(extra_weight)
	}
}
=======
type MonetaryGovernanceOrigin =
	EitherOfDiverse<EnsureRoot<AccountId>, governance::custom_origins::GeneralAdmin>;
>>>>>>> fb741529

impl pallet_parachain_staking::Config for Runtime {
	type RuntimeEvent = RuntimeEvent;
	type Currency = Balances;
	type MonetaryGovernanceOrigin = MonetaryGovernanceOrigin;
	/// Minimum round length is 2 minutes (10 * 12 second block times)
	type MinBlocksPerRound = ConstU32<10>;
	/// If a collator doesn't produce any block on this number of rounds, it is notified as inactive
	type MaxOfflineRounds = ConstU32<1>;
	/// Rounds before the collator leaving the candidates request can be executed
	type LeaveCandidatesDelay = ConstU32<{ 4 * 7 }>;
	/// Rounds before the candidate bond increase/decrease can be executed
	type CandidateBondLessDelay = ConstU32<{ 4 * 7 }>;
	/// Rounds before the delegator exit can be executed
	type LeaveDelegatorsDelay = ConstU32<{ 4 * 7 }>;
	/// Rounds before the delegator revocation can be executed
	type RevokeDelegationDelay = ConstU32<{ 4 * 7 }>;
	/// Rounds before the delegator bond increase/decrease can be executed
	type DelegationBondLessDelay = ConstU32<{ 4 * 7 }>;
	/// Rounds before the reward is paid
	type RewardPaymentDelay = ConstU32<2>;
	/// Minimum collators selected per round, default at genesis and minimum forever after
	type MinSelectedCandidates = ConstU32<8>;
	/// Maximum top delegations per candidate
	type MaxTopDelegationsPerCandidate = ConstU32<300>;
	/// Maximum bottom delegations per candidate
	type MaxBottomDelegationsPerCandidate = ConstU32<50>;
	/// Maximum delegations per delegator
	type MaxDelegationsPerDelegator = ConstU32<100>;
	/// Minimum stake required to be reserved to be a candidate
	type MinCandidateStk = ConstU128<{ 20_000 * currency::GLMR * currency::SUPPLY_FACTOR }>;
	/// Minimum stake required to be reserved to be a delegator
	type MinDelegation = ConstU128<{ 500 * currency::MILLIGLMR * currency::SUPPLY_FACTOR }>;
	type BlockAuthor = AuthorInherent;
	type OnCollatorPayout = ();
	type PayoutCollatorReward = PayoutCollatorOrOrbiterReward;
	type OnInactiveCollator = OnInactiveCollator;
	type OnNewRound = OnNewRound;
	type WeightInfo = pallet_parachain_staking::weights::SubstrateWeight<Runtime>;
	type MaxCandidates = ConstU32<200>;
}

impl pallet_author_inherent::Config for Runtime {
	type SlotBeacon = RelaychainDataProvider<Self>;
	type AccountLookup = MoonbeamOrbiters;
	type CanAuthor = AuthorFilter;
	type AuthorId = AccountId;
	type WeightInfo = pallet_author_inherent::weights::SubstrateWeight<Runtime>;
}

impl pallet_author_slot_filter::Config for Runtime {
	type RuntimeEvent = RuntimeEvent;
	type RandomnessSource = Randomness;
	type PotentialAuthors = ParachainStaking;
	type WeightInfo = pallet_author_slot_filter::weights::SubstrateWeight<Runtime>;
}

parameter_types! {
	pub const InitializationPayment: Perbill = Perbill::from_percent(30);
	pub const RelaySignaturesThreshold: Perbill = Perbill::from_percent(100);
	pub const SignatureNetworkIdentifier:  &'static [u8] = b"moonbeam-";
}

impl pallet_crowdloan_rewards::Config for Runtime {
	type RuntimeEvent = RuntimeEvent;
	type Initialized = ConstBool<false>;
	type InitializationPayment = InitializationPayment;
	type MaxInitContributors = ConstU32<500>;
	type MinimumReward = ConstU128<0>;
	type RewardCurrency = Balances;
	type RelayChainAccountId = [u8; 32];
	type RewardAddressAssociateOrigin = EnsureSigned<Self::AccountId>;
	type RewardAddressChangeOrigin = EnsureSigned<Self::AccountId>;
	type RewardAddressRelayVoteThreshold = RelaySignaturesThreshold;
	type SignatureNetworkIdentifier = SignatureNetworkIdentifier;
	type VestingBlockNumber = relay_chain::BlockNumber;
	type VestingBlockProvider = RelaychainDataProvider<Self>;
	type WeightInfo = pallet_crowdloan_rewards::weights::SubstrateWeight<Runtime>;
}

// This is a simple session key manager. It should probably either work with, or be replaced
// entirely by pallet sessions
impl pallet_author_mapping::Config for Runtime {
	type RuntimeEvent = RuntimeEvent;
	type DepositCurrency = Balances;
	type DepositAmount = ConstU128<{ 100 * currency::GLMR * currency::SUPPLY_FACTOR }>;
	type Keys = session_keys_primitives::VrfId;
	type WeightInfo = pallet_author_mapping::weights::SubstrateWeight<Runtime>;
}

/// The type used to represent the kinds of proxying allowed.
#[cfg_attr(feature = "std", derive(serde::Serialize, serde::Deserialize))]
#[derive(
	Copy, Clone, Eq, PartialEq, Ord, PartialOrd, Encode, Decode, Debug, MaxEncodedLen, TypeInfo,
)]
pub enum ProxyType {
	/// All calls can be proxied. This is the trivial/most permissive filter.
	Any = 0,
	/// Only extrinsics that do not transfer funds.
	NonTransfer = 1,
	/// Only extrinsics related to governance (democracy and collectives).
	Governance = 2,
	/// Only extrinsics related to staking.
	Staking = 3,
	/// Allow to veto an announced proxy call.
	CancelProxy = 4,
	/// Allow extrinsic related to Balances.
	Balances = 5,
	/// Allow extrinsic related to AuthorMapping.
	AuthorMapping = 6,
	/// Allow extrinsic related to IdentityJudgement.
	IdentityJudgement = 7,
}

impl Default for ProxyType {
	fn default() -> Self {
		Self::Any
	}
}

fn is_governance_precompile(precompile_name: &precompiles::PrecompileName) -> bool {
	matches!(
		precompile_name,
		PrecompileName::DemocracyPrecompile
			| PrecompileName::ConvictionVotingPrecompile
			| PrecompileName::CouncilInstance
			| PrecompileName::PreimagePrecompile
			| PrecompileName::ReferendaPrecompile
			| PrecompileName::TechCommitteeInstance
			| PrecompileName::OpenTechCommitteeInstance
			| PrecompileName::TreasuryCouncilInstance
	)
}

// Be careful: Each time this filter is modified, the substrate filter must also be modified
// consistently.
impl pallet_evm_precompile_proxy::EvmProxyCallFilter for ProxyType {
	fn is_evm_proxy_call_allowed(
		&self,
		call: &pallet_evm_precompile_proxy::EvmSubCall,
		recipient_has_code: bool,
		gas: u64,
	) -> precompile_utils::EvmResult<bool> {
		Ok(match self {
			ProxyType::Any => {
				match PrecompileName::from_address(call.to.0) {
					// Any precompile that can execute a subcall should be forbidden here,
					// to ensure that unauthorized smart contract can't be called
					// indirectly.
					// To be safe, we only allow the precompiles we need.
					Some(
						PrecompileName::AuthorMappingPrecompile
						| PrecompileName::ParachainStakingPrecompile,
					) => true,
					Some(ref precompile) if is_governance_precompile(precompile) => true,
					// All non-whitelisted precompiles are forbidden
					Some(_) => false,
					// Allow evm transfer to "simple" account (no code nor precompile)
					// For the moment, no smart contract other than precompiles is allowed.
					// In the future, we may create a dynamic whitelist to authorize some audited
					// smart contracts through governance.
					None => {
						// If the address is not recognized, allow only evm transfert to "simple"
						// accounts (no code nor precompile).
						// Note: Checking the presence of the code is not enough because some
						// precompiles have no code.
						!recipient_has_code
							&& precompile_utils::precompile_set::is_precompile_or_fail::<Runtime>(
								call.to.0, gas,
							)?
					}
				}
			}
			ProxyType::NonTransfer => {
				call.value == U256::zero()
					&& match PrecompileName::from_address(call.to.0) {
						Some(
							PrecompileName::AuthorMappingPrecompile
							| PrecompileName::ParachainStakingPrecompile,
						) => true,
						Some(ref precompile) if is_governance_precompile(precompile) => true,
						_ => false,
					}
			}
			ProxyType::Governance => {
				call.value == U256::zero()
					&& matches!(
						PrecompileName::from_address(call.to.0),
						Some(ref precompile) if is_governance_precompile(precompile)
					)
			}
			ProxyType::Staking => {
				call.value == U256::zero()
					&& matches!(
						PrecompileName::from_address(call.to.0),
						Some(
							PrecompileName::AuthorMappingPrecompile
								| PrecompileName::ParachainStakingPrecompile
						)
					)
			}
			// The proxy precompile does not contain method cancel_proxy
			ProxyType::CancelProxy => false,
			ProxyType::Balances => {
				// Allow only "simple" accounts as recipient (no code nor precompile).
				// Note: Checking the presence of the code is not enough because some precompiles
				// have no code.
				!recipient_has_code
					&& !precompile_utils::precompile_set::is_precompile_or_fail::<Runtime>(
						call.to.0, gas,
					)?
			}
			ProxyType::AuthorMapping => {
				call.value == U256::zero()
					&& matches!(
						PrecompileName::from_address(call.to.0),
						Some(PrecompileName::AuthorMappingPrecompile)
					)
			}
			// There is no identity precompile
			ProxyType::IdentityJudgement => false,
		})
	}
}

// Be careful: Each time this filter is modified, the EVM filter must also be modified consistently.
impl InstanceFilter<RuntimeCall> for ProxyType {
	fn filter(&self, c: &RuntimeCall) -> bool {
		match self {
			ProxyType::Any => true,
			ProxyType::NonTransfer => {
				matches!(
					c,
					RuntimeCall::System(..)
						| RuntimeCall::ParachainSystem(..)
						| RuntimeCall::Timestamp(..)
						| RuntimeCall::ParachainStaking(..)
						| RuntimeCall::Democracy(..)
						| RuntimeCall::Referenda(..)
						| RuntimeCall::Preimage(..)
						| RuntimeCall::CouncilCollective(..)
						| RuntimeCall::ConvictionVoting(..)
						| RuntimeCall::TreasuryCouncilCollective(..)
						| RuntimeCall::TechCommitteeCollective(..)
						| RuntimeCall::OpenTechCommitteeCollective(..)
						| RuntimeCall::Identity(..)
						| RuntimeCall::Utility(..)
						| RuntimeCall::Proxy(..) | RuntimeCall::AuthorMapping(..)
						| RuntimeCall::CrowdloanRewards(
							pallet_crowdloan_rewards::Call::claim { .. }
						)
				)
			}
			ProxyType::Governance => matches!(
				c,
				RuntimeCall::Democracy(..)
					| RuntimeCall::Referenda(..)
					| RuntimeCall::Preimage(..)
					| RuntimeCall::ConvictionVoting(..)
					| RuntimeCall::CouncilCollective(..)
					| RuntimeCall::TreasuryCouncilCollective(..)
					| RuntimeCall::TechCommitteeCollective(..)
					| RuntimeCall::OpenTechCommitteeCollective(..)
					| RuntimeCall::Utility(..)
			),
			ProxyType::Staking => matches!(
				c,
				RuntimeCall::ParachainStaking(..)
					| RuntimeCall::Utility(..)
					| RuntimeCall::AuthorMapping(..)
					| RuntimeCall::MoonbeamOrbiters(..)
			),
			ProxyType::CancelProxy => matches!(
				c,
				RuntimeCall::Proxy(pallet_proxy::Call::reject_announcement { .. })
			),
			ProxyType::Balances => {
				matches!(c, RuntimeCall::Balances(..) | RuntimeCall::Utility(..))
			}
			ProxyType::AuthorMapping => matches!(c, RuntimeCall::AuthorMapping(..)),
			ProxyType::IdentityJudgement => matches!(
				c,
				RuntimeCall::Identity(pallet_identity::Call::provide_judgement { .. })
					| RuntimeCall::Utility(..)
			),
		}
	}

	fn is_superset(&self, o: &Self) -> bool {
		match (self, o) {
			(x, y) if x == y => true,
			(ProxyType::Any, _) => true,
			(_, ProxyType::Any) => false,
			_ => false,
		}
	}
}

impl pallet_proxy::Config for Runtime {
	type RuntimeEvent = RuntimeEvent;
	type RuntimeCall = RuntimeCall;
	type Currency = Balances;
	type ProxyType = ProxyType;
	// One storage item; key size 32, value size 8
	type ProxyDepositBase = ConstU128<{ currency::deposit(1, 8) }>;
	// Additional storage item size of 21 bytes (20 bytes AccountId + 1 byte sizeof(ProxyType)).
	type ProxyDepositFactor = ConstU128<{ currency::deposit(0, 21) }>;
	type MaxProxies = ConstU32<32>;
	type WeightInfo = pallet_proxy::weights::SubstrateWeight<Runtime>;
	type MaxPending = ConstU32<32>;
	type CallHasher = BlakeTwo256;
	type AnnouncementDepositBase = ConstU128<{ currency::deposit(1, 8) }>;
	// Additional storage item size of 56 bytes:
	// - 20 bytes AccountId
	// - 32 bytes Hasher (Blake2256)
	// - 4 bytes BlockNumber (u32)
	type AnnouncementDepositFactor = ConstU128<{ currency::deposit(0, 56) }>;
}

impl pallet_migrations::Config for Runtime {
	type RuntimeEvent = RuntimeEvent;
	type MigrationsList = moonbeam_runtime_common::migrations::CommonMigrations<
		Runtime,
		CouncilCollective,
		TechCommitteeCollective,
	>;
	type XcmExecutionManager = XcmExecutionManager;
}

/// Maintenance mode Call filter
pub struct MaintenanceFilter;
impl Contains<RuntimeCall> for MaintenanceFilter {
	fn contains(c: &RuntimeCall) -> bool {
		match c {
			RuntimeCall::Assets(_) => false,
			RuntimeCall::LocalAssets(_) => false,
			RuntimeCall::Balances(_) => false,
			RuntimeCall::CrowdloanRewards(_) => false,
			RuntimeCall::Ethereum(_) => false,
			RuntimeCall::EVM(_) => false,
			RuntimeCall::Identity(_) => false,
			RuntimeCall::XTokens(_) => false,
			RuntimeCall::ParachainStaking(_) => false,
			RuntimeCall::MoonbeamOrbiters(_) => false,
			RuntimeCall::PolkadotXcm(_) => false,
			RuntimeCall::Treasury(_) => false,
			RuntimeCall::XcmTransactor(_) => false,
			RuntimeCall::EthereumXcm(_) => false,
			_ => true,
		}
	}
}

/// Normal Call Filter
/// We dont allow to create nor mint assets, this for now is disabled
/// We only allow transfers. For now creation of assets will go through
/// asset-manager, while minting/burning only happens through xcm messages
/// This can change in the future
pub struct NormalFilter;
impl Contains<RuntimeCall> for NormalFilter {
	fn contains(c: &RuntimeCall) -> bool {
		match c {
			RuntimeCall::Assets(method) => match method {
				pallet_assets::Call::transfer { .. } => true,
				pallet_assets::Call::transfer_keep_alive { .. } => true,
				pallet_assets::Call::approve_transfer { .. } => true,
				pallet_assets::Call::transfer_approved { .. } => true,
				pallet_assets::Call::cancel_approval { .. } => true,
				pallet_assets::Call::destroy_accounts { .. } => true,
				pallet_assets::Call::destroy_approvals { .. } => true,
				pallet_assets::Call::finish_destroy { .. } => true,
				_ => false,
			},
			// We want to disable create, as we dont want users to be choosing the
			// assetId of their choice
			// We also disable destroy, as we want to route destroy through the
			// asset-manager, which guarantees the removal both at the EVM and
			// substrate side of things
			RuntimeCall::LocalAssets(method) => match method {
				pallet_assets::Call::create { .. } => false,
				pallet_assets::Call::start_destroy { .. } => false,
				_ => true,
			},
			// We just want to enable this in case of live chains, since the default version
			// is populated at genesis
			RuntimeCall::PolkadotXcm(method) => match method {
				pallet_xcm::Call::force_default_xcm_version { .. } => true,
				_ => false,
			},
			// We filter anonymous proxy as they make "reserve" inconsistent
			// See: https://github.com/paritytech/substrate/blob/37cca710eed3dadd4ed5364c7686608f5175cce1/frame/proxy/src/lib.rs#L270 // editorconfig-checker-disable-line
			RuntimeCall::Proxy(method) => match method {
				pallet_proxy::Call::create_pure { .. } => false,
				pallet_proxy::Call::kill_pure { .. } => false,
				_ => true,
			},
			// Filtering the EVM prevents possible re-entrancy from the precompiles which could
			// lead to unexpected scenarios.
			// See https://github.com/PureStake/sr-moonbeam/issues/30
			// Note: It is also assumed that EVM calls are only allowed through `Origin::Root` so
			// this can be seen as an additional security
			RuntimeCall::EVM(_) => false,
			_ => true,
		}
	}
}

pub struct XcmExecutionManager;
impl moonkit_xcm_primitives::PauseXcmExecution for XcmExecutionManager {
	fn suspend_xcm_execution() -> DispatchResult {
		XcmpQueue::suspend_xcm_execution(RuntimeOrigin::root())
	}
	fn resume_xcm_execution() -> DispatchResult {
		XcmpQueue::resume_xcm_execution(RuntimeOrigin::root())
	}
}

pub struct NormalDmpHandler;
impl DmpMessageHandler for NormalDmpHandler {
	// This implementation makes messages be queued
	// Since the limit is 0, messages are queued for next iteration
	fn handle_dmp_messages(
		iter: impl Iterator<Item = (RelayBlockNumber, Vec<u8>)>,
		limit: Weight,
	) -> Weight {
		(if Migrations::should_pause_xcm() {
			DmpQueue::handle_dmp_messages(iter, Weight::zero())
		} else {
			DmpQueue::handle_dmp_messages(iter, limit)
		}) + <Runtime as frame_system::Config>::DbWeight::get().reads(1)
	}
}

pub struct MaintenanceDmpHandler;
impl DmpMessageHandler for MaintenanceDmpHandler {
	// This implementation makes messages be queued
	// Since the limit is 0, messages are queued for next iteration
	fn handle_dmp_messages(
		iter: impl Iterator<Item = (RelayBlockNumber, Vec<u8>)>,
		_limit: Weight,
	) -> Weight {
		DmpQueue::handle_dmp_messages(iter, Weight::zero())
	}
}

/// The hooks we want to run in Maintenance Mode
pub struct MaintenanceHooks;

impl OnInitialize<BlockNumber> for MaintenanceHooks {
	fn on_initialize(n: BlockNumber) -> Weight {
		AllPalletsWithSystem::on_initialize(n)
	}
}

// return 0
// For some reason using empty tuple () isnt working
// There exist only two pallets that use onIdle and these are xcmp and dmp queues
// For some reason putting an empty tumple does not work (transaction never finishes)
// We use an empty onIdle, if on the future we want one of the pallets to execute it
// we need to provide it here
impl OnIdle<BlockNumber> for MaintenanceHooks {
	fn on_idle(_n: BlockNumber, _max_weight: Weight) -> Weight {
		Weight::zero()
	}
}

impl OnRuntimeUpgrade for MaintenanceHooks {
	fn on_runtime_upgrade() -> Weight {
		AllPalletsWithSystem::on_runtime_upgrade()
	}
	#[cfg(feature = "try-runtime")]
	fn pre_upgrade() -> Result<Vec<u8>, sp_runtime::DispatchError> {
		AllPalletsWithSystem::pre_upgrade()
	}

	#[cfg(feature = "try-runtime")]
	fn post_upgrade(state: Vec<u8>) -> Result<(), sp_runtime::DispatchError> {
		AllPalletsWithSystem::post_upgrade(state)
	}
}

impl OnFinalize<BlockNumber> for MaintenanceHooks {
	fn on_finalize(n: BlockNumber) {
		AllPalletsWithSystem::on_finalize(n)
	}
}

impl OffchainWorker<BlockNumber> for MaintenanceHooks {
	fn offchain_worker(n: BlockNumber) {
		AllPalletsWithSystem::offchain_worker(n)
	}
}

impl pallet_maintenance_mode::Config for Runtime {
	type RuntimeEvent = RuntimeEvent;
	type NormalCallFilter = NormalFilter;
	type MaintenanceCallFilter = MaintenanceFilter;
	type MaintenanceOrigin =
		pallet_collective::EnsureProportionAtLeast<AccountId, TechCommitteeInstance, 2, 3>;
	type XcmExecutionManager = XcmExecutionManager;
	type NormalDmpHandler = NormalDmpHandler;
	type MaintenanceDmpHandler = MaintenanceDmpHandler;
	// We use AllPalletsWithSystem because we dont want to change the hooks in normal
	// operation
	type NormalExecutiveHooks = AllPalletsWithSystem;
	type MaintenanceExecutiveHooks = MaintenanceHooks;
}

impl pallet_proxy_genesis_companion::Config for Runtime {
	type ProxyType = ProxyType;
}

parameter_types! {
	pub OrbiterReserveIdentifier: [u8; 4] = [b'o', b'r', b'b', b'i'];
}

type AddCollatorOrigin =
	EitherOfDiverse<EnsureRoot<AccountId>, governance::custom_origins::GeneralAdmin>;
type DelCollatorOrigin =
	EitherOfDiverse<EnsureRoot<AccountId>, governance::custom_origins::GeneralAdmin>;

impl pallet_moonbeam_orbiters::Config for Runtime {
	type RuntimeEvent = RuntimeEvent;
	type AccountLookup = AuthorMapping;
	type AddCollatorOrigin = AddCollatorOrigin;
	type Currency = Balances;
	type DelCollatorOrigin = DelCollatorOrigin;
	/// Maximum number of orbiters per collator
	type MaxPoolSize = ConstU32<8>;
	/// Maximum number of round to keep on storage
	type MaxRoundArchive = ConstU32<4>;
	type OrbiterReserveIdentifier = OrbiterReserveIdentifier;
	type RotatePeriod = ConstU32<1>;
	/// Round index type.
	type RoundIndex = pallet_parachain_staking::RoundIndex;
	type WeightInfo = pallet_moonbeam_orbiters::weights::SubstrateWeight<Runtime>;
}

/// Only callable after `set_validation_data` is called which forms this proof the same way
fn relay_chain_state_proof() -> RelayChainStateProof {
	let relay_storage_root = ParachainSystem::validation_data()
		.expect("set in `set_validation_data`")
		.relay_parent_storage_root;
	let relay_chain_state =
		ParachainSystem::relay_state_proof().expect("set in `set_validation_data`");
	RelayChainStateProof::new(ParachainInfo::get(), relay_storage_root, relay_chain_state)
		.expect("Invalid relay chain state proof, already constructed in `set_validation_data`")
}

pub struct BabeDataGetter;
impl pallet_randomness::GetBabeData<u64, Option<Hash>> for BabeDataGetter {
	// Tolerate panic here because only ever called in inherent (so can be omitted)
	fn get_epoch_index() -> u64 {
		if cfg!(feature = "runtime-benchmarks") {
			// storage reads as per actual reads
			let _relay_storage_root = ParachainSystem::validation_data();
			let _relay_chain_state = ParachainSystem::relay_state_proof();
			const BENCHMARKING_NEW_EPOCH: u64 = 10u64;
			return BENCHMARKING_NEW_EPOCH;
		}
		relay_chain_state_proof()
			.read_optional_entry(relay_chain::well_known_keys::EPOCH_INDEX)
			.ok()
			.flatten()
			.expect("expected to be able to read epoch index from relay chain state proof")
	}
	fn get_epoch_randomness() -> Option<Hash> {
		if cfg!(feature = "runtime-benchmarks") {
			// storage reads as per actual reads
			let _relay_storage_root = ParachainSystem::validation_data();
			let _relay_chain_state = ParachainSystem::relay_state_proof();
			let benchmarking_babe_output = Hash::default();
			return Some(benchmarking_babe_output);
		}
		relay_chain_state_proof()
			.read_optional_entry(relay_chain::well_known_keys::ONE_EPOCH_AGO_RANDOMNESS)
			.ok()
			.flatten()
	}
}

impl pallet_randomness::Config for Runtime {
	type RuntimeEvent = RuntimeEvent;
	type AddressMapping = sp_runtime::traits::ConvertInto;
	type Currency = Balances;
	type BabeDataGetter = BabeDataGetter;
	type VrfKeyLookup = AuthorMapping;
	type Deposit = ConstU128<{ 1 * currency::GLMR * currency::SUPPLY_FACTOR }>;
	type MaxRandomWords = ConstU8<100>;
	type MinBlockDelay = ConstU32<2>;
	type MaxBlockDelay = ConstU32<2_000>;
	type BlockExpirationDelay = ConstU32<10_000>;
	type EpochExpirationDelay = ConstU64<10_000>;
	type WeightInfo = pallet_randomness::weights::SubstrateWeight<Runtime>;
}

impl pallet_root_testing::Config for Runtime {}

parameter_types! {
	// One storage item; key size is 32 + 20; value is size 4+4+16+20 bytes = 44 bytes.
	pub const DepositBase: Balance = currency::deposit(1, 96);
	// Additional storage item size of 20 bytes.
	pub const DepositFactor: Balance = currency::deposit(0, 20);
	pub const MaxSignatories: u32 = 100;
}

impl pallet_multisig::Config for Runtime {
	type RuntimeEvent = RuntimeEvent;
	type RuntimeCall = RuntimeCall;
	type Currency = Balances;
	type DepositBase = DepositBase;
	type DepositFactor = DepositFactor;
	type MaxSignatories = MaxSignatories;
	type WeightInfo = pallet_multisig::weights::SubstrateWeight<Runtime>;
}

construct_runtime! {
	pub enum Runtime where
		Block = Block,
		NodeBlock = opaque::Block,
		UncheckedExtrinsic = UncheckedExtrinsic
	{
		// System support stuff.
		System: frame_system::{Pallet, Call, Storage, Config, Event<T>} = 0,
		ParachainSystem: cumulus_pallet_parachain_system::{Pallet, Call, Storage, Inherent, Event<T>} = 1,
		// Previously 2: pallet_randomness_collective_flip
		Timestamp: pallet_timestamp::{Pallet, Call, Storage, Inherent} = 3,
		ParachainInfo: parachain_info::{Pallet, Storage, Config} = 4,
		RootTesting: pallet_root_testing::{Pallet, Call, Storage} = 5,

		// Monetary stuff.
		Balances: pallet_balances::{Pallet, Call, Storage, Config<T>, Event<T>} = 10,
		TransactionPayment: pallet_transaction_payment::{Pallet, Storage, Config, Event<T>} = 11,

		// Consensus support.
		ParachainStaking: pallet_parachain_staking::{Pallet, Call, Storage, Event<T>, Config<T>} = 20,
		AuthorInherent: pallet_author_inherent::{Pallet, Call, Storage, Inherent} = 21,
		AuthorFilter: pallet_author_slot_filter::{Pallet, Call, Storage, Event, Config} = 22,
		AuthorMapping: pallet_author_mapping::{Pallet, Call, Config<T>, Storage, Event<T>} = 23,
		MoonbeamOrbiters: pallet_moonbeam_orbiters::{Pallet, Call, Storage, Event<T>} = 24,

		// Handy utilities.
		Utility: pallet_utility::{Pallet, Call, Event} = 30,
		Proxy: pallet_proxy::{Pallet, Call, Storage, Event<T>} = 31,
		MaintenanceMode: pallet_maintenance_mode::{Pallet, Call, Config, Storage, Event} = 32,
		Identity: pallet_identity::{Pallet, Call, Storage, Event<T>} = 33,
		Migrations: pallet_migrations::{Pallet, Storage, Config, Event<T>} = 34,
		ProxyGenesisCompanion: pallet_proxy_genesis_companion::{Pallet, Config<T>} = 35,
		Multisig: pallet_multisig::{Pallet, Call, Storage, Event<T>} = 36,

		// Has been permanently removed for safety reasons.
		// Sudo: pallet_sudo::{Pallet, Call, Config<T>, Storage, Event<T>} = 40,

		// Ethereum compatibility.
		EthereumChainId: pallet_ethereum_chain_id::{Pallet, Storage, Config} = 50,
		EVM: pallet_evm::{Pallet, Config, Call, Storage, Event<T>} = 51,
		Ethereum: pallet_ethereum::{Pallet, Call, Storage, Event, Origin, Config} = 52,

		// Governance stuff.
		Scheduler: pallet_scheduler::{Pallet, Storage, Event<T>, Call} = 60,
		Democracy: pallet_democracy::{Pallet, Storage, Config<T>, Event<T>, Call} = 61,
		Preimage: pallet_preimage::{Pallet, Call, Storage, Event<T>} = 62,
		ConvictionVoting: pallet_conviction_voting::{Pallet, Call, Storage, Event<T>} = 63,
		Referenda: pallet_referenda::{Pallet, Call, Storage, Event<T>} = 64,
		Origins: governance::custom_origins::{Origin} = 65,
		Whitelist: pallet_whitelist::{Pallet, Call, Storage, Event<T>} = 66,

		// Council stuff.
		CouncilCollective:
			pallet_collective::<Instance1>::{Pallet, Call, Storage, Event<T>, Origin<T>, Config<T>} = 70,
		TechCommitteeCollective:
			pallet_collective::<Instance2>::{Pallet, Call, Storage, Event<T>, Origin<T>, Config<T>} = 71,
		TreasuryCouncilCollective:
			pallet_collective::<Instance3>::{Pallet, Call, Storage, Event<T>, Origin<T>, Config<T>} = 72,
		OpenTechCommitteeCollective:
			pallet_collective::<Instance4>::{Pallet, Call, Storage, Event<T>, Origin<T>, Config<T>} = 73,

		// Treasury stuff.
		Treasury: pallet_treasury::{Pallet, Storage, Config, Event<T>, Call} = 80,

		// Crowdloan stuff.
		CrowdloanRewards: pallet_crowdloan_rewards::{Pallet, Call, Config<T>, Storage, Event<T>} = 90,

		// XCM
		XcmpQueue: cumulus_pallet_xcmp_queue::{Pallet, Storage, Event<T>} = 100,
		CumulusXcm: cumulus_pallet_xcm::{Pallet, Event<T>, Origin} = 101,
		DmpQueue: cumulus_pallet_dmp_queue::{Pallet, Call, Storage, Event<T>} = 102,
		PolkadotXcm: pallet_xcm::{Pallet, Storage, Call, Event<T>, Origin, Config} = 103,
		Assets: pallet_assets::{Pallet, Call, Storage, Event<T>} = 104,
		AssetManager: pallet_asset_manager::{Pallet, Call, Storage, Event<T>} = 105,
		XTokens: orml_xtokens::{Pallet, Call, Storage, Event<T>} = 106,
		XcmTransactor: pallet_xcm_transactor::{Pallet, Call, Storage, Event<T>} = 107,
		LocalAssets: pallet_assets::<Instance1>::{Pallet, Call, Storage, Event<T>} = 108,
		EthereumXcm: pallet_ethereum_xcm::{Pallet, Call, Storage, Origin} = 109,
		Erc20XcmBridge: pallet_erc20_xcm_bridge::{Pallet} = 110,


		// Randomness
		Randomness: pallet_randomness::{Pallet, Call, Storage, Event<T>, Inherent} = 120,
	}
}

/// Block type as expected by this runtime.
pub type Block = generic::Block<Header, UncheckedExtrinsic>;
/// A Block signed with a Justification
pub type SignedBlock = generic::SignedBlock<Block>;
/// BlockId type as expected by this runtime.
pub type BlockId = generic::BlockId<Block>;

/// The SignedExtension to the basic transaction logic.
pub type SignedExtra = (
	frame_system::CheckNonZeroSender<Runtime>,
	frame_system::CheckSpecVersion<Runtime>,
	frame_system::CheckTxVersion<Runtime>,
	frame_system::CheckGenesis<Runtime>,
	frame_system::CheckEra<Runtime>,
	frame_system::CheckNonce<Runtime>,
	frame_system::CheckWeight<Runtime>,
	pallet_transaction_payment::ChargeTransactionPayment<Runtime>,
);
/// Unchecked extrinsic type as expected by this runtime.
pub type UncheckedExtrinsic =
	fp_self_contained::UncheckedExtrinsic<Address, RuntimeCall, Signature, SignedExtra>;
/// Extrinsic type that has already been checked.
pub type CheckedExtrinsic =
	fp_self_contained::CheckedExtrinsic<AccountId, RuntimeCall, SignedExtra, H160>;
/// Executive: handles dispatch to the various pallets.
pub type Executive = frame_executive::Executive<
	Runtime,
	Block,
	frame_system::ChainContext<Runtime>,
	Runtime,
	pallet_maintenance_mode::ExecutiveHooks<Runtime>,
>;

// All of our runtimes share most of their Runtime API implementations.
// We use a macro to implement this common part and add runtime-specific additional implementations.
// This macro expands to :
// ```
// impl_runtime_apis! {
//     // All impl blocks shared between all runtimes.
//
//     // Specific impls provided to the `impl_runtime_apis_plus_common!` macro.
// }
// ```
moonbeam_runtime_common::impl_runtime_apis_plus_common! {
	impl sp_transaction_pool::runtime_api::TaggedTransactionQueue<Block> for Runtime {
		fn validate_transaction(
			source: TransactionSource,
			xt: <Block as BlockT>::Extrinsic,
			block_hash: <Block as BlockT>::Hash,
		) -> TransactionValidity {
			// Filtered calls should not enter the tx pool as they'll fail if inserted.
			// If this call is not allowed, we return early.
			if !<Runtime as frame_system::Config>::BaseCallFilter::contains(&xt.0.function) {
				return InvalidTransaction::Call.into();
			}

			// This runtime uses Substrate's pallet transaction payment. This
			// makes the chain feel like a standard Substrate chain when submitting
			// frame transactions and using Substrate ecosystem tools. It has the downside that
			// transaction are not prioritized by gas_price. The following code reprioritizes
			// transactions to overcome this.
			//
			// A more elegant, ethereum-first solution is
			// a pallet that replaces pallet transaction payment, and allows users
			// to directly specify a gas price rather than computing an effective one.
			// #HopefullySomeday

			// First we pass the transactions to the standard FRAME executive. This calculates all the
			// necessary tags, longevity and other properties that we will leave unchanged.
			// This also assigns some priority that we don't care about and will overwrite next.
			let mut intermediate_valid = Executive::validate_transaction(source, xt.clone(), block_hash)?;

			let dispatch_info = xt.get_dispatch_info();

			// If this is a pallet ethereum transaction, then its priority is already set
			// according to gas price from pallet ethereum. If it is any other kind of transaction,
			// we modify its priority.
			Ok(match &xt.0.function {
				RuntimeCall::Ethereum(transact { .. }) => intermediate_valid,
				_ if dispatch_info.class != DispatchClass::Normal => intermediate_valid,
				_ => {
					let tip = match xt.0.signature {
						None => 0,
						Some((_, _, ref signed_extra)) => {
							// Yuck, this depends on the index of charge transaction in Signed Extra
							let charge_transaction = &signed_extra.7;
							charge_transaction.tip()
						}
					};

					// Calculate the fee that will be taken by pallet transaction payment
					let fee: u64 = TransactionPayment::compute_fee(
						xt.encode().len() as u32,
						&dispatch_info,
						tip,
					).saturated_into();

					// Calculate how much gas this effectively uses according to the existing mapping
					let effective_gas =
						<Runtime as pallet_evm::Config>::GasWeightMapping::weight_to_gas(
							dispatch_info.weight
						);

					// Here we calculate an ethereum-style effective gas price using the
					// current fee of the transaction. Because the weight -> gas conversion is
					// lossy, we have to handle the case where a very low weight maps to zero gas.
					let effective_gas_price = if effective_gas > 0 {
						fee / effective_gas
					} else {
						// If the effective gas was zero, we just act like it was 1.
						fee
					};

					// Overwrite the original prioritization with this ethereum one
					intermediate_valid.priority = effective_gas_price;
					intermediate_valid
				}
			})
		}
	}
}

// Check the timestamp and parachain inherents
struct CheckInherents;

impl cumulus_pallet_parachain_system::CheckInherents<Block> for CheckInherents {
	fn check_inherents(
		block: &Block,
		relay_state_proof: &cumulus_pallet_parachain_system::RelayChainStateProof,
	) -> sp_inherents::CheckInherentsResult {
		let relay_chain_slot = relay_state_proof
			.read_slot()
			.expect("Could not read the relay chain slot from the proof");

		let inherent_data =
			cumulus_primitives_timestamp::InherentDataProvider::from_relay_chain_slot_and_duration(
				relay_chain_slot,
				sp_std::time::Duration::from_secs(6),
			)
			.create_inherent_data()
			.expect("Could not create the timestamp inherent data");

		inherent_data.check_extrinsics(&block)
	}
}

// Nimbus's Executive wrapper allows relay validators to verify the seal digest
cumulus_pallet_parachain_system::register_validate_block!(
	Runtime = Runtime,
	BlockExecutor = pallet_author_inherent::BlockExecutor::<Runtime, Executive>,
	CheckInherents = CheckInherents,
);

moonbeam_runtime_common::impl_self_contained_call!();

// Shorthand for a Get field of a pallet Config.
#[macro_export]
macro_rules! get {
	($pallet:ident, $name:ident, $type:ty) => {
		<<$crate::Runtime as $pallet::Config>::$name as $crate::Get<$type>>::get()
	};
}

#[cfg(test)]
mod tests {
	use super::{currency::*, *};

	#[test]
	// Helps us to identify a Pallet Call in case it exceeds the 1kb limit.
	// Hint: this should be a rare case. If that happens, one or more of the dispatchable arguments
	// need to be Boxed.
	fn call_max_size() {
		const CALL_ALIGN: u32 = 1024;
		assert!(
			std::mem::size_of::<pallet_ethereum_chain_id::Call<Runtime>>() <= CALL_ALIGN as usize
		);
		assert!(std::mem::size_of::<pallet_evm::Call<Runtime>>() <= CALL_ALIGN as usize);
		assert!(std::mem::size_of::<pallet_ethereum::Call<Runtime>>() <= CALL_ALIGN as usize);
		assert!(
			std::mem::size_of::<pallet_parachain_staking::Call<Runtime>>() <= CALL_ALIGN as usize
		);
		assert!(
			std::mem::size_of::<pallet_author_inherent::Call<Runtime>>() <= CALL_ALIGN as usize
		);
		assert!(
			std::mem::size_of::<pallet_author_slot_filter::Call<Runtime>>() <= CALL_ALIGN as usize
		);
		assert!(
			std::mem::size_of::<pallet_crowdloan_rewards::Call<Runtime>>() <= CALL_ALIGN as usize
		);
		assert!(std::mem::size_of::<pallet_author_mapping::Call<Runtime>>() <= CALL_ALIGN as usize);
		assert!(
			std::mem::size_of::<pallet_maintenance_mode::Call<Runtime>>() <= CALL_ALIGN as usize
		);
		assert!(std::mem::size_of::<pallet_migrations::Call<Runtime>>() <= CALL_ALIGN as usize);
		assert!(
			std::mem::size_of::<pallet_proxy_genesis_companion::Call<Runtime>>()
				<= CALL_ALIGN as usize
		);
	}

	#[test]
	fn currency_constants_are_correct() {
		assert_eq!(SUPPLY_FACTOR, 100);

		// txn fees
		assert_eq!(TRANSACTION_BYTE_FEE, Balance::from(100 * GIGAWEI));
		assert_eq!(
			get!(pallet_transaction_payment, OperationalFeeMultiplier, u8),
			5_u8
		);
		assert_eq!(STORAGE_BYTE_FEE, Balance::from(10 * MILLIGLMR));

		// democracy minimums
		assert_eq!(
			get!(pallet_democracy, MinimumDeposit, u128),
			Balance::from(400 * GLMR)
		);
		assert_eq!(
			get!(pallet_preimage, ByteDeposit, u128),
			Balance::from(10 * MILLIGLMR)
		);
		assert_eq!(
			get!(pallet_treasury, ProposalBondMinimum, u128),
			Balance::from(100 * GLMR)
		);

		// pallet_identity deposits
		assert_eq!(
			get!(pallet_identity, BasicDeposit, u128),
			Balance::from(10 * GLMR + 2580 * MILLIGLMR)
		);
		assert_eq!(
			get!(pallet_identity, FieldDeposit, u128),
			Balance::from(660 * MILLIGLMR)
		);
		assert_eq!(
			get!(pallet_identity, SubAccountDeposit, u128),
			Balance::from(10 * GLMR + 530 * MILLIGLMR)
		);

		// staking minimums
		assert_eq!(
			get!(pallet_parachain_staking, MinCandidateStk, u128),
			Balance::from(2_000_000 * GLMR)
		);
		assert_eq!(
			get!(pallet_parachain_staking, MinDelegation, u128),
			Balance::from(50 * GLMR)
		);

		// crowdloan min reward
		assert_eq!(
			get!(pallet_crowdloan_rewards, MinimumReward, u128),
			Balance::from(0u128)
		);

		// deposit for AuthorMapping
		assert_eq!(
			get!(pallet_author_mapping, DepositAmount, u128),
			Balance::from(10 * KILOGLMR)
		);

		// proxy deposits
		assert_eq!(
			get!(pallet_proxy, ProxyDepositBase, u128),
			Balance::from(10 * GLMR + 80 * MILLIGLMR)
		);
		assert_eq!(
			get!(pallet_proxy, ProxyDepositFactor, u128),
			Balance::from(210 * MILLIGLMR)
		);
		assert_eq!(
			get!(pallet_proxy, AnnouncementDepositBase, u128),
			Balance::from(10 * GLMR + 80 * MILLIGLMR)
		);
		assert_eq!(
			get!(pallet_proxy, AnnouncementDepositFactor, u128),
			Balance::from(560 * MILLIGLMR)
		);
	}

	#[test]
	fn max_offline_rounds_lower_or_eq_than_reward_payment_delay() {
		assert!(
			get!(pallet_parachain_staking, MaxOfflineRounds, u32)
				<= get!(pallet_parachain_staking, RewardPaymentDelay, u32)
		);
	}

	#[test]
	// Required migration is
	// pallet_parachain_staking::migrations::IncreaseMaxTopDelegationsPerCandidate
	// Purpose of this test is to remind of required migration if constant is ever changed
	fn updating_maximum_delegators_per_candidate_requires_configuring_required_migration() {
		assert_eq!(
			get!(pallet_parachain_staking, MaxTopDelegationsPerCandidate, u32),
			300
		);
		assert_eq!(
			get!(
				pallet_parachain_staking,
				MaxBottomDelegationsPerCandidate,
				u32
			),
			50
		);
	}

	#[test]
	fn configured_base_extrinsic_weight_is_evm_compatible() {
		let min_ethereum_transaction_weight = WeightPerGas::get() * 21_000;
		let base_extrinsic = <Runtime as frame_system::Config>::BlockWeights::get()
			.get(frame_support::dispatch::DispatchClass::Normal)
			.base_extrinsic;
		assert!(base_extrinsic.ref_time() <= min_ethereum_transaction_weight.ref_time());
	}
}<|MERGE_RESOLUTION|>--- conflicted
+++ resolved
@@ -694,7 +694,6 @@
 	}
 }
 
-<<<<<<< HEAD
 pub struct OnInactiveCollator;
 impl pallet_parachain_staking::OnInactiveCollator<Runtime> for OnInactiveCollator {
 	fn on_inactive_collator(
@@ -702,7 +701,7 @@
 		round: pallet_parachain_staking::RoundIndex,
 	) -> Weight {
 		let extra_weight = if !MoonbeamOrbiters::is_orbiter(round, collator_id.clone()) {
-			ParachainStaking::do_go_offline(collator_id).unwrap_or_default()
+			ParachainStaking::go_offline_inner(collator_id).unwrap_or_default()
 		} else {
 			Weight::zero()
 		};
@@ -712,10 +711,8 @@
 			.saturating_add(extra_weight)
 	}
 }
-=======
 type MonetaryGovernanceOrigin =
 	EitherOfDiverse<EnsureRoot<AccountId>, governance::custom_origins::GeneralAdmin>;
->>>>>>> fb741529
 
 impl pallet_parachain_staking::Config for Runtime {
 	type RuntimeEvent = RuntimeEvent;
