--- conflicted
+++ resolved
@@ -1572,15 +1572,10 @@
 		[pallet_precompile_benchmarks, PrecompileBenchmarks]
 		[pallet_parameters, Parameters]
 		[pallet_xcm_weight_trader, XcmWeightTrader]
-<<<<<<< HEAD
-		[pallet_collective_treasury_council, TreasuryCouncilCollective]
-		[pallet_collective_open_tech_committee, OpenTechCommitteeCollective]
+		[pallet_collective, TreasuryCouncilCollective]
+		[pallet_collective, OpenTechCommitteeCollective]
 		[pallet_bridge_grandpa, BridgeKusamaGrandpa]
 		[pallet_bridge_parachains, pallet_bridge_parachains::benchmarking::Pallet::<Runtime, bridge_config::BridgeMoonriverInstance>]
-=======
-		[pallet_collective, TreasuryCouncilCollective]
-		[pallet_collective, OpenTechCommitteeCollective]
->>>>>>> ca951b70
 	);
 }
 
@@ -1669,13 +1664,15 @@
 					RuntimeCall::Ethereum(transact { .. }) => intermediate_valid,
 					_ if dispatch_info.class != DispatchClass::Normal => intermediate_valid,
 					_ => {
-						let tip = match xt.0.signature {
-							None => 0,
-							Some((_, _, ref signed_extra)) => {
-								// Yuck, this depends on the index of charge transaction in Signed Extra
-								let charge_transaction = &signed_extra.7;
-								charge_transaction.tip()
-							}
+						let tip = match &xt.0.preamble {
+							Preamble::Bare(_) => 0,
+							Preamble::Signed(_, _, signed_extra) => {
+								// Yuck, this depends on the index of ChargeTransactionPayment in SignedExtra
+								// Get the 7th item from the tuple
+								let charge_transaction_payment = &signed_extra.7;
+								charge_transaction_payment.tip()
+							},
+							Preamble::General(_, _) => 0,
 						};
 
 						// Calculate the fee that will be taken by pallet transaction payment
@@ -1688,7 +1685,7 @@
 						// Calculate how much gas this effectively uses according to the existing mapping
 						let effective_gas =
 							<Runtime as pallet_evm::Config>::GasWeightMapping::weight_to_gas(
-								dispatch_info.weight
+								dispatch_info.total_weight()
 							);
 
 						// Here we calculate an ethereum-style effective gas price using the
@@ -1718,7 +1715,6 @@
 			}
 		}
 
-<<<<<<< HEAD
 		impl bp_kusama::KusamaFinalityApi<Block> for Runtime {
 			fn best_finalized() -> Option<bp_runtime::HeaderId<bp_kusama::Hash, bp_kusama::BlockNumber>> {
 				BridgeKusamaGrandpa::best_finalized()
@@ -1769,72 +1765,6 @@
 					bridge_config::WithKusamaMessagesInstance,
 				>(lane, messages)
 			}
-=======
-			// This runtime uses Substrate's pallet transaction payment. This
-			// makes the chain feel like a standard Substrate chain when submitting
-			// frame transactions and using Substrate ecosystem tools. It has the downside that
-			// transaction are not prioritized by gas_price. The following code reprioritizes
-			// transactions to overcome this.
-			//
-			// A more elegant, ethereum-first solution is
-			// a pallet that replaces pallet transaction payment, and allows users
-			// to directly specify a gas price rather than computing an effective one.
-			// #HopefullySomeday
-
-			// First we pass the transactions to the standard FRAME executive. This calculates all the
-			// necessary tags, longevity and other properties that we will leave unchanged.
-			// This also assigns some priority that we don't care about and will overwrite next.
-			let mut intermediate_valid = Executive::validate_transaction(source, xt.clone(), block_hash)?;
-
-			let dispatch_info = xt.get_dispatch_info();
-
-			// If this is a pallet ethereum transaction, then its priority is already set
-			// according to gas price from pallet ethereum. If it is any other kind of transaction,
-			// we modify its priority.
-			Ok(match &xt.0.function {
-				RuntimeCall::Ethereum(transact { .. }) => intermediate_valid,
-				_ if dispatch_info.class != DispatchClass::Normal => intermediate_valid,
-				_ => {
-					let tip = match &xt.0.preamble {
-						Preamble::Bare(_) => 0,
-						Preamble::Signed(_, _, signed_extra) => {
-							// Yuck, this depends on the index of ChargeTransactionPayment in SignedExtra
-							// Get the 7th item from the tuple
-							let charge_transaction_payment = &signed_extra.7;
-							charge_transaction_payment.tip()
-						},
-						Preamble::General(_, _) => 0,
-					};
-
-					// Calculate the fee that will be taken by pallet transaction payment
-					let fee: u64 = TransactionPayment::compute_fee(
-						xt.encode().len() as u32,
-						&dispatch_info,
-						tip,
-					).saturated_into();
-
-					// Calculate how much gas this effectively uses according to the existing mapping
-					let effective_gas =
-						<Runtime as pallet_evm::Config>::GasWeightMapping::weight_to_gas(
-							dispatch_info.total_weight()
-						);
-
-					// Here we calculate an ethereum-style effective gas price using the
-					// current fee of the transaction. Because the weight -> gas conversion is
-					// lossy, we have to handle the case where a very low weight maps to zero gas.
-					let effective_gas_price = if effective_gas > 0 {
-						fee / effective_gas
-					} else {
-						// If the effective gas was zero, we just act like it was 1.
-						fee
-					};
-
-					// Overwrite the original prioritization with this ethereum one
-					intermediate_valid.priority = effective_gas_price;
-					intermediate_valid
-				}
-			})
->>>>>>> ca951b70
 		}
 	}
 
