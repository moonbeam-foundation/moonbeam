// Copyright 2019-2022 PureStake Inc.
// This file is part of Moonbeam.

// Moonbeam is free software: you can redistribute it and/or modify
// it under the terms of the GNU General Public License as published by
// the Free Software Foundation, either version 3 of the License, or
// (at your option) any later version.

// Moonbeam is distributed in the hope that it will be useful,
// but WITHOUT ANY WARRANTY; without even the implied warranty of
// MERCHANTABILITY or FITNESS FOR A PARTICULAR PURPOSE.  See the
// GNU General Public License for more details.

// You should have received a copy of the GNU General Public License
// along with Moonbeam.  If not, see <http://www.gnu.org/licenses/>.

//! The Moonbeam Runtime.
//!
//! Primary features of this runtime include:
//! * Ethereum compatibility
//! * Moonbeam tokenomics

#![cfg_attr(not(feature = "std"), no_std)]
// `construct_runtime!` does a lot of recursion and requires us to increase the limit to 256.
#![recursion_limit = "256"]

// Make the WASM binary available.
#[cfg(feature = "std")]
include!(concat!(env!("OUT_DIR"), "/wasm_binary.rs"));

use account::AccountId20;
use cumulus_pallet_parachain_system::{RelayChainStateProof, RelaychainDataProvider};
use cumulus_primitives_core::relay_chain;
use fp_rpc::TransactionStatus;

// Re-export required by get! macro.
use cumulus_primitives_core::{relay_chain::BlockNumber as RelayBlockNumber, DmpMessageHandler};
#[cfg(feature = "std")]
pub use fp_evm::GenesisAccount;
pub use frame_support::traits::Get;
use frame_support::{
	construct_runtime,
	dispatch::{DispatchClass, GetDispatchInfo},
	ensure,
	pallet_prelude::DispatchResult,
	parameter_types,
	traits::{
		ConstBool, ConstU128, ConstU16, ConstU32, ConstU64, ConstU8, Contains,
		Currency as CurrencyT, EitherOfDiverse, EqualPrivilegeOnly, Imbalance, InstanceFilter,
		OffchainWorker, OnFinalize, OnIdle, OnInitialize, OnRuntimeUpgrade, OnUnbalanced,
	},
	weights::{
		constants::{RocksDbWeight, WEIGHT_REF_TIME_PER_SECOND},
		ConstantMultiplier, Weight, WeightToFeeCoefficient, WeightToFeeCoefficients,
		WeightToFeePolynomial,
	},
	PalletId,
};
use frame_system::{EnsureRoot, EnsureSigned};
pub use moonbeam_core_primitives::{
	AccountId, AccountIndex, Address, AssetId, Balance, BlockNumber, DigestItem, Hash, Header,
	Index, Signature,
};
use moonbeam_rpc_primitives_txpool::TxPoolResponse;
use pallet_balances::NegativeImbalance;
use pallet_ethereum::Call::transact;
use pallet_ethereum::{PostLogContent, Transaction as EthereumTransaction};
use pallet_evm::{
	Account as EVMAccount, EVMCurrencyAdapter, EnsureAddressNever, EnsureAddressRoot,
	FeeCalculator, GasWeightMapping, IdentityAddressMapping,
	OnChargeEVMTransaction as OnChargeEVMTransactionT, Runner,
};
pub use pallet_parachain_staking::{InflationInfo, Range};
use pallet_transaction_payment::{CurrencyAdapter, Multiplier, TargetedFeeAdjustment};
use parity_scale_codec::{Decode, Encode, MaxEncodedLen};
use scale_info::TypeInfo;
use smallvec::smallvec;
use sp_api::impl_runtime_apis;
use sp_core::{OpaqueMetadata, H160, H256, U256};
use sp_runtime::{
	create_runtime_str, generic, impl_opaque_keys,
	traits::{
		BlakeTwo256, Block as BlockT, DispatchInfoOf, Dispatchable, IdentityLookup,
		PostDispatchInfoOf, UniqueSaturatedInto, Zero,
	},
	transaction_validity::{
		InvalidTransaction, TransactionSource, TransactionValidity, TransactionValidityError,
	},
	ApplyExtrinsicResult, FixedPointNumber, Perbill, Permill, Perquintill, SaturatedConversion,
};
use sp_std::{convert::TryFrom, prelude::*};

#[cfg(feature = "std")]
use sp_version::NativeVersion;
use sp_version::RuntimeVersion;

use nimbus_primitives::CanAuthor;

mod precompiles;
pub use precompiles::{
	MoonbeamPrecompiles, PrecompileName, FOREIGN_ASSET_PRECOMPILE_ADDRESS_PREFIX,
	LOCAL_ASSET_PRECOMPILE_ADDRESS_PREFIX,
};

#[cfg(any(feature = "std", test))]
pub use sp_runtime::BuildStorage;

pub type Precompiles = MoonbeamPrecompiles<Runtime>;

pub mod asset_config;
pub mod governance;
pub mod xcm_config;
use governance::councils::*;

/// GLMR, the native token, uses 18 decimals of precision.
pub mod currency {
	use super::Balance;

	// Provide a common factor between runtimes based on a supply of 10_000_000 tokens.
	pub const SUPPLY_FACTOR: Balance = 100;

	pub const WEI: Balance = 1;
	pub const KILOWEI: Balance = 1_000;
	pub const MEGAWEI: Balance = 1_000_000;
	pub const GIGAWEI: Balance = 1_000_000_000;
	pub const MICROGLMR: Balance = 1_000_000_000_000;
	pub const MILLIGLMR: Balance = 1_000_000_000_000_000;
	pub const GLMR: Balance = 1_000_000_000_000_000_000;
	pub const KILOGLMR: Balance = 1_000_000_000_000_000_000_000;

	pub const TRANSACTION_BYTE_FEE: Balance = 1 * GIGAWEI * SUPPLY_FACTOR;
	pub const STORAGE_BYTE_FEE: Balance = 100 * MICROGLMR * SUPPLY_FACTOR;
	pub const WEIGHT_FEE: Balance = 50 * KILOWEI * SUPPLY_FACTOR;

	pub const fn deposit(items: u32, bytes: u32) -> Balance {
		items as Balance * 100 * MILLIGLMR * SUPPLY_FACTOR + (bytes as Balance) * STORAGE_BYTE_FEE
	}
}

/// Maximum weight per block
pub const MAXIMUM_BLOCK_WEIGHT: Weight = Weight::from_parts(WEIGHT_REF_TIME_PER_SECOND, u64::MAX)
	.saturating_div(2)
	.set_proof_size(cumulus_primitives_core::relay_chain::MAX_POV_SIZE as u64);

pub const MILLISECS_PER_BLOCK: u64 = 12000;
pub const MINUTES: BlockNumber = 60_000 / (MILLISECS_PER_BLOCK as BlockNumber);
pub const HOURS: BlockNumber = MINUTES * 60;
pub const DAYS: BlockNumber = HOURS * 24;
pub const WEEKS: BlockNumber = DAYS * 7;
pub const MONTHS: BlockNumber = DAYS * 30;
/// Opaque types. These are used by the CLI to instantiate machinery that don't need to know
/// the specifics of the runtime. They can then be made to be agnostic over specific formats
/// of data like extrinsics, allowing for them to continue syncing the network through upgrades
/// to even the core datastructures.
pub mod opaque {
	use super::*;

	pub use sp_runtime::OpaqueExtrinsic as UncheckedExtrinsic;
	pub type Block = generic::Block<Header, UncheckedExtrinsic>;

	impl_opaque_keys! {
		pub struct SessionKeys {
			pub nimbus: AuthorInherent,
			pub vrf: session_keys_primitives::VrfSessionKey,
		}
	}
}

/// This runtime version.
/// The spec_version is composed of 2x2 digits. The first 2 digits represent major changes
/// that can't be skipped, such as data migration upgrades. The last 2 digits represent minor
/// changes which can be skipped.
#[sp_version::runtime_version]
pub const VERSION: RuntimeVersion = RuntimeVersion {
	spec_name: create_runtime_str!("moonbeam"),
	impl_name: create_runtime_str!("moonbeam"),
	authoring_version: 3,
	spec_version: 2500,
	impl_version: 0,
	apis: RUNTIME_API_VERSIONS,
	transaction_version: 2,
	state_version: 0,
};

/// The version information used to identify this runtime when compiled natively.
#[cfg(feature = "std")]
pub fn native_version() -> NativeVersion {
	NativeVersion {
		runtime_version: VERSION,
		can_author_with: Default::default(),
	}
}

const NORMAL_DISPATCH_RATIO: Perbill = Perbill::from_percent(75);
const NORMAL_WEIGHT: Weight = MAXIMUM_BLOCK_WEIGHT.saturating_mul(3).saturating_div(4);
// Here we assume Ethereum's base fee of 21000 gas and convert to weight, but we
// subtract roughly the cost of a balance transfer from it (about 1/3 the cost)
// and some cost to account for per-byte-fee.
// TODO: we should use benchmarking's overhead feature to measure this
pub const EXTRINSIC_BASE_WEIGHT: Weight = Weight::from_parts(10000 * WEIGHT_PER_GAS, 0);

pub struct RuntimeBlockWeights;
impl Get<frame_system::limits::BlockWeights> for RuntimeBlockWeights {
	fn get() -> frame_system::limits::BlockWeights {
		frame_system::limits::BlockWeights::builder()
			.for_class(DispatchClass::Normal, |weights| {
				weights.base_extrinsic = EXTRINSIC_BASE_WEIGHT;
				weights.max_total = NORMAL_WEIGHT.into();
			})
			.for_class(DispatchClass::Operational, |weights| {
				weights.max_total = MAXIMUM_BLOCK_WEIGHT.into();
				weights.reserved = (MAXIMUM_BLOCK_WEIGHT - NORMAL_WEIGHT).into();
			})
			.avg_block_initialization(Perbill::from_percent(10))
			.build()
			.expect("Provided BlockWeight definitions are valid, qed")
	}
}

parameter_types! {
	pub const Version: RuntimeVersion = VERSION;
	/// We allow for 5 MB blocks.
	pub BlockLength: frame_system::limits::BlockLength = frame_system::limits::BlockLength
		::max_with_normal_ratio(5 * 1024 * 1024, NORMAL_DISPATCH_RATIO);
}

impl frame_system::Config for Runtime {
	/// The identifier used to distinguish between accounts.
	type AccountId = AccountId;
	/// The aggregated dispatch type that is available for extrinsics.
	type RuntimeCall = RuntimeCall;
	/// The lookup mechanism to get account ID from whatever is passed in dispatchers.
	type Lookup = IdentityLookup<AccountId>;
	/// The index type for storing how many extrinsics an account has signed.
	type Index = Index;
	/// The index type for blocks.
	type BlockNumber = BlockNumber;
	/// The type for hashing blocks and tries.
	type Hash = Hash;
	/// The hashing algorithm used.
	type Hashing = BlakeTwo256;
	/// The header type.
	type Header = generic::Header<BlockNumber, BlakeTwo256>;
	/// The ubiquitous event type.
	type RuntimeEvent = RuntimeEvent;
	/// The ubiquitous origin type.
	type RuntimeOrigin = RuntimeOrigin;
	/// Maximum number of block number to block hash mappings to keep (oldest pruned first).
	type BlockHashCount = ConstU32<256>;
	/// Maximum weight of each block. With a default weight system of 1byte == 1weight, 4mb is ok.
	type BlockWeights = RuntimeBlockWeights;
	/// Maximum size of all encoded transactions (in bytes) that are allowed in one block.
	type BlockLength = BlockLength;
	/// Runtime version.
	type Version = Version;
	type PalletInfo = PalletInfo;
	type AccountData = pallet_balances::AccountData<Balance>;
	type OnNewAccount = ();
	type OnKilledAccount = ();
	type DbWeight = RocksDbWeight;
	type BaseCallFilter = MaintenanceMode;
	type SystemWeightInfo = ();
	/// This is used as an identifier of the chain. 42 is the generic substrate prefix.
	type SS58Prefix = ConstU16<1284>;
	type OnSetCode = cumulus_pallet_parachain_system::ParachainSetCode<Self>;
	type MaxConsumers = frame_support::traits::ConstU32<16>;
}

impl pallet_utility::Config for Runtime {
	type RuntimeEvent = RuntimeEvent;
	type RuntimeCall = RuntimeCall;
	type PalletsOrigin = OriginCaller;
	type WeightInfo = pallet_utility::weights::SubstrateWeight<Runtime>;
}

impl pallet_timestamp::Config for Runtime {
	/// A timestamp: milliseconds since the unix epoch.
	type Moment = u64;
	type OnTimestampSet = ();
	type MinimumPeriod = ConstU64<6000>;
	type WeightInfo = pallet_timestamp::weights::SubstrateWeight<Runtime>;
}

impl pallet_balances::Config for Runtime {
	type MaxReserves = ConstU32<50>;
	type ReserveIdentifier = [u8; 4];
	type MaxLocks = ConstU32<50>;
	/// The type for recording an account's balance.
	type Balance = Balance;
	/// The ubiquitous event type.
	type RuntimeEvent = RuntimeEvent;
	type DustRemoval = ();
	type ExistentialDeposit = ConstU128<0>;
	type AccountStore = System;
	type FreezeIdentifier = ();
	type MaxFreezes = ();
	type HoldIdentifier = ();
	type MaxHolds = ();
	type WeightInfo = pallet_balances::weights::SubstrateWeight<Runtime>;
}

pub struct DealWithFees<R>(sp_std::marker::PhantomData<R>);
impl<R> OnUnbalanced<NegativeImbalance<R>> for DealWithFees<R>
where
	R: pallet_balances::Config + pallet_treasury::Config,
	pallet_treasury::Pallet<R>: OnUnbalanced<NegativeImbalance<R>>,
{
	// this seems to be called for substrate-based transactions
	fn on_unbalanceds<B>(mut fees_then_tips: impl Iterator<Item = NegativeImbalance<R>>) {
		if let Some(fees) = fees_then_tips.next() {
			// for fees, 80% are burned, 20% to the treasury
			let (_, to_treasury) = fees.ration(80, 20);
			// Balances pallet automatically burns dropped Negative Imbalances by decreasing
			// total_supply accordingly
			<pallet_treasury::Pallet<R> as OnUnbalanced<_>>::on_unbalanced(to_treasury);

			// handle tip if there is one
			if let Some(tip) = fees_then_tips.next() {
				// for now we use the same burn/treasury strategy used for regular fees
				let (_, to_treasury) = tip.ration(80, 20);
				<pallet_treasury::Pallet<R> as OnUnbalanced<_>>::on_unbalanced(to_treasury);
			}
		}
	}

	// this is called from pallet_evm for Ethereum-based transactions
	// (technically, it calls on_unbalanced, which calls this when non-zero)
	fn on_nonzero_unbalanced(amount: NegativeImbalance<R>) {
		// Balances pallet automatically burns dropped Negative Imbalances by decreasing
		// total_supply accordingly
		let (_, to_treasury) = amount.ration(80, 20);
		<pallet_treasury::Pallet<R> as OnUnbalanced<_>>::on_unbalanced(to_treasury);
	}
}

pub struct LengthToFee;
impl WeightToFeePolynomial for LengthToFee {
	type Balance = Balance;

	fn polynomial() -> WeightToFeeCoefficients<Self::Balance> {
		smallvec![
			WeightToFeeCoefficient {
				degree: 1,
				coeff_frac: Perbill::zero(),
				coeff_integer: currency::TRANSACTION_BYTE_FEE,
				negative: false,
			},
			WeightToFeeCoefficient {
				degree: 3,
				coeff_frac: Perbill::zero(),
				coeff_integer: 1 * currency::SUPPLY_FACTOR,
				negative: false,
			},
		]
	}
}

impl pallet_transaction_payment::Config for Runtime {
	type RuntimeEvent = RuntimeEvent;
	type OnChargeTransaction = CurrencyAdapter<Balances, DealWithFees<Runtime>>;
	type OperationalFeeMultiplier = ConstU8<5>;
	type WeightToFee = ConstantMultiplier<Balance, ConstU128<{ currency::WEIGHT_FEE }>>;
	type LengthToFee = LengthToFee;
	type FeeMultiplierUpdate = SlowAdjustingFeeUpdate<Runtime>;
}

impl pallet_ethereum_chain_id::Config for Runtime {}

/// Current approximation of the gas/s consumption considering
/// EVM execution over compiled WASM (on 4.4Ghz CPU).
/// Given the 500ms Weight, from which 75% only are used for transactions,
/// the total EVM execution gas limit is: GAS_PER_SECOND * 0.500 * 0.75 ~= 15_000_000.
pub const GAS_PER_SECOND: u64 = 40_000_000;

/// Approximate ratio of the amount of Weight per Gas.
/// u64 works for approximations because Weight is a very small unit compared to gas.
pub const WEIGHT_PER_GAS: u64 = WEIGHT_REF_TIME_PER_SECOND / GAS_PER_SECOND;

parameter_types! {
	pub BlockGasLimit: U256
		= U256::from(NORMAL_DISPATCH_RATIO * MAXIMUM_BLOCK_WEIGHT.ref_time() / WEIGHT_PER_GAS);
	/// The portion of the `NORMAL_DISPATCH_RATIO` that we adjust the fees with. Blocks filled less
	/// than this will decrease the weight and more will increase.
	pub const TargetBlockFullness: Perquintill = Perquintill::from_percent(25);
	/// The adjustment variable of the runtime. Higher values will cause `TargetBlockFullness` to
	/// change the fees more rapidly. This low value causes changes to occur slowly over time.
	pub AdjustmentVariable: Multiplier = Multiplier::saturating_from_rational(4, 1_000);
	/// Minimum amount of the multiplier. This value cannot be too low. A test case should ensure
	/// that combined with `AdjustmentVariable`, we can recover from the minimum.
	/// See `multiplier_can_grow_from_zero` in integration_tests.rs.
	/// This value is currently only used by pallet-transaction-payment as an assertion that the
	/// next multiplier is always > min value.
	pub MinimumMultiplier: Multiplier = Multiplier::from(1u128);
	/// Maximum multiplier. We pick a value that is expensive but not impossibly so; it should act
	/// as a safety net.
	pub MaximumMultiplier: Multiplier = Multiplier::from(100_000u128);
	pub PrecompilesValue: MoonbeamPrecompiles<Runtime> = MoonbeamPrecompiles::<_>::new();
	pub WeightPerGas: Weight = Weight::from_parts(WEIGHT_PER_GAS, 0);
	/// The amount of gas per pov. A ratio of 4 if we convert ref_time to gas and we compare
	/// it with the pov_size for a block. E.g.
	/// ceil(
	///     (max_extrinsic.ref_time() / max_extrinsic.proof_size()) / WEIGHT_PER_GAS
	/// )
	pub const GasLimitPovSizeRatio: u64 = 4;
}

pub struct TransactionPaymentAsGasPrice;
impl FeeCalculator for TransactionPaymentAsGasPrice {
	fn min_gas_price() -> (U256, Weight) {
		// note: transaction-payment differs from EIP-1559 in that its tip and length fees are not
		//       scaled by the multiplier, which means its multiplier will be overstated when
		//       applied to an ethereum transaction
		// note: transaction-payment uses both a congestion modifier (next_fee_multiplier, which is
		//       updated once per block in on_finalize) and a 'WeightToFee' implementation. Our
		//       runtime implements this as a 'ConstantModifier', so we can get away with a simple
		//       multiplication here.
		// It is imperative that `saturating_mul_int` be performed as late as possible in the
		// expression since it involves fixed point multiplication with a division by a fixed
		// divisor. This leads to truncation and subsequent precision loss if performed too early.
		// This can lead to min_gas_price being same across blocks even if the multiplier changes.
		// There's still some precision loss when the final `gas_price` (used_gas * min_gas_price)
		// is computed in frontier, but that's currently unavoidable.
		let min_gas_price = TransactionPayment::next_fee_multiplier()
			.saturating_mul_int(currency::WEIGHT_FEE.saturating_mul(WEIGHT_PER_GAS as u128));
		(
			min_gas_price.into(),
			<Runtime as frame_system::Config>::DbWeight::get().reads(1),
		)
	}
}

/// Parameterized slow adjusting fee updated based on
/// https://w3f-research.readthedocs.io/en/latest/polkadot/overview/2-token-economics.html#-2.-slow-adjusting-mechanism // editorconfig-checker-disable-line
///
/// The adjustment algorithm boils down to:
///
/// diff = (previous_block_weight - target) / maximum_block_weight
/// next_multiplier = prev_multiplier * (1 + (v * diff) + ((v * diff)^2 / 2))
/// assert(next_multiplier > min)
///     where: v is AdjustmentVariable
///            target is TargetBlockFullness
///            min is MinimumMultiplier
pub type SlowAdjustingFeeUpdate<R> = TargetedFeeAdjustment<
	R,
	TargetBlockFullness,
	AdjustmentVariable,
	MinimumMultiplier,
	MaximumMultiplier,
>;

use frame_support::traits::FindAuthor;
//TODO It feels like this shold be able to work for any T: H160, but I tried for
// embarassingly long and couldn't figure that out.

/// The author inherent provides a AccountId20, but pallet evm needs an H160.
/// This simple adapter makes the conversion.
pub struct FindAuthorAdapter<Inner>(sp_std::marker::PhantomData<Inner>);

impl<Inner> FindAuthor<H160> for FindAuthorAdapter<Inner>
where
	Inner: FindAuthor<AccountId20>,
{
	fn find_author<'a, I>(digests: I) -> Option<H160>
	where
		I: 'a + IntoIterator<Item = (sp_runtime::ConsensusEngineId, &'a [u8])>,
	{
		Inner::find_author(digests).map(Into::into)
	}
}

moonbeam_runtime_common::impl_on_charge_evm_transaction!();

impl pallet_evm::Config for Runtime {
	type FeeCalculator = TransactionPaymentAsGasPrice;
	type GasWeightMapping = pallet_evm::FixedGasWeightMapping<Self>;
	type WeightPerGas = WeightPerGas;
	type BlockHashMapping = pallet_ethereum::EthereumBlockHashMapping<Self>;
	type CallOrigin = EnsureAddressRoot<AccountId>;
	type WithdrawOrigin = EnsureAddressNever<AccountId>;
	type AddressMapping = IdentityAddressMapping;
	type Currency = Balances;
	type RuntimeEvent = RuntimeEvent;
	type Runner = pallet_evm::runner::stack::Runner<Self>;
	type PrecompilesType = MoonbeamPrecompiles<Self>;
	type PrecompilesValue = PrecompilesValue;
	type ChainId = EthereumChainId;
	type OnChargeTransaction = OnChargeEVMTransaction<DealWithFees<Runtime>>;
	type BlockGasLimit = BlockGasLimit;
	type FindAuthor = FindAuthorAdapter<AuthorInherent>;
	type OnCreate = ();
	type GasLimitPovSizeRatio = GasLimitPovSizeRatio;
	type Timestamp = Timestamp;
	type WeightInfo = pallet_evm::weights::SubstrateWeight<Runtime>;
}

parameter_types! {
	pub MaximumSchedulerWeight: Weight = NORMAL_DISPATCH_RATIO * RuntimeBlockWeights::get().max_block;
}

impl pallet_scheduler::Config for Runtime {
	type RuntimeEvent = RuntimeEvent;
	type RuntimeOrigin = RuntimeOrigin;
	type PalletsOrigin = OriginCaller;
	type RuntimeCall = RuntimeCall;
	type MaximumWeight = MaximumSchedulerWeight;
	type ScheduleOrigin = EnsureRoot<AccountId>;
	type MaxScheduledPerBlock = ConstU32<50>;
	type WeightInfo = pallet_scheduler::weights::SubstrateWeight<Runtime>;
	type OriginPrivilegeCmp = EqualPrivilegeOnly;
	type Preimages = Preimage;
}

impl pallet_preimage::Config for Runtime {
	type WeightInfo = pallet_preimage::weights::SubstrateWeight<Runtime>;
	type RuntimeEvent = RuntimeEvent;
	type Currency = Balances;
	type ManagerOrigin = EnsureRoot<AccountId>;
	type BaseDeposit = ConstU128<{ 5 * currency::GLMR * currency::SUPPLY_FACTOR }>;
	type ByteDeposit = ConstU128<{ currency::STORAGE_BYTE_FEE }>;
}

parameter_types! {
	pub const ProposalBond: Permill = Permill::from_percent(5);
	pub const TreasuryId: PalletId = PalletId(*b"py/trsry");
}

type TreasuryApproveOrigin = EitherOfDiverse<
	EnsureRoot<AccountId>,
	pallet_collective::EnsureProportionAtLeast<AccountId, TreasuryCouncilInstance, 3, 5>,
>;

type TreasuryRejectOrigin = EitherOfDiverse<
	EnsureRoot<AccountId>,
	pallet_collective::EnsureProportionMoreThan<AccountId, TreasuryCouncilInstance, 1, 2>,
>;

impl pallet_treasury::Config for Runtime {
	type PalletId = TreasuryId;
	type Currency = Balances;
	// At least three-fifths majority of the council is required (or root) to approve a proposal
	type ApproveOrigin = TreasuryApproveOrigin;
	// More than half of the council is required (or root) to reject a proposal
	type RejectOrigin = TreasuryRejectOrigin;
	type RuntimeEvent = RuntimeEvent;
	// If spending proposal rejected, transfer proposer bond to treasury
	type OnSlash = Treasury;
	type ProposalBond = ProposalBond;
	type ProposalBondMinimum = ConstU128<{ 1 * currency::GLMR * currency::SUPPLY_FACTOR }>;
	type SpendPeriod = ConstU32<{ 6 * DAYS }>;
	type Burn = ();
	type BurnDestination = ();
	type MaxApprovals = ConstU32<100>;
	type WeightInfo = pallet_treasury::weights::SubstrateWeight<Runtime>;
	type SpendFunds = ();
	type ProposalBondMaximum = ();
	type SpendOrigin = frame_support::traits::NeverEnsureOrigin<Balance>; // Same as Polkadot
}

type IdentityForceOrigin = EitherOfDiverse<
	EnsureRoot<AccountId>,
	EitherOfDiverse<
		pallet_collective::EnsureProportionMoreThan<AccountId, CouncilInstance, 1, 2>,
		governance::custom_origins::GeneralAdmin,
	>,
>;
type IdentityRegistrarOrigin = EitherOfDiverse<
	EnsureRoot<AccountId>,
	EitherOfDiverse<
		pallet_collective::EnsureProportionMoreThan<AccountId, CouncilInstance, 1, 2>,
		governance::custom_origins::GeneralAdmin,
	>,
>;

impl pallet_identity::Config for Runtime {
	type RuntimeEvent = RuntimeEvent;
	type Currency = Balances;
	// Add one item in storage and take 258 bytes
	type BasicDeposit = ConstU128<{ currency::deposit(1, 258) }>;
	// Not add any item to the storage but takes 66 bytes
	type FieldDeposit = ConstU128<{ currency::deposit(0, 66) }>;
	// Add one item in storage and take 53 bytes
	type SubAccountDeposit = ConstU128<{ currency::deposit(1, 53) }>;
	type MaxSubAccounts = ConstU32<100>;
	type MaxAdditionalFields = ConstU32<100>;
	type MaxRegistrars = ConstU32<20>;
	type Slashed = Treasury;
	type ForceOrigin = IdentityForceOrigin;
	type RegistrarOrigin = IdentityRegistrarOrigin;
	type WeightInfo = pallet_identity::weights::SubstrateWeight<Runtime>;
}

pub struct TransactionConverter;

impl fp_rpc::ConvertTransaction<UncheckedExtrinsic> for TransactionConverter {
	fn convert_transaction(&self, transaction: pallet_ethereum::Transaction) -> UncheckedExtrinsic {
		UncheckedExtrinsic::new_unsigned(
			pallet_ethereum::Call::<Runtime>::transact { transaction }.into(),
		)
	}
}

impl fp_rpc::ConvertTransaction<opaque::UncheckedExtrinsic> for TransactionConverter {
	fn convert_transaction(
		&self,
		transaction: pallet_ethereum::Transaction,
	) -> opaque::UncheckedExtrinsic {
		let extrinsic = UncheckedExtrinsic::new_unsigned(
			pallet_ethereum::Call::<Runtime>::transact { transaction }.into(),
		);
		let encoded = extrinsic.encode();
		opaque::UncheckedExtrinsic::decode(&mut &encoded[..])
			.expect("Encoded extrinsic is always valid")
	}
}

parameter_types! {
	pub const PostBlockAndTxnHashes: PostLogContent = PostLogContent::BlockAndTxnHashes;
}

impl pallet_ethereum::Config for Runtime {
	type RuntimeEvent = RuntimeEvent;
	type StateRoot = pallet_ethereum::IntermediateStateRoot<Self>;
	type PostLogContent = PostBlockAndTxnHashes;
	type ExtraDataLength = ConstU32<30>;
}

impl cumulus_pallet_parachain_system::Config for Runtime {
	type RuntimeEvent = RuntimeEvent;
	type OnSystemEvent = ();
	type SelfParaId = ParachainInfo;
	type DmpMessageHandler = MaintenanceMode;
	type ReservedDmpWeight = ReservedDmpWeight;
	type OutboundXcmpMessageSource = XcmpQueue;
	type XcmpMessageHandler = XcmpQueue;
	type ReservedXcmpWeight = ReservedXcmpWeight;
	type CheckAssociatedRelayNumber = cumulus_pallet_parachain_system::RelayNumberStrictlyIncreases;
}

pub struct EthereumXcmEnsureProxy;
impl xcm_primitives::EnsureProxy<AccountId> for EthereumXcmEnsureProxy {
	fn ensure_ok(delegator: AccountId, delegatee: AccountId) -> Result<(), &'static str> {
		// The EVM implicitely contains an Any proxy, so we only allow for "Any" proxies
		let def: pallet_proxy::ProxyDefinition<AccountId, ProxyType, BlockNumber> =
			pallet_proxy::Pallet::<Runtime>::find_proxy(
				&delegator,
				&delegatee,
				Some(ProxyType::Any),
			)
			.map_err(|_| "proxy error: expected `ProxyType::Any`")?;
		// We only allow to use it for delay zero proxies, as the call will immediatly be executed
		ensure!(def.delay.is_zero(), "proxy delay is Non-zero`");
		Ok(())
	}
}

impl pallet_ethereum_xcm::Config for Runtime {
	type InvalidEvmTransactionError = pallet_ethereum::InvalidTransactionWrapper;
	type ValidatedTransaction = pallet_ethereum::ValidatedTransaction<Self>;
	type XcmEthereumOrigin = pallet_ethereum_xcm::EnsureXcmEthereumTransaction;
	type ReservedXcmpWeight = ReservedXcmpWeight;
	type EnsureProxy = EthereumXcmEnsureProxy;
	type ControllerOrigin = EnsureRoot<AccountId>;
}

parameter_types! {
	pub const ReservedXcmpWeight: Weight = MAXIMUM_BLOCK_WEIGHT.saturating_div(4);
	pub const ReservedDmpWeight: Weight = MAXIMUM_BLOCK_WEIGHT.saturating_div(4);
}

impl parachain_info::Config for Runtime {}

pub struct OnNewRound;
impl pallet_parachain_staking::OnNewRound for OnNewRound {
	fn on_new_round(round_index: pallet_parachain_staking::RoundIndex) -> Weight {
		MoonbeamOrbiters::on_new_round(round_index)
	}
}
pub struct PayoutCollatorOrOrbiterReward;
impl pallet_parachain_staking::PayoutCollatorReward<Runtime> for PayoutCollatorOrOrbiterReward {
	fn payout_collator_reward(
		for_round: pallet_parachain_staking::RoundIndex,
		collator_id: AccountId,
		amount: Balance,
	) -> Weight {
		let extra_weight = if MoonbeamOrbiters::is_orbiter(for_round, collator_id) {
			MoonbeamOrbiters::distribute_rewards(for_round, collator_id, amount)
		} else {
			ParachainStaking::mint_collator_reward(for_round, collator_id, amount)
		};

		<Runtime as frame_system::Config>::DbWeight::get()
			.reads(1)
			.saturating_add(extra_weight)
	}
}

type MonetaryGovernanceOrigin =
	EitherOfDiverse<EnsureRoot<AccountId>, governance::custom_origins::GeneralAdmin>;

impl pallet_parachain_staking::Config for Runtime {
	type RuntimeEvent = RuntimeEvent;
	type Currency = Balances;
	type MonetaryGovernanceOrigin = MonetaryGovernanceOrigin;
	/// Minimum round length is 2 minutes (10 * 12 second block times)
	type MinBlocksPerRound = ConstU32<10>;
	/// Rounds before the collator leaving the candidates request can be executed
	type LeaveCandidatesDelay = ConstU32<{ 4 * 7 }>;
	/// Rounds before the candidate bond increase/decrease can be executed
	type CandidateBondLessDelay = ConstU32<{ 4 * 7 }>;
	/// Rounds before the delegator exit can be executed
	type LeaveDelegatorsDelay = ConstU32<{ 4 * 7 }>;
	/// Rounds before the delegator revocation can be executed
	type RevokeDelegationDelay = ConstU32<{ 4 * 7 }>;
	/// Rounds before the delegator bond increase/decrease can be executed
	type DelegationBondLessDelay = ConstU32<{ 4 * 7 }>;
	/// Rounds before the reward is paid
	type RewardPaymentDelay = ConstU32<2>;
	/// Minimum collators selected per round, default at genesis and minimum forever after
	type MinSelectedCandidates = ConstU32<8>;
	/// Maximum top delegations per candidate
	type MaxTopDelegationsPerCandidate = ConstU32<300>;
	/// Maximum bottom delegations per candidate
	type MaxBottomDelegationsPerCandidate = ConstU32<50>;
	/// Maximum delegations per delegator
	type MaxDelegationsPerDelegator = ConstU32<100>;
	/// Minimum stake required to be reserved to be a candidate
	type MinCandidateStk = ConstU128<{ 20_000 * currency::GLMR * currency::SUPPLY_FACTOR }>;
	/// Minimum stake required to be reserved to be a delegator
	type MinDelegation = ConstU128<{ 500 * currency::MILLIGLMR * currency::SUPPLY_FACTOR }>;
	/// Minimum stake required to be reserved to be a delegator
	type MinDelegatorStk = ConstU128<{ 500 * currency::MILLIGLMR * currency::SUPPLY_FACTOR }>;
	type BlockAuthor = AuthorInherent;
	type OnCollatorPayout = ();
	type PayoutCollatorReward = PayoutCollatorOrOrbiterReward;
	type OnNewRound = OnNewRound;
	type WeightInfo = pallet_parachain_staking::weights::SubstrateWeight<Runtime>;
}

impl pallet_author_inherent::Config for Runtime {
	type SlotBeacon = RelaychainDataProvider<Self>;
	type AccountLookup = MoonbeamOrbiters;
	type CanAuthor = AuthorFilter;
	type AuthorId = AccountId;
	type WeightInfo = pallet_author_inherent::weights::SubstrateWeight<Runtime>;
}

impl pallet_author_slot_filter::Config for Runtime {
	type RuntimeEvent = RuntimeEvent;
	type RandomnessSource = Randomness;
	type PotentialAuthors = ParachainStaking;
	type WeightInfo = pallet_author_slot_filter::weights::SubstrateWeight<Runtime>;
}

parameter_types! {
	pub const InitializationPayment: Perbill = Perbill::from_percent(30);
	pub const RelaySignaturesThreshold: Perbill = Perbill::from_percent(100);
	pub const SignatureNetworkIdentifier:  &'static [u8] = b"moonbeam-";
}

impl pallet_crowdloan_rewards::Config for Runtime {
	type RuntimeEvent = RuntimeEvent;
	type Initialized = ConstBool<false>;
	type InitializationPayment = InitializationPayment;
	type MaxInitContributors = ConstU32<500>;
	type MinimumReward = ConstU128<0>;
	type RewardCurrency = Balances;
	type RelayChainAccountId = [u8; 32];
	type RewardAddressAssociateOrigin = EnsureSigned<Self::AccountId>;
	type RewardAddressChangeOrigin = EnsureSigned<Self::AccountId>;
	type RewardAddressRelayVoteThreshold = RelaySignaturesThreshold;
	type SignatureNetworkIdentifier = SignatureNetworkIdentifier;
	type VestingBlockNumber = relay_chain::BlockNumber;
	type VestingBlockProvider = RelaychainDataProvider<Self>;
	type WeightInfo = pallet_crowdloan_rewards::weights::SubstrateWeight<Runtime>;
}

// This is a simple session key manager. It should probably either work with, or be replaced
// entirely by pallet sessions
impl pallet_author_mapping::Config for Runtime {
	type RuntimeEvent = RuntimeEvent;
	type DepositCurrency = Balances;
	type DepositAmount = ConstU128<{ 100 * currency::GLMR * currency::SUPPLY_FACTOR }>;
	type Keys = session_keys_primitives::VrfId;
	type WeightInfo = pallet_author_mapping::weights::SubstrateWeight<Runtime>;
}

/// The type used to represent the kinds of proxying allowed.
#[cfg_attr(feature = "std", derive(serde::Serialize, serde::Deserialize))]
#[derive(
	Copy, Clone, Eq, PartialEq, Ord, PartialOrd, Encode, Decode, Debug, MaxEncodedLen, TypeInfo,
)]
pub enum ProxyType {
	/// All calls can be proxied. This is the trivial/most permissive filter.
	Any = 0,
	/// Only extrinsics that do not transfer funds.
	NonTransfer = 1,
	/// Only extrinsics related to governance (democracy and collectives).
	Governance = 2,
	/// Only extrinsics related to staking.
	Staking = 3,
	/// Allow to veto an announced proxy call.
	CancelProxy = 4,
	/// Allow extrinsic related to Balances.
	Balances = 5,
	/// Allow extrinsic related to AuthorMapping.
	AuthorMapping = 6,
	/// Allow extrinsic related to IdentityJudgement.
	IdentityJudgement = 7,
}

impl Default for ProxyType {
	fn default() -> Self {
		Self::Any
	}
}

fn is_governance_precompile(precompile_name: &precompiles::PrecompileName) -> bool {
	matches!(
		precompile_name,
		PrecompileName::DemocracyPrecompile
			| PrecompileName::ConvictionVotingPrecompile
			| PrecompileName::CouncilInstance
			| PrecompileName::PreimagePrecompile
			| PrecompileName::ReferendaPrecompile
			| PrecompileName::TechCommitteeInstance
			| PrecompileName::OpenTechCommitteeInstance
			| PrecompileName::TreasuryCouncilInstance
	)
}

// Be careful: Each time this filter is modified, the substrate filter must also be modified
// consistently.
impl pallet_evm_precompile_proxy::EvmProxyCallFilter for ProxyType {
	fn is_evm_proxy_call_allowed(
		&self,
		call: &pallet_evm_precompile_proxy::EvmSubCall,
		recipient_has_code: bool,
		gas: u64,
	) -> precompile_utils::EvmResult<bool> {
		Ok(match self {
			ProxyType::Any => {
				match PrecompileName::from_address(call.to.0) {
					// Any precompile that can execute a subcall should be forbidden here,
					// to ensure that unauthorized smart contract can't be called
					// indirectly.
					// To be safe, we only allow the precompiles we need.
					Some(
						PrecompileName::AuthorMappingPrecompile
						| PrecompileName::ParachainStakingPrecompile,
					) => true,
					Some(ref precompile) if is_governance_precompile(precompile) => true,
					// All non-whitelisted precompiles are forbidden
					Some(_) => false,
					// Allow evm transfer to "simple" account (no code nor precompile)
					// For the moment, no smart contract other than precompiles is allowed.
					// In the future, we may create a dynamic whitelist to authorize some audited
					// smart contracts through governance.
					None => {
						// If the address is not recognized, allow only evm transfert to "simple"
						// accounts (no code nor precompile).
						// Note: Checking the presence of the code is not enough because some
						// precompiles have no code.
						!recipient_has_code
							&& precompile_utils::precompile_set::is_precompile_or_fail::<Runtime>(
								call.to.0, gas,
							)?
					}
				}
			}
			ProxyType::NonTransfer => {
				call.value == U256::zero()
					&& match PrecompileName::from_address(call.to.0) {
						Some(
							PrecompileName::AuthorMappingPrecompile
							| PrecompileName::ParachainStakingPrecompile,
						) => true,
						Some(ref precompile) if is_governance_precompile(precompile) => true,
						_ => false,
					}
			}
			ProxyType::Governance => {
				call.value == U256::zero()
					&& matches!(
						PrecompileName::from_address(call.to.0),
						Some(ref precompile) if is_governance_precompile(precompile)
					)
			}
			ProxyType::Staking => {
				call.value == U256::zero()
					&& matches!(
						PrecompileName::from_address(call.to.0),
						Some(
							PrecompileName::AuthorMappingPrecompile
								| PrecompileName::ParachainStakingPrecompile
						)
					)
			}
			// The proxy precompile does not contain method cancel_proxy
			ProxyType::CancelProxy => false,
			ProxyType::Balances => {
				// Allow only "simple" accounts as recipient (no code nor precompile).
				// Note: Checking the presence of the code is not enough because some precompiles
				// have no code.
				!recipient_has_code
					&& !precompile_utils::precompile_set::is_precompile_or_fail::<Runtime>(
						call.to.0, gas,
					)?
			}
			ProxyType::AuthorMapping => {
				call.value == U256::zero()
					&& matches!(
						PrecompileName::from_address(call.to.0),
						Some(PrecompileName::AuthorMappingPrecompile)
					)
			}
			// There is no identity precompile
			ProxyType::IdentityJudgement => false,
		})
	}
}

// Be careful: Each time this filter is modified, the EVM filter must also be modified consistently.
impl InstanceFilter<RuntimeCall> for ProxyType {
	fn filter(&self, c: &RuntimeCall) -> bool {
		match self {
			ProxyType::Any => true,
			ProxyType::NonTransfer => {
				matches!(
					c,
					RuntimeCall::System(..)
						| RuntimeCall::ParachainSystem(..)
						| RuntimeCall::Timestamp(..)
						| RuntimeCall::ParachainStaking(..)
						| RuntimeCall::Democracy(..)
						| RuntimeCall::Referenda(..)
						| RuntimeCall::Preimage(..)
						| RuntimeCall::CouncilCollective(..)
						| RuntimeCall::ConvictionVoting(..)
						| RuntimeCall::TreasuryCouncilCollective(..)
						| RuntimeCall::TechCommitteeCollective(..)
						| RuntimeCall::OpenTechCommitteeCollective(..)
						| RuntimeCall::Identity(..)
						| RuntimeCall::Utility(..)
						| RuntimeCall::Proxy(..) | RuntimeCall::AuthorMapping(..)
						| RuntimeCall::CrowdloanRewards(
							pallet_crowdloan_rewards::Call::claim { .. }
						)
				)
			}
			ProxyType::Governance => matches!(
				c,
				RuntimeCall::Democracy(..)
					| RuntimeCall::Referenda(..)
					| RuntimeCall::Preimage(..)
					| RuntimeCall::ConvictionVoting(..)
					| RuntimeCall::CouncilCollective(..)
					| RuntimeCall::TreasuryCouncilCollective(..)
					| RuntimeCall::TechCommitteeCollective(..)
					| RuntimeCall::OpenTechCommitteeCollective(..)
					| RuntimeCall::Utility(..)
			),
			ProxyType::Staking => matches!(
				c,
				RuntimeCall::ParachainStaking(..)
					| RuntimeCall::Utility(..)
					| RuntimeCall::AuthorMapping(..)
					| RuntimeCall::MoonbeamOrbiters(..)
			),
			ProxyType::CancelProxy => matches!(
				c,
				RuntimeCall::Proxy(pallet_proxy::Call::reject_announcement { .. })
			),
			ProxyType::Balances => {
				matches!(c, RuntimeCall::Balances(..) | RuntimeCall::Utility(..))
			}
			ProxyType::AuthorMapping => matches!(c, RuntimeCall::AuthorMapping(..)),
			ProxyType::IdentityJudgement => matches!(
				c,
				RuntimeCall::Identity(pallet_identity::Call::provide_judgement { .. })
					| RuntimeCall::Utility(..)
			),
		}
	}

	fn is_superset(&self, o: &Self) -> bool {
		match (self, o) {
			(x, y) if x == y => true,
			(ProxyType::Any, _) => true,
			(_, ProxyType::Any) => false,
			_ => false,
		}
	}
}

impl pallet_proxy::Config for Runtime {
	type RuntimeEvent = RuntimeEvent;
	type RuntimeCall = RuntimeCall;
	type Currency = Balances;
	type ProxyType = ProxyType;
	// One storage item; key size 32, value size 8
	type ProxyDepositBase = ConstU128<{ currency::deposit(1, 8) }>;
	// Additional storage item size of 21 bytes (20 bytes AccountId + 1 byte sizeof(ProxyType)).
	type ProxyDepositFactor = ConstU128<{ currency::deposit(0, 21) }>;
	type MaxProxies = ConstU32<32>;
	type WeightInfo = pallet_proxy::weights::SubstrateWeight<Runtime>;
	type MaxPending = ConstU32<32>;
	type CallHasher = BlakeTwo256;
	type AnnouncementDepositBase = ConstU128<{ currency::deposit(1, 8) }>;
	// Additional storage item size of 56 bytes:
	// - 20 bytes AccountId
	// - 32 bytes Hasher (Blake2256)
	// - 4 bytes BlockNumber (u32)
	type AnnouncementDepositFactor = ConstU128<{ currency::deposit(0, 56) }>;
}

impl pallet_migrations::Config for Runtime {
	type RuntimeEvent = RuntimeEvent;
	type MigrationsList = moonbeam_runtime_common::migrations::CommonMigrations<
		Runtime,
		CouncilCollective,
		TechCommitteeCollective,
	>;
	type XcmExecutionManager = XcmExecutionManager;
	type WeightInfo = pallet_migrations::weights::SubstrateWeight<Runtime>;
}

/// Maintenance mode Call filter
pub struct MaintenanceFilter;
impl Contains<RuntimeCall> for MaintenanceFilter {
	fn contains(c: &RuntimeCall) -> bool {
		match c {
			RuntimeCall::Assets(_) => false,
			RuntimeCall::LocalAssets(_) => false,
			RuntimeCall::Balances(_) => false,
			RuntimeCall::CrowdloanRewards(_) => false,
			RuntimeCall::Ethereum(_) => false,
			RuntimeCall::EVM(_) => false,
			RuntimeCall::Identity(_) => false,
			RuntimeCall::XTokens(_) => false,
			RuntimeCall::ParachainStaking(_) => false,
			RuntimeCall::MoonbeamOrbiters(_) => false,
			RuntimeCall::PolkadotXcm(_) => false,
			RuntimeCall::Treasury(_) => false,
			RuntimeCall::XcmTransactor(_) => false,
			RuntimeCall::EthereumXcm(_) => false,
			_ => true,
		}
	}
}

/// Normal Call Filter
/// We dont allow to create nor mint assets, this for now is disabled
/// We only allow transfers. For now creation of assets will go through
/// asset-manager, while minting/burning only happens through xcm messages
/// This can change in the future
pub struct NormalFilter;
impl Contains<RuntimeCall> for NormalFilter {
	fn contains(c: &RuntimeCall) -> bool {
		match c {
			RuntimeCall::Assets(method) => match method {
				pallet_assets::Call::transfer { .. } => true,
				pallet_assets::Call::transfer_keep_alive { .. } => true,
				pallet_assets::Call::approve_transfer { .. } => true,
				pallet_assets::Call::transfer_approved { .. } => true,
				pallet_assets::Call::cancel_approval { .. } => true,
				pallet_assets::Call::destroy_accounts { .. } => true,
				pallet_assets::Call::destroy_approvals { .. } => true,
				pallet_assets::Call::finish_destroy { .. } => true,
				_ => false,
			},
			// We want to disable create, as we dont want users to be choosing the
			// assetId of their choice
			// We also disable destroy, as we want to route destroy through the
			// asset-manager, which guarantees the removal both at the EVM and
			// substrate side of things
			RuntimeCall::LocalAssets(method) => match method {
				pallet_assets::Call::create { .. } => false,
				pallet_assets::Call::start_destroy { .. } => false,
				_ => true,
			},
			// We just want to enable this in case of live chains, since the default version
			// is populated at genesis
			RuntimeCall::PolkadotXcm(method) => match method {
				pallet_xcm::Call::force_default_xcm_version { .. } => true,
				_ => false,
			},
			// We filter anonymous proxy as they make "reserve" inconsistent
			// See: https://github.com/paritytech/substrate/blob/37cca710eed3dadd4ed5364c7686608f5175cce1/frame/proxy/src/lib.rs#L270 // editorconfig-checker-disable-line
			RuntimeCall::Proxy(method) => match method {
				pallet_proxy::Call::create_pure { .. } => false,
				pallet_proxy::Call::kill_pure { .. } => false,
				_ => true,
			},
			// Filtering the EVM prevents possible re-entrancy from the precompiles which could
			// lead to unexpected scenarios.
			// See https://github.com/PureStake/sr-moonbeam/issues/30
			// Note: It is also assumed that EVM calls are only allowed through `Origin::Root` so
			// this can be seen as an additional security
			RuntimeCall::EVM(_) => false,
			_ => true,
		}
	}
}

pub struct XcmExecutionManager;
impl moonkit_xcm_primitives::PauseXcmExecution for XcmExecutionManager {
	fn suspend_xcm_execution() -> DispatchResult {
		XcmpQueue::suspend_xcm_execution(RuntimeOrigin::root())
	}
	fn resume_xcm_execution() -> DispatchResult {
		XcmpQueue::resume_xcm_execution(RuntimeOrigin::root())
	}
}

pub struct NormalDmpHandler;
impl DmpMessageHandler for NormalDmpHandler {
	// This implementation makes messages be queued
	// Since the limit is 0, messages are queued for next iteration
	fn handle_dmp_messages(
		iter: impl Iterator<Item = (RelayBlockNumber, Vec<u8>)>,
		limit: Weight,
	) -> Weight {
		(if Migrations::should_pause_xcm() {
			DmpQueue::handle_dmp_messages(iter, Weight::zero())
		} else {
			DmpQueue::handle_dmp_messages(iter, limit)
		}) + <Runtime as frame_system::Config>::DbWeight::get().reads(1)
	}
}

pub struct MaintenanceDmpHandler;
impl DmpMessageHandler for MaintenanceDmpHandler {
	// This implementation makes messages be queued
	// Since the limit is 0, messages are queued for next iteration
	fn handle_dmp_messages(
		iter: impl Iterator<Item = (RelayBlockNumber, Vec<u8>)>,
		_limit: Weight,
	) -> Weight {
		DmpQueue::handle_dmp_messages(iter, Weight::zero())
	}
}

/// The hooks we want to run in Maintenance Mode
pub struct MaintenanceHooks;

impl OnInitialize<BlockNumber> for MaintenanceHooks {
	fn on_initialize(n: BlockNumber) -> Weight {
		AllPalletsWithSystem::on_initialize(n)
	}
}

// return 0
// For some reason using empty tuple () isnt working
// There exist only two pallets that use onIdle and these are xcmp and dmp queues
// For some reason putting an empty tumple does not work (transaction never finishes)
// We use an empty onIdle, if on the future we want one of the pallets to execute it
// we need to provide it here
impl OnIdle<BlockNumber> for MaintenanceHooks {
	fn on_idle(_n: BlockNumber, _max_weight: Weight) -> Weight {
		Weight::zero()
	}
}

impl OnRuntimeUpgrade for MaintenanceHooks {
	fn on_runtime_upgrade() -> Weight {
		AllPalletsWithSystem::on_runtime_upgrade()
	}
	#[cfg(feature = "try-runtime")]
	fn pre_upgrade() -> Result<Vec<u8>, &'static str> {
		AllPalletsWithSystem::pre_upgrade()
	}

	#[cfg(feature = "try-runtime")]
	fn post_upgrade(state: Vec<u8>) -> Result<(), &'static str> {
		AllPalletsWithSystem::post_upgrade(state)
	}
}

impl OnFinalize<BlockNumber> for MaintenanceHooks {
	fn on_finalize(n: BlockNumber) {
		AllPalletsWithSystem::on_finalize(n)
	}
}

impl OffchainWorker<BlockNumber> for MaintenanceHooks {
	fn offchain_worker(n: BlockNumber) {
		AllPalletsWithSystem::offchain_worker(n)
	}
}

impl pallet_maintenance_mode::Config for Runtime {
	type RuntimeEvent = RuntimeEvent;
	type NormalCallFilter = NormalFilter;
	type MaintenanceCallFilter = MaintenanceFilter;
	type MaintenanceOrigin =
		pallet_collective::EnsureProportionAtLeast<AccountId, TechCommitteeInstance, 2, 3>;
	type XcmExecutionManager = XcmExecutionManager;
	type NormalDmpHandler = NormalDmpHandler;
	type MaintenanceDmpHandler = MaintenanceDmpHandler;
	// We use AllPalletsWithSystem because we dont want to change the hooks in normal
	// operation
	type NormalExecutiveHooks = AllPalletsWithSystem;
	type MaintenanceExecutiveHooks = MaintenanceHooks;
}

impl pallet_proxy_genesis_companion::Config for Runtime {
	type ProxyType = ProxyType;
}

parameter_types! {
	pub OrbiterReserveIdentifier: [u8; 4] = [b'o', b'r', b'b', b'i'];
}

type AddCollatorOrigin =
	EitherOfDiverse<EnsureRoot<AccountId>, governance::custom_origins::GeneralAdmin>;
type DelCollatorOrigin =
	EitherOfDiverse<EnsureRoot<AccountId>, governance::custom_origins::GeneralAdmin>;

impl pallet_moonbeam_orbiters::Config for Runtime {
	type RuntimeEvent = RuntimeEvent;
	type AccountLookup = AuthorMapping;
	type AddCollatorOrigin = AddCollatorOrigin;
	type Currency = Balances;
	type DelCollatorOrigin = DelCollatorOrigin;
	/// Maximum number of orbiters per collator
	type MaxPoolSize = ConstU32<8>;
	/// Maximum number of round to keep on storage
	type MaxRoundArchive = ConstU32<4>;
	type OrbiterReserveIdentifier = OrbiterReserveIdentifier;
	type RotatePeriod = ConstU32<1>;
	/// Round index type.
	type RoundIndex = pallet_parachain_staking::RoundIndex;
	type WeightInfo = pallet_moonbeam_orbiters::weights::SubstrateWeight<Runtime>;
}

/// Only callable after `set_validation_data` is called which forms this proof the same way
fn relay_chain_state_proof() -> RelayChainStateProof {
	let relay_storage_root = ParachainSystem::validation_data()
		.expect("set in `set_validation_data`")
		.relay_parent_storage_root;
	let relay_chain_state =
		ParachainSystem::relay_state_proof().expect("set in `set_validation_data`");
	RelayChainStateProof::new(ParachainInfo::get(), relay_storage_root, relay_chain_state)
		.expect("Invalid relay chain state proof, already constructed in `set_validation_data`")
}

pub struct BabeDataGetter;
impl pallet_randomness::GetBabeData<u64, Option<Hash>> for BabeDataGetter {
	// Tolerate panic here because only ever called in inherent (so can be omitted)
	fn get_epoch_index() -> u64 {
		if cfg!(feature = "runtime-benchmarks") {
			// storage reads as per actual reads
			let _relay_storage_root = ParachainSystem::validation_data();
			let _relay_chain_state = ParachainSystem::relay_state_proof();
			const BENCHMARKING_NEW_EPOCH: u64 = 10u64;
			return BENCHMARKING_NEW_EPOCH;
		}
		relay_chain_state_proof()
			.read_optional_entry(relay_chain::well_known_keys::EPOCH_INDEX)
			.ok()
			.flatten()
			.expect("expected to be able to read epoch index from relay chain state proof")
	}
	fn get_epoch_randomness() -> Option<Hash> {
		if cfg!(feature = "runtime-benchmarks") {
			// storage reads as per actual reads
			let _relay_storage_root = ParachainSystem::validation_data();
			let _relay_chain_state = ParachainSystem::relay_state_proof();
			let benchmarking_babe_output = Hash::default();
			return Some(benchmarking_babe_output);
		}
		relay_chain_state_proof()
			.read_optional_entry(relay_chain::well_known_keys::ONE_EPOCH_AGO_RANDOMNESS)
			.ok()
			.flatten()
	}
}

impl pallet_randomness::Config for Runtime {
	type RuntimeEvent = RuntimeEvent;
<<<<<<< HEAD
	type AddressMapping = sp_runtime::traits::ConvertInto;
=======
	type AddressMapping = IdentityAddressMapping;
>>>>>>> 7686323d
	type Currency = Balances;
	type BabeDataGetter = BabeDataGetter;
	type VrfKeyLookup = AuthorMapping;
	type Deposit = ConstU128<{ 1 * currency::GLMR * currency::SUPPLY_FACTOR }>;
	type MaxRandomWords = ConstU8<100>;
	type MinBlockDelay = ConstU32<2>;
	type MaxBlockDelay = ConstU32<2_000>;
	type BlockExpirationDelay = ConstU32<10_000>;
	type EpochExpirationDelay = ConstU64<10_000>;
	type WeightInfo = pallet_randomness::weights::SubstrateWeight<Runtime>;
}

impl pallet_root_testing::Config for Runtime {}

parameter_types! {
	// One storage item; key size is 32 + 20; value is size 4+4+16+20 bytes = 44 bytes.
	pub const DepositBase: Balance = currency::deposit(1, 96);
	// Additional storage item size of 20 bytes.
	pub const DepositFactor: Balance = currency::deposit(0, 20);
	pub const MaxSignatories: u32 = 100;
}

impl pallet_multisig::Config for Runtime {
	type RuntimeEvent = RuntimeEvent;
	type RuntimeCall = RuntimeCall;
	type Currency = Balances;
	type DepositBase = DepositBase;
	type DepositFactor = DepositFactor;
	type MaxSignatories = MaxSignatories;
	type WeightInfo = pallet_multisig::weights::SubstrateWeight<Runtime>;
}

construct_runtime! {
	pub enum Runtime where
		Block = Block,
		NodeBlock = opaque::Block,
		UncheckedExtrinsic = UncheckedExtrinsic
	{
		// System support stuff.
		System: frame_system::{Pallet, Call, Storage, Config, Event<T>} = 0,
		ParachainSystem: cumulus_pallet_parachain_system::{Pallet, Call, Storage, Inherent, Event<T>} = 1,
		// Previously 2: pallet_randomness_collective_flip
		Timestamp: pallet_timestamp::{Pallet, Call, Storage, Inherent} = 3,
		ParachainInfo: parachain_info::{Pallet, Storage, Config} = 4,
		RootTesting: pallet_root_testing::{Pallet, Call, Storage} = 5,

		// Monetary stuff.
		Balances: pallet_balances::{Pallet, Call, Storage, Config<T>, Event<T>} = 10,
		TransactionPayment: pallet_transaction_payment::{Pallet, Storage, Config, Event<T>} = 11,

		// Consensus support.
		ParachainStaking: pallet_parachain_staking::{Pallet, Call, Storage, Event<T>, Config<T>} = 20,
		AuthorInherent: pallet_author_inherent::{Pallet, Call, Storage, Inherent} = 21,
		AuthorFilter: pallet_author_slot_filter::{Pallet, Call, Storage, Event, Config} = 22,
		AuthorMapping: pallet_author_mapping::{Pallet, Call, Config<T>, Storage, Event<T>} = 23,
		MoonbeamOrbiters: pallet_moonbeam_orbiters::{Pallet, Call, Storage, Event<T>} = 24,

		// Handy utilities.
		Utility: pallet_utility::{Pallet, Call, Event} = 30,
		Proxy: pallet_proxy::{Pallet, Call, Storage, Event<T>} = 31,
		MaintenanceMode: pallet_maintenance_mode::{Pallet, Call, Config, Storage, Event} = 32,
		Identity: pallet_identity::{Pallet, Call, Storage, Event<T>} = 33,
		Migrations: pallet_migrations::{Pallet, Call, Storage, Config, Event<T>} = 34,
		ProxyGenesisCompanion: pallet_proxy_genesis_companion::{Pallet, Config<T>} = 35,
		Multisig: pallet_multisig::{Pallet, Call, Storage, Event<T>} = 36,

		// Has been permanently removed for safety reasons.
		// Sudo: pallet_sudo::{Pallet, Call, Config<T>, Storage, Event<T>} = 40,

		// Ethereum compatibility.
		EthereumChainId: pallet_ethereum_chain_id::{Pallet, Storage, Config} = 50,
		EVM: pallet_evm::{Pallet, Config, Call, Storage, Event<T>} = 51,
		Ethereum: pallet_ethereum::{Pallet, Call, Storage, Event, Origin, Config} = 52,

		// Governance stuff.
		Scheduler: pallet_scheduler::{Pallet, Storage, Event<T>, Call} = 60,
		Democracy: pallet_democracy::{Pallet, Storage, Config<T>, Event<T>, Call} = 61,
		Preimage: pallet_preimage::{Pallet, Call, Storage, Event<T>} = 62,
		ConvictionVoting: pallet_conviction_voting::{Pallet, Call, Storage, Event<T>} = 63,
		Referenda: pallet_referenda::{Pallet, Call, Storage, Event<T>} = 64,
		Origins: governance::custom_origins::{Origin} = 65,
		Whitelist: pallet_whitelist::{Pallet, Call, Storage, Event<T>} = 66,

		// Council stuff.
		CouncilCollective:
			pallet_collective::<Instance1>::{Pallet, Call, Storage, Event<T>, Origin<T>, Config<T>} = 70,
		TechCommitteeCollective:
			pallet_collective::<Instance2>::{Pallet, Call, Storage, Event<T>, Origin<T>, Config<T>} = 71,
		TreasuryCouncilCollective:
			pallet_collective::<Instance3>::{Pallet, Call, Storage, Event<T>, Origin<T>, Config<T>} = 72,
		OpenTechCommitteeCollective:
			pallet_collective::<Instance4>::{Pallet, Call, Storage, Event<T>, Origin<T>, Config<T>} = 73,

		// Treasury stuff.
		Treasury: pallet_treasury::{Pallet, Storage, Config, Event<T>, Call} = 80,

		// Crowdloan stuff.
		CrowdloanRewards: pallet_crowdloan_rewards::{Pallet, Call, Config<T>, Storage, Event<T>} = 90,

		// XCM
		XcmpQueue: cumulus_pallet_xcmp_queue::{Pallet, Storage, Event<T>} = 100,
		CumulusXcm: cumulus_pallet_xcm::{Pallet, Event<T>, Origin} = 101,
		DmpQueue: cumulus_pallet_dmp_queue::{Pallet, Call, Storage, Event<T>} = 102,
		PolkadotXcm: pallet_xcm::{Pallet, Storage, Call, Event<T>, Origin, Config} = 103,
		Assets: pallet_assets::{Pallet, Call, Storage, Event<T>} = 104,
		AssetManager: pallet_asset_manager::{Pallet, Call, Storage, Event<T>} = 105,
		XTokens: orml_xtokens::{Pallet, Call, Storage, Event<T>} = 106,
		XcmTransactor: pallet_xcm_transactor::{Pallet, Call, Storage, Event<T>} = 107,
		LocalAssets: pallet_assets::<Instance1>::{Pallet, Call, Storage, Event<T>} = 108,
		EthereumXcm: pallet_ethereum_xcm::{Pallet, Call, Storage, Origin} = 109,
		Erc20XcmBridge: pallet_erc20_xcm_bridge::{Pallet} = 110,


		// Randomness
		Randomness: pallet_randomness::{Pallet, Call, Storage, Event<T>, Inherent} = 120,
	}
}

/// Block type as expected by this runtime.
pub type Block = generic::Block<Header, UncheckedExtrinsic>;
/// A Block signed with a Justification
pub type SignedBlock = generic::SignedBlock<Block>;
/// BlockId type as expected by this runtime.
pub type BlockId = generic::BlockId<Block>;

/// The SignedExtension to the basic transaction logic.
pub type SignedExtra = (
	frame_system::CheckNonZeroSender<Runtime>,
	frame_system::CheckSpecVersion<Runtime>,
	frame_system::CheckTxVersion<Runtime>,
	frame_system::CheckGenesis<Runtime>,
	frame_system::CheckEra<Runtime>,
	frame_system::CheckNonce<Runtime>,
	frame_system::CheckWeight<Runtime>,
	pallet_transaction_payment::ChargeTransactionPayment<Runtime>,
);
/// Unchecked extrinsic type as expected by this runtime.
pub type UncheckedExtrinsic =
	fp_self_contained::UncheckedExtrinsic<Address, RuntimeCall, Signature, SignedExtra>;
/// Extrinsic type that has already been checked.
pub type CheckedExtrinsic =
	fp_self_contained::CheckedExtrinsic<AccountId, RuntimeCall, SignedExtra, H160>;
/// Executive: handles dispatch to the various pallets.
pub type Executive = frame_executive::Executive<
	Runtime,
	Block,
	frame_system::ChainContext<Runtime>,
	Runtime,
	pallet_maintenance_mode::ExecutiveHooks<Runtime>,
>;

// All of our runtimes share most of their Runtime API implementations.
// We use a macro to implement this common part and add runtime-specific additional implementations.
// This macro expands to :
// ```
// impl_runtime_apis! {
//     // All impl blocks shared between all runtimes.
//
//     // Specific impls provided to the `impl_runtime_apis_plus_common!` macro.
// }
// ```
moonbeam_runtime_common::impl_runtime_apis_plus_common! {
	impl sp_transaction_pool::runtime_api::TaggedTransactionQueue<Block> for Runtime {
		fn validate_transaction(
			source: TransactionSource,
			xt: <Block as BlockT>::Extrinsic,
			block_hash: <Block as BlockT>::Hash,
		) -> TransactionValidity {
			// Filtered calls should not enter the tx pool as they'll fail if inserted.
			// If this call is not allowed, we return early.
			if !<Runtime as frame_system::Config>::BaseCallFilter::contains(&xt.0.function) {
				return InvalidTransaction::Call.into();
			}

			// This runtime uses Substrate's pallet transaction payment. This
			// makes the chain feel like a standard Substrate chain when submitting
			// frame transactions and using Substrate ecosystem tools. It has the downside that
			// transaction are not prioritized by gas_price. The following code reprioritizes
			// transactions to overcome this.
			//
			// A more elegant, ethereum-first solution is
			// a pallet that replaces pallet transaction payment, and allows users
			// to directly specify a gas price rather than computing an effective one.
			// #HopefullySomeday

			// First we pass the transactions to the standard FRAME executive. This calculates all the
			// necessary tags, longevity and other properties that we will leave unchanged.
			// This also assigns some priority that we don't care about and will overwrite next.
			let mut intermediate_valid = Executive::validate_transaction(source, xt.clone(), block_hash)?;

			let dispatch_info = xt.get_dispatch_info();

			// If this is a pallet ethereum transaction, then its priority is already set
			// according to gas price from pallet ethereum. If it is any other kind of transaction,
			// we modify its priority.
			Ok(match &xt.0.function {
				RuntimeCall::Ethereum(transact { .. }) => intermediate_valid,
				_ if dispatch_info.class != DispatchClass::Normal => intermediate_valid,
				_ => {
					let tip = match xt.0.signature {
						None => 0,
						Some((_, _, ref signed_extra)) => {
							// Yuck, this depends on the index of charge transaction in Signed Extra
							let charge_transaction = &signed_extra.7;
							charge_transaction.tip()
						}
					};

					// Calculate the fee that will be taken by pallet transaction payment
					let fee: u64 = TransactionPayment::compute_fee(
						xt.encode().len() as u32,
						&dispatch_info,
						tip,
					).saturated_into();

					// Calculate how much gas this effectively uses according to the existing mapping
					let effective_gas =
						<Runtime as pallet_evm::Config>::GasWeightMapping::weight_to_gas(
							dispatch_info.weight
						);

					// Here we calculate an ethereum-style effective gas price using the
					// current fee of the transaction. Because the weight -> gas conversion is
					// lossy, we have to handle the case where a very low weight maps to zero gas.
					let effective_gas_price = if effective_gas > 0 {
						fee / effective_gas
					} else {
						// If the effective gas was zero, we just act like it was 1.
						fee
					};

					// Overwrite the original prioritization with this ethereum one
					intermediate_valid.priority = effective_gas_price;
					intermediate_valid
				}
			})
		}
	}
}

// Check the timestamp and parachain inherents
struct CheckInherents;

impl cumulus_pallet_parachain_system::CheckInherents<Block> for CheckInherents {
	fn check_inherents(
		block: &Block,
		relay_state_proof: &cumulus_pallet_parachain_system::RelayChainStateProof,
	) -> sp_inherents::CheckInherentsResult {
		let relay_chain_slot = relay_state_proof
			.read_slot()
			.expect("Could not read the relay chain slot from the proof");

		let inherent_data =
			cumulus_primitives_timestamp::InherentDataProvider::from_relay_chain_slot_and_duration(
				relay_chain_slot,
				sp_std::time::Duration::from_secs(6),
			)
			.create_inherent_data()
			.expect("Could not create the timestamp inherent data");

		inherent_data.check_extrinsics(&block)
	}
}

// Nimbus's Executive wrapper allows relay validators to verify the seal digest
cumulus_pallet_parachain_system::register_validate_block!(
	Runtime = Runtime,
	BlockExecutor = pallet_author_inherent::BlockExecutor::<Runtime, Executive>,
	CheckInherents = CheckInherents,
);

moonbeam_runtime_common::impl_self_contained_call!();

// Shorthand for a Get field of a pallet Config.
#[macro_export]
macro_rules! get {
	($pallet:ident, $name:ident, $type:ty) => {
		<<$crate::Runtime as $pallet::Config>::$name as $crate::Get<$type>>::get()
	};
}

#[cfg(test)]
mod tests {
	use super::{currency::*, *};

	#[test]
	// Helps us to identify a Pallet Call in case it exceeds the 1kb limit.
	// Hint: this should be a rare case. If that happens, one or more of the dispatchable arguments
	// need to be Boxed.
	fn call_max_size() {
		const CALL_ALIGN: u32 = 1024;
		assert!(
			std::mem::size_of::<pallet_ethereum_chain_id::Call<Runtime>>() <= CALL_ALIGN as usize
		);
		assert!(std::mem::size_of::<pallet_evm::Call<Runtime>>() <= CALL_ALIGN as usize);
		assert!(std::mem::size_of::<pallet_ethereum::Call<Runtime>>() <= CALL_ALIGN as usize);
		assert!(
			std::mem::size_of::<pallet_parachain_staking::Call<Runtime>>() <= CALL_ALIGN as usize
		);
		assert!(
			std::mem::size_of::<pallet_author_inherent::Call<Runtime>>() <= CALL_ALIGN as usize
		);
		assert!(
			std::mem::size_of::<pallet_author_slot_filter::Call<Runtime>>() <= CALL_ALIGN as usize
		);
		assert!(
			std::mem::size_of::<pallet_crowdloan_rewards::Call<Runtime>>() <= CALL_ALIGN as usize
		);
		assert!(std::mem::size_of::<pallet_author_mapping::Call<Runtime>>() <= CALL_ALIGN as usize);
		assert!(
			std::mem::size_of::<pallet_maintenance_mode::Call<Runtime>>() <= CALL_ALIGN as usize
		);
		assert!(std::mem::size_of::<pallet_migrations::Call<Runtime>>() <= CALL_ALIGN as usize);
		assert!(
			std::mem::size_of::<pallet_proxy_genesis_companion::Call<Runtime>>()
				<= CALL_ALIGN as usize
		);
	}

	#[test]
	fn currency_constants_are_correct() {
		assert_eq!(SUPPLY_FACTOR, 100);

		// txn fees
		assert_eq!(TRANSACTION_BYTE_FEE, Balance::from(100 * GIGAWEI));
		assert_eq!(
			get!(pallet_transaction_payment, OperationalFeeMultiplier, u8),
			5_u8
		);
		assert_eq!(STORAGE_BYTE_FEE, Balance::from(10 * MILLIGLMR));

		// democracy minimums
		assert_eq!(
			get!(pallet_democracy, MinimumDeposit, u128),
			Balance::from(400 * GLMR)
		);
		assert_eq!(
			get!(pallet_preimage, ByteDeposit, u128),
			Balance::from(10 * MILLIGLMR)
		);
		assert_eq!(
			get!(pallet_treasury, ProposalBondMinimum, u128),
			Balance::from(100 * GLMR)
		);

		// pallet_identity deposits
		assert_eq!(
			get!(pallet_identity, BasicDeposit, u128),
			Balance::from(10 * GLMR + 2580 * MILLIGLMR)
		);
		assert_eq!(
			get!(pallet_identity, FieldDeposit, u128),
			Balance::from(660 * MILLIGLMR)
		);
		assert_eq!(
			get!(pallet_identity, SubAccountDeposit, u128),
			Balance::from(10 * GLMR + 530 * MILLIGLMR)
		);

		// staking minimums
		assert_eq!(
			get!(pallet_parachain_staking, MinCandidateStk, u128),
			Balance::from(2_000_000 * GLMR)
		);
		assert_eq!(
			get!(pallet_parachain_staking, MinDelegation, u128),
			Balance::from(50 * GLMR)
		);
		assert_eq!(
			get!(pallet_parachain_staking, MinDelegatorStk, u128),
			Balance::from(50 * GLMR)
		);

		// crowdloan min reward
		assert_eq!(
			get!(pallet_crowdloan_rewards, MinimumReward, u128),
			Balance::from(0u128)
		);

		// deposit for AuthorMapping
		assert_eq!(
			get!(pallet_author_mapping, DepositAmount, u128),
			Balance::from(10 * KILOGLMR)
		);

		// proxy deposits
		assert_eq!(
			get!(pallet_proxy, ProxyDepositBase, u128),
			Balance::from(10 * GLMR + 80 * MILLIGLMR)
		);
		assert_eq!(
			get!(pallet_proxy, ProxyDepositFactor, u128),
			Balance::from(210 * MILLIGLMR)
		);
		assert_eq!(
			get!(pallet_proxy, AnnouncementDepositBase, u128),
			Balance::from(10 * GLMR + 80 * MILLIGLMR)
		);
		assert_eq!(
			get!(pallet_proxy, AnnouncementDepositFactor, u128),
			Balance::from(560 * MILLIGLMR)
		);
	}

	#[test]
	// Required migration is
	// pallet_parachain_staking::migrations::IncreaseMaxTopDelegationsPerCandidate
	// Purpose of this test is to remind of required migration if constant is ever changed
	fn updating_maximum_delegators_per_candidate_requires_configuring_required_migration() {
		assert_eq!(
			get!(pallet_parachain_staking, MaxTopDelegationsPerCandidate, u32),
			300
		);
		assert_eq!(
			get!(
				pallet_parachain_staking,
				MaxBottomDelegationsPerCandidate,
				u32
			),
			50
		);
	}

	#[test]
	fn configured_base_extrinsic_weight_is_evm_compatible() {
		let min_ethereum_transaction_weight = WeightPerGas::get() * 21_000;
		let base_extrinsic = <Runtime as frame_system::Config>::BlockWeights::get()
			.get(frame_support::dispatch::DispatchClass::Normal)
			.base_extrinsic;
		assert!(base_extrinsic.ref_time() <= min_ethereum_transaction_weight.ref_time());
	}
}<|MERGE_RESOLUTION|>--- conflicted
+++ resolved
@@ -1278,11 +1278,7 @@
 
 impl pallet_randomness::Config for Runtime {
 	type RuntimeEvent = RuntimeEvent;
-<<<<<<< HEAD
 	type AddressMapping = sp_runtime::traits::ConvertInto;
-=======
-	type AddressMapping = IdentityAddressMapping;
->>>>>>> 7686323d
 	type Currency = Balances;
 	type BabeDataGetter = BabeDataGetter;
 	type VrfKeyLookup = AuthorMapping;
