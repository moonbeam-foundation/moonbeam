--- conflicted
+++ resolved
@@ -2375,7 +2375,6 @@
 				Call::XcmTransactor(
 					pallet_xcm_transactor::Call::<Runtime>::transact_through_signed {
 						dest: Box::new(xcm::VersionedMultiLocation::V1(MultiLocation::parent())),
-<<<<<<< HEAD
 						fee: CurrencyPayment {
 							currency: Currency::AsMultiLocation(Box::new(
 								xcm::VersionedMultiLocation::V1(MultiLocation::parent())
@@ -2387,13 +2386,6 @@
 							transact_required_weight_at_most: 11000,
 							overall_weight: None
 						}
-=======
-						fee_location: Box::new(xcm::VersionedMultiLocation::V1(
-							MultiLocation::parent()
-						)),
-						dest_weight: 11000,
-						call: vec![]
->>>>>>> f3c7b857
 					}
 				)
 				.dispatch(<Runtime as frame_system::Config>::Origin::signed(
@@ -2446,7 +2438,6 @@
 				Call::XcmTransactor(
 					pallet_xcm_transactor::Call::<Runtime>::transact_through_signed {
 						dest: Box::new(xcm::VersionedMultiLocation::V1(MultiLocation::parent())),
-<<<<<<< HEAD
 						fee: CurrencyPayment {
 							currency: Currency::AsMultiLocation(Box::new(
 								xcm::VersionedMultiLocation::V1(MultiLocation::parent())
@@ -2458,11 +2449,6 @@
 							transact_required_weight_at_most: 11000,
 							overall_weight: None
 						}
-=======
-						fee_currency_id: CurrencyId::ForeignAsset(source_id),
-						dest_weight: 11000,
-						call: vec![]
->>>>>>> f3c7b857
 					}
 				)
 				.dispatch(<Runtime as frame_system::Config>::Origin::signed(
