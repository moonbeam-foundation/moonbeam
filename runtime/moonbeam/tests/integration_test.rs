--- conflicted
+++ resolved
@@ -1945,11 +1945,7 @@
 						weight: 4_000_000,
 					},
 				)
-<<<<<<< HEAD
 				.expect_cost(194639)
-=======
-				.expect_cost(59490)
->>>>>>> 14fd8688
 				.expect_no_logs()
 				.execute_returns(())
 		})
@@ -2001,11 +1997,7 @@
 						weight: 4_000_000,
 					},
 				)
-<<<<<<< HEAD
 				.expect_cost(194639)
-=======
-				.expect_cost(59490)
->>>>>>> 14fd8688
 				.expect_no_logs()
 				.execute_returns(());
 		})
