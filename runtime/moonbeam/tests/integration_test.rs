// Copyright 2019-2021 PureStake Inc.
// This file is part of Moonbeam.

// Moonbeam is free software: you can redistribute it and/or modify
// it under the terms of the GNU General Public License as published by
// the Free Software Foundation, either version 3 of the License, or
// (at your option) any later version.

// Moonbeam is distributed in the hope that it will be useful,
// but WITHOUT ANY WARRANTY; without even the implied warranty of
// MERCHANTABILITY or FITNESS FOR A PARTICULAR PURPOSE.  See the
// GNU General Public License for more details.

// You should have received a copy of the GNU General Public License
// along with Moonbeam.  If not, see <http://www.gnu.org/licenses/>.

//! Moonbeam Runtime Integration Tests

#![cfg(test)]

mod common;
use common::*;

use evm::{executor::PrecompileOutput, Context, ExitSucceed};
use frame_support::{
	assert_noop, assert_ok,
	dispatch::Dispatchable,
	traits::{fungible::Inspect, PalletInfo, StorageInfo, StorageInfoTrait},
	weights::{DispatchClass, Weight},
	StorageHasher, Twox128,
};
use moonbeam_runtime::{
	currency::{GIGAWEI, GLMR},
	AccountId, Balances, BlockWeights, Call, CrowdloanRewards, Event, ParachainStaking,
	Precompiles, Runtime, System,
};
use nimbus_primitives::NimbusId;
use pallet_evm::PrecompileSet;
use pallet_transaction_payment::Multiplier;
use parachain_staking::Bond;
use parity_scale_codec::Encode;
use sha3::{Digest, Keccak256};
use sp_core::Pair;
use sp_core::{Public, H160, U256};
use sp_runtime::{
	traits::{Convert, One},
	DispatchError,
};

#[test]
fn fast_track_available() {
	assert!(<moonbeam_runtime::Runtime as pallet_democracy::Config>::InstantAllowed::get());
}

#[test]
fn verify_pallet_prefixes() {
	fn is_pallet_prefix<P: 'static>(name: &str) {
		// Compares the unhashed pallet prefix in the `StorageInstance` implementation by every
		// storage item in the pallet P. This pallet prefix is used in conjunction with the
		// item name to get the unique storage key: hash(PalletPrefix) + hash(StorageName)
		// https://github.com/paritytech/substrate/blob/master/frame/support/procedural/src/pallet/
		// expand/storage.rs#L389-L401
		assert_eq!(
			<moonbeam_runtime::Runtime as frame_system::Config>::PalletInfo::name::<P>(),
			Some(name)
		);
	}
	// TODO: use StorageInfoTrait once https://github.com/paritytech/substrate/pull/9246
	// is pulled in substrate deps.
	is_pallet_prefix::<moonbeam_runtime::System>("System");
	is_pallet_prefix::<moonbeam_runtime::Utility>("Utility");
	is_pallet_prefix::<moonbeam_runtime::RandomnessCollectiveFlip>("RandomnessCollectiveFlip");
	is_pallet_prefix::<moonbeam_runtime::ParachainSystem>("ParachainSystem");
	is_pallet_prefix::<moonbeam_runtime::TransactionPayment>("TransactionPayment");
	is_pallet_prefix::<moonbeam_runtime::ParachainInfo>("ParachainInfo");
	is_pallet_prefix::<moonbeam_runtime::EthereumChainId>("EthereumChainId");
	is_pallet_prefix::<moonbeam_runtime::EVM>("EVM");
	is_pallet_prefix::<moonbeam_runtime::Ethereum>("Ethereum");
	is_pallet_prefix::<moonbeam_runtime::ParachainStaking>("ParachainStaking");
	is_pallet_prefix::<moonbeam_runtime::Scheduler>("Scheduler");
	is_pallet_prefix::<moonbeam_runtime::Democracy>("Democracy");
	is_pallet_prefix::<moonbeam_runtime::CouncilCollective>("CouncilCollective");
	is_pallet_prefix::<moonbeam_runtime::TechCommitteeCollective>("TechCommitteeCollective");
	is_pallet_prefix::<moonbeam_runtime::Treasury>("Treasury");
	is_pallet_prefix::<moonbeam_runtime::AuthorInherent>("AuthorInherent");
	is_pallet_prefix::<moonbeam_runtime::AuthorFilter>("AuthorFilter");
	is_pallet_prefix::<moonbeam_runtime::CrowdloanRewards>("CrowdloanRewards");
	is_pallet_prefix::<moonbeam_runtime::AuthorMapping>("AuthorMapping");
	is_pallet_prefix::<moonbeam_runtime::MaintenanceMode>("MaintenanceMode");
	let prefix = |pallet_name, storage_name| {
		let mut res = [0u8; 32];
		res[0..16].copy_from_slice(&Twox128::hash(pallet_name));
		res[16..32].copy_from_slice(&Twox128::hash(storage_name));
		res.to_vec()
	};
	assert_eq!(
		<moonbeam_runtime::Timestamp as StorageInfoTrait>::storage_info(),
		vec![
			StorageInfo {
				pallet_name: b"Timestamp".to_vec(),
				storage_name: b"Now".to_vec(),
				prefix: prefix(b"Timestamp", b"Now"),
				max_values: Some(1),
				max_size: Some(8),
			},
			StorageInfo {
				pallet_name: b"Timestamp".to_vec(),
				storage_name: b"DidUpdate".to_vec(),
				prefix: prefix(b"Timestamp", b"DidUpdate"),
				max_values: Some(1),
				max_size: Some(1),
			}
		]
	);
	assert_eq!(
		<moonbeam_runtime::Balances as StorageInfoTrait>::storage_info(),
		vec![
			StorageInfo {
				pallet_name: b"Balances".to_vec(),
				storage_name: b"TotalIssuance".to_vec(),
				prefix: prefix(b"Balances", b"TotalIssuance"),
				max_values: Some(1),
				max_size: Some(16),
			},
			StorageInfo {
				pallet_name: b"Balances".to_vec(),
				storage_name: b"Account".to_vec(),
				prefix: prefix(b"Balances", b"Account"),
				max_values: Some(300_000),
				max_size: Some(100),
			},
			StorageInfo {
				pallet_name: b"Balances".to_vec(),
				storage_name: b"Locks".to_vec(),
				prefix: prefix(b"Balances", b"Locks"),
				max_values: Some(300_000),
				max_size: Some(1287),
			},
			StorageInfo {
				pallet_name: b"Balances".to_vec(),
				storage_name: b"Reserves".to_vec(),
				prefix: prefix(b"Balances", b"Reserves"),
				max_values: None,
				max_size: Some(1037),
			},
			StorageInfo {
				pallet_name: b"Balances".to_vec(),
				storage_name: b"StorageVersion".to_vec(),
				prefix: prefix(b"Balances", b"StorageVersion"),
				max_values: Some(1),
				max_size: Some(1),
			}
		]
	);
	assert_eq!(
		<moonbeam_runtime::Sudo as StorageInfoTrait>::storage_info(),
		vec![StorageInfo {
			pallet_name: b"Sudo".to_vec(),
			storage_name: b"Key".to_vec(),
			prefix: prefix(b"Sudo", b"Key"),
			max_values: Some(1),
			max_size: Some(20),
		}]
	);
	assert_eq!(
		<moonbeam_runtime::Proxy as StorageInfoTrait>::storage_info(),
		vec![
			StorageInfo {
				pallet_name: b"Proxy".to_vec(),
				storage_name: b"Proxies".to_vec(),
				prefix: prefix(b"Proxy", b"Proxies"),
				max_values: None,
				max_size: Some(845),
			},
			StorageInfo {
				pallet_name: b"Proxy".to_vec(),
				storage_name: b"Announcements".to_vec(),
				prefix: prefix(b"Proxy", b"Announcements"),
				max_values: None,
				max_size: Some(1837),
			}
		]
	);
	assert_eq!(
		<moonbeam_runtime::MaintenanceMode as StorageInfoTrait>::storage_info(),
		vec![StorageInfo {
			pallet_name: b"MaintenanceMode".to_vec(),
			storage_name: b"MaintenanceMode".to_vec(),
			prefix: prefix(b"MaintenanceMode", b"MaintenanceMode"),
			max_values: Some(1),
			max_size: Some(1),
		},]
	);
}

#[test]
fn verify_pallet_indices() {
	fn is_pallet_index<P: 'static>(index: usize) {
		assert_eq!(
			<moonbeam_runtime::Runtime as frame_system::Config>::PalletInfo::index::<P>(),
			Some(index)
		);
	}

	is_pallet_index::<moonbeam_runtime::System>(0);
	is_pallet_index::<moonbeam_runtime::ParachainSystem>(1);
	is_pallet_index::<moonbeam_runtime::RandomnessCollectiveFlip>(2);
	is_pallet_index::<moonbeam_runtime::Timestamp>(3);
	is_pallet_index::<moonbeam_runtime::ParachainInfo>(4);
	// Monetary
	is_pallet_index::<moonbeam_runtime::Balances>(10);
	is_pallet_index::<moonbeam_runtime::TransactionPayment>(11);
	// Consensus support
	is_pallet_index::<moonbeam_runtime::ParachainStaking>(20);
	is_pallet_index::<moonbeam_runtime::AuthorInherent>(21);
	is_pallet_index::<moonbeam_runtime::AuthorFilter>(22);
	is_pallet_index::<moonbeam_runtime::AuthorMapping>(23);
	// Handy utilities
	is_pallet_index::<moonbeam_runtime::Utility>(30);
	is_pallet_index::<moonbeam_runtime::Proxy>(31);
	is_pallet_index::<moonbeam_runtime::MaintenanceMode>(32);
	// Sudo
	is_pallet_index::<moonbeam_runtime::Sudo>(40);
	// Ethereum compatibility
	is_pallet_index::<moonbeam_runtime::EthereumChainId>(50);
	is_pallet_index::<moonbeam_runtime::EVM>(51);
	is_pallet_index::<moonbeam_runtime::Ethereum>(52);
	// Governance
	is_pallet_index::<moonbeam_runtime::Scheduler>(60);
	is_pallet_index::<moonbeam_runtime::Democracy>(61);
	// Council
	is_pallet_index::<moonbeam_runtime::CouncilCollective>(70);
	is_pallet_index::<moonbeam_runtime::TechCommitteeCollective>(71);
	// Treasury
	is_pallet_index::<moonbeam_runtime::Treasury>(80);
	// Crowdloan
	is_pallet_index::<moonbeam_runtime::CrowdloanRewards>(90);
}

#[test]
fn join_collator_candidates() {
	ExtBuilder::default()
		.with_balances(vec![
			(AccountId::from(ALICE), 200_000 * GLMR),
			(AccountId::from(BOB), 200_000 * GLMR),
			(AccountId::from(CHARLIE), 110_000 * GLMR),
			(AccountId::from(DAVE), 100_000 * GLMR),
		])
		.with_collators(vec![
			(AccountId::from(ALICE), 100_000 * GLMR),
			(AccountId::from(BOB), 100_000 * GLMR),
		])
<<<<<<< HEAD
		.with_delegations(vec![
			(AccountId::from(CHARLIE), AccountId::from(ALICE), 50 * GLMR),
			(AccountId::from(CHARLIE), AccountId::from(BOB), 50 * GLMR),
=======
		.with_nominations(vec![
			(
				AccountId::from(CHARLIE),
				AccountId::from(ALICE),
				5_000 * GLMR,
			),
			(AccountId::from(CHARLIE), AccountId::from(BOB), 5_000 * GLMR),
>>>>>>> 3789950b
		])
		.build()
		.execute_with(|| {
			assert_noop!(
				ParachainStaking::join_candidates(
					origin_of(AccountId::from(ALICE)),
					100_000 * GLMR,
					2u32
				),
				parachain_staking::Error::<Runtime>::CandidateExists
			);
			assert_noop!(
				ParachainStaking::join_candidates(
					origin_of(AccountId::from(CHARLIE)),
					100_000 * GLMR,
					2u32
				),
				parachain_staking::Error::<Runtime>::NominatorExists
			);
			assert!(System::events().is_empty());
			assert_ok!(ParachainStaking::join_candidates(
				origin_of(AccountId::from(DAVE)),
				100_000 * GLMR,
				2u32
			));
			assert_eq!(
				last_event(),
				Event::ParachainStaking(parachain_staking::Event::JoinedCollatorCandidates(
					AccountId::from(DAVE),
					100_000 * GLMR,
					310_000 * GLMR
				))
			);
			let candidates = ParachainStaking::candidate_pool();
			assert_eq!(
				candidates.0[0],
				Bond {
					owner: AccountId::from(ALICE),
					amount: 105_000 * GLMR
				}
			);
			assert_eq!(
				candidates.0[1],
				Bond {
					owner: AccountId::from(BOB),
					amount: 105_000 * GLMR
				}
			);
			assert_eq!(
				candidates.0[2],
				Bond {
					owner: AccountId::from(DAVE),
					amount: 100_000 * GLMR
				}
			);
		});
}

#[test]
fn transfer_through_evm_to_stake() {
	ExtBuilder::default()
		.with_balances(vec![(AccountId::from(ALICE), 200_000 * GLMR)])
		.build()
		.execute_with(|| {
			// Charlie has no balance => fails to stake
			assert_noop!(
				ParachainStaking::join_candidates(
					origin_of(AccountId::from(CHARLIE)),
					100_000 * GLMR,
					2u32
				),
				DispatchError::Module {
					index: 10,
					error: 2,
					message: Some("InsufficientBalance")
				}
			);
			// Alice transfer from free balance 200_000 GLMR to Bob
			assert_ok!(Balances::transfer(
				origin_of(AccountId::from(ALICE)),
				AccountId::from(BOB),
				200_000 * GLMR,
			));
			assert_eq!(Balances::free_balance(AccountId::from(BOB)), 200_000 * GLMR);

			let gas_limit = 100000u64;
			let gas_price: U256 = (100 * GIGAWEI).into();
			// Bob transfers 100_000 GLMR to Charlie via EVM
			assert_ok!(Call::EVM(pallet_evm::Call::<Runtime>::call {
				source: AccountId::from(BOB),
				target: AccountId::from(CHARLIE),
				input: vec![],
				value: (100_000 * GLMR).into(),
				gas_limit,
				gas_price,
				nonce: None
			})
			.dispatch(<Runtime as frame_system::Config>::Origin::root()));
			assert_eq!(
				Balances::free_balance(AccountId::from(CHARLIE)),
				100_000 * GLMR,
			);

			// Charlie can stake now
			assert_ok!(ParachainStaking::join_candidates(
				origin_of(AccountId::from(CHARLIE)),
				100_000 * GLMR,
				2u32
			),);
			let candidates = ParachainStaking::candidate_pool();
			assert_eq!(
				candidates.0[0],
				Bond {
					owner: AccountId::from(CHARLIE),
					amount: 100_000 * GLMR
				}
			);
		});
}

#[test]
fn reward_block_authors() {
	ExtBuilder::default()
		.with_balances(vec![
			// Alice gets 10k extra tokens for her mapping deposit
			(AccountId::from(ALICE), 210_000 * GLMR),
			(AccountId::from(BOB), 100_000 * GLMR),
		])
<<<<<<< HEAD
		.with_collators(vec![(AccountId::from(ALICE), 1_000 * GLMR)])
		.with_delegations(vec![(
=======
		.with_collators(vec![(AccountId::from(ALICE), 100_000 * GLMR)])
		.with_nominations(vec![(
>>>>>>> 3789950b
			AccountId::from(BOB),
			AccountId::from(ALICE),
			50_000 * GLMR,
		)])
		.with_mappings(vec![(
			NimbusId::from_slice(&ALICE_NIMBUS),
			AccountId::from(ALICE),
		)])
		.build()
		.execute_with(|| {
			set_parachain_inherent_data();
			for x in 2..2399 {
				set_author(NimbusId::from_slice(&ALICE_NIMBUS));
				run_to_block(x);
			}
			// no rewards doled out yet
			assert_eq!(
				Balances::free_balance(AccountId::from(ALICE)),
				100_000 * GLMR,
			);
			assert_eq!(Balances::free_balance(AccountId::from(BOB)), 50_000 * GLMR,);
			set_author(NimbusId::from_slice(&ALICE_NIMBUS));
			run_to_block(2400);
			// rewards minted and distributed
			assert_eq!(
				Balances::free_balance(AccountId::from(ALICE)),
				111366666658400000000000,
			);
			assert_eq!(
				Balances::free_balance(AccountId::from(BOB)),
				54133333329200000000000,
			);
		});
}

#[test]
fn reward_block_authors_with_parachain_bond_reserved() {
	ExtBuilder::default()
		.with_balances(vec![
			// Alice gets 10k extra tokens for her mapping deposit
			(AccountId::from(ALICE), 210_000 * GLMR),
			(AccountId::from(BOB), 100_000 * GLMR),
			(AccountId::from(CHARLIE), 100 * GLMR),
		])
<<<<<<< HEAD
		.with_collators(vec![(AccountId::from(ALICE), 1_000 * GLMR)])
		.with_delegations(vec![(
=======
		.with_collators(vec![(AccountId::from(ALICE), 100_000 * GLMR)])
		.with_nominations(vec![(
>>>>>>> 3789950b
			AccountId::from(BOB),
			AccountId::from(ALICE),
			50_000 * GLMR,
		)])
		.with_mappings(vec![(
			NimbusId::from_slice(&ALICE_NIMBUS),
			AccountId::from(ALICE),
		)])
		.build()
		.execute_with(|| {
			set_parachain_inherent_data();
			assert_ok!(ParachainStaking::set_parachain_bond_account(
				root_origin(),
				AccountId::from(CHARLIE),
			),);
			for x in 2..2399 {
				set_author(NimbusId::from_slice(&ALICE_NIMBUS));
				run_to_block(x);
			}
			// no rewards doled out yet
			assert_eq!(
				Balances::free_balance(AccountId::from(ALICE)),
				100_000 * GLMR,
			);
			assert_eq!(Balances::free_balance(AccountId::from(BOB)), 50_000 * GLMR,);
			assert_eq!(Balances::free_balance(AccountId::from(CHARLIE)), 100 * GLMR,);
			set_author(NimbusId::from_slice(&ALICE_NIMBUS));
			run_to_block(2400);
			// rewards minted and distributed
			assert_eq!(
				Balances::free_balance(AccountId::from(ALICE)),
				108269333328165000000000,
			);
			assert_eq!(
				Balances::free_balance(AccountId::from(BOB)),
				52584166664082500000000,
			);
			// 30% reserved for parachain bond
			assert_eq!(
				Balances::free_balance(AccountId::from(CHARLIE)),
				4751500000000000000000,
			);
		});
}

#[test]
fn initialize_crowdloan_addresses_with_batch_and_pay() {
	ExtBuilder::default()
		.with_balances(vec![
			(AccountId::from(ALICE), 200_000 * GLMR),
			(AccountId::from(BOB), 100_000 * GLMR),
		])
		.with_collators(vec![(AccountId::from(ALICE), 100_000 * GLMR)])
		.with_mappings(vec![(
			NimbusId::from_slice(&ALICE_NIMBUS),
			AccountId::from(ALICE),
		)])
		.with_crowdloan_fund(300_000_000 * GLMR)
		.build()
		.execute_with(|| {
			// set parachain inherent data
			set_parachain_inherent_data();
			set_author(NimbusId::from_slice(&ALICE_NIMBUS));
			for x in 1..3 {
				run_to_block(x);
			}
			let init_block = CrowdloanRewards::init_vesting_block();
			// This matches the previous vesting
			let end_block = init_block + 4 * WEEKS;
			// Batch calls always succeed. We just need to check the inner event
			assert_ok!(Call::Utility(pallet_utility::Call::<Runtime>::batch_all {
				calls: vec![
					Call::CrowdloanRewards(
						pallet_crowdloan_rewards::Call::<Runtime>::initialize_reward_vec {
							rewards: vec![(
								[4u8; 32].into(),
								Some(AccountId::from(CHARLIE)),
								150_000_000 * GLMR
							)]
						}
					),
					Call::CrowdloanRewards(
						pallet_crowdloan_rewards::Call::<Runtime>::initialize_reward_vec {
							rewards: vec![(
								[5u8; 32].into(),
								Some(AccountId::from(DAVE)),
								150_000_000 * GLMR
							)]
						}
					),
					Call::CrowdloanRewards(
						pallet_crowdloan_rewards::Call::<Runtime>::complete_initialization {
							lease_ending_block: end_block
						}
					)
				]
			})
			.dispatch(root_origin()));
			// 30 percent initial payout
			assert_eq!(
				Balances::balance(&AccountId::from(CHARLIE)),
				45_000_000 * GLMR
			);
			// 30 percent initial payout
			assert_eq!(Balances::balance(&AccountId::from(DAVE)), 45_000_000 * GLMR);
			let expected = Event::Utility(pallet_utility::Event::BatchCompleted);
			assert_eq!(last_event(), expected);
			// This one should fail, as we already filled our data
			assert_ok!(Call::Utility(pallet_utility::Call::<Runtime>::batch {
				calls: vec![Call::CrowdloanRewards(pallet_crowdloan_rewards::Call::<
					Runtime,
				>::initialize_reward_vec {
					rewards: vec![([4u8; 32].into(), Some(AccountId::from(ALICE)), 43_200_000)]
				})]
			})
			.dispatch(root_origin()));
			let expected_fail = Event::Utility(pallet_utility::Event::BatchInterrupted(
				0,
				DispatchError::Module {
					index: 90,
					error: 8,
					message: None,
				},
			));
			assert_eq!(last_event(), expected_fail);
			// Claim 1 block.
			assert_ok!(CrowdloanRewards::claim(origin_of(AccountId::from(CHARLIE))));
			assert_ok!(CrowdloanRewards::claim(origin_of(AccountId::from(DAVE))));

			let vesting_period = 4 * WEEKS as u128;
			let per_block = (105_000_000 * GLMR) / vesting_period;

			assert_eq!(
				CrowdloanRewards::accounts_payable(&AccountId::from(CHARLIE))
					.unwrap()
					.claimed_reward,
				(45_000_000 * GLMR) + per_block
			);
			assert_eq!(
				CrowdloanRewards::accounts_payable(&AccountId::from(DAVE))
					.unwrap()
					.claimed_reward,
				(45_000_000 * GLMR) + per_block
			);
			// The total claimed reward should be equal to the account balance at this point.
			assert_eq!(
				Balances::balance(&AccountId::from(CHARLIE)),
				(45_000_000 * GLMR) + per_block
			);
			assert_eq!(
				Balances::balance(&AccountId::from(DAVE)),
				(45_000_000 * GLMR) + per_block
			);
			assert_noop!(
				CrowdloanRewards::claim(origin_of(AccountId::from(ALICE))),
				pallet_crowdloan_rewards::Error::<Runtime>::NoAssociatedClaim
			);
		});
}

#[ignore]
#[test]
fn initialize_crowdloan_address_and_change_with_relay_key_sig() {
	ExtBuilder::default()
		.with_balances(vec![
			(AccountId::from(ALICE), 2_000 * GLMR),
			(AccountId::from(BOB), 1_000 * GLMR),
		])
		.with_collators(vec![(AccountId::from(ALICE), 1_000 * GLMR)])
		.with_mappings(vec![(
			NimbusId::from_slice(&ALICE_NIMBUS),
			AccountId::from(ALICE),
		)])
		.with_crowdloan_fund(3_000_000 * GLMR)
		.build()
		.execute_with(|| {
			// set parachain inherent data
			set_parachain_inherent_data();
			set_author(NimbusId::from_slice(&ALICE_NIMBUS));
			for x in 1..3 {
				run_to_block(x);
			}
			let init_block = CrowdloanRewards::init_vesting_block();
			// This matches the previous vesting
			let end_block = init_block + 4 * WEEKS;

			let (pair1, _) = sp_core::sr25519::Pair::generate();
			let (pair2, _) = sp_core::sr25519::Pair::generate();

			let public1 = pair1.public();
			let public2 = pair2.public();

			// signature is new_account || previous_account
			let mut message = pallet_crowdloan_rewards::WRAPPED_BYTES_PREFIX.to_vec();
			message.append(&mut AccountId::from(DAVE).encode());
			message.append(&mut AccountId::from(CHARLIE).encode());
			message.append(&mut pallet_crowdloan_rewards::WRAPPED_BYTES_POSTFIX.to_vec());
			let signature1 = pair1.sign(&message);
			let signature2 = pair2.sign(&message);

			// Batch calls always succeed. We just need to check the inner event
			assert_ok!(
				// two relay accounts pointing at the same reward account
				Call::Utility(pallet_utility::Call::<Runtime>::batch_all {
					calls: vec![
						Call::CrowdloanRewards(
							pallet_crowdloan_rewards::Call::<Runtime>::initialize_reward_vec {
								rewards: vec![(
									public1.into(),
									Some(AccountId::from(CHARLIE)),
									1_500_000 * GLMR
								)]
							}
						),
						Call::CrowdloanRewards(
							pallet_crowdloan_rewards::Call::<Runtime>::initialize_reward_vec {
								rewards: vec![(
									public2.into(),
									Some(AccountId::from(CHARLIE)),
									1_500_000 * GLMR
								)]
							}
						),
						Call::CrowdloanRewards(
							pallet_crowdloan_rewards::Call::<Runtime>::complete_initialization {
								lease_ending_block: end_block
							}
						)
					]
				})
				.dispatch(root_origin())
			);
			// 30 percent initial payout
			assert_eq!(Balances::balance(&AccountId::from(CHARLIE)), 900_000 * GLMR);

			// this should fail, as we are only providing one signature
			assert_noop!(
				CrowdloanRewards::change_association_with_relay_keys(
					origin_of(AccountId::from(CHARLIE)),
					AccountId::from(DAVE),
					AccountId::from(CHARLIE),
					vec![(public1.into(), signature1.clone().into())]
				),
				pallet_crowdloan_rewards::Error::<Runtime>::InsufficientNumberOfValidProofs
			);

			// this should be valid
			assert_ok!(CrowdloanRewards::change_association_with_relay_keys(
				origin_of(AccountId::from(CHARLIE)),
				AccountId::from(DAVE),
				AccountId::from(CHARLIE),
				vec![
					(public1.into(), signature1.into()),
					(public2.into(), signature2.into())
				]
			));

			assert_eq!(
				CrowdloanRewards::accounts_payable(&AccountId::from(DAVE))
					.unwrap()
					.claimed_reward,
				(900_000 * GLMR)
			);
		});
}

#[ignore]
#[test]
fn claim_via_precompile() {
	ExtBuilder::default()
		.with_balances(vec![
			(AccountId::from(ALICE), 2_000 * GLMR),
			(AccountId::from(BOB), 1_000 * GLMR),
		])
		.with_collators(vec![(AccountId::from(ALICE), 1_000 * GLMR)])
		.with_mappings(vec![(
			NimbusId::from_slice(&ALICE_NIMBUS),
			AccountId::from(ALICE),
		)])
		.with_crowdloan_fund(3_000_000 * GLMR)
		.build()
		.execute_with(|| {
			// set parachain inherent data
			set_parachain_inherent_data();
			set_author(NimbusId::from_slice(&ALICE_NIMBUS));
			for x in 1..3 {
				run_to_block(x);
			}
			let init_block = CrowdloanRewards::init_vesting_block();
			// This matches the previous vesting
			let end_block = init_block + 4 * WEEKS;
			// Batch calls always succeed. We just need to check the inner event
			assert_ok!(Call::Utility(pallet_utility::Call::<Runtime>::batch_all {
				calls: vec![
					Call::CrowdloanRewards(
						pallet_crowdloan_rewards::Call::<Runtime>::initialize_reward_vec {
							rewards: vec![(
								[4u8; 32].into(),
								Some(AccountId::from(CHARLIE)),
								1_500_000 * GLMR
							)]
						}
					),
					Call::CrowdloanRewards(
						pallet_crowdloan_rewards::Call::<Runtime>::initialize_reward_vec {
							rewards: vec![(
								[5u8; 32].into(),
								Some(AccountId::from(DAVE)),
								1_500_000 * GLMR
							)]
						}
					),
					Call::CrowdloanRewards(
						pallet_crowdloan_rewards::Call::<Runtime>::complete_initialization {
							lease_ending_block: end_block
						}
					)
				]
			})
			.dispatch(root_origin()));

			// 30 percent initial payout
			assert_eq!(Balances::balance(&AccountId::from(CHARLIE)), 450_000 * GLMR);
			// 30 percent initial payout
			assert_eq!(Balances::balance(&AccountId::from(DAVE)), 450_000 * GLMR);

			let crowdloan_precompile_address = H160::from_low_u64_be(2049);

			// Alice uses the crowdloan precompile to claim through the EVM
			let gas_limit = 100000u64;
			let gas_price: U256 = 1_000_000_000.into();

			// Construct the call data (selector, amount)
			let mut call_data = Vec::<u8>::from([0u8; 4]);
			call_data[0..4].copy_from_slice(&Keccak256::digest(b"claim()")[0..4]);

			assert_ok!(Call::EVM(pallet_evm::Call::<Runtime>::call {
				source: AccountId::from(CHARLIE),
				target: crowdloan_precompile_address,
				input: call_data,
				value: U256::zero(), // No value sent in EVM
				gas_limit,
				gas_price,
				nonce: None, // Use the next nonce
			})
			.dispatch(<Runtime as frame_system::Config>::Origin::root()));

			let vesting_period = 4 * WEEKS as u128;
			let per_block = (1_050_000 * GLMR) / vesting_period;

			assert_eq!(
				CrowdloanRewards::accounts_payable(&AccountId::from(CHARLIE))
					.unwrap()
					.claimed_reward,
				(450_000 * GLMR) + per_block
			);
		})
}

#[test]
fn is_contributor_via_precompile() {
	ExtBuilder::default()
		.with_balances(vec![
			(AccountId::from(ALICE), 200_000 * GLMR),
			(AccountId::from(BOB), 100_000 * GLMR),
		])
		.with_collators(vec![(AccountId::from(ALICE), 100_000 * GLMR)])
		.with_mappings(vec![(
			NimbusId::from_slice(&ALICE_NIMBUS),
			AccountId::from(ALICE),
		)])
		.with_crowdloan_fund(3_000_000_000 * GLMR)
		.build()
		.execute_with(|| {
			// set parachain inherent data
			set_parachain_inherent_data();
			set_author(NimbusId::from_slice(&ALICE_NIMBUS));
			for x in 1..3 {
				run_to_block(x);
			}
			let init_block = CrowdloanRewards::init_vesting_block();
			// This matches the previous vesting
			let end_block = init_block + 4 * WEEKS;
			// Batch calls always succeed. We just need to check the inner event
			assert_ok!(Call::Utility(pallet_utility::Call::<Runtime>::batch_all {
				calls: vec![
					Call::CrowdloanRewards(
						pallet_crowdloan_rewards::Call::<Runtime>::initialize_reward_vec {
							rewards: vec![(
								[4u8; 32].into(),
								Some(AccountId::from(CHARLIE)),
								1_500_000_000 * GLMR
							)]
						}
					),
					Call::CrowdloanRewards(
						pallet_crowdloan_rewards::Call::<Runtime>::initialize_reward_vec {
							rewards: vec![(
								[5u8; 32].into(),
								Some(AccountId::from(DAVE)),
								1_500_000_000 * GLMR
							)]
						}
					),
					Call::CrowdloanRewards(
						pallet_crowdloan_rewards::Call::<Runtime>::complete_initialization {
							lease_ending_block: end_block
						}
					)
				]
			})
			.dispatch(root_origin()));

			let crowdloan_precompile_address = H160::from_low_u64_be(2049);

			// Construct the input data to check if Bob is a contributor
			let mut bob_input_data = Vec::<u8>::from([0u8; 36]);
			bob_input_data[0..4]
				.copy_from_slice(&Keccak256::digest(b"is_contributor(address)")[0..4]);
			bob_input_data[16..36].copy_from_slice(&BOB);

			// Expected result is an EVM boolean false which is 256 bits long.
			let mut expected_bytes = Vec::from([0u8; 32]);
			expected_bytes[31] = 0;
			let expected_false_result = Some(Ok(PrecompileOutput {
				exit_status: ExitSucceed::Returned,
				output: expected_bytes,
				cost: 1000,
				logs: Default::default(),
			}));

			// Assert precompile reports Bob is not a contributor
			assert_eq!(
				Precompiles::execute(
					crowdloan_precompile_address,
					&bob_input_data,
					None, // target_gas is not necessary right now because consumed none now
					&Context {
						// This context copied from Sacrifice tests, it's not great.
						address: Default::default(),
						caller: Default::default(),
						apparent_value: From::from(0),
					},
				),
				expected_false_result
			);

			// Construct the input data to check if Charlie is a contributor
			let mut charlie_input_data = Vec::<u8>::from([0u8; 36]);
			charlie_input_data[0..4]
				.copy_from_slice(&Keccak256::digest(b"is_contributor(address)")[0..4]);
			charlie_input_data[16..36].copy_from_slice(&CHARLIE);

			// Expected result is an EVM boolean true which is 256 bits long.
			let mut expected_bytes = Vec::from([0u8; 32]);
			expected_bytes[31] = 1;
			let expected_true_result = Some(Ok(PrecompileOutput {
				exit_status: ExitSucceed::Returned,
				output: expected_bytes,
				cost: 1000,
				logs: Default::default(),
			}));

			// Assert precompile reports Bob is a nominator
			assert_eq!(
				Precompiles::execute(
					crowdloan_precompile_address,
					&charlie_input_data,
					None, // target_gas is not necessary right now because consumed none now
					&Context {
						// This context copied from Sacrifice tests, it's not great.
						address: Default::default(),
						caller: Default::default(),
						apparent_value: From::from(0),
					},
				),
				expected_true_result
			);
		})
}

#[test]
fn reward_info_via_precompile() {
	ExtBuilder::default()
		.with_balances(vec![
			(AccountId::from(ALICE), 200_000 * GLMR),
			(AccountId::from(BOB), 100_000 * GLMR),
		])
		.with_collators(vec![(AccountId::from(ALICE), 100_000 * GLMR)])
		.with_mappings(vec![(
			NimbusId::from_slice(&ALICE_NIMBUS),
			AccountId::from(ALICE),
		)])
		.with_crowdloan_fund(3_000_000 * GLMR)
		.build()
		.execute_with(|| {
			// set parachain inherent data
			set_parachain_inherent_data();
			set_author(NimbusId::from_slice(&ALICE_NIMBUS));
			for x in 1..3 {
				run_to_block(x);
			}
			let init_block = CrowdloanRewards::init_vesting_block();
			// This matches the previous vesting
			let end_block = init_block + 4 * WEEKS;
			// Batch calls always succeed. We just need to check the inner event
			assert_ok!(Call::Utility(pallet_utility::Call::<Runtime>::batch_all {
				calls: vec![
					Call::CrowdloanRewards(
						pallet_crowdloan_rewards::Call::<Runtime>::initialize_reward_vec {
							rewards: vec![(
								[4u8; 32].into(),
								Some(AccountId::from(CHARLIE)),
								1_500_000 * GLMR
							)]
						}
					),
					Call::CrowdloanRewards(
						pallet_crowdloan_rewards::Call::<Runtime>::initialize_reward_vec {
							rewards: vec![(
								[5u8; 32].into(),
								Some(AccountId::from(DAVE)),
								1_500_000 * GLMR
							)]
						}
					),
					Call::CrowdloanRewards(
						pallet_crowdloan_rewards::Call::<Runtime>::complete_initialization {
							lease_ending_block: end_block
						}
					)
				]
			})
			.dispatch(root_origin()));

			let crowdloan_precompile_address = H160::from_low_u64_be(2049);

			// Construct the input data to check if Bob is a contributor
			let mut charlie_input_data = Vec::<u8>::from([0u8; 36]);
			charlie_input_data[0..4]
				.copy_from_slice(&Keccak256::digest(b"reward_info(address)")[0..4]);
			charlie_input_data[16..36].copy_from_slice(&CHARLIE);

			let expected_total: U256 = (1_500_000 * GLMR).into();
			let expected_claimed: U256 = (450_000 * GLMR).into();

			// Expected result is two EVM u256 false which are 256 bits long.
			let mut expected_bytes = Vec::from([0u8; 64]);
			expected_total.to_big_endian(&mut expected_bytes[0..32]);
			expected_claimed.to_big_endian(&mut expected_bytes[32..64]);
			let expected_result = Some(Ok(PrecompileOutput {
				exit_status: ExitSucceed::Returned,
				output: expected_bytes,
				cost: 1000,
				logs: Default::default(),
			}));

			// Assert precompile reports Bob is not a contributor
			assert_eq!(
				Precompiles::execute(
					crowdloan_precompile_address,
					&charlie_input_data,
					None, // target_gas is not necessary right now because consumed none now
					&Context {
						// This context copied from Sacrifice tests, it's not great.
						address: Default::default(),
						caller: Default::default(),
						apparent_value: From::from(0),
					},
				),
				expected_result
			);
		})
}

#[ignore]
#[test]
fn update_reward_address_via_precompile() {
	ExtBuilder::default()
		.with_balances(vec![
			(AccountId::from(ALICE), 2_000 * GLMR),
			(AccountId::from(BOB), 1_000 * GLMR),
		])
		.with_collators(vec![(AccountId::from(ALICE), 1_000 * GLMR)])
		.with_mappings(vec![(
			NimbusId::from_slice(&ALICE_NIMBUS),
			AccountId::from(ALICE),
		)])
		.with_crowdloan_fund(3_000_000 * GLMR)
		.build()
		.execute_with(|| {
			// set parachain inherent data
			set_parachain_inherent_data();
			set_author(NimbusId::from_slice(&ALICE_NIMBUS));
			for x in 1..3 {
				run_to_block(x);
			}
			let init_block = CrowdloanRewards::init_vesting_block();
			// This matches the previous vesting
			let end_block = init_block + 4 * WEEKS;
			// Batch calls always succeed. We just need to check the inner event
			assert_ok!(Call::Utility(pallet_utility::Call::<Runtime>::batch_all {
				calls: vec![
					Call::CrowdloanRewards(
						pallet_crowdloan_rewards::Call::<Runtime>::initialize_reward_vec {
							rewards: vec![(
								[4u8; 32].into(),
								Some(AccountId::from(CHARLIE)),
								1_500_000 * GLMR
							)]
						}
					),
					Call::CrowdloanRewards(
						pallet_crowdloan_rewards::Call::<Runtime>::initialize_reward_vec {
							rewards: vec![(
								[5u8; 32].into(),
								Some(AccountId::from(DAVE)),
								1_500_000 * GLMR
							)]
						}
					),
					Call::CrowdloanRewards(
						pallet_crowdloan_rewards::Call::<Runtime>::complete_initialization {
							lease_ending_block: end_block
						}
					)
				]
			})
			.dispatch(root_origin()));

			let crowdloan_precompile_address = H160::from_low_u64_be(2049);

			// Charlie uses the crowdloan precompile to update address through the EVM
			let gas_limit = 100000u64;
			let gas_price: U256 = 1_000_000_000.into();

			// Construct the input data to check if Bob is a contributor
			let mut call_data = Vec::<u8>::from([0u8; 36]);
			call_data[0..4]
				.copy_from_slice(&Keccak256::digest(b"update_reward_address(address)")[0..4]);
			call_data[16..36].copy_from_slice(&ALICE);

			assert_ok!(Call::EVM(pallet_evm::Call::<Runtime>::call {
				source: AccountId::from(CHARLIE),
				target: crowdloan_precompile_address,
				input: call_data,
				value: U256::zero(), // No value sent in EVM
				gas_limit,
				gas_price,
				nonce: None, // Use the next nonce
			})
			.dispatch(<Runtime as frame_system::Config>::Origin::root()));

			assert!(CrowdloanRewards::accounts_payable(&AccountId::from(CHARLIE)).is_none());
			assert_eq!(
				CrowdloanRewards::accounts_payable(&AccountId::from(ALICE))
					.unwrap()
					.claimed_reward,
				(450_000 * GLMR)
			);
		})
}

fn run_with_system_weight<F>(w: Weight, mut assertions: F)
where
	F: FnMut() -> (),
{
	let mut t: sp_io::TestExternalities = frame_system::GenesisConfig::default()
		.build_storage::<Runtime>()
		.unwrap()
		.into();
	t.execute_with(|| {
		System::set_block_consumed_resources(w, 0);
		assertions()
	});
}

#[test]
fn multiplier_can_grow_from_zero() {
	let minimum_multiplier = moonbeam_runtime::MinimumMultiplier::get();
	let target = moonbeam_runtime::TargetBlockFullness::get()
		* BlockWeights::get()
			.get(DispatchClass::Normal)
			.max_total
			.unwrap();
	// if the min is too small, then this will not change, and we are doomed forever.
	// the weight is 1/100th bigger than target.
	run_with_system_weight(target * 101 / 100, || {
		let next = moonbeam_runtime::SlowAdjustingFeeUpdate::<Runtime>::convert(minimum_multiplier);
		assert!(
			next > minimum_multiplier,
			"{:?} !>= {:?}",
			next,
			minimum_multiplier
		);
	})
}

#[test]
#[ignore] // test runs for a very long time
fn multiplier_growth_simulator() {
	// assume the multiplier is initially set to its minimum. We update it with values twice the
	//target (target is 25%, thus 50%) and we see at which point it reaches 1.
	let mut multiplier = moonbeam_runtime::MinimumMultiplier::get();
	let block_weight = moonbeam_runtime::TargetBlockFullness::get()
		* BlockWeights::get()
			.get(DispatchClass::Normal)
			.max_total
			.unwrap()
		* 2;
	let mut blocks = 0;
	while multiplier <= Multiplier::one() {
		run_with_system_weight(block_weight, || {
			let next = moonbeam_runtime::SlowAdjustingFeeUpdate::<Runtime>::convert(multiplier);
			// ensure that it is growing as well.
			assert!(next > multiplier, "{:?} !>= {:?}", next, multiplier);
			multiplier = next;
		});
		blocks += 1;
		println!("block = {} multiplier {:?}", blocks, multiplier);
	}
}

#[test]
fn ethereum_invalid_transaction() {
	ExtBuilder::default().build().execute_with(|| {
		// Ensure an extrinsic not containing enough gas limit to store the transaction
		// on chain is rejected.
		assert_eq!(
			Executive::apply_extrinsic(unchecked_eth_tx(INVALID_ETH_TX)),
			Err(
				sp_runtime::transaction_validity::TransactionValidityError::Invalid(
					sp_runtime::transaction_validity::InvalidTransaction::Custom(3u8)
				)
			)
		);
	});
}<|MERGE_RESOLUTION|>--- conflicted
+++ resolved
@@ -250,19 +250,13 @@
 			(AccountId::from(ALICE), 100_000 * GLMR),
 			(AccountId::from(BOB), 100_000 * GLMR),
 		])
-<<<<<<< HEAD
 		.with_delegations(vec![
-			(AccountId::from(CHARLIE), AccountId::from(ALICE), 50 * GLMR),
-			(AccountId::from(CHARLIE), AccountId::from(BOB), 50 * GLMR),
-=======
-		.with_nominations(vec![
 			(
 				AccountId::from(CHARLIE),
 				AccountId::from(ALICE),
 				5_000 * GLMR,
 			),
 			(AccountId::from(CHARLIE), AccountId::from(BOB), 5_000 * GLMR),
->>>>>>> 3789950b
 		])
 		.build()
 		.execute_with(|| {
@@ -391,13 +385,8 @@
 			(AccountId::from(ALICE), 210_000 * GLMR),
 			(AccountId::from(BOB), 100_000 * GLMR),
 		])
-<<<<<<< HEAD
-		.with_collators(vec![(AccountId::from(ALICE), 1_000 * GLMR)])
+		.with_collators(vec![(AccountId::from(ALICE), 100_000 * GLMR)])
 		.with_delegations(vec![(
-=======
-		.with_collators(vec![(AccountId::from(ALICE), 100_000 * GLMR)])
-		.with_nominations(vec![(
->>>>>>> 3789950b
 			AccountId::from(BOB),
 			AccountId::from(ALICE),
 			50_000 * GLMR,
@@ -442,13 +431,8 @@
 			(AccountId::from(BOB), 100_000 * GLMR),
 			(AccountId::from(CHARLIE), 100 * GLMR),
 		])
-<<<<<<< HEAD
-		.with_collators(vec![(AccountId::from(ALICE), 1_000 * GLMR)])
+		.with_collators(vec![(AccountId::from(ALICE), 100_000 * GLMR)])
 		.with_delegations(vec![(
-=======
-		.with_collators(vec![(AccountId::from(ALICE), 100_000 * GLMR)])
-		.with_nominations(vec![(
->>>>>>> 3789950b
 			AccountId::from(BOB),
 			AccountId::from(ALICE),
 			50_000 * GLMR,
