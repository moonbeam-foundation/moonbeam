--- conflicted
+++ resolved
@@ -19,14 +19,11 @@
 pub mod statemint_like;
 
 use cumulus_primitives_core::ParaId;
-<<<<<<< HEAD
 use pallet_xcm_transactor::relay_indices::*;
-=======
 use sp_runtime::traits::AccountIdConversion;
 use sp_runtime::{AccountId32, BuildStorage};
 use xcm_simulator::{decl_test_network, decl_test_parachain, decl_test_relay_chain, TestExt};
 
->>>>>>> 633cb274
 use polkadot_runtime_parachains::configuration::{
 	GenesisConfig as ConfigurationGenesisConfig, HostConfiguration,
 };
@@ -34,10 +31,7 @@
 	GenesisConfig as ParasGenesisConfig, ParaGenesisArgs, ParaKind,
 };
 use sp_core::{H160, U256};
-use sp_runtime::traits::AccountIdConversion;
-use sp_runtime::AccountId32;
 use std::{collections::BTreeMap, str::FromStr};
-use xcm_simulator::{decl_test_network, decl_test_parachain, decl_test_relay_chain, TestExt};
 
 pub const PARAALICE: [u8; 20] = [1u8; 20];
 pub const RELAYALICE: AccountId32 = AccountId32::new([0u8; 32]);
@@ -157,27 +151,26 @@
 	.assimilate_storage(&mut t)
 	.unwrap();
 
-	frame_support::traits::GenesisBuild::<Runtime>::assimilate_storage(
-		&pallet_xcm_transactor::GenesisConfig {
-			// match relay runtime construct_runtime order in xcm_mock::relay_chain
-			relay_indices: RelayChainIndices {
-				pallets: PalletIndices {
-					hrmp: 6u8,
-					..Default::default()
+	pallet_xcm_transactor::GenesisConfig::<Runtime> {
+		// match relay runtime construct_runtime order in xcm_mock::relay_chain
+		relay_indices: RelayChainIndices {
+			pallets: PalletIndices {
+				hrmp: 6u8,
+				..Default::default()
+			},
+			calls: CallIndices {
+				hrmp: HrmpIndices {
+					init_open_channel: 0u8,
+					accept_open_channel: 1u8,
+					close_channel: 2u8,
+					cancel_open_request: 6u8,
 				},
-				calls: CallIndices {
-					hrmp: HrmpIndices {
-						init_open_channel: 0u8,
-						accept_open_channel: 1u8,
-						close_channel: 2u8,
-						cancel_open_request: 6u8,
-					},
-					..Default::default()
-				},
+				..Default::default()
 			},
 		},
-		&mut t,
-	)
+		..Default::default()
+	}
+	.assimilate_storage(&mut t)
 	.unwrap();
 
 	// EVM accounts are self-sufficient.
