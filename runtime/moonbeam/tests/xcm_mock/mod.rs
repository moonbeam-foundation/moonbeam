// Copyright 2021 Parity Technologies (UK) Ltd.
// This file is part of Polkadot.

// Polkadot is free software: you can redistribute it and/or modify
// it under the terms of the GNU General Public License as published by
// the Free Software Foundation, either version 3 of the License, or
// (at your option) any later version.

// Polkadot is distributed in the hope that it will be useful,
// but WITHOUT ANY WARRANTY; without even the implied warranty of
// MERCHANTABILITY or FITNESS FOR A PARTICULAR PURPOSE.  See the
// GNU General Public License for more details.

// You should have received a copy of the GNU General Public License
// along with Polkadot.  If not, see <http://www.gnu.org/licenses/>.

pub mod parachain;
pub mod relay_chain;
pub mod statemint_like;

use cumulus_primitives_core::ParaId;
use pallet_xcm_transactor::chain_indices::*;
use sp_runtime::traits::AccountIdConversion;
use sp_runtime::{AccountId32, BuildStorage};
use xcm_simulator::{decl_test_network, decl_test_parachain, decl_test_relay_chain, TestExt};

use parachain::MockTransactors;

use polkadot_runtime_parachains::configuration::{
	GenesisConfig as ConfigurationGenesisConfig, HostConfiguration,
};
use polkadot_runtime_parachains::paras::{
	GenesisConfig as ParasGenesisConfig, ParaGenesisArgs, ParaKind,
};
use sp_core::{H160, U256};
use std::{collections::BTreeMap, str::FromStr};

pub const PARAALICE: [u8; 20] = [1u8; 20];
pub const PARABOB: [u8; 20] = [2u8; 20];
pub const RELAYALICE: AccountId32 = AccountId32::new([0u8; 32]);
pub const RELAYBOB: AccountId32 = AccountId32::new([2u8; 32]);

pub fn para_a_account() -> AccountId32 {
	ParaId::from(1).into_account_truncating()
}

pub fn para_b_account() -> AccountId32 {
	ParaId::from(2).into_account_truncating()
}

pub fn para_a_account_20() -> parachain::AccountId {
	ParaId::from(1).into_account_truncating()
}

pub fn evm_account() -> H160 {
	H160::from_str("1000000000000000000000000000000000000001").unwrap()
}

pub fn mock_para_genesis_info() -> ParaGenesisArgs {
	ParaGenesisArgs {
		genesis_head: vec![1u8].into(),
		validation_code: vec![1u8].into(),
		para_kind: ParaKind::Parachain,
	}
}

pub fn mock_relay_config() -> HostConfiguration<relay_chain::BlockNumber> {
	HostConfiguration::<relay_chain::BlockNumber> {
		hrmp_channel_max_capacity: u32::MAX,
		hrmp_channel_max_total_size: u32::MAX,
		hrmp_max_parachain_inbound_channels: 10,
		hrmp_max_parachain_outbound_channels: 10,
		hrmp_channel_max_message_size: u32::MAX,
		// Changed to avoid arithmetic errors within hrmp_close
		max_downward_message_size: 100_000u32,
		..Default::default()
	}
}

pub fn mock_xcm_transactor_storage() -> RelayChainIndices {
	RelayChainIndices {
		staking: 0u8,
		utility: 5u8,
		hrmp: 6u8,
		bond: 0u8,
		bond_extra: 1u8,
		unbond: 2u8,
		withdraw_unbonded: 3u8,
		validate: 4u8,
		nominate: 5u8,
		chill: 6u8,
		set_payee: 7u8,
		set_controller: 8u8,
		rebond: 19u8,
		as_derivative: 1u8,
		init_open_channel: 0u8,
		accept_open_channel: 1u8,
		close_channel: 2u8,
		cancel_open_request: 6u8,
	}
}

decl_test_parachain! {
	pub struct ParaA {
		Runtime = parachain::Runtime,
		XcmpMessageHandler = parachain::MsgQueue,
		DmpMessageHandler = parachain::MsgQueue,
		new_ext = para_ext(1),
	}
}

decl_test_parachain! {
	pub struct ParaB {
		Runtime = parachain::Runtime,
		XcmpMessageHandler = parachain::MsgQueue,
		DmpMessageHandler = parachain::MsgQueue,
		new_ext = para_ext(2),
	}
}

decl_test_parachain! {
	pub struct ParaC {
		Runtime = parachain::Runtime,
		XcmpMessageHandler = parachain::MsgQueue,
		DmpMessageHandler = parachain::MsgQueue,
		new_ext = para_ext(3),
	}
}

decl_test_parachain! {
	pub struct Statemint {
		Runtime = statemint_like::Runtime,
		XcmpMessageHandler = statemint_like::MsgQueue,
		DmpMessageHandler = statemint_like::MsgQueue,
		new_ext = statemint_ext(1000),
	}
}

decl_test_relay_chain! {
	pub struct Relay {
		Runtime = relay_chain::Runtime,
		RuntimeCall = relay_chain::RuntimeCall,
		RuntimeEvent = relay_chain::RuntimeEvent,
		XcmConfig = relay_chain::XcmConfig,
		MessageQueue = relay_chain::MessageQueue,
		System = relay_chain::System,
		new_ext = relay_ext(vec![1, 2, 3, 1000]),
	}
}

decl_test_network! {
	pub struct MockNet {
		relay_chain = Relay,
		parachains = vec![
			(1, ParaA),
			(2, ParaB),
			(3, ParaC),
			(1000, Statemint),
		],
	}
}

pub const INITIAL_BALANCE: u128 = 10_000_000_000_000_000;

pub const INITIAL_EVM_BALANCE: u128 = 0;
pub const INITIAL_EVM_NONCE: u32 = 1;

pub fn para_ext(para_id: u32) -> sp_io::TestExternalities {
	use parachain::{MsgQueue, Runtime, System};

	let mut t = frame_system::GenesisConfig::<Runtime>::default()
		.build_storage()
		.unwrap();

	pallet_balances::GenesisConfig::<Runtime> {
		balances: vec![(PARAALICE.into(), INITIAL_BALANCE)],
		dev_accounts: None,
	}
	.assimilate_storage(&mut t)
	.unwrap();

	pallet_xcm_transactor::GenesisConfig::<Runtime> {
<<<<<<< HEAD
		// match relay runtime construct_runtime order in xcm_mock::relay_chain
		chain_indices_map: vec![(
			MockTransactors::Relay,
			pallet_xcm_transactor::chain_indices::ChainIndices::Relay(RelayChainIndices {
				hrmp: 6u8,
				init_open_channel: 0u8,
				accept_open_channel: 1u8,
				close_channel: 2u8,
				cancel_open_request: 6u8,
				..Default::default()
			}),
		)],
=======
		relay_indices: mock_xcm_transactor_storage(),
>>>>>>> e5d0948e
		..Default::default()
	}
	.assimilate_storage(&mut t)
	.unwrap();

	// EVM accounts are self-sufficient.
	let mut evm_accounts = BTreeMap::new();
	evm_accounts.insert(
		evm_account(),
		fp_evm::GenesisAccount {
			nonce: U256::from(INITIAL_EVM_NONCE),
			balance: U256::from(INITIAL_EVM_BALANCE),
			storage: Default::default(),
			code: vec![
				0x00, // STOP
			],
		},
	);

	let genesis_config = pallet_evm::GenesisConfig::<Runtime> {
		accounts: evm_accounts,
		..Default::default()
	};
	genesis_config.assimilate_storage(&mut t).unwrap();

	let mut ext = sp_io::TestExternalities::new(t);
	ext.execute_with(|| {
		System::set_block_number(1);
		MsgQueue::set_para_id(para_id.into());
	});
	ext
}

pub fn statemint_ext(para_id: u32) -> sp_io::TestExternalities {
	use statemint_like::{MsgQueue, Runtime, System};

	let mut t = frame_system::GenesisConfig::<Runtime>::default()
		.build_storage()
		.unwrap();

	pallet_balances::GenesisConfig::<Runtime> {
		balances: vec![
			(RELAYALICE.into(), INITIAL_BALANCE),
			(RELAYBOB.into(), INITIAL_BALANCE),
		],
		dev_accounts: None,
	}
	.assimilate_storage(&mut t)
	.unwrap();

	let mut ext = sp_io::TestExternalities::new(t);
	ext.execute_with(|| {
		System::set_block_number(1);
		MsgQueue::set_para_id(para_id.into());
	});
	ext
}

pub fn relay_ext(paras: Vec<u32>) -> sp_io::TestExternalities {
	use relay_chain::{Runtime, System};

	let mut t = frame_system::GenesisConfig::<Runtime>::default()
		.build_storage()
		.unwrap();

	pallet_balances::GenesisConfig::<Runtime> {
		balances: vec![(RELAYALICE, INITIAL_BALANCE)],
		dev_accounts: None,
	}
	.assimilate_storage(&mut t)
	.unwrap();

	let para_genesis: Vec<(ParaId, ParaGenesisArgs)> = paras
		.iter()
		.map(|&para_id| (para_id.into(), mock_para_genesis_info()))
		.collect();

	let genesis_config = ConfigurationGenesisConfig::<Runtime> {
		config: mock_relay_config(),
	};
	genesis_config.assimilate_storage(&mut t).unwrap();

	let genesis_config = ParasGenesisConfig::<Runtime> {
		paras: para_genesis,
		..Default::default()
	};
	genesis_config.assimilate_storage(&mut t).unwrap();

	let mut ext = sp_io::TestExternalities::new(t);
	ext.execute_with(|| {
		System::set_block_number(1);
	});
	ext
}

pub type RelayChainPalletXcm = pallet_xcm::Pallet<relay_chain::Runtime>;
pub type Hrmp = polkadot_runtime_parachains::hrmp::Pallet<relay_chain::Runtime>;

pub type StatemintBalances = pallet_balances::Pallet<statemint_like::Runtime>;
pub type StatemintChainPalletXcm = pallet_xcm::Pallet<statemint_like::Runtime>;
pub type StatemintAssets = pallet_assets::Pallet<statemint_like::Runtime>;

pub type RelayBalances = pallet_balances::Pallet<relay_chain::Runtime>;
pub type ParaBalances = pallet_balances::Pallet<parachain::Runtime>;
pub type XcmTransactor = pallet_xcm_transactor::Pallet<parachain::Runtime>;<|MERGE_RESOLUTION|>--- conflicted
+++ resolved
@@ -180,7 +180,6 @@
 	.unwrap();
 
 	pallet_xcm_transactor::GenesisConfig::<Runtime> {
-<<<<<<< HEAD
 		// match relay runtime construct_runtime order in xcm_mock::relay_chain
 		chain_indices_map: vec![(
 			MockTransactors::Relay,
@@ -193,9 +192,6 @@
 				..Default::default()
 			}),
 		)],
-=======
-		relay_indices: mock_xcm_transactor_storage(),
->>>>>>> e5d0948e
 		..Default::default()
 	}
 	.assimilate_storage(&mut t)
