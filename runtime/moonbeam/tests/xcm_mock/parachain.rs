// Copyright 2021 Parity Technologies (UK) Ltd.
// This file is part of Polkadot.

// Polkadot is free software: you can redistribute it and/or modify
// it under the terms of the GNU General Public License as published by
// the Free Software Foundation, either version 3 of the License, or
// (at your option) any later version.

// Polkadot is distributed in the hope that it will be useful,
// but WITHOUT ANY WARRANTY; without even the implied warranty of
// MERCHANTABILITY or FITNESS FOR A PARTICULAR PURPOSE.  See the
// GNU General Public License for more details.

// You should have received a copy of the GNU General Public License
// along with Polkadot.  If not, see <http://www.gnu.org/licenses/>.

//! Parachain runtime mock.

use frame_support::{
<<<<<<< HEAD
	codec::MaxEncodedLen,
	construct_runtime, ensure, parameter_types,
	traits::{ConstU32, Everything, Get, InstanceFilter, Nothing, PalletInfoAccess},
	weights::{GetDispatchInfo, Weight},
=======
	construct_runtime,
	dispatch::GetDispatchInfo,
	parameter_types,
	traits::{Everything, Get, Nothing, PalletInfoAccess},
	weights::Weight,
>>>>>>> cbf581e4
	PalletId,
};

use frame_system::EnsureRoot;
use orml_traits::parameter_type_with_key;
use parity_scale_codec::{Decode, Encode};
use sp_core::H256;
use sp_runtime::{
	traits::{BlakeTwo256, Hash, IdentityLookup},
	Permill,
};
use sp_std::{convert::TryFrom, prelude::*};
use xcm::{latest::prelude::*, Version as XcmVersion, VersionedXcm};

use polkadot_core_primitives::BlockNumber as RelayBlockNumber;
use polkadot_parachain::primitives::{Id as ParaId, Sibling};
use xcm::latest::{
	AssetId as XcmAssetId, Error as XcmError, ExecuteXcm,
	Junction::{PalletInstance, Parachain},
	Junctions, MultiLocation, NetworkId, Outcome, Xcm,
};
use xcm_builder::{
	AccountKey20Aliases, AllowKnownQueryResponses, AllowSubscriptionsFrom,
	AllowTopLevelPaidExecutionFrom, AsPrefixedGeneralIndex, ConvertedConcreteAssetId,
	CurrencyAdapter as XcmCurrencyAdapter, EnsureXcmOrigin, FixedRateOfFungible, FixedWeightBounds,
	FungiblesAdapter, LocationInverter, ParentAsSuperuser, ParentIsPreset, RelayChainAsNative,
	SiblingParachainAsNative, SiblingParachainConvertsVia, SignedAccountKey20AsNative,
	SovereignSignedViaLocation, TakeWeightCredit,
};
use xcm_executor::{traits::JustTry, Config, XcmExecutor};
use xcm_primitives::XcmV2Weight;

use scale_info::TypeInfo;
use sp_runtime::traits::Zero;
use xcm_simulator::{
	DmpMessageHandlerT as DmpMessageHandler, XcmpMessageFormat,
	XcmpMessageHandlerT as XcmpMessageHandler,
};
pub type AccountId = moonbeam_core_primitives::AccountId;
pub type Balance = u128;
pub type AssetId = u128;
pub type BlockNumber = u32;

parameter_types! {
	pub const BlockHashCount: u32 = 250;
}

impl frame_system::Config for Runtime {
	type RuntimeOrigin = RuntimeOrigin;
	type RuntimeCall = RuntimeCall;
	type Index = u64;
	type BlockNumber = BlockNumber;
	type Hash = H256;
	type Hashing = ::sp_runtime::traits::BlakeTwo256;
	type AccountId = AccountId;
	type Lookup = IdentityLookup<AccountId>;
	type Header = sp_runtime::generic::Header<BlockNumber, BlakeTwo256>;
	type RuntimeEvent = RuntimeEvent;
	type BlockHashCount = BlockHashCount;
	type BlockWeights = ();
	type BlockLength = ();
	type Version = ();
	type PalletInfo = PalletInfo;
	type AccountData = pallet_balances::AccountData<Balance>;
	type OnNewAccount = ();
	type OnKilledAccount = ();
	type DbWeight = ();
	type BaseCallFilter = Everything;
	type SystemWeightInfo = ();
	type SS58Prefix = ();
	type OnSetCode = ();
	type MaxConsumers = frame_support::traits::ConstU32<16>;
}

parameter_types! {
	pub ExistentialDeposit: Balance = 0;
	pub const MaxLocks: u32 = 50;
	pub const MaxReserves: u32 = 50;
}

impl pallet_balances::Config for Runtime {
	type MaxLocks = MaxLocks;
	type Balance = Balance;
	type RuntimeEvent = RuntimeEvent;
	type DustRemoval = ();
	type ExistentialDeposit = ExistentialDeposit;
	type AccountStore = System;
	type WeightInfo = ();
	type MaxReserves = MaxReserves;
	type ReserveIdentifier = [u8; 8];
}

pub type ForeignAssetInstance = ();
pub type LocalAssetInstance = pallet_assets::Instance1;

parameter_types! {
	pub const AssetDeposit: Balance = 1; // Does not really matter as this will be only called by root
	pub const ApprovalDeposit: Balance = 0;
	pub const AssetsStringLimit: u32 = 50;
	pub const MetadataDepositBase: Balance = 0;
	pub const MetadataDepositPerByte: Balance = 0;
	pub const ExecutiveBody: xcm::v0::BodyId = xcm::v0::BodyId::Executive;
	pub const AssetAccountDeposit: Balance = 0;
}

impl pallet_assets::Config<ForeignAssetInstance> for Runtime {
	type RuntimeEvent = RuntimeEvent;
	type Balance = Balance;
	type AssetId = AssetId;
	type Currency = Balances;
	type ForceOrigin = EnsureRoot<AccountId>;
	type AssetDeposit = AssetDeposit;
	type MetadataDepositBase = MetadataDepositBase;
	type MetadataDepositPerByte = MetadataDepositPerByte;
	type ApprovalDeposit = ApprovalDeposit;
	type StringLimit = AssetsStringLimit;
	type Freezer = ();
	type Extra = ();
	type AssetAccountDeposit = AssetAccountDeposit;
	type WeightInfo = pallet_assets::weights::SubstrateWeight<Runtime>;
}

impl pallet_assets::Config<LocalAssetInstance> for Runtime {
	type RuntimeEvent = RuntimeEvent;
	type Balance = Balance;
	type AssetId = AssetId;
	type Currency = Balances;
	type ForceOrigin = EnsureRoot<AccountId>;
	type AssetDeposit = AssetDeposit;
	type MetadataDepositBase = MetadataDepositBase;
	type MetadataDepositPerByte = MetadataDepositPerByte;
	type ApprovalDeposit = ApprovalDeposit;
	type StringLimit = AssetsStringLimit;
	type Freezer = ();
	type Extra = ();
	type AssetAccountDeposit = AssetAccountDeposit;
	type WeightInfo = pallet_assets::weights::SubstrateWeight<Runtime>;
}

/// Type for specifying how a `MultiLocation` can be converted into an `AccountId`. This is used
/// when determining ownership of accounts for asset transacting and when attempting to use XCM
/// `Transact` in order to determine the dispatch Origin.
pub type LocationToAccountId = (
	// The parent (Relay-chain) origin converts to the default `AccountId`.
	ParentIsPreset<AccountId>,
	// Sibling parachain origins convert to AccountId via the `ParaId::into`.
	SiblingParachainConvertsVia<Sibling, AccountId>,
	AccountKey20Aliases<RelayNetwork, AccountId>,
	// The rest of multilocations convert via hashing it
	xcm_primitives::Account20Hash<AccountId>,
);

/// This is the type we use to convert an (incoming) XCM origin into a local `Origin` instance,
/// ready for dispatching a transaction with Xcm's `Transact`. There is an `OriginKind` which can
/// biases the kind of local `Origin` it will become.
pub type XcmOriginToTransactDispatchOrigin = (
	// Sovereign account converter; this attempts to derive an `AccountId` from the origin location
	// using `LocationToAccountId` and then turn that into the usual `Signed` origin. Useful for
	// foreign chains who want to have a local sovereign account on this chain which they control.
	SovereignSignedViaLocation<LocationToAccountId, RuntimeOrigin>,
	// Native converter for Relay-chain (Parent) location; will converts to a `Relay` origin when
	// recognised.
	RelayChainAsNative<RelayChainOrigin, RuntimeOrigin>,
	// Native converter for sibling Parachains; will convert to a `SiblingPara` origin when
	// recognised.
	SiblingParachainAsNative<cumulus_pallet_xcm::Origin, RuntimeOrigin>,
	// Superuser converter for the Relay-chain (Parent) location. This will allow it to issue a
	// transaction from the Root origin.
	ParentAsSuperuser<RuntimeOrigin>,
	// Xcm origins can be represented natively under the Xcm pallet's Xcm origin.
	pallet_xcm::XcmPassthrough<RuntimeOrigin>,
	SignedAccountKey20AsNative<RelayNetwork, RuntimeOrigin>,
);

parameter_types! {
	pub const UnitWeightCost: XcmV2Weight = 1;
	pub MaxInstructions: u32 = 100;
}

// Instructing how incoming xcm assets will be handled
pub type ForeignFungiblesTransactor = FungiblesAdapter<
	// Use this fungibles implementation:
	Assets,
	// Use this currency when it is a fungible asset matching the given location or name:
	(
		ConvertedConcreteAssetId<
			AssetId,
			Balance,
			xcm_primitives::AsAssetType<AssetId, AssetType, AssetManager>,
			JustTry,
		>,
	),
	// Do a simple punn to convert an AccountId32 MultiLocation into a native chain account ID:
	LocationToAccountId,
	// Our chain's account ID type (we can't get away without mentioning it explicitly):
	AccountId,
	// We dont allow teleports.
	Nothing,
	// We dont track any teleports
	(),
>;

pub type LocalAssetTransactor = XcmCurrencyAdapter<
	// Use this currency:
	Balances,
	// Use this currency when it is a fungible asset matching any of the locations in
	// SelfReserveRepresentations
	xcm_builder::IsConcrete<SelfReserve>,
	// We can convert the MultiLocations with our converter above:
	LocationToAccountId,
	// Our chain's account ID type (we can't get away without mentioning it explicitly):
	AccountId,
	// We dont allow teleport
	(),
>;

/// Means for transacting local assets besides the native currency on this chain.
pub type LocalFungiblesTransactor = FungiblesAdapter<
	// Use this fungibles implementation:
	LocalAssets,
	// Use this currency when it is a fungible asset matching the given location or name:
	(
		ConvertedConcreteAssetId<
			AssetId,
			Balance,
			AsPrefixedGeneralIndex<LocalAssetsPalletLocation, AssetId, JustTry>,
			JustTry,
		>,
	),
	// Convert an XCM MultiLocation into a local account id:
	LocationToAccountId,
	// Our chain's account ID type (we can't get away without mentioning it explicitly):
	AccountId,
	// We dont want to allow teleporting assets
	Nothing,
	// The account to use for tracking teleports.
	(),
>;

// We use all transactors
pub type AssetTransactors = (
	LocalAssetTransactor,
	ForeignFungiblesTransactor,
	LocalFungiblesTransactor,
);
pub type XcmRouter = super::ParachainXcmRouter<MsgQueue>;

pub type Barrier = (
	TakeWeightCredit,
	xcm_primitives::AllowTopLevelPaidExecutionDescendOriginFirst<Everything>,
	AllowTopLevelPaidExecutionFrom<Everything>,
	// Expected responses are OK.
	AllowKnownQueryResponses<PolkadotXcm>,
	// Subscriptions for version tracking are OK.
	AllowSubscriptionsFrom<Everything>,
);

parameter_types! {
	/// Xcm fees will go to the treasury account
	pub XcmFeesAccount: AccountId = Treasury::account_id();
}

/// This is the struct that will handle the revenue from xcm fees
pub type XcmFeesToAccount_ = xcm_primitives::XcmFeesToAccount<
	Assets,
	(
		ConvertedConcreteAssetId<
			AssetId,
			Balance,
			xcm_primitives::AsAssetType<AssetId, AssetType, AssetManager>,
			JustTry,
		>,
	),
	AccountId,
	XcmFeesAccount,
>;

parameter_types! {
	// We cannot skip the native trader for some specific tests, so we will have to work with
	// a native trader that charges same number of units as weight
	pub ParaTokensPerSecond: (XcmAssetId, u128) = (Concrete(SelfReserve::get()), 1000000000000);
}

parameter_types! {
	pub const RelayNetwork: NetworkId = NetworkId::Polkadot;
	pub RelayChainOrigin: RuntimeOrigin = cumulus_pallet_xcm::Origin::Relay.into();
	pub Ancestry: MultiLocation = Parachain(MsgQueue::parachain_id().into()).into();
	pub SelfReserve: MultiLocation = MultiLocation {
		parents:0,
		interior: Junctions::X1(
			PalletInstance(<Balances as PalletInfoAccess>::index() as u8)
		)
	};
	pub LocalAssetsPalletLocation: MultiLocation = MultiLocation {
		parents:0,
		interior: Junctions::X1(
			PalletInstance(<LocalAssets as PalletInfoAccess>::index() as u8)
		)
	};

}

use frame_system::RawOrigin;
use sp_runtime::traits::PostDispatchInfoOf;
use sp_runtime::DispatchErrorWithPostInfo;
use xcm_executor::traits::CallDispatcher;
moonbeam_runtime_common::impl_moonbeam_xcm_call!();
pub struct XcmConfig;
impl Config for XcmConfig {
	type RuntimeCall = RuntimeCall;
	type XcmSender = XcmRouter;
	type AssetTransactor = AssetTransactors;
	type OriginConverter = XcmOriginToTransactDispatchOrigin;
	type IsReserve = orml_xcm_support::MultiNativeAsset<
		xcm_primitives::AbsoluteAndRelativeReserve<SelfLocationAbsolute>,
	>;
	type IsTeleporter = ();
	type LocationInverter = LocationInverter<Ancestry>;
	type Barrier = Barrier;
	type Weigher = FixedWeightBounds<UnitWeightCost, RuntimeCall, MaxInstructions>;
	// We use two traders
	// When we receive the self-reserve asset,
	// When we receive a non-reserve asset, we use AssetManager to fetch how many
	// units per second we should charge
	type Trader = (
		FixedRateOfFungible<ParaTokensPerSecond, ()>,
		xcm_primitives::FirstAssetTrader<AssetType, AssetManager, XcmFeesToAccount_>,
	);
	type ResponseHandler = PolkadotXcm;
	type SubscriptionService = PolkadotXcm;
	type AssetTrap = PolkadotXcm;
	type AssetClaims = PolkadotXcm;
<<<<<<< HEAD
	type CallDispatcher = MoonbeamCall;
=======
	type CallDispatcher = RuntimeCall;
>>>>>>> cbf581e4
}

impl cumulus_pallet_xcm::Config for Runtime {
	type RuntimeEvent = RuntimeEvent;
	type XcmExecutor = XcmExecutor<XcmConfig>;
}

// Our currencyId. We distinguish for now between SelfReserve, and Others, defined by their Id.
#[derive(Clone, Eq, Debug, PartialEq, Ord, PartialOrd, Encode, Decode, TypeInfo)]
pub enum CurrencyId {
	SelfReserve,
	ForeignAsset(AssetId),
	LocalAssetReserve(AssetId),
}

// How to convert from CurrencyId to MultiLocation
pub struct CurrencyIdtoMultiLocation<AssetXConverter>(sp_std::marker::PhantomData<AssetXConverter>);
impl<AssetXConverter> sp_runtime::traits::Convert<CurrencyId, Option<MultiLocation>>
	for CurrencyIdtoMultiLocation<AssetXConverter>
where
	AssetXConverter: xcm_executor::traits::Convert<MultiLocation, AssetId>,
{
	fn convert(currency: CurrencyId) -> Option<MultiLocation> {
		match currency {
			CurrencyId::SelfReserve => {
				let multi: MultiLocation = SelfReserve::get();
				Some(multi)
			}
			CurrencyId::ForeignAsset(asset) => AssetXConverter::reverse_ref(asset).ok(),
			CurrencyId::LocalAssetReserve(asset) => {
				let mut location = LocalAssetsPalletLocation::get();
				location.push_interior(Junction::GeneralIndex(asset)).ok();
				Some(location)
			}
		}
	}
}

parameter_types! {
	pub const BaseXcmWeight: XcmV2Weight = 100;
	pub const MaxAssetsForTransfer: usize = 2;
	pub SelfLocation: MultiLocation = MultiLocation::here();
	pub SelfLocationAbsolute: MultiLocation = MultiLocation {
		parents:1,
		interior: Junctions::X1(
			Parachain(MsgQueue::parachain_id().into())
		)
	};
}

parameter_type_with_key! {
	pub ParachainMinFee: |_location: MultiLocation| -> Option<u128> {
		Some(u128::MAX)
	};
}

// The XCM message wrapper wrapper
impl orml_xtokens::Config for Runtime {
	type RuntimeEvent = RuntimeEvent;
	type Balance = Balance;
	type CurrencyId = CurrencyId;
	type AccountIdToMultiLocation = xcm_primitives::AccountIdToMultiLocation<AccountId>;
	type CurrencyIdConvert =
		CurrencyIdtoMultiLocation<xcm_primitives::AsAssetType<AssetId, AssetType, AssetManager>>;
	type XcmExecutor = XcmExecutor<XcmConfig>;
	type SelfLocation = SelfLocation;
	type Weigher = xcm_builder::FixedWeightBounds<UnitWeightCost, RuntimeCall, MaxInstructions>;
	type BaseXcmWeight = BaseXcmWeight;
	type LocationInverter = LocationInverter<Ancestry>;
	type MaxAssetsForTransfer = MaxAssetsForTransfer;
	type MinXcmFee = ParachainMinFee;
	type MultiLocationsFilter = Everything;
	type ReserveProvider = xcm_primitives::AbsoluteAndRelativeReserve<SelfLocationAbsolute>;
}

parameter_types! {
	pub const ProposalBond: Permill = Permill::from_percent(5);
	pub const ProposalBondMinimum: Balance = 0;
	pub const SpendPeriod: u32 = 0;
	pub const TreasuryId: PalletId = PalletId(*b"pc/trsry");
	pub const MaxApprovals: u32 = 100;
}

impl pallet_treasury::Config for Runtime {
	type PalletId = TreasuryId;
	type Currency = Balances;
	type ApproveOrigin = EnsureRoot<AccountId>;
	type RejectOrigin = EnsureRoot<AccountId>;
	type RuntimeEvent = RuntimeEvent;
	type OnSlash = Treasury;
	type ProposalBond = ProposalBond;
	type ProposalBondMinimum = ProposalBondMinimum;
	type SpendPeriod = SpendPeriod;
	type Burn = ();
	type BurnDestination = ();
	type MaxApprovals = MaxApprovals;
	type WeightInfo = ();
	type SpendFunds = ();
	type ProposalBondMaximum = ();
	type SpendOrigin = frame_support::traits::NeverEnsureOrigin<Balance>; // Same as Polkadot
}

#[frame_support::pallet]
pub mod mock_msg_queue {
	use super::*;
	use frame_support::pallet_prelude::*;

	#[pallet::config]
	pub trait Config: frame_system::Config {
		type RuntimeEvent: From<Event<Self>> + IsType<<Self as frame_system::Config>::RuntimeEvent>;
		type XcmExecutor: ExecuteXcm<Self::RuntimeCall>;
	}

	#[pallet::call]
	impl<T: Config> Pallet<T> {}

	#[pallet::pallet]
	#[pallet::generate_store(pub(super) trait Store)]
	pub struct Pallet<T>(_);

	#[pallet::storage]
	#[pallet::getter(fn parachain_id)]
	pub(super) type ParachainId<T: Config> = StorageValue<_, ParaId, ValueQuery>;

	impl<T: Config> Get<ParaId> for Pallet<T> {
		fn get() -> ParaId {
			Self::parachain_id()
		}
	}

	pub type MessageId = [u8; 32];

	#[pallet::event]
	#[pallet::generate_deposit(pub(super) fn deposit_event)]
	pub enum Event<T: Config> {
		// XCMP
		/// Some XCM was executed OK.
		Success(Option<T::Hash>),
		/// Some XCM failed.
		Fail(Option<T::Hash>, XcmError),
		/// Bad XCM version used.
		BadVersion(Option<T::Hash>),
		/// Bad XCM format used.
		BadFormat(Option<T::Hash>),

		// DMP
		/// Downward message is invalid XCM.
		InvalidFormat(MessageId),
		/// Downward message is unsupported version of XCM.
		UnsupportedVersion(MessageId),
		/// Downward message executed with the given outcome.
		ExecutedDownward(MessageId, Outcome),
	}

	impl<T: Config> Pallet<T> {
		pub fn set_para_id(para_id: ParaId) {
			ParachainId::<T>::put(para_id);
		}

		fn handle_xcmp_message(
			sender: ParaId,
			_sent_at: RelayBlockNumber,
			xcm: VersionedXcm<T::RuntimeCall>,
			max_weight: Weight,
		) -> Result<Weight, XcmError> {
			let hash = Encode::using_encoded(&xcm, T::Hashing::hash);
			let (result, event) = match Xcm::<T::RuntimeCall>::try_from(xcm) {
				Ok(xcm) => {
					let location = MultiLocation::new(1, Junctions::X1(Parachain(sender.into())));
					match T::XcmExecutor::execute_xcm(location, xcm, max_weight.ref_time()) {
						Outcome::Error(e) => (Err(e.clone()), Event::Fail(Some(hash), e)),
						Outcome::Complete(w) => {
							(Ok(Weight::from_ref_time(w)), Event::Success(Some(hash)))
						}
						// As far as the caller is concerned, this was dispatched without error, so
						// we just report the weight used.
						Outcome::Incomplete(w, e) => {
							(Ok(Weight::from_ref_time(w)), Event::Fail(Some(hash), e))
						}
					}
				}
				Err(()) => (
					Err(XcmError::UnhandledXcmVersion),
					Event::BadVersion(Some(hash)),
				),
			};
			Self::deposit_event(event);
			result
		}
	}

	impl<T: Config> XcmpMessageHandler for Pallet<T> {
		fn handle_xcmp_messages<'a, I: Iterator<Item = (ParaId, RelayBlockNumber, &'a [u8])>>(
			iter: I,
			max_weight: Weight,
		) -> Weight {
			for (sender, sent_at, data) in iter {
				let mut data_ref = data;
				let _ = XcmpMessageFormat::decode(&mut data_ref)
					.expect("Simulator encodes with versioned xcm format; qed");

				let mut remaining_fragments = &data_ref[..];
				while !remaining_fragments.is_empty() {
					if let Ok(xcm) =
						VersionedXcm::<T::RuntimeCall>::decode(&mut remaining_fragments)
					{
						let _ = Self::handle_xcmp_message(sender, sent_at, xcm, max_weight);
					} else {
						debug_assert!(false, "Invalid incoming XCMP message data");
					}
				}
			}
			max_weight
		}
	}

	impl<T: Config> DmpMessageHandler for Pallet<T> {
		fn handle_dmp_messages(
			iter: impl Iterator<Item = (RelayBlockNumber, Vec<u8>)>,
			limit: Weight,
		) -> Weight {
			for (_i, (_sent_at, data)) in iter.enumerate() {
				let id = sp_io::hashing::blake2_256(&data[..]);
				let maybe_msg = VersionedXcm::<T::RuntimeCall>::decode(&mut &data[..])
					.map(Xcm::<T::RuntimeCall>::try_from);
				match maybe_msg {
					Err(_) => {
						Self::deposit_event(Event::InvalidFormat(id));
					}
					Ok(Err(())) => {
						Self::deposit_event(Event::UnsupportedVersion(id));
					}
					Ok(Ok(x)) => {
						let outcome = T::XcmExecutor::execute_xcm(Parent, x, limit.ref_time());

						Self::deposit_event(Event::ExecutedDownward(id, outcome));
					}
				}
			}
			limit
		}
	}
}

// Pallet to provide the version, used to test runtime upgrade version changes
#[frame_support::pallet]
pub mod mock_version_changer {
	use super::*;
	use frame_support::pallet_prelude::*;

	#[pallet::config]
	pub trait Config: frame_system::Config {
		type RuntimeEvent: From<Event<Self>> + IsType<<Self as frame_system::Config>::RuntimeEvent>;
	}

	#[pallet::call]
	impl<T: Config> Pallet<T> {}

	#[pallet::pallet]
	#[pallet::generate_store(pub(super) trait Store)]
	pub struct Pallet<T>(_);

	#[pallet::storage]
	#[pallet::getter(fn current_version)]
	pub(super) type CurrentVersion<T: Config> = StorageValue<_, XcmVersion, ValueQuery>;

	impl<T: Config> Get<XcmVersion> for Pallet<T> {
		fn get() -> XcmVersion {
			Self::current_version()
		}
	}

	#[pallet::event]
	#[pallet::generate_deposit(pub(super) fn deposit_event)]
	pub enum Event<T: Config> {
		// XCMP
		/// Some XCM was executed OK.
		VersionChanged(XcmVersion),
	}

	impl<T: Config> Pallet<T> {
		pub fn set_version(version: XcmVersion) {
			CurrentVersion::<T>::put(version);
			Self::deposit_event(Event::VersionChanged(version));
		}
	}
}

impl mock_msg_queue::Config for Runtime {
	type RuntimeEvent = RuntimeEvent;
	type XcmExecutor = XcmExecutor<XcmConfig>;
}

impl mock_version_changer::Config for Runtime {
	type RuntimeEvent = RuntimeEvent;
}

pub type LocalOriginToLocation =
	xcm_primitives::SignedToAccountId20<RuntimeOrigin, AccountId, RelayNetwork>;

impl pallet_xcm::Config for Runtime {
	type RuntimeEvent = RuntimeEvent;
	type SendXcmOrigin = EnsureXcmOrigin<RuntimeOrigin, LocalOriginToLocation>;
	type XcmRouter = XcmRouter;
	type ExecuteXcmOrigin = EnsureXcmOrigin<RuntimeOrigin, LocalOriginToLocation>;
	type XcmExecuteFilter = frame_support::traits::Nothing;
	type XcmExecutor = XcmExecutor<XcmConfig>;
	// Do not allow teleports
	type XcmTeleportFilter = Nothing;
	type XcmReserveTransferFilter = Everything;
	type Weigher = FixedWeightBounds<UnitWeightCost, RuntimeCall, MaxInstructions>;
	type LocationInverter = xcm_builder::LocationInverter<Ancestry>;
	type RuntimeOrigin = RuntimeOrigin;
	type RuntimeCall = RuntimeCall;
	const VERSION_DISCOVERY_QUEUE_SIZE: u32 = 100;
	// We use a custom one to test runtime ugprades
	type AdvertisedXcmVersion = XcmVersioner;
}

// Our AssetType. For now we only handle Xcm Assets
#[derive(Clone, Eq, Debug, PartialEq, Ord, PartialOrd, Encode, Decode, TypeInfo)]
pub enum AssetType {
	Xcm(MultiLocation),
}
impl Default for AssetType {
	fn default() -> Self {
		Self::Xcm(MultiLocation::here())
	}
}

impl From<MultiLocation> for AssetType {
	fn from(location: MultiLocation) -> Self {
		Self::Xcm(location)
	}
}

impl Into<Option<MultiLocation>> for AssetType {
	fn into(self) -> Option<MultiLocation> {
		match self {
			Self::Xcm(location) => Some(location),
		}
	}
}

// Implementation on how to retrieve the AssetId from an AssetType
// We simply hash the AssetType and take the lowest 128 bits
impl From<AssetType> for AssetId {
	fn from(asset: AssetType) -> AssetId {
		match asset {
			AssetType::Xcm(id) => {
				let mut result: [u8; 16] = [0u8; 16];
				let hash: H256 = id.using_encoded(<Runtime as frame_system::Config>::Hashing::hash);
				result.copy_from_slice(&hash.as_fixed_bytes()[0..16]);
				u128::from_le_bytes(result)
			}
		}
	}
}

// We instruct how to register the Assets
// In this case, we tell it to Create an Asset in pallet-assets
pub struct AssetRegistrar;
use frame_support::pallet_prelude::DispatchResult;
impl pallet_asset_manager::AssetRegistrar<Runtime> for AssetRegistrar {
	fn create_foreign_asset(
		asset: AssetId,
		min_balance: Balance,
		metadata: AssetMetadata,
		is_sufficient: bool,
	) -> DispatchResult {
		Assets::force_create(
			RuntimeOrigin::root(),
			asset,
			AssetManager::account_id(),
			is_sufficient,
			min_balance,
		)?;

		Assets::force_set_metadata(
			RuntimeOrigin::root(),
			asset,
			metadata.name,
			metadata.symbol,
			metadata.decimals,
			false,
		)
	}

	fn create_local_asset(
		asset: AssetId,
		_creator: AccountId,
		min_balance: Balance,
		is_sufficient: bool,
		owner: AccountId,
	) -> DispatchResult {
		LocalAssets::force_create(
			RuntimeOrigin::root(),
			asset,
			owner,
			is_sufficient,
			min_balance,
		)?;

		// TODO uncomment when we feel comfortable
		/*
		// The asset has been created. Let's put the revert code in the precompile address
		let precompile_address = Runtime::asset_id_to_account(ASSET_PRECOMPILE_ADDRESS_PREFIX, asset);
		pallet_evm::AccountCodes::<Runtime>::insert(
			precompile_address,
			vec![0x60, 0x00, 0x60, 0x00, 0xfd],
		);*/
		Ok(())
	}

	fn destroy_foreign_asset(
		asset: AssetId,
		asset_destroy_witness: pallet_assets::DestroyWitness,
	) -> DispatchResult {
		// First destroy the asset
		Assets::destroy(RuntimeOrigin::root(), asset, asset_destroy_witness)
			.map_err(|info| info.error)?;

		Ok(())
	}

	fn destroy_local_asset(
		asset: AssetId,
		asset_destroy_witness: pallet_assets::DestroyWitness,
	) -> DispatchResult {
		// First destroy the asset
		LocalAssets::destroy(RuntimeOrigin::root(), asset, asset_destroy_witness)
			.map_err(|info| info.error)?;

		Ok(())
	}

	fn destroy_asset_dispatch_info_weight(
		asset: AssetId,
		asset_destroy_witness: pallet_assets::DestroyWitness,
	) -> Weight {
		let call = RuntimeCall::Assets(
			pallet_assets::Call::<Runtime, ForeignAssetInstance>::destroy {
				id: asset,
				witness: asset_destroy_witness,
			},
		);
		call.get_dispatch_info().weight
	}
}

#[derive(Clone, Default, Eq, Debug, PartialEq, Ord, PartialOrd, Encode, Decode, TypeInfo)]
pub struct AssetMetadata {
	pub name: Vec<u8>,
	pub symbol: Vec<u8>,
	pub decimals: u8,
}

pub struct LocalAssetIdCreator;
impl pallet_asset_manager::LocalAssetIdCreator<Runtime> for LocalAssetIdCreator {
	fn create_asset_id_from_metadata(local_asset_counter: u128) -> AssetId {
		// Our means of converting a local asset counter to an assetId
		// We basically hash (local asset counter)
		let mut result: [u8; 16] = [0u8; 16];
		let hash: H256 =
			local_asset_counter.using_encoded(<Runtime as frame_system::Config>::Hashing::hash);
		result.copy_from_slice(&hash.as_fixed_bytes()[0..16]);
		u128::from_le_bytes(result)
	}
}

impl pallet_asset_manager::Config for Runtime {
	type RuntimeEvent = RuntimeEvent;
	type Balance = Balance;
	type AssetId = AssetId;
	type AssetRegistrarMetadata = AssetMetadata;
	type ForeignAssetType = AssetType;
	type AssetRegistrar = AssetRegistrar;
	type ForeignAssetModifierOrigin = EnsureRoot<AccountId>;
	type LocalAssetModifierOrigin = EnsureRoot<AccountId>;
	type LocalAssetIdCreator = LocalAssetIdCreator;
	type AssetDestroyWitness = pallet_assets::DestroyWitness;
	type Currency = Balances;
	type LocalAssetDeposit = AssetDeposit;
	type WeightInfo = ();
}

impl pallet_xcm_transactor::Config for Runtime {
	type RuntimeEvent = RuntimeEvent;
	type Balance = Balance;
	type Transactor = MockTransactors;
	type DerivativeAddressRegistrationOrigin = EnsureRoot<AccountId>;
	type SovereignAccountDispatcherOrigin = frame_system::EnsureRoot<AccountId>;
	type CurrencyId = CurrencyId;
	type AccountIdToMultiLocation = xcm_primitives::AccountIdToMultiLocation<AccountId>;
	type CurrencyIdToMultiLocation =
		CurrencyIdtoMultiLocation<xcm_primitives::AsAssetType<AssetId, AssetType, AssetManager>>;
	type SelfLocation = SelfLocation;
	type Weigher = xcm_builder::FixedWeightBounds<UnitWeightCost, RuntimeCall, MaxInstructions>;
	type LocationInverter = LocationInverter<Ancestry>;
	type XcmSender = XcmRouter;
	type BaseXcmWeight = BaseXcmWeight;
	type AssetTransactor = AssetTransactors;
	type ReserveProvider = xcm_primitives::AbsoluteAndRelativeReserve<SelfLocationAbsolute>;
	type WeightInfo = ();
}

parameter_types! {
	pub const MinimumPeriod: u64 = 1000;
}
impl pallet_timestamp::Config for Runtime {
	type Moment = u64;
	type OnTimestampSet = ();
	type MinimumPeriod = MinimumPeriod;
	type WeightInfo = ();
}

use sp_core::U256;

parameter_types! {
	pub BlockGasLimit: U256 = U256::max_value();
	pub WeightPerGas: Weight = Weight::from_ref_time(1);
}

impl pallet_evm::Config for Runtime {
	type FeeCalculator = ();
	type GasWeightMapping = pallet_evm::FixedGasWeightMapping<Self>;
	type WeightPerGas = WeightPerGas;

	type CallOrigin = pallet_evm::EnsureAddressRoot<AccountId>;
	type WithdrawOrigin = pallet_evm::EnsureAddressNever<AccountId>;

	type AddressMapping = moonbeam_runtime_common::IntoAddressMapping;
	type Currency = Balances;
	type Runner = pallet_evm::runner::stack::Runner<Self>;

	type RuntimeEvent = RuntimeEvent;
	type PrecompilesType = ();
	type PrecompilesValue = ();
	type ChainId = ();
	type BlockGasLimit = BlockGasLimit;
	type OnChargeTransaction = ();
	type BlockHashMapping = pallet_evm::SubstrateBlockHashMapping<Self>;
	type FindAuthor = ();
}

pub struct NormalFilter;
impl frame_support::traits::Contains<RuntimeCall> for NormalFilter {
	fn contains(c: &RuntimeCall) -> bool {
		match c {
			_ => true,
		}
	}
}

// We need to use the encoding from the relay mock runtime
#[derive(Encode, Decode)]
pub enum RelayCall {
	#[codec(index = 5u8)]
	// the index should match the position of the module in `construct_runtime!`
	Utility(UtilityCall),
}

#[derive(Encode, Decode)]
pub enum UtilityCall {
	#[codec(index = 1u8)]
	AsDerivative(u16),
}

#[derive(Clone, Eq, Debug, PartialEq, Ord, PartialOrd, Encode, Decode, TypeInfo)]
pub enum MockTransactors {
	Relay,
}

impl xcm_primitives::XcmTransact for MockTransactors {
	fn destination(self) -> MultiLocation {
		match self {
			MockTransactors::Relay => MultiLocation::parent(),
		}
	}
}

impl xcm_primitives::UtilityEncodeCall for MockTransactors {
	fn encode_call(self, call: xcm_primitives::UtilityAvailableCalls) -> Vec<u8> {
		match self {
			MockTransactors::Relay => match call {
				xcm_primitives::UtilityAvailableCalls::AsDerivative(a, b) => {
					let mut call =
						RelayCall::Utility(UtilityCall::AsDerivative(a.clone())).encode();
					call.append(&mut b.clone());
					call
				}
			},
		}
	}
}

impl pallet_ethereum::Config for Runtime {
	type RuntimeEvent = RuntimeEvent;
	type StateRoot = pallet_ethereum::IntermediateStateRoot<Self>;
}

parameter_types! {
	pub ReservedXcmpWeight: Weight = Weight::from_ref_time(u64::max_value());
}

#[derive(
	Copy, Clone, Eq, PartialEq, Ord, PartialOrd, Encode, Decode, Debug, MaxEncodedLen, TypeInfo,
)]
pub enum ProxyType {
	NotAllowed = 0,
	Any = 1,
}

impl InstanceFilter<Call> for ProxyType {
	fn filter(&self, _c: &Call) -> bool {
		match self {
			ProxyType::NotAllowed => false,
			ProxyType::Any => true,
		}
	}
	fn is_superset(&self, _o: &Self) -> bool {
		false
	}
}

impl Default for ProxyType {
	fn default() -> Self {
		Self::NotAllowed
	}
}

parameter_types! {
	pub const ProxyCost: u64 = 1;
}

impl pallet_proxy::Config for Runtime {
	type Event = Event;
	type Call = Call;
	type Currency = Balances;
	type ProxyType = ProxyType;
	type ProxyDepositBase = ProxyCost;
	type ProxyDepositFactor = ProxyCost;
	type MaxProxies = ConstU32<32>;
	type WeightInfo = pallet_proxy::weights::SubstrateWeight<Runtime>;
	type MaxPending = ConstU32<32>;
	type CallHasher = BlakeTwo256;
	type AnnouncementDepositBase = ProxyCost;
	type AnnouncementDepositFactor = ProxyCost;
}

pub struct EthereumXcmEnsureProxy;
impl xcm_primitives::EnsureProxy<AccountId> for EthereumXcmEnsureProxy {
	fn ensure_ok(delegator: AccountId, delegatee: AccountId) -> Result<(), &'static str> {
		// The EVM implicitely contains an Any proxy, so we only allow for "Any" proxies
		let def: pallet_proxy::ProxyDefinition<AccountId, ProxyType, BlockNumber> =
			pallet_proxy::Pallet::<Runtime>::find_proxy(
				&delegator,
				&delegatee,
				Some(ProxyType::Any),
			)
			.map_err(|_| "proxy error: expected `ProxyType::Any`")?;
		// We only allow to use it for delay zero proxies, as the call will iMmediatly be executed
		ensure!(def.delay.is_zero(), "proxy delay is Non-zero`");
		Ok(())
	}
}
impl pallet_ethereum_xcm::Config for Runtime {
	type InvalidEvmTransactionError = pallet_ethereum::InvalidTransactionWrapper;
	type ValidatedTransaction = pallet_ethereum::ValidatedTransaction<Self>;
	type XcmEthereumOrigin = pallet_ethereum_xcm::EnsureXcmEthereumTransaction;
	type ReservedXcmpWeight = ReservedXcmpWeight;
	type EnsureProxy = EthereumXcmEnsureProxy;
	type ControllerOrigin = EnsureRoot<AccountId>;
}

type UncheckedExtrinsic = frame_system::mocking::MockUncheckedExtrinsic<Runtime>;
type Block = frame_system::mocking::MockBlock<Runtime>;

construct_runtime!(
	pub enum Runtime where
		Block = Block,
		NodeBlock = Block,
		UncheckedExtrinsic = UncheckedExtrinsic,
	{
		System: frame_system::{Pallet, Call, Storage, Config, Event<T>},
		Balances: pallet_balances::{Pallet, Call, Storage, Config<T>, Event<T>},
		MsgQueue: mock_msg_queue::{Pallet, Storage, Event<T>},
		XcmVersioner: mock_version_changer::{Pallet, Storage, Event<T>},

		PolkadotXcm: pallet_xcm::{Pallet, Call, Event<T>, Origin},
		Assets: pallet_assets::{Pallet, Call, Storage, Event<T>},
		CumulusXcm: cumulus_pallet_xcm::{Pallet, Event<T>, Origin},
		XTokens: orml_xtokens::{Pallet, Call, Storage, Event<T>},
		AssetManager: pallet_asset_manager::{Pallet, Call, Storage, Event<T>},
		XcmTransactor: pallet_xcm_transactor::{Pallet, Call, Storage, Event<T>},
		Treasury: pallet_treasury::{Pallet, Storage, Config, Event<T>, Call},
		LocalAssets: pallet_assets::<Instance1>::{Pallet, Call, Storage, Event<T>},
		Proxy: pallet_proxy::{Pallet, Call, Storage, Event<T>},

		Timestamp: pallet_timestamp::{Pallet, Call, Storage},
		EVM: pallet_evm::{Pallet, Call, Storage, Config, Event<T>},
		Ethereum: pallet_ethereum::{Pallet, Call, Storage, Event, Origin, Config},
		EthereumXcm: pallet_ethereum_xcm::{Pallet, Call, Origin},
	}
);

pub(crate) fn para_events() -> Vec<RuntimeEvent> {
	System::events()
		.into_iter()
		.map(|r| r.event)
		.filter_map(|e| Some(e))
		.collect::<Vec<_>>()
}

use frame_support::traits::{OnFinalize, OnInitialize, OnRuntimeUpgrade};
pub(crate) fn on_runtime_upgrade() {
	PolkadotXcm::on_runtime_upgrade();
}

pub(crate) fn para_roll_to(n: BlockNumber) {
	while System::block_number() < n {
		PolkadotXcm::on_finalize(System::block_number());
		Balances::on_finalize(System::block_number());
		System::on_finalize(System::block_number());
		System::set_block_number(System::block_number() + 1);
		System::on_initialize(System::block_number());
		Balances::on_initialize(System::block_number());
		PolkadotXcm::on_initialize(System::block_number());
	}
}<|MERGE_RESOLUTION|>--- conflicted
+++ resolved
@@ -17,18 +17,12 @@
 //! Parachain runtime mock.
 
 use frame_support::{
-<<<<<<< HEAD
 	codec::MaxEncodedLen,
-	construct_runtime, ensure, parameter_types,
-	traits::{ConstU32, Everything, Get, InstanceFilter, Nothing, PalletInfoAccess},
-	weights::{GetDispatchInfo, Weight},
-=======
 	construct_runtime,
 	dispatch::GetDispatchInfo,
-	parameter_types,
-	traits::{Everything, Get, Nothing, PalletInfoAccess},
+	ensure, parameter_types,
+	traits::{ConstU32, Everything, Get, InstanceFilter, Nothing, PalletInfoAccess},
 	weights::Weight,
->>>>>>> cbf581e4
 	PalletId,
 };
 
@@ -361,11 +355,7 @@
 	type SubscriptionService = PolkadotXcm;
 	type AssetTrap = PolkadotXcm;
 	type AssetClaims = PolkadotXcm;
-<<<<<<< HEAD
 	type CallDispatcher = MoonbeamCall;
-=======
-	type CallDispatcher = RuntimeCall;
->>>>>>> cbf581e4
 }
 
 impl cumulus_pallet_xcm::Config for Runtime {
@@ -979,8 +969,8 @@
 	Any = 1,
 }
 
-impl InstanceFilter<Call> for ProxyType {
-	fn filter(&self, _c: &Call) -> bool {
+impl InstanceFilter<RuntimeCall> for ProxyType {
+	fn filter(&self, _c: &RuntimeCall) -> bool {
 		match self {
 			ProxyType::NotAllowed => false,
 			ProxyType::Any => true,
@@ -1002,8 +992,8 @@
 }
 
 impl pallet_proxy::Config for Runtime {
-	type Event = Event;
-	type Call = Call;
+	type RuntimeEvent = RuntimeEvent;
+	type RuntimeCall = RuntimeCall;
 	type Currency = Balances;
 	type ProxyType = ProxyType;
 	type ProxyDepositBase = ProxyCost;
