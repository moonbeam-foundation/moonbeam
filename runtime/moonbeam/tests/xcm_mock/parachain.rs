--- conflicted
+++ resolved
@@ -60,11 +60,8 @@
 pub type AccountId = moonbeam_core_primitives::AccountId;
 pub type Balance = u128;
 pub type AssetId = u128;
-<<<<<<< HEAD
 pub type OldWeight = u64;
-=======
 pub type BlockNumber = u32;
->>>>>>> f93c75d5
 
 parameter_types! {
 	pub const BlockHashCount: u32 = 250;
