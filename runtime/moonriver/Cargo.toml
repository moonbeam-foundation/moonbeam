--- conflicted
+++ resolved
@@ -21,14 +21,9 @@
 pallet-ethereum-chain-id = { path = "../../pallets/ethereum-chain-id", default-features = false }
 parachain-staking = { path = "../../pallets/parachain-staking", default-features = false }
 parachain-staking-precompiles = { path = "../../precompiles/parachain-staking", default-features = false }
-<<<<<<< HEAD
-pallet-author-slot-filter = { git = "https://github.com/purestake/cumulus", branch = "joshy-np098", default-features = false }
-nimbus-primitives = { git = "https://github.com/purestake/cumulus", branch = "joshy-np098", default-features = false }
-pallet-migrations = { path = "../../pallets/migrations", default-features = false }
-=======
 pallet-author-slot-filter = { git = "https://github.com/purestake/cumulus", branch = "notlesh-nimbus-v0.9.9-block-response-length", default-features = false }
 nimbus-primitives = { git = "https://github.com/purestake/cumulus", branch = "notlesh-nimbus-v0.9.9-block-response-length", default-features = false }
->>>>>>> 24ae608c
+pallet-migrations = { path = "../../pallets/migrations", default-features = false }
 pallet-author-mapping = { path = "../../pallets/author-mapping", default-features = false }
 pallet-maintenance-mode = { path = "../../pallets/maintenance-mode", default-features = false }
 evm = { version="0.30.1", default-features=false, features=["with-codec"] }
