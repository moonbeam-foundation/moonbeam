--- conflicted
+++ resolved
@@ -18,23 +18,14 @@
 
 runtime-common = { path = "../common", default-features = false }
 
-<<<<<<< HEAD
-pallet-author-inherent = { git = "https://github.com/purestake/nimbus", branch = "mp0911-manual-seal", default-features = false }
-=======
-pallet-author-inherent = { git = "https://github.com/purestake/nimbus", branch = "moonbeam-polkadot-v0.9.12", default-features = false }
->>>>>>> 4d828151
+pallet-author-inherent = { git = "https://github.com/purestake/nimbus", branch = "mp0912-preruntime", default-features = false }
 account = { path = "../../primitives/account/", default-features = false }
 moonbeam-core-primitives = { path = "../../core-primitives", default-features = false }
 pallet-ethereum-chain-id = { path = "../../pallets/ethereum-chain-id", default-features = false }
 parachain-staking = { path = "../../pallets/parachain-staking", default-features = false }
 parachain-staking-precompiles = { path = "../../precompiles/parachain-staking", default-features = false }
-<<<<<<< HEAD
-pallet-author-slot-filter = { git = "https://github.com/purestake/nimbus", branch = "mp0911-manual-seal", default-features = false }
-nimbus-primitives = { git = "https://github.com/purestake/nimbus", branch = "mp0911-manual-seal", default-features = false }
-=======
-pallet-author-slot-filter = { git = "https://github.com/purestake/nimbus", branch = "moonbeam-polkadot-v0.9.12", default-features = false }
-nimbus-primitives = { git = "https://github.com/purestake/nimbus", branch = "moonbeam-polkadot-v0.9.12", default-features = false }
->>>>>>> 4d828151
+pallet-author-slot-filter = { git = "https://github.com/purestake/nimbus", branch = "mp0912-preruntime", default-features = false }
+nimbus-primitives = { git = "https://github.com/purestake/nimbus", branch = "mp0912-preruntime", default-features = false }
 pallet-migrations = { path = "../../pallets/migrations", default-features = false }
 pallet-author-mapping = { path = "../../pallets/author-mapping", default-features = false }
 pallet-maintenance-mode = { path = "../../pallets/maintenance-mode", default-features = false }
