--- conflicted
+++ resolved
@@ -1387,7 +1387,6 @@
 	type WeightInfo = moonbeam_weights::pallet_multisig::WeightInfo<Runtime>;
 }
 
-<<<<<<< HEAD
 /// Custom macro to enable some pallets only when compiled with `force-debug` feature
 #[macro_export]
 macro_rules! construct_moonriver_runtime {
@@ -1410,14 +1409,7 @@
 }
 
 construct_moonriver_runtime! {
-	pub enum Runtime where
-		Block = Block,
-		NodeBlock = opaque::Block,
-		UncheckedExtrinsic = UncheckedExtrinsic
-=======
-construct_runtime! {
 	pub enum Runtime
->>>>>>> 633cb274
 	{
 		// System support stuff.
 		System: frame_system::{Pallet, Call, Storage, Config<T>, Event<T>} = 0,
