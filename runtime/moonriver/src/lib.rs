// Copyright 2019-2022 PureStake Inc.
// This file is part of Moonbeam.

// Moonbeam is free software: you can redistribute it and/or modify
// it under the terms of the GNU General Public License as published by
// the Free Software Foundation, either version 3 of the License, or
// (at your option) any later version.

// Moonbeam is distributed in the hope that it will be useful,
// but WITHOUT ANY WARRANTY; without even the implied warranty of
// MERCHANTABILITY or FITNESS FOR A PARTICULAR PURPOSE.  See the
// GNU General Public License for more details.

// You should have received a copy of the GNU General Public License
// along with Moonbeam.  If not, see <http://www.gnu.org/licenses/>.

//! The Moonriver Runtime.
//!
//! Primary features of this runtime include:
//! * Ethereum compatibility
//! * Moonriver tokenomics

#![cfg_attr(not(feature = "std"), no_std)]
// `construct_runtime!` does a lot of recursion and requires us to increase the limit to 256.
#![recursion_limit = "256"]

// Make the WASM binary available.
#[cfg(feature = "std")]
include!(concat!(env!("OUT_DIR"), "/wasm_binary.rs"));

use account::AccountId20;
use cumulus_pallet_parachain_system::{RelayChainStateProof, RelaychainDataProvider};
use cumulus_primitives_core::relay_chain;
use fp_rpc::TransactionStatus;

// Re-export required by get! macro.
#[cfg(feature = "std")]
pub use fp_evm::GenesisAccount;
pub use frame_support::traits::Get;
use frame_support::{
	construct_runtime,
	dispatch::{DispatchClass, GetDispatchInfo},
	ensure,
	pallet_prelude::DispatchResult,
	parameter_types,
	traits::{
		ConstBool, ConstU128, ConstU16, ConstU32, ConstU64, ConstU8, Contains,
		Currency as CurrencyT, EitherOfDiverse, EqualPrivilegeOnly, Imbalance, InstanceFilter,
		OffchainWorker, OnFinalize, OnIdle, OnInitialize, OnRuntimeUpgrade, OnUnbalanced,
	},
	weights::{
		constants::{RocksDbWeight, WEIGHT_REF_TIME_PER_SECOND},
		ConstantMultiplier, Weight, WeightToFeeCoefficient, WeightToFeeCoefficients,
		WeightToFeePolynomial,
	},
	PalletId,
};
use frame_system::{EnsureRoot, EnsureSigned};
pub use moonbeam_core_primitives::{
	AccountId, AccountIndex, Address, AssetId, Balance, BlockNumber, DigestItem, Hash, Header,
	Index, Signature,
};
use moonbeam_rpc_primitives_txpool::TxPoolResponse;
use pallet_balances::NegativeImbalance;
use pallet_ethereum::Call::transact;
use pallet_ethereum::{PostLogContent, Transaction as EthereumTransaction};
use pallet_evm::{
	Account as EVMAccount, EVMCurrencyAdapter, EnsureAddressNever, EnsureAddressRoot,
	FeeCalculator, GasWeightMapping, OnChargeEVMTransaction as OnChargeEVMTransactionT, Runner,
};
pub use pallet_parachain_staking::{InflationInfo, Range};
use pallet_transaction_payment::{CurrencyAdapter, Multiplier, TargetedFeeAdjustment};
use parity_scale_codec::{Decode, Encode, MaxEncodedLen};
use scale_info::TypeInfo;
use sp_api::impl_runtime_apis;
use sp_core::{OpaqueMetadata, H160, H256, U256};
use sp_runtime::{
	create_runtime_str, generic, impl_opaque_keys,
	traits::{
		BlakeTwo256, Block as BlockT, DispatchInfoOf, Dispatchable, IdentityLookup,
		PostDispatchInfoOf, UniqueSaturatedInto, Zero,
	},
	transaction_validity::{
		InvalidTransaction, TransactionSource, TransactionValidity, TransactionValidityError,
	},
	ApplyExtrinsicResult, FixedPointNumber, Perbill, Permill, Perquintill, SaturatedConversion,
};
use sp_std::{convert::TryFrom, prelude::*};

use cumulus_primitives_core::{relay_chain::BlockNumber as RelayBlockNumber, DmpMessageHandler};
use smallvec::smallvec;
#[cfg(feature = "std")]
use sp_version::NativeVersion;
use sp_version::RuntimeVersion;

use nimbus_primitives::CanAuthor;

mod precompiles;
pub use precompiles::{
	MoonriverPrecompiles, PrecompileName, FOREIGN_ASSET_PRECOMPILE_ADDRESS_PREFIX,
	LOCAL_ASSET_PRECOMPILE_ADDRESS_PREFIX,
};

#[cfg(any(feature = "std", test))]
pub use sp_runtime::BuildStorage;

pub type Precompiles = MoonriverPrecompiles<Runtime>;

pub mod asset_config;
pub mod governance;
pub mod xcm_config;
use governance::councils::*;

pub use governance::councils::*;

/// MOVR, the native token, uses 18 decimals of precision.
pub mod currency {
	use super::Balance;

	// Provide a common factor between runtimes based on a supply of 10_000_000 tokens.
	pub const SUPPLY_FACTOR: Balance = 1;

	pub const WEI: Balance = 1;
	pub const KILOWEI: Balance = 1_000;
	pub const MEGAWEI: Balance = 1_000_000;
	pub const GIGAWEI: Balance = 1_000_000_000;
	pub const MICROMOVR: Balance = 1_000_000_000_000;
	pub const MILLIMOVR: Balance = 1_000_000_000_000_000;
	pub const MOVR: Balance = 1_000_000_000_000_000_000;
	pub const KILOMOVR: Balance = 1_000_000_000_000_000_000_000;

	pub const TRANSACTION_BYTE_FEE: Balance = 1 * GIGAWEI * SUPPLY_FACTOR;
	pub const STORAGE_BYTE_FEE: Balance = 100 * MICROMOVR * SUPPLY_FACTOR;
	pub const WEIGHT_FEE: Balance = 50 * KILOWEI * SUPPLY_FACTOR;

	pub const fn deposit(items: u32, bytes: u32) -> Balance {
		items as Balance * 1 * MOVR * SUPPLY_FACTOR + (bytes as Balance) * STORAGE_BYTE_FEE
	}
}

/// Maximum weight per block
pub const MAXIMUM_BLOCK_WEIGHT: Weight = Weight::from_parts(WEIGHT_REF_TIME_PER_SECOND, u64::MAX)
	.saturating_div(2)
	.set_proof_size(cumulus_primitives_core::relay_chain::MAX_POV_SIZE as u64);

pub const MILLISECS_PER_BLOCK: u64 = 12000;
pub const MINUTES: BlockNumber = 60_000 / (MILLISECS_PER_BLOCK as BlockNumber);
pub const HOURS: BlockNumber = MINUTES * 60;
pub const DAYS: BlockNumber = HOURS * 24;
pub const WEEKS: BlockNumber = DAYS * 7;
/// Opaque types. These are used by the CLI to instantiate machinery that don't need to know
/// the specifics of the runtime. They can then be made to be agnostic over specific formats
/// of data like extrinsics, allowing for them to continue syncing the network through upgrades
/// to even the core datastructures.
pub mod opaque {
	use super::*;

	pub use sp_runtime::OpaqueExtrinsic as UncheckedExtrinsic;
	pub type Block = generic::Block<Header, UncheckedExtrinsic>;

	impl_opaque_keys! {
		pub struct SessionKeys {
			pub nimbus: AuthorInherent,
			pub vrf: session_keys_primitives::VrfSessionKey,
		}
	}
}

/// This runtime version.
/// The spec_version is composed of 2x2 digits. The first 2 digits represent major changes
/// that can't be skipped, such as data migration upgrades. The last 2 digits represent minor
/// changes which can be skipped.
#[sp_version::runtime_version]
pub const VERSION: RuntimeVersion = RuntimeVersion {
	spec_name: create_runtime_str!("moonriver"),
	impl_name: create_runtime_str!("moonriver"),
	authoring_version: 3,
<<<<<<< HEAD
	spec_version: 2500,
=======
	spec_version: 2403,
>>>>>>> 14269dd6
	impl_version: 0,
	apis: RUNTIME_API_VERSIONS,
	transaction_version: 2,
	state_version: 0,
};

/// The version information used to identify this runtime when compiled natively.
#[cfg(feature = "std")]
pub fn native_version() -> NativeVersion {
	NativeVersion {
		runtime_version: VERSION,
		can_author_with: Default::default(),
	}
}

const NORMAL_DISPATCH_RATIO: Perbill = Perbill::from_percent(75);
pub const NORMAL_WEIGHT: Weight = MAXIMUM_BLOCK_WEIGHT.saturating_mul(3).saturating_div(4);
// Here we assume Ethereum's base fee of 21000 gas and convert to weight, but we
// subtract roughly the cost of a balance transfer from it (about 1/3 the cost)
// and some cost to account for per-byte-fee.
// TODO: we should use benchmarking's overhead feature to measure this
pub const EXTRINSIC_BASE_WEIGHT: Weight = Weight::from_parts(10000 * WEIGHT_PER_GAS, 0);

pub struct RuntimeBlockWeights;
impl Get<frame_system::limits::BlockWeights> for RuntimeBlockWeights {
	fn get() -> frame_system::limits::BlockWeights {
		frame_system::limits::BlockWeights::builder()
			.for_class(DispatchClass::Normal, |weights| {
				weights.base_extrinsic = EXTRINSIC_BASE_WEIGHT;
				weights.max_total = NORMAL_WEIGHT.into();
			})
			.for_class(DispatchClass::Operational, |weights| {
				weights.max_total = MAXIMUM_BLOCK_WEIGHT.into();
				weights.reserved = (MAXIMUM_BLOCK_WEIGHT - NORMAL_WEIGHT).into();
			})
			.avg_block_initialization(Perbill::from_percent(10))
			.build()
			.expect("Provided BlockWeight definitions are valid, qed")
	}
}

parameter_types! {
	pub const Version: RuntimeVersion = VERSION;
	/// We allow for 5 MB blocks.
	pub BlockLength: frame_system::limits::BlockLength = frame_system::limits::BlockLength
		::max_with_normal_ratio(5 * 1024 * 1024, NORMAL_DISPATCH_RATIO);
}

impl frame_system::Config for Runtime {
	/// The identifier used to distinguish between accounts.
	type AccountId = AccountId;
	/// The aggregated dispatch type that is available for extrinsics.
	type RuntimeCall = RuntimeCall;
	/// The lookup mechanism to get account ID from whatever is passed in dispatchers.
	type Lookup = IdentityLookup<AccountId>;
	/// The index type for storing how many extrinsics an account has signed.
	type Index = Index;
	/// The index type for blocks.
	type BlockNumber = BlockNumber;
	/// The type for hashing blocks and tries.
	type Hash = Hash;
	/// The hashing algorithm used.
	type Hashing = BlakeTwo256;
	/// The header type.
	type Header = generic::Header<BlockNumber, BlakeTwo256>;
	/// The ubiquitous event type.
	type RuntimeEvent = RuntimeEvent;
	/// The ubiquitous origin type.
	type RuntimeOrigin = RuntimeOrigin;
	/// Maximum number of block number to block hash mappings to keep (oldest pruned first).
	type BlockHashCount = ConstU32<256>;
	/// Maximum weight of each block. With a default weight system of 1byte == 1weight, 4mb is ok.
	type BlockWeights = RuntimeBlockWeights;
	/// Maximum size of all encoded transactions (in bytes) that are allowed in one block.
	type BlockLength = BlockLength;
	/// Runtime version.
	type Version = Version;
	type PalletInfo = PalletInfo;
	type AccountData = pallet_balances::AccountData<Balance>;
	type OnNewAccount = ();
	type OnKilledAccount = ();
	type DbWeight = RocksDbWeight;
	type BaseCallFilter = MaintenanceMode;
	type SystemWeightInfo = ();
	/// This is used as an identifier of the chain. 42 is the generic substrate prefix.
	type SS58Prefix = ConstU16<1285>;
	type OnSetCode = cumulus_pallet_parachain_system::ParachainSetCode<Self>;
	type MaxConsumers = frame_support::traits::ConstU32<16>;
}

impl pallet_utility::Config for Runtime {
	type RuntimeEvent = RuntimeEvent;
	type RuntimeCall = RuntimeCall;
	type PalletsOrigin = OriginCaller;
	type WeightInfo = pallet_utility::weights::SubstrateWeight<Runtime>;
}

impl pallet_timestamp::Config for Runtime {
	/// A timestamp: milliseconds since the unix epoch.
	type Moment = u64;
	type OnTimestampSet = ();
	type MinimumPeriod = ConstU64<6000>;
	type WeightInfo = pallet_timestamp::weights::SubstrateWeight<Runtime>;
}

impl pallet_balances::Config for Runtime {
	type MaxReserves = ConstU32<50>;
	type ReserveIdentifier = [u8; 4];
	type MaxLocks = ConstU32<50>;
	/// The type for recording an account's balance.
	type Balance = Balance;
	/// The ubiquitous event type.
	type RuntimeEvent = RuntimeEvent;
	type DustRemoval = ();
	type ExistentialDeposit = ConstU128<0>;
	type AccountStore = System;
	type WeightInfo = pallet_balances::weights::SubstrateWeight<Runtime>;
}

pub struct DealWithFees<R>(sp_std::marker::PhantomData<R>);
impl<R> OnUnbalanced<NegativeImbalance<R>> for DealWithFees<R>
where
	R: pallet_balances::Config + pallet_treasury::Config,
	pallet_treasury::Pallet<R>: OnUnbalanced<NegativeImbalance<R>>,
{
	// this seems to be called for substrate-based transactions
	fn on_unbalanceds<B>(mut fees_then_tips: impl Iterator<Item = NegativeImbalance<R>>) {
		if let Some(fees) = fees_then_tips.next() {
			// for fees, 80% are burned, 20% to the treasury
			let (_, to_treasury) = fees.ration(80, 20);
			// Balances pallet automatically burns dropped Negative Imbalances by decreasing
			// total_supply accordingly
			<pallet_treasury::Pallet<R> as OnUnbalanced<_>>::on_unbalanced(to_treasury);

			// handle tip if there is one
			if let Some(tip) = fees_then_tips.next() {
				// for now we use the same burn/treasury strategy used for regular fees
				let (_, to_treasury) = tip.ration(80, 20);
				<pallet_treasury::Pallet<R> as OnUnbalanced<_>>::on_unbalanced(to_treasury);
			}
		}
	}

	// this is called from pallet_evm for Ethereum-based transactions
	// (technically, it calls on_unbalanced, which calls this when non-zero)
	fn on_nonzero_unbalanced(amount: NegativeImbalance<R>) {
		// Balances pallet automatically burns dropped Negative Imbalances by decreasing
		// total_supply accordingly
		let (_, to_treasury) = amount.ration(80, 20);
		<pallet_treasury::Pallet<R> as OnUnbalanced<_>>::on_unbalanced(to_treasury);
	}
}

pub struct LengthToFee;
impl WeightToFeePolynomial for LengthToFee {
	type Balance = Balance;

	fn polynomial() -> WeightToFeeCoefficients<Self::Balance> {
		smallvec![
			WeightToFeeCoefficient {
				degree: 1,
				coeff_frac: Perbill::zero(),
				coeff_integer: currency::TRANSACTION_BYTE_FEE,
				negative: false,
			},
			WeightToFeeCoefficient {
				degree: 3,
				coeff_frac: Perbill::zero(),
				coeff_integer: 1 * currency::SUPPLY_FACTOR,
				negative: false,
			},
		]
	}
}

impl pallet_transaction_payment::Config for Runtime {
	type RuntimeEvent = RuntimeEvent;
	type OnChargeTransaction = CurrencyAdapter<Balances, DealWithFees<Runtime>>;
	type OperationalFeeMultiplier = ConstU8<5>;
	type WeightToFee = ConstantMultiplier<Balance, ConstU128<{ currency::WEIGHT_FEE }>>;
	type LengthToFee = LengthToFee;
	type FeeMultiplierUpdate = SlowAdjustingFeeUpdate<Runtime>;
}

impl pallet_ethereum_chain_id::Config for Runtime {}

/// Current approximation of the gas/s consumption considering
/// EVM execution over compiled WASM (on 4.4Ghz CPU).
/// Given the 500ms Weight, from which 75% only are used for transactions,
/// the total EVM execution gas limit is: GAS_PER_SECOND * 0.500 * 0.75 ~= 15_000_000.
pub const GAS_PER_SECOND: u64 = 40_000_000;

/// Approximate ratio of the amount of Weight per Gas.
/// u64 works for approximations because Weight is a very small unit compared to gas.
pub const WEIGHT_PER_GAS: u64 = WEIGHT_REF_TIME_PER_SECOND / GAS_PER_SECOND;

parameter_types! {
	pub BlockGasLimit: U256
		= U256::from(NORMAL_DISPATCH_RATIO * MAXIMUM_BLOCK_WEIGHT.ref_time() / WEIGHT_PER_GAS);
	/// The portion of the `NORMAL_DISPATCH_RATIO` that we adjust the fees with. Blocks filled less
	/// than this will decrease the weight and more will increase.
	pub const TargetBlockFullness: Perquintill = Perquintill::from_percent(25);
	/// The adjustment variable of the runtime. Higher values will cause `TargetBlockFullness` to
	/// change the fees more rapidly. This low value causes changes to occur slowly over time.
	pub AdjustmentVariable: Multiplier = Multiplier::saturating_from_rational(4, 1_000);
	/// Minimum amount of the multiplier. This value cannot be too low. A test case should ensure
	/// that combined with `AdjustmentVariable`, we can recover from the minimum.
	/// See `multiplier_can_grow_from_zero` in integration_tests.rs.
	/// This value is currently only used by pallet-transaction-payment as an assertion that the
	/// next multiplier is always > min value.
	pub MinimumMultiplier: Multiplier = Multiplier::from(1u128);
	/// Maximum multiplier. We pick a value that is expensive but not impossibly so; it should act
	/// as a safety net.
	pub MaximumMultiplier: Multiplier = Multiplier::from(100_000u128);
	pub PrecompilesValue: MoonriverPrecompiles<Runtime> = MoonriverPrecompiles::<_>::new();
	pub WeightPerGas: Weight = Weight::from_parts(WEIGHT_PER_GAS, 0);
	/// The amount of gas per pov. A ratio of 4 if we convert ref_time to gas and we compare
	/// it with the pov_size for a block. E.g.
	/// ceil(
	///     (max_extrinsic.ref_time() / max_extrinsic.proof_size()) / WEIGHT_PER_GAS
	/// )
	pub const GasLimitPovSizeRatio: u64 = 4;
}

pub struct TransactionPaymentAsGasPrice;
impl FeeCalculator for TransactionPaymentAsGasPrice {
	fn min_gas_price() -> (U256, Weight) {
		// note: transaction-payment differs from EIP-1559 in that its tip and length fees are not
		//       scaled by the multiplier, which means its multiplier will be overstated when
		//       applied to an ethereum transaction
		// note: transaction-payment uses both a congestion modifier (next_fee_multiplier, which is
		//       updated once per block in on_finalize) and a 'WeightToFee' implementation. Our
		//       runtime implements this as a 'ConstantModifier', so we can get away with a simple
		//       multiplication here.
		// It is imperative that `saturating_mul_int` be performed as late as possible in the
		// expression since it involves fixed point multiplication with a division by a fixed
		// divisor. This leads to truncation and subsequent precision loss if performed too early.
		// This can lead to min_gas_price being same across blocks even if the multiplier changes.
		// There's still some precision loss when the final `gas_price` (used_gas * min_gas_price)
		// is computed in frontier, but that's currently unavoidable.
		let min_gas_price = TransactionPayment::next_fee_multiplier()
			.saturating_mul_int(currency::WEIGHT_FEE.saturating_mul(WEIGHT_PER_GAS as u128));
		(
			min_gas_price.into(),
			<Runtime as frame_system::Config>::DbWeight::get().reads(1),
		)
	}
}

/// Parameterized slow adjusting fee updated based on
/// https://w3f-research.readthedocs.io/en/latest/polkadot/overview/2-token-economics.html#-2.-slow-adjusting-mechanism // editorconfig-checker-disable-line
///
/// The adjustment algorithm boils down to:
///
/// diff = (previous_block_weight - target) / maximum_block_weight
/// next_multiplier = prev_multiplier * (1 + (v * diff) + ((v * diff)^2 / 2))
/// assert(next_multiplier > min)
///     where: v is AdjustmentVariable
///            target is TargetBlockFullness
///            min is MinimumMultiplier
pub type SlowAdjustingFeeUpdate<R> = TargetedFeeAdjustment<
	R,
	TargetBlockFullness,
	AdjustmentVariable,
	MinimumMultiplier,
	MaximumMultiplier,
>;

use frame_support::traits::FindAuthor;
//TODO It feels like this shold be able to work for any T: H160, but I tried for
// embarassingly long and couldn't figure that out.

/// The author inherent provides a AccountId20, but pallet evm needs an H160.
/// This simple adapter makes the conversion.
pub struct FindAuthorAdapter<Inner>(sp_std::marker::PhantomData<Inner>);

impl<Inner> FindAuthor<H160> for FindAuthorAdapter<Inner>
where
	Inner: FindAuthor<AccountId20>,
{
	fn find_author<'a, I>(digests: I) -> Option<H160>
	where
		I: 'a + IntoIterator<Item = (sp_runtime::ConsensusEngineId, &'a [u8])>,
	{
		Inner::find_author(digests).map(Into::into)
	}
}

moonbeam_runtime_common::impl_on_charge_evm_transaction!();

impl pallet_evm::Config for Runtime {
	type FeeCalculator = TransactionPaymentAsGasPrice;
	type GasWeightMapping = pallet_evm::FixedGasWeightMapping<Self>;
	type WeightPerGas = WeightPerGas;
	type BlockHashMapping = pallet_ethereum::EthereumBlockHashMapping<Self>;
	type CallOrigin = EnsureAddressRoot<AccountId>;
	type WithdrawOrigin = EnsureAddressNever<AccountId>;
	type AddressMapping = moonbeam_runtime_common::IntoAddressMapping;
	type Currency = Balances;
	type RuntimeEvent = RuntimeEvent;
	type Runner = pallet_evm::runner::stack::Runner<Self>;
	type PrecompilesType = MoonriverPrecompiles<Self>;
	type PrecompilesValue = PrecompilesValue;
	type ChainId = EthereumChainId;
	type OnChargeTransaction = OnChargeEVMTransaction<DealWithFees<Runtime>>;
	type BlockGasLimit = BlockGasLimit;
	type FindAuthor = FindAuthorAdapter<AuthorInherent>;
	type OnCreate = ();
	type GasLimitPovSizeRatio = GasLimitPovSizeRatio;
	type Timestamp = Timestamp;
	type WeightInfo = pallet_evm::weights::SubstrateWeight<Runtime>;
}

parameter_types! {
	pub MaximumSchedulerWeight: Weight = NORMAL_DISPATCH_RATIO * RuntimeBlockWeights::get().max_block;
}

impl pallet_scheduler::Config for Runtime {
	type RuntimeEvent = RuntimeEvent;
	type RuntimeOrigin = RuntimeOrigin;
	type PalletsOrigin = OriginCaller;
	type RuntimeCall = RuntimeCall;
	type MaximumWeight = MaximumSchedulerWeight;
	type ScheduleOrigin = EnsureRoot<AccountId>;
	type MaxScheduledPerBlock = ConstU32<50>;
	type WeightInfo = pallet_scheduler::weights::SubstrateWeight<Runtime>;
	type OriginPrivilegeCmp = EqualPrivilegeOnly;
	type Preimages = Preimage;
}

impl pallet_preimage::Config for Runtime {
	type WeightInfo = pallet_preimage::weights::SubstrateWeight<Runtime>;
	type RuntimeEvent = RuntimeEvent;
	type Currency = Balances;
	type ManagerOrigin = EnsureRoot<AccountId>;
	type BaseDeposit = ConstU128<{ 5 * currency::MOVR * currency::SUPPLY_FACTOR }>;
	type ByteDeposit = ConstU128<{ currency::STORAGE_BYTE_FEE }>;
}

parameter_types! {
	pub const ProposalBond: Permill = Permill::from_percent(5);
	pub const TreasuryId: PalletId = PalletId(*b"py/trsry");
}

type TreasuryApproveOrigin = EitherOfDiverse<
	EnsureRoot<AccountId>,
	pallet_collective::EnsureProportionAtLeast<AccountId, TreasuryCouncilInstance, 3, 5>,
>;

type TreasuryRejectOrigin = EitherOfDiverse<
	EnsureRoot<AccountId>,
	pallet_collective::EnsureProportionMoreThan<AccountId, TreasuryCouncilInstance, 1, 2>,
>;

impl pallet_treasury::Config for Runtime {
	type PalletId = TreasuryId;
	type Currency = Balances;
	// At least three-fifths majority of the council is required (or root) to approve a proposal
	type ApproveOrigin = TreasuryApproveOrigin;
	// More than half of the council is required (or root) to reject a proposal
	type RejectOrigin = TreasuryRejectOrigin;
	type RuntimeEvent = RuntimeEvent;
	// If spending proposal rejected, transfer proposer bond to treasury
	type OnSlash = Treasury;
	type ProposalBond = ProposalBond;
	type ProposalBondMinimum = ConstU128<{ 1 * currency::MOVR * currency::SUPPLY_FACTOR }>;
	type SpendPeriod = ConstU32<{ 6 * DAYS }>;
	type Burn = ();
	type BurnDestination = ();
	type MaxApprovals = ConstU32<100>;
	type WeightInfo = pallet_treasury::weights::SubstrateWeight<Runtime>;
	type SpendFunds = ();
	type ProposalBondMaximum = ();
	type SpendOrigin = frame_support::traits::NeverEnsureOrigin<Balance>; // Same as Polkadot
}

type IdentityForceOrigin = EitherOfDiverse<
	EnsureRoot<AccountId>,
	EitherOfDiverse<
		pallet_collective::EnsureProportionMoreThan<AccountId, CouncilInstance, 1, 2>,
		governance::custom_origins::GeneralAdmin,
	>,
>;
type IdentityRegistrarOrigin = EitherOfDiverse<
	EnsureRoot<AccountId>,
	EitherOfDiverse<
		pallet_collective::EnsureProportionMoreThan<AccountId, CouncilInstance, 1, 2>,
		governance::custom_origins::GeneralAdmin,
	>,
>;

impl pallet_identity::Config for Runtime {
	type RuntimeEvent = RuntimeEvent;
	type Currency = Balances;
	// Add one item in storage and take 258 bytes
	type BasicDeposit = ConstU128<{ currency::deposit(1, 258) }>;
	// Not add any item to the storage but takes 66 bytes
	type FieldDeposit = ConstU128<{ currency::deposit(0, 66) }>;
	// Add one item in storage and take 53 bytes
	type SubAccountDeposit = ConstU128<{ currency::deposit(1, 53) }>;
	type MaxSubAccounts = ConstU32<100>;
	type MaxAdditionalFields = ConstU32<100>;
	type MaxRegistrars = ConstU32<20>;
	type Slashed = Treasury;
	type ForceOrigin = IdentityForceOrigin;
	type RegistrarOrigin = IdentityRegistrarOrigin;
	type WeightInfo = pallet_identity::weights::SubstrateWeight<Runtime>;
}

pub struct TransactionConverter;

impl fp_rpc::ConvertTransaction<UncheckedExtrinsic> for TransactionConverter {
	fn convert_transaction(&self, transaction: pallet_ethereum::Transaction) -> UncheckedExtrinsic {
		UncheckedExtrinsic::new_unsigned(
			pallet_ethereum::Call::<Runtime>::transact { transaction }.into(),
		)
	}
}

impl fp_rpc::ConvertTransaction<opaque::UncheckedExtrinsic> for TransactionConverter {
	fn convert_transaction(
		&self,
		transaction: pallet_ethereum::Transaction,
	) -> opaque::UncheckedExtrinsic {
		let extrinsic = UncheckedExtrinsic::new_unsigned(
			pallet_ethereum::Call::<Runtime>::transact { transaction }.into(),
		);
		let encoded = extrinsic.encode();
		opaque::UncheckedExtrinsic::decode(&mut &encoded[..])
			.expect("Encoded extrinsic is always valid")
	}
}

parameter_types! {
	pub const PostBlockAndTxnHashes: PostLogContent = PostLogContent::BlockAndTxnHashes;
}

impl pallet_ethereum::Config for Runtime {
	type RuntimeEvent = RuntimeEvent;
	type StateRoot = pallet_ethereum::IntermediateStateRoot<Self>;
	type PostLogContent = PostBlockAndTxnHashes;
	type ExtraDataLength = ConstU32<30>;
}

pub struct EthereumXcmEnsureProxy;
impl xcm_primitives::EnsureProxy<AccountId> for EthereumXcmEnsureProxy {
	fn ensure_ok(delegator: AccountId, delegatee: AccountId) -> Result<(), &'static str> {
		// The EVM implicitely contains an Any proxy, so we only allow for "Any" proxies
		let def: pallet_proxy::ProxyDefinition<AccountId, ProxyType, BlockNumber> =
			pallet_proxy::Pallet::<Runtime>::find_proxy(
				&delegator,
				&delegatee,
				Some(ProxyType::Any),
			)
			.map_err(|_| "proxy error: expected `ProxyType::Any`")?;
		// We only allow to use it for delay zero proxies, as the call will immediatly be executed
		ensure!(def.delay.is_zero(), "proxy delay is Non-zero`");
		Ok(())
	}
}

impl pallet_ethereum_xcm::Config for Runtime {
	type InvalidEvmTransactionError = pallet_ethereum::InvalidTransactionWrapper;
	type ValidatedTransaction = pallet_ethereum::ValidatedTransaction<Self>;
	type XcmEthereumOrigin = pallet_ethereum_xcm::EnsureXcmEthereumTransaction;
	type ReservedXcmpWeight = ReservedXcmpWeight;
	type EnsureProxy = EthereumXcmEnsureProxy;
	type ControllerOrigin = EnsureRoot<AccountId>;
}

parameter_types! {
	pub const ReservedXcmpWeight: Weight = MAXIMUM_BLOCK_WEIGHT.saturating_div(4);
	pub const ReservedDmpWeight: Weight = MAXIMUM_BLOCK_WEIGHT.saturating_div(4);
}

impl cumulus_pallet_parachain_system::Config for Runtime {
	type RuntimeEvent = RuntimeEvent;
	type OnSystemEvent = ();
	type SelfParaId = ParachainInfo;
	type DmpMessageHandler = MaintenanceMode;
	type ReservedDmpWeight = ReservedDmpWeight;
	type OutboundXcmpMessageSource = XcmpQueue;
	type XcmpMessageHandler = XcmpQueue;
	type ReservedXcmpWeight = ReservedXcmpWeight;
	type CheckAssociatedRelayNumber = cumulus_pallet_parachain_system::RelayNumberStrictlyIncreases;
}

impl parachain_info::Config for Runtime {}

pub struct OnNewRound;
impl pallet_parachain_staking::OnNewRound for OnNewRound {
	fn on_new_round(round_index: pallet_parachain_staking::RoundIndex) -> Weight {
		MoonbeamOrbiters::on_new_round(round_index)
	}
}
pub struct PayoutCollatorOrOrbiterReward;
impl pallet_parachain_staking::PayoutCollatorReward<Runtime> for PayoutCollatorOrOrbiterReward {
	fn payout_collator_reward(
		for_round: pallet_parachain_staking::RoundIndex,
		collator_id: AccountId,
		amount: Balance,
	) -> Weight {
		let extra_weight = if MoonbeamOrbiters::is_orbiter(for_round, collator_id) {
			MoonbeamOrbiters::distribute_rewards(for_round, collator_id, amount)
		} else {
			ParachainStaking::mint_collator_reward(for_round, collator_id, amount)
		};

		<Runtime as frame_system::Config>::DbWeight::get()
			.reads(1)
			.saturating_add(extra_weight)
	}
}

type MonetaryGovernanceOrigin =
	EitherOfDiverse<EnsureRoot<AccountId>, governance::custom_origins::GeneralAdmin>;

impl pallet_parachain_staking::Config for Runtime {
	type RuntimeEvent = RuntimeEvent;
	type Currency = Balances;
	type MonetaryGovernanceOrigin = MonetaryGovernanceOrigin;
	/// Minimum round length is 2 minutes (10 * 12 second block times)
	type MinBlocksPerRound = ConstU32<10>;
	/// Rounds before the collator leaving the candidates request can be executed
	type LeaveCandidatesDelay = ConstU32<24>;
	/// Rounds before the candidate bond increase/decrease can be executed
	type CandidateBondLessDelay = ConstU32<24>;
	/// Rounds before the delegator exit can be executed
	type LeaveDelegatorsDelay = ConstU32<24>;
	/// Rounds before the delegator revocation can be executed
	type RevokeDelegationDelay = ConstU32<24>;
	/// Rounds before the delegator bond increase/decrease can be executed
	type DelegationBondLessDelay = ConstU32<24>;
	/// Rounds before the reward is paid
	type RewardPaymentDelay = ConstU32<2>;
	/// Minimum collators selected per round, default at genesis and minimum forever after
	type MinSelectedCandidates = ConstU32<8>;
	/// Maximum top delegations per candidate
	type MaxTopDelegationsPerCandidate = ConstU32<300>;
	/// Maximum bottom delegations per candidate
	type MaxBottomDelegationsPerCandidate = ConstU32<50>;
	/// Maximum delegations per delegator
	type MaxDelegationsPerDelegator = ConstU32<100>;
	/// Minimum stake required to be reserved to be a candidate
	type MinCandidateStk = ConstU128<{ 10000 * currency::MOVR * currency::SUPPLY_FACTOR }>;
	/// Minimum stake required to be reserved to be a delegator
	type MinDelegation = ConstU128<{ 5 * currency::MOVR * currency::SUPPLY_FACTOR }>;
	/// Minimum stake required to be reserved to be a delegator
	type MinDelegatorStk = ConstU128<{ 5 * currency::MOVR * currency::SUPPLY_FACTOR }>;
	type BlockAuthor = AuthorInherent;
	type OnCollatorPayout = ();
	type PayoutCollatorReward = PayoutCollatorOrOrbiterReward;
	type OnNewRound = OnNewRound;
	type WeightInfo = pallet_parachain_staking::weights::SubstrateWeight<Runtime>;
}

impl pallet_author_inherent::Config for Runtime {
	type SlotBeacon = RelaychainDataProvider<Self>;
	type AccountLookup = MoonbeamOrbiters;
	type CanAuthor = AuthorFilter;
	type WeightInfo = pallet_author_inherent::weights::SubstrateWeight<Runtime>;
}

impl pallet_author_slot_filter::Config for Runtime {
	type RuntimeEvent = RuntimeEvent;
	type RandomnessSource = Randomness;
	type PotentialAuthors = ParachainStaking;
	type WeightInfo = pallet_author_slot_filter::weights::SubstrateWeight<Runtime>;
}

parameter_types! {
	pub const InitializationPayment: Perbill = Perbill::from_percent(30);
	pub const RelaySignaturesThreshold: Perbill = Perbill::from_percent(100);
	pub const SignatureNetworkIdentifier:  &'static [u8] = b"moonriver-";

}

impl pallet_crowdloan_rewards::Config for Runtime {
	type RuntimeEvent = RuntimeEvent;
	type Initialized = ConstBool<false>;
	type InitializationPayment = InitializationPayment;
	type MaxInitContributors = ConstU32<500>;
	type MinimumReward = ConstU128<0>;
	type RewardCurrency = Balances;
	type RelayChainAccountId = [u8; 32];
	type RewardAddressAssociateOrigin = EnsureSigned<Self::AccountId>;
	type RewardAddressChangeOrigin = EnsureSigned<Self::AccountId>;
	type RewardAddressRelayVoteThreshold = RelaySignaturesThreshold;
	type SignatureNetworkIdentifier = SignatureNetworkIdentifier;
	type VestingBlockNumber = relay_chain::BlockNumber;
	type VestingBlockProvider = RelaychainDataProvider<Self>;
	type WeightInfo = pallet_crowdloan_rewards::weights::SubstrateWeight<Runtime>;
}

// This is a simple session key manager. It should probably either work with, or be replaced
// entirely by pallet sessions
impl pallet_author_mapping::Config for Runtime {
	type RuntimeEvent = RuntimeEvent;
	type DepositCurrency = Balances;
	type DepositAmount = ConstU128<{ 100 * currency::MOVR * currency::SUPPLY_FACTOR }>;
	type Keys = session_keys_primitives::VrfId;
	type WeightInfo = pallet_author_mapping::weights::SubstrateWeight<Runtime>;
}

/// The type used to represent the kinds of proxying allowed.
#[cfg_attr(feature = "std", derive(serde::Serialize, serde::Deserialize))]
#[derive(
	Copy, Clone, Eq, PartialEq, Ord, PartialOrd, Encode, Decode, Debug, MaxEncodedLen, TypeInfo,
)]
pub enum ProxyType {
	/// All calls can be proxied. This is the trivial/most permissive filter.
	Any = 0,
	/// Only extrinsics that do not transfer funds.
	NonTransfer = 1,
	/// Only extrinsics related to governance (democracy and collectives).
	Governance = 2,
	/// Only extrinsics related to staking.
	Staking = 3,
	/// Allow to veto an announced proxy call.
	CancelProxy = 4,
	/// Allow extrinsic related to Balances.
	Balances = 5,
	/// Allow extrinsic related to AuthorMapping.
	AuthorMapping = 6,
	/// Allow extrinsic related to IdentityJudgement.
	IdentityJudgement = 7,
}

impl Default for ProxyType {
	fn default() -> Self {
		Self::Any
	}
}

fn is_governance_precompile(precompile_name: &precompiles::PrecompileName) -> bool {
	matches!(
		precompile_name,
		PrecompileName::DemocracyPrecompile
			| PrecompileName::CouncilInstance
			| PrecompileName::TechCommitteeInstance
			| PrecompileName::TreasuryCouncilInstance
			| PrecompileName::PreimagePrecompile
			| PrecompileName::ReferendaPrecompile
			| PrecompileName::ConvictionVotingPrecompile
			| PrecompileName::OpenTechCommitteeInstance
	)
}

// Be careful: Each time this filter is modified, the substrate filter must also be modified
// consistently.
impl pallet_evm_precompile_proxy::EvmProxyCallFilter for ProxyType {
	fn is_evm_proxy_call_allowed(
		&self,
		call: &pallet_evm_precompile_proxy::EvmSubCall,
		recipient_has_code: bool,
		gas: u64,
	) -> precompile_utils::EvmResult<bool> {
		Ok(match self {
			ProxyType::Any => {
				match PrecompileName::from_address(call.to.0) {
					// Any precompile that can execute a subcall should be forbidden here,
					// to ensure that unauthorized smart contract can't be called
					// indirectly.
					// To be safe, we only allow the precompiles we need.
					Some(
						PrecompileName::AuthorMappingPrecompile
						| PrecompileName::ParachainStakingPrecompile,
					) => true,
					Some(ref precompile) if is_governance_precompile(precompile) => true,
					// All non-whitelisted precompiles are forbidden
					Some(_) => false,
					// Allow evm transfer to "simple" account (no code nor precompile)
					// For the moment, no smart contract other than precompiles is allowed.
					// In the future, we may create a dynamic whitelist to authorize some audited
					// smart contracts through governance.
					None => {
						// If the address is not recognized, allow only evm transfert to "simple"
						// accounts (no code nor precompile).
						// Note: Checking the presence of the code is not enough because some
						// precompiles have no code.
						!recipient_has_code
							&& !precompile_utils::precompile_set::is_precompile_or_fail::<Runtime>(
								call.to.0, gas,
							)?
					}
				}
			}
			ProxyType::NonTransfer => {
				call.value == U256::zero()
					&& match PrecompileName::from_address(call.to.0) {
						Some(
							PrecompileName::AuthorMappingPrecompile
							| PrecompileName::ParachainStakingPrecompile,
						) => true,
						Some(ref precompile) if is_governance_precompile(precompile) => true,
						_ => false,
					}
			}
			ProxyType::Governance => {
				call.value == U256::zero()
					&& matches!(
						PrecompileName::from_address(call.to.0),
						Some(ref precompile) if is_governance_precompile(precompile)
					)
			}
			ProxyType::Staking => {
				call.value == U256::zero()
					&& matches!(
						PrecompileName::from_address(call.to.0),
						Some(
							PrecompileName::AuthorMappingPrecompile
								| PrecompileName::ParachainStakingPrecompile
						)
					)
			}
			// The proxy precompile does not contain method cancel_proxy
			ProxyType::CancelProxy => false,
			ProxyType::Balances => {
				// Allow only "simple" accounts as recipient (no code nor precompile).
				// Note: Checking the presence of the code is not enough because some precompiles
				// have no code.
				!recipient_has_code
					&& !precompile_utils::precompile_set::is_precompile_or_fail::<Runtime>(
						call.to.0, gas,
					)?
			}
			ProxyType::AuthorMapping => {
				call.value == U256::zero()
					&& matches!(
						PrecompileName::from_address(call.to.0),
						Some(PrecompileName::AuthorMappingPrecompile)
					)
			}
			// There is no identity precompile
			ProxyType::IdentityJudgement => false,
		})
	}
}

// Be careful: Each time this filter is modified, the EVM filter must also be modified consistently.
impl InstanceFilter<RuntimeCall> for ProxyType {
	fn filter(&self, c: &RuntimeCall) -> bool {
		match self {
			ProxyType::Any => true,
			ProxyType::NonTransfer => {
				matches!(
					c,
					RuntimeCall::System(..)
						| RuntimeCall::ParachainSystem(..)
						| RuntimeCall::Timestamp(..)
						| RuntimeCall::ParachainStaking(..)
						| RuntimeCall::Democracy(..)
						| RuntimeCall::Referenda(..)
						| RuntimeCall::Preimage(..)
						| RuntimeCall::ConvictionVoting(..)
						| RuntimeCall::CouncilCollective(..)
						| RuntimeCall::TreasuryCouncilCollective(..)
						| RuntimeCall::TechCommitteeCollective(..)
						| RuntimeCall::OpenTechCommitteeCollective(..)
						| RuntimeCall::Identity(..)
						| RuntimeCall::Utility(..)
						| RuntimeCall::Proxy(..) | RuntimeCall::AuthorMapping(..)
						| RuntimeCall::CrowdloanRewards(
							pallet_crowdloan_rewards::Call::claim { .. }
						)
				)
			}
			ProxyType::Governance => matches!(
				c,
				RuntimeCall::Democracy(..)
					| RuntimeCall::Referenda(..)
					| RuntimeCall::Preimage(..)
					| RuntimeCall::ConvictionVoting(..)
					| RuntimeCall::CouncilCollective(..)
					| RuntimeCall::TreasuryCouncilCollective(..)
					| RuntimeCall::TechCommitteeCollective(..)
					| RuntimeCall::OpenTechCommitteeCollective(..)
					| RuntimeCall::Utility(..)
			),
			ProxyType::Staking => matches!(
				c,
				RuntimeCall::ParachainStaking(..)
					| RuntimeCall::Utility(..)
					| RuntimeCall::AuthorMapping(..)
					| RuntimeCall::MoonbeamOrbiters(..)
			),
			ProxyType::CancelProxy => matches!(
				c,
				RuntimeCall::Proxy(pallet_proxy::Call::reject_announcement { .. })
			),
			ProxyType::Balances => {
				matches!(c, RuntimeCall::Balances(..) | RuntimeCall::Utility(..))
			}
			ProxyType::AuthorMapping => matches!(c, RuntimeCall::AuthorMapping(..)),
			ProxyType::IdentityJudgement => matches!(
				c,
				RuntimeCall::Identity(pallet_identity::Call::provide_judgement { .. })
					| RuntimeCall::Utility(..)
			),
		}
	}

	fn is_superset(&self, o: &Self) -> bool {
		match (self, o) {
			(x, y) if x == y => true,
			(ProxyType::Any, _) => true,
			(_, ProxyType::Any) => false,
			_ => false,
		}
	}
}

impl pallet_proxy::Config for Runtime {
	type RuntimeEvent = RuntimeEvent;
	type RuntimeCall = RuntimeCall;
	type Currency = Balances;
	type ProxyType = ProxyType;
	// One storage item; key size 32, value size 8
	type ProxyDepositBase = ConstU128<{ currency::deposit(1, 8) }>;
	// Additional storage item size of 21 bytes (20 bytes AccountId + 1 byte sizeof(ProxyType)).
	type ProxyDepositFactor = ConstU128<{ currency::deposit(0, 21) }>;
	type MaxProxies = ConstU32<32>;
	type WeightInfo = pallet_proxy::weights::SubstrateWeight<Runtime>;
	type MaxPending = ConstU32<32>;
	type CallHasher = BlakeTwo256;
	type AnnouncementDepositBase = ConstU128<{ currency::deposit(1, 8) }>;
	// Additional storage item size of 56 bytes:
	// - 20 bytes AccountId
	// - 32 bytes Hasher (Blake2256)
	// - 4 bytes BlockNumber (u32)
	type AnnouncementDepositFactor = ConstU128<{ currency::deposit(0, 56) }>;
}

impl pallet_migrations::Config for Runtime {
	type RuntimeEvent = RuntimeEvent;
	type MigrationsList = (
		moonbeam_runtime_common::migrations::CommonMigrations<
			Runtime,
			CouncilCollective,
			TechCommitteeCollective,
		>,
		moonbeam_runtime_common::migrations::ReferendaMigrations<
			Runtime,
			CouncilCollective,
			TechCommitteeCollective,
		>,
	);
	type XcmExecutionManager = XcmExecutionManager;
	type WeightInfo = pallet_migrations::weights::SubstrateWeight<Runtime>;
}

/// Maintenance mode Call filter
pub struct MaintenanceFilter;
impl Contains<RuntimeCall> for MaintenanceFilter {
	fn contains(c: &RuntimeCall) -> bool {
		match c {
			RuntimeCall::Assets(_) => false,
			RuntimeCall::LocalAssets(_) => false,
			RuntimeCall::Balances(_) => false,
			RuntimeCall::CrowdloanRewards(_) => false,
			RuntimeCall::Ethereum(_) => false,
			RuntimeCall::EVM(_) => false,
			RuntimeCall::Identity(_) => false,
			RuntimeCall::XTokens(_) => false,
			RuntimeCall::ParachainStaking(_) => false,
			RuntimeCall::MoonbeamOrbiters(_) => false,
			RuntimeCall::PolkadotXcm(_) => false,
			RuntimeCall::Treasury(_) => false,
			RuntimeCall::XcmTransactor(_) => false,
			RuntimeCall::EthereumXcm(_) => false,
			_ => true,
		}
	}
}

/// Normal Call Filter
/// We dont allow to create nor mint assets, this for now is disabled
/// We only allow transfers. For now creation of assets will go through
/// asset-manager, while minting/burning only happens through xcm messages
/// This can change in the future
pub struct NormalFilter;
impl Contains<RuntimeCall> for NormalFilter {
	fn contains(c: &RuntimeCall) -> bool {
		match c {
			RuntimeCall::Assets(method) => match method {
				pallet_assets::Call::transfer { .. } => true,
				pallet_assets::Call::transfer_keep_alive { .. } => true,
				pallet_assets::Call::approve_transfer { .. } => true,
				pallet_assets::Call::transfer_approved { .. } => true,
				pallet_assets::Call::cancel_approval { .. } => true,
				pallet_assets::Call::destroy_accounts { .. } => true,
				pallet_assets::Call::destroy_approvals { .. } => true,
				pallet_assets::Call::finish_destroy { .. } => true,
				_ => false,
			},
			// We want to disable create, as we dont want users to be choosing the
			// assetId of their choice
			// We also disable destroy, as we want to route destroy through the
			// asset-manager, which guarantees the removal both at the EVM and
			// substrate side of things
			RuntimeCall::LocalAssets(method) => match method {
				pallet_assets::Call::create { .. } => false,
				pallet_assets::Call::start_destroy { .. } => false,
				_ => true,
			},
			// We just want to enable this in case of live chains, since the default version
			// is populated at genesis
			RuntimeCall::PolkadotXcm(method) => match method {
				pallet_xcm::Call::force_default_xcm_version { .. } => true,
				_ => false,
			},
			// We filter anonymous proxy as they make "reserve" inconsistent
			// See: https://github.com/paritytech/substrate/blob/37cca710eed3dadd4ed5364c7686608f5175cce1/frame/proxy/src/lib.rs#L270 // editorconfig-checker-disable-line
			RuntimeCall::Proxy(method) => match method {
				pallet_proxy::Call::create_pure { .. } => false,
				pallet_proxy::Call::kill_pure { .. } => false,
				_ => true,
			},
			// Filtering the EVM prevents possible re-entrancy from the precompiles which could
			// lead to unexpected scenarios.
			// See https://github.com/PureStake/sr-moonbeam/issues/30
			// Note: It is also assumed that EVM calls are only allowed through `Origin::Root` so
			// this can be seen as an additional security
			RuntimeCall::EVM(_) => false,
			_ => true,
		}
	}
}

pub struct XcmExecutionManager;
impl xcm_primitives::PauseXcmExecution for XcmExecutionManager {
	fn suspend_xcm_execution() -> DispatchResult {
		XcmpQueue::suspend_xcm_execution(RuntimeOrigin::root())
	}
	fn resume_xcm_execution() -> DispatchResult {
		XcmpQueue::resume_xcm_execution(RuntimeOrigin::root())
	}
}

pub struct NormalDmpHandler;
impl DmpMessageHandler for NormalDmpHandler {
	// This implementation makes messages be queued
	// Since the limit is 0, messages are queued for next iteration
	fn handle_dmp_messages(
		iter: impl Iterator<Item = (RelayBlockNumber, Vec<u8>)>,
		limit: Weight,
	) -> Weight {
		(if Migrations::should_pause_xcm() {
			DmpQueue::handle_dmp_messages(iter, Weight::zero())
		} else {
			DmpQueue::handle_dmp_messages(iter, limit)
		}) + <Runtime as frame_system::Config>::DbWeight::get().reads(1)
	}
}

pub struct MaintenanceDmpHandler;
impl DmpMessageHandler for MaintenanceDmpHandler {
	// This implementation makes messages be queued
	// Since the limit is 0, messages are queued for next iteration
	fn handle_dmp_messages(
		iter: impl Iterator<Item = (RelayBlockNumber, Vec<u8>)>,
		_limit: Weight,
	) -> Weight {
		DmpQueue::handle_dmp_messages(iter, Weight::zero())
	}
}

/// The hooks we wantt to run in Maintenance Mode
pub struct MaintenanceHooks;

impl OnInitialize<BlockNumber> for MaintenanceHooks {
	fn on_initialize(n: BlockNumber) -> Weight {
		AllPalletsWithSystem::on_initialize(n)
	}
}

// return 0
// For some reason using empty tuple () isnt working
// There exist only two pallets that use onIdle and these are xcmp and dmp queues
// For some reason putting an empty tumple does not work (transaction never finishes)
// We use an empty onIdle, if on the future we want one of the pallets to execute it
// we need to provide it here
impl OnIdle<BlockNumber> for MaintenanceHooks {
	fn on_idle(_n: BlockNumber, _max_weight: Weight) -> Weight {
		Weight::zero()
	}
}

impl OnRuntimeUpgrade for MaintenanceHooks {
	fn on_runtime_upgrade() -> Weight {
		AllPalletsWithSystem::on_runtime_upgrade()
	}
	#[cfg(feature = "try-runtime")]
	fn pre_upgrade() -> Result<Vec<u8>, &'static str> {
		AllPalletsWithSystem::pre_upgrade()
	}

	#[cfg(feature = "try-runtime")]
	fn post_upgrade(state: Vec<u8>) -> Result<(), &'static str> {
		AllPalletsWithSystem::post_upgrade(state)
	}
}

impl OnFinalize<BlockNumber> for MaintenanceHooks {
	fn on_finalize(n: BlockNumber) {
		AllPalletsWithSystem::on_finalize(n)
	}
}

impl OffchainWorker<BlockNumber> for MaintenanceHooks {
	fn offchain_worker(n: BlockNumber) {
		AllPalletsWithSystem::offchain_worker(n)
	}
}

impl pallet_maintenance_mode::Config for Runtime {
	type RuntimeEvent = RuntimeEvent;
	type NormalCallFilter = NormalFilter;
	type MaintenanceCallFilter = MaintenanceFilter;
	type MaintenanceOrigin =
		pallet_collective::EnsureProportionAtLeast<AccountId, TechCommitteeInstance, 2, 3>;
	type XcmExecutionManager = XcmExecutionManager;
	type NormalDmpHandler = NormalDmpHandler;
	type MaintenanceDmpHandler = MaintenanceDmpHandler;
	// We use AllPalletsWithSystem because we dont want to change the hooks in normal
	// operation
	type NormalExecutiveHooks = AllPalletsWithSystem;
	type MaintenanceExecutiveHooks = MaintenanceHooks;
}

impl pallet_proxy_genesis_companion::Config for Runtime {
	type ProxyType = ProxyType;
}

parameter_types! {
	pub OrbiterReserveIdentifier: [u8; 4] = [b'o', b'r', b'b', b'i'];
}

type AddCollatorOrigin =
	EitherOfDiverse<EnsureRoot<AccountId>, governance::custom_origins::GeneralAdmin>;
type DelCollatorOrigin =
	EitherOfDiverse<EnsureRoot<AccountId>, governance::custom_origins::GeneralAdmin>;

impl pallet_moonbeam_orbiters::Config for Runtime {
	type RuntimeEvent = RuntimeEvent;
	type AccountLookup = AuthorMapping;
	type AddCollatorOrigin = AddCollatorOrigin;
	type Currency = Balances;
	type DelCollatorOrigin = DelCollatorOrigin;
	/// Maximum number of orbiters per collator
	type MaxPoolSize = ConstU32<8>;
	/// Maximum number of round to keep on storage
	type MaxRoundArchive = ConstU32<4>;
	type OrbiterReserveIdentifier = OrbiterReserveIdentifier;
	type RotatePeriod = ConstU32<3>;
	/// Round index type.
	type RoundIndex = pallet_parachain_staking::RoundIndex;
	type WeightInfo = pallet_moonbeam_orbiters::weights::SubstrateWeight<Runtime>;
}

/// Only callable after `set_validation_data` is called which forms this proof the same way
fn relay_chain_state_proof() -> RelayChainStateProof {
	let relay_storage_root = ParachainSystem::validation_data()
		.expect("set in `set_validation_data`")
		.relay_parent_storage_root;
	let relay_chain_state =
		ParachainSystem::relay_state_proof().expect("set in `set_validation_data`");
	RelayChainStateProof::new(ParachainInfo::get(), relay_storage_root, relay_chain_state)
		.expect("Invalid relay chain state proof, already constructed in `set_validation_data`")
}

pub struct BabeDataGetter;
impl pallet_randomness::GetBabeData<u64, Option<Hash>> for BabeDataGetter {
	// Tolerate panic here because only ever called in inherent (so can be omitted)
	fn get_epoch_index() -> u64 {
		if cfg!(feature = "runtime-benchmarks") {
			// storage reads as per actual reads
			let _relay_storage_root = ParachainSystem::validation_data();
			let _relay_chain_state = ParachainSystem::relay_state_proof();
			const BENCHMARKING_NEW_EPOCH: u64 = 10u64;
			return BENCHMARKING_NEW_EPOCH;
		}
		relay_chain_state_proof()
			.read_optional_entry(relay_chain::well_known_keys::EPOCH_INDEX)
			.ok()
			.flatten()
			.expect("expected to be able to read epoch index from relay chain state proof")
	}
	fn get_epoch_randomness() -> Option<Hash> {
		if cfg!(feature = "runtime-benchmarks") {
			// storage reads as per actual reads
			let _relay_storage_root = ParachainSystem::validation_data();
			let _relay_chain_state = ParachainSystem::relay_state_proof();
			let benchmarking_babe_output = Hash::default();
			return Some(benchmarking_babe_output);
		}
		relay_chain_state_proof()
			.read_optional_entry(relay_chain::well_known_keys::ONE_EPOCH_AGO_RANDOMNESS)
			.ok()
			.flatten()
	}
}

impl pallet_randomness::Config for Runtime {
	type RuntimeEvent = RuntimeEvent;
	type AddressMapping = moonbeam_runtime_common::IntoAddressMapping;
	type Currency = Balances;
	type BabeDataGetter = BabeDataGetter;
	type VrfKeyLookup = AuthorMapping;
	type Deposit = ConstU128<{ 1 * currency::MOVR * currency::SUPPLY_FACTOR }>;
	type MaxRandomWords = ConstU8<100>;
	type MinBlockDelay = ConstU32<2>;
	type MaxBlockDelay = ConstU32<2_000>;
	type BlockExpirationDelay = ConstU32<10_000>;
	type EpochExpirationDelay = ConstU64<10_000>;
	type WeightInfo = pallet_randomness::weights::SubstrateWeight<Runtime>;
}

impl pallet_root_testing::Config for Runtime {}

parameter_types! {
	// One storage item; key size is 32 + 20; value is size 4+4+16+20 bytes = 44 bytes.
	pub const DepositBase: Balance = currency::deposit(1, 96);
	// Additional storage item size of 20 bytes.
	pub const DepositFactor: Balance = currency::deposit(0, 20);
	pub const MaxSignatories: u32 = 100;
}

impl pallet_multisig::Config for Runtime {
	type RuntimeEvent = RuntimeEvent;
	type RuntimeCall = RuntimeCall;
	type Currency = Balances;
	type DepositBase = DepositBase;
	type DepositFactor = DepositFactor;
	type MaxSignatories = MaxSignatories;
	type WeightInfo = pallet_multisig::weights::SubstrateWeight<Runtime>;
}

construct_runtime! {
	pub enum Runtime where
		Block = Block,
		NodeBlock = opaque::Block,
		UncheckedExtrinsic = UncheckedExtrinsic
	{
		// System support stuff.
		System: frame_system::{Pallet, Call, Storage, Config, Event<T>} = 0,
		ParachainSystem: cumulus_pallet_parachain_system::{Pallet, Call, Storage, Inherent, Event<T>} = 1,
		// Previously 2: pallet_randomness_collective_flip
		Timestamp: pallet_timestamp::{Pallet, Call, Storage, Inherent} = 3,
		ParachainInfo: parachain_info::{Pallet, Storage, Config} = 4,
		RootTesting: pallet_root_testing::{Pallet, Call, Storage} = 5,

		// Monetary stuff.
		Balances: pallet_balances::{Pallet, Call, Storage, Config<T>, Event<T>} = 10,
		TransactionPayment: pallet_transaction_payment::{Pallet, Storage, Config, Event<T>} = 11,

		// Consensus support.
		ParachainStaking: pallet_parachain_staking::{Pallet, Call, Storage, Event<T>, Config<T>} = 20,
		AuthorInherent: pallet_author_inherent::{Pallet, Call, Storage, Inherent} = 21,
		AuthorFilter: pallet_author_slot_filter::{Pallet, Call, Storage, Event, Config} = 22,
		AuthorMapping: pallet_author_mapping::{Pallet, Call, Config<T>, Storage, Event<T>} = 23,
		MoonbeamOrbiters: pallet_moonbeam_orbiters::{Pallet, Call, Storage, Event<T>} = 24,

		// Handy utilities.
		Utility: pallet_utility::{Pallet, Call, Event} = 30,
		Proxy: pallet_proxy::{Pallet, Call, Storage, Event<T>} = 31,
		MaintenanceMode: pallet_maintenance_mode::{Pallet, Call, Config, Storage, Event} = 32,
		Identity: pallet_identity::{Pallet, Call, Storage, Event<T>} = 33,
		Migrations: pallet_migrations::{Pallet, Call, Storage, Config, Event<T>} = 34,
		ProxyGenesisCompanion: pallet_proxy_genesis_companion::{Pallet, Config<T>} = 35,
		Multisig: pallet_multisig::{Pallet, Call, Storage, Event<T>} = 36,

		// Sudo was previously index 40

		// Ethereum compatibility
		EthereumChainId: pallet_ethereum_chain_id::{Pallet, Storage, Config} = 50,
		EVM: pallet_evm::{Pallet, Config, Call, Storage, Event<T>} = 51,
		Ethereum: pallet_ethereum::{Pallet, Call, Storage, Event, Origin, Config} = 52,

		// Governance stuff.
		Scheduler: pallet_scheduler::{Pallet, Storage, Event<T>, Call} = 60,
		Democracy: pallet_democracy::{Pallet, Storage, Config<T>, Event<T>, Call} = 61,
		Preimage: pallet_preimage::{Pallet, Call, Storage, Event<T>} = 62,
		ConvictionVoting: pallet_conviction_voting::{Pallet, Call, Storage, Event<T>} = 63,
		Referenda: pallet_referenda::{Pallet, Call, Storage, Event<T>} = 64,
		Origins: governance::custom_origins::{Origin} = 65,
		Whitelist: pallet_whitelist::{Pallet, Call, Storage, Event<T>} = 66,

		// Council stuff.
		CouncilCollective:
			pallet_collective::<Instance1>::{Pallet, Call, Storage, Event<T>, Origin<T>, Config<T>} = 70,
		TechCommitteeCollective:
			pallet_collective::<Instance2>::{Pallet, Call, Storage, Event<T>, Origin<T>, Config<T>} = 71,
		TreasuryCouncilCollective:
			pallet_collective::<Instance3>::{Pallet, Call, Storage, Event<T>, Origin<T>, Config<T>} = 72,
		OpenTechCommitteeCollective:
			pallet_collective::<Instance4>::{Pallet, Call, Storage, Event<T>, Origin<T>, Config<T>} = 73,

		// Treasury stuff.
		Treasury: pallet_treasury::{Pallet, Storage, Config, Event<T>, Call} = 80,

		// Crowdloan stuff.
		CrowdloanRewards: pallet_crowdloan_rewards::{Pallet, Call, Config<T>, Storage, Event<T>} = 90,

		// XCM Stuff
		XcmpQueue: cumulus_pallet_xcmp_queue::{Pallet, Storage, Event<T>} = 100,
		CumulusXcm: cumulus_pallet_xcm::{Pallet, Event<T>, Origin} = 101,
		DmpQueue: cumulus_pallet_dmp_queue::{Pallet, Call, Storage, Event<T>} = 102,
		PolkadotXcm: pallet_xcm::{Pallet, Storage, Call, Event<T>, Origin, Config} = 103,
		Assets: pallet_assets::{Pallet, Call, Storage, Event<T>} = 104,
		AssetManager: pallet_asset_manager::{Pallet, Call, Storage, Event<T>} = 105,
		XTokens: orml_xtokens::{Pallet, Call, Storage, Event<T>} = 106,
		XcmTransactor: pallet_xcm_transactor::{Pallet, Call, Storage, Event<T>} = 107,
		LocalAssets: pallet_assets::<Instance1>::{Pallet, Call, Storage, Event<T>} = 108,
		EthereumXcm: pallet_ethereum_xcm::{Pallet, Call, Storage, Origin} = 109,
		Erc20XcmBridge: pallet_erc20_xcm_bridge::{Pallet} = 110,

		// Randomness
		Randomness: pallet_randomness::{Pallet, Call, Storage, Event<T>, Inherent} = 120,
	}
}

/// Block type as expected by this runtime.
pub type Block = generic::Block<Header, UncheckedExtrinsic>;
/// A Block signed with a Justification
pub type SignedBlock = generic::SignedBlock<Block>;
/// BlockId type as expected by this runtime.
pub type BlockId = generic::BlockId<Block>;

/// The SignedExtension to the basic transaction logic.
pub type SignedExtra = (
	frame_system::CheckNonZeroSender<Runtime>,
	frame_system::CheckSpecVersion<Runtime>,
	frame_system::CheckTxVersion<Runtime>,
	frame_system::CheckGenesis<Runtime>,
	frame_system::CheckEra<Runtime>,
	frame_system::CheckNonce<Runtime>,
	frame_system::CheckWeight<Runtime>,
	pallet_transaction_payment::ChargeTransactionPayment<Runtime>,
);
/// Unchecked extrinsic type as expected by this runtime.
pub type UncheckedExtrinsic =
	fp_self_contained::UncheckedExtrinsic<Address, RuntimeCall, Signature, SignedExtra>;
/// Extrinsic type that has already been checked.
pub type CheckedExtrinsic =
	fp_self_contained::CheckedExtrinsic<AccountId, RuntimeCall, SignedExtra, H160>;
/// Executive: handles dispatch to the various pallets.
pub type Executive = frame_executive::Executive<
	Runtime,
	Block,
	frame_system::ChainContext<Runtime>,
	Runtime,
	pallet_maintenance_mode::ExecutiveHooks<Runtime>,
>;

// All of our runtimes share most of their Runtime API implementations.
// We use a macro to implement this common part and add runtime-specific additional implementations.
// This macro expands to :
// ```
// impl_runtime_apis! {
//     // All impl blocks shared between all runtimes.
//
//     // Specific impls provided to the `impl_runtime_apis_plus_common!` macro.
// }
// ```
moonbeam_runtime_common::impl_runtime_apis_plus_common! {
	impl sp_transaction_pool::runtime_api::TaggedTransactionQueue<Block> for Runtime {
		fn validate_transaction(
			source: TransactionSource,
			xt: <Block as BlockT>::Extrinsic,
			block_hash: <Block as BlockT>::Hash,
		) -> TransactionValidity {
			// Filtered calls should not enter the tx pool as they'll fail if inserted.
			// If this call is not allowed, we return early.
			if !<Runtime as frame_system::Config>::BaseCallFilter::contains(&xt.0.function) {
				return InvalidTransaction::Call.into();
			}

			// This runtime uses Substrate's pallet transaction payment. This
			// makes the chain feel like a standard Substrate chain when submitting
			// frame transactions and using Substrate ecosystem tools. It has the downside that
			// transaction are not prioritized by gas_price. The following code reprioritizes
			// transactions to overcome this.
			//
			// A more elegant, ethereum-first solution is
			// a pallet that replaces pallet transaction payment, and allows users
			// to directly specify a gas price rather than computing an effective one.
			// #HopefullySomeday

			// First we pass the transactions to the standard FRAME executive. This calculates all the
			// necessary tags, longevity and other properties that we will leave unchanged.
			// This also assigns some priority that we don't care about and will overwrite next.
			let mut intermediate_valid = Executive::validate_transaction(source, xt.clone(), block_hash)?;

			let dispatch_info = xt.get_dispatch_info();

			// If this is a pallet ethereum transaction, then its priority is already set
			// according to gas price from pallet ethereum. If it is any other kind of transaction,
			// we modify its priority.
			Ok(match &xt.0.function {
				RuntimeCall::Ethereum(transact { .. }) => intermediate_valid,
				_ if dispatch_info.class != DispatchClass::Normal => intermediate_valid,
				_ => {
					let tip = match xt.0.signature {
						None => 0,
						Some((_, _, ref signed_extra)) => {
							// Yuck, this depends on the index of charge transaction in Signed Extra
							let charge_transaction = &signed_extra.7;
							charge_transaction.tip()
						}
					};

					// Calculate the fee that will be taken by pallet transaction payment
					let fee: u64 = TransactionPayment::compute_fee(
						xt.encode().len() as u32,
						&dispatch_info,
						tip,
					).saturated_into();

					// Calculate how much gas this effectively uses according to the existing mapping
					let effective_gas =
						<Runtime as pallet_evm::Config>::GasWeightMapping::weight_to_gas(
							dispatch_info.weight
						);

					// Here we calculate an ethereum-style effective gas price using the
					// current fee of the transaction. Because the weight -> gas conversion is
					// lossy, we have to handle the case where a very low weight maps to zero gas.
					let effective_gas_price = if effective_gas > 0 {
						fee / effective_gas
					} else {
						// If the effective gas was zero, we just act like it was 1.
						fee
					};

					// Overwrite the original prioritization with this ethereum one
					intermediate_valid.priority = effective_gas_price;
					intermediate_valid
				}
			})
		}
	}
}

// Check the timestamp and parachain inherents
struct CheckInherents;

impl cumulus_pallet_parachain_system::CheckInherents<Block> for CheckInherents {
	fn check_inherents(
		block: &Block,
		relay_state_proof: &cumulus_pallet_parachain_system::RelayChainStateProof,
	) -> sp_inherents::CheckInherentsResult {
		let relay_chain_slot = relay_state_proof
			.read_slot()
			.expect("Could not read the relay chain slot from the proof");

		let inherent_data =
			cumulus_primitives_timestamp::InherentDataProvider::from_relay_chain_slot_and_duration(
				relay_chain_slot,
				sp_std::time::Duration::from_secs(6),
			)
			.create_inherent_data()
			.expect("Could not create the timestamp inherent data");

		inherent_data.check_extrinsics(&block)
	}
}

// Nimbus's Executive wrapper allows relay validators to verify the seal digest
cumulus_pallet_parachain_system::register_validate_block!(
	Runtime = Runtime,
	BlockExecutor = pallet_author_inherent::BlockExecutor::<Runtime, Executive>,
	CheckInherents = CheckInherents,
);

moonbeam_runtime_common::impl_self_contained_call!();

// Shorthand for a Get field of a pallet Config.
#[macro_export]
macro_rules! get {
	($pallet:ident, $name:ident, $type:ty) => {
		<<$crate::Runtime as $pallet::Config>::$name as $crate::Get<$type>>::get()
	};
}

#[cfg(test)]
mod tests {
	use super::{currency::*, *};

	#[test]
	// Helps us to identify a Pallet Call in case it exceeds the 1kb limit.
	// Hint: this should be a rare case. If that happens, one or more of the dispatchable arguments
	// need to be Boxed.
	fn call_max_size() {
		const CALL_ALIGN: u32 = 1024;
		assert!(
			std::mem::size_of::<pallet_ethereum_chain_id::Call<Runtime>>() <= CALL_ALIGN as usize
		);
		assert!(std::mem::size_of::<pallet_evm::Call<Runtime>>() <= CALL_ALIGN as usize);
		assert!(std::mem::size_of::<pallet_ethereum::Call<Runtime>>() <= CALL_ALIGN as usize);
		assert!(
			std::mem::size_of::<pallet_parachain_staking::Call<Runtime>>() <= CALL_ALIGN as usize
		);
		assert!(
			std::mem::size_of::<pallet_author_inherent::Call<Runtime>>() <= CALL_ALIGN as usize
		);
		assert!(
			std::mem::size_of::<pallet_author_slot_filter::Call<Runtime>>() <= CALL_ALIGN as usize
		);
		assert!(
			std::mem::size_of::<pallet_crowdloan_rewards::Call<Runtime>>() <= CALL_ALIGN as usize
		);
		assert!(std::mem::size_of::<pallet_author_mapping::Call<Runtime>>() <= CALL_ALIGN as usize);
		assert!(
			std::mem::size_of::<pallet_maintenance_mode::Call<Runtime>>() <= CALL_ALIGN as usize
		);
		assert!(std::mem::size_of::<pallet_migrations::Call<Runtime>>() <= CALL_ALIGN as usize);
		assert!(
			std::mem::size_of::<pallet_proxy_genesis_companion::Call<Runtime>>()
				<= CALL_ALIGN as usize
		);
	}

	#[test]
	fn currency_constants_are_correct() {
		assert_eq!(SUPPLY_FACTOR, 1);

		// txn fees
		assert_eq!(TRANSACTION_BYTE_FEE, Balance::from(1 * GIGAWEI));
		assert_eq!(
			get!(pallet_transaction_payment, OperationalFeeMultiplier, u8),
			5_u8
		);
		assert_eq!(STORAGE_BYTE_FEE, Balance::from(100 * MICROMOVR));

		// democracy minimums
		assert_eq!(
			get!(pallet_democracy, MinimumDeposit, u128),
			Balance::from(4 * MOVR)
		);
		assert_eq!(
			get!(pallet_preimage, ByteDeposit, u128),
			Balance::from(100 * MICROMOVR)
		);
		assert_eq!(
			get!(pallet_treasury, ProposalBondMinimum, u128),
			Balance::from(1 * MOVR)
		);

		// pallet_identity deposits
		assert_eq!(
			get!(pallet_identity, BasicDeposit, u128),
			Balance::from(1 * MOVR + 25800 * MICROMOVR)
		);
		assert_eq!(
			get!(pallet_identity, FieldDeposit, u128),
			Balance::from(6600 * MICROMOVR)
		);
		assert_eq!(
			get!(pallet_identity, SubAccountDeposit, u128),
			Balance::from(1 * MOVR + 5300 * MICROMOVR)
		);

		// staking minimums
		assert_eq!(
			get!(pallet_parachain_staking, MinCandidateStk, u128),
			Balance::from(10 * KILOMOVR)
		);
		assert_eq!(
			get!(pallet_parachain_staking, MinDelegation, u128),
			Balance::from(5 * MOVR)
		);
		assert_eq!(
			get!(pallet_parachain_staking, MinDelegatorStk, u128),
			Balance::from(5 * MOVR)
		);

		// crowdloan min reward
		assert_eq!(
			get!(pallet_crowdloan_rewards, MinimumReward, u128),
			Balance::from(0u128)
		);

		// deposit for AuthorMapping
		assert_eq!(
			get!(pallet_author_mapping, DepositAmount, u128),
			Balance::from(100 * MOVR)
		);

		// proxy deposits
		assert_eq!(
			get!(pallet_proxy, ProxyDepositBase, u128),
			Balance::from(1 * MOVR + 800 * MICROMOVR)
		);
		assert_eq!(
			get!(pallet_proxy, ProxyDepositFactor, u128),
			Balance::from(2100 * MICROMOVR)
		);
		assert_eq!(
			get!(pallet_proxy, AnnouncementDepositBase, u128),
			Balance::from(1 * MOVR + 800 * MICROMOVR)
		);
		assert_eq!(
			get!(pallet_proxy, AnnouncementDepositFactor, u128),
			Balance::from(5600 * MICROMOVR)
		);
	}

	#[test]
	// Required migration is
	// pallet_parachain_staking::migrations::IncreaseMaxTopDelegationsPerCandidate
	// Purpose of this test is to remind of required migration if constant is ever changed
	fn updating_maximum_delegators_per_candidate_requires_configuring_required_migration() {
		assert_eq!(
			get!(pallet_parachain_staking, MaxTopDelegationsPerCandidate, u32),
			300
		);
		assert_eq!(
			get!(
				pallet_parachain_staking,
				MaxBottomDelegationsPerCandidate,
				u32
			),
			50
		);
	}

	#[test]
	fn configured_base_extrinsic_weight_is_evm_compatible() {
		let min_ethereum_transaction_weight = WeightPerGas::get() * 21_000;
		let base_extrinsic = <Runtime as frame_system::Config>::BlockWeights::get()
			.get(frame_support::dispatch::DispatchClass::Normal)
			.base_extrinsic;
		assert!(base_extrinsic.ref_time() <= min_ethereum_transaction_weight.ref_time());
	}
}<|MERGE_RESOLUTION|>--- conflicted
+++ resolved
@@ -175,11 +175,7 @@
 	spec_name: create_runtime_str!("moonriver"),
 	impl_name: create_runtime_str!("moonriver"),
 	authoring_version: 3,
-<<<<<<< HEAD
-	spec_version: 2500,
-=======
 	spec_version: 2403,
->>>>>>> 14269dd6
 	impl_version: 0,
 	apis: RUNTIME_API_VERSIONS,
 	transaction_version: 2,
