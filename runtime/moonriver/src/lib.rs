// Copyright 2019-2022 PureStake Inc.
// This file is part of Moonbeam.

// Moonbeam is free software: you can redistribute it and/or modify
// it under the terms of the GNU General Public License as published by
// the Free Software Foundation, either version 3 of the License, or
// (at your option) any later version.

// Moonbeam is distributed in the hope that it will be useful,
// but WITHOUT ANY WARRANTY; without even the implied warranty of
// MERCHANTABILITY or FITNESS FOR A PARTICULAR PURPOSE.  See the
// GNU General Public License for more details.

// You should have received a copy of the GNU General Public License
// along with Moonbeam.  If not, see <http://www.gnu.org/licenses/>.

//! The Moonriver Runtime.
//!
//! Primary features of this runtime include:
//! * Ethereum compatibility
//! * Moonriver tokenomics

#![cfg_attr(not(feature = "std"), no_std)]
// `construct_runtime!` does a lot of recursion and requires us to increase the limit to 256.
#![recursion_limit = "256"]

// Make the WASM binary available.
#[cfg(feature = "std")]
include!(concat!(env!("OUT_DIR"), "/wasm_binary.rs"));

use account::AccountId20;
use cumulus_pallet_parachain_system::{RelayChainStateProof, RelaychainBlockNumberProvider};
use cumulus_primitives_core::relay_chain;
use fp_rpc::TransactionStatus;

// Re-export required by get! macro.
#[cfg(feature = "std")]
pub use fp_evm::GenesisAccount;
pub use frame_support::traits::Get;
use frame_support::{
	construct_runtime,
	dispatch::{DispatchClass, GetDispatchInfo},
	pallet_prelude::DispatchResult,
	parameter_types,
	traits::{
		ConstBool, ConstU128, ConstU16, ConstU32, ConstU64, ConstU8, Contains,
		Currency as CurrencyT, EitherOfDiverse, EqualPrivilegeOnly, Imbalance, InstanceFilter,
		OffchainWorker, OnFinalize, OnIdle, OnInitialize, OnRuntimeUpgrade, OnUnbalanced,
	},
	weights::{
		constants::{RocksDbWeight, WEIGHT_PER_SECOND},
		ConstantMultiplier, Weight, WeightToFeeCoefficient, WeightToFeeCoefficients,
		WeightToFeePolynomial,
	},
	PalletId,
};
use frame_system::{EnsureRoot, EnsureSigned};
pub use moonbeam_core_primitives::{
	AccountId, AccountIndex, Address, AssetId, Balance, BlockNumber, DigestItem, Hash, Header,
	Index, Signature,
};
use moonbeam_rpc_primitives_txpool::TxPoolResponse;
use pallet_balances::NegativeImbalance;
use pallet_ethereum::Call::transact;
use pallet_ethereum::Transaction as EthereumTransaction;
use pallet_evm::{
	Account as EVMAccount, EVMCurrencyAdapter, EnsureAddressNever, EnsureAddressRoot,
	FeeCalculator, GasWeightMapping, OnChargeEVMTransaction as OnChargeEVMTransactionT, Runner,
};
pub use pallet_parachain_staking::{InflationInfo, Range};
use pallet_transaction_payment::{CurrencyAdapter, Multiplier, TargetedFeeAdjustment};
use parity_scale_codec::{Decode, Encode, MaxEncodedLen};
use scale_info::TypeInfo;
use sp_api::impl_runtime_apis;
use sp_core::{OpaqueMetadata, H160, H256, U256};
use sp_runtime::{
	create_runtime_str, generic, impl_opaque_keys,
	traits::{
		BlakeTwo256, Block as BlockT, DispatchInfoOf, Dispatchable, IdentityLookup,
		PostDispatchInfoOf, UniqueSaturatedInto,
	},
	transaction_validity::{
		InvalidTransaction, TransactionSource, TransactionValidity, TransactionValidityError,
	},
	ApplyExtrinsicResult, FixedPointNumber, Perbill, Permill, Perquintill, SaturatedConversion,
};
use sp_std::{convert::TryFrom, prelude::*};

use cumulus_primitives_core::{relay_chain::BlockNumber as RelayBlockNumber, DmpMessageHandler};
use smallvec::smallvec;
#[cfg(feature = "std")]
use sp_version::NativeVersion;
use sp_version::RuntimeVersion;

use nimbus_primitives::CanAuthor;

mod precompiles;
pub use precompiles::{
	MoonriverPrecompiles, FOREIGN_ASSET_PRECOMPILE_ADDRESS_PREFIX,
	LOCAL_ASSET_PRECOMPILE_ADDRESS_PREFIX,
};

#[cfg(any(feature = "std", test))]
pub use sp_runtime::BuildStorage;

pub type Precompiles = MoonriverPrecompiles<Runtime>;

pub mod asset_config;
pub mod governance;
pub mod xcm_config;
<<<<<<< HEAD
use governance::{councils::*};
=======
use governance::councils::*;
>>>>>>> b65fa81f

/// MOVR, the native token, uses 18 decimals of precision.
pub mod currency {
	use super::Balance;

	// Provide a common factor between runtimes based on a supply of 10_000_000 tokens.
	pub const SUPPLY_FACTOR: Balance = 1;

	pub const WEI: Balance = 1;
	pub const KILOWEI: Balance = 1_000;
	pub const MEGAWEI: Balance = 1_000_000;
	pub const GIGAWEI: Balance = 1_000_000_000;
	pub const MICROMOVR: Balance = 1_000_000_000_000;
	pub const MILLIMOVR: Balance = 1_000_000_000_000_000;
	pub const MOVR: Balance = 1_000_000_000_000_000_000;
	pub const KILOMOVR: Balance = 1_000_000_000_000_000_000_000;

	pub const TRANSACTION_BYTE_FEE: Balance = 1 * GIGAWEI * SUPPLY_FACTOR;
	pub const STORAGE_BYTE_FEE: Balance = 100 * MICROMOVR * SUPPLY_FACTOR;
	pub const WEIGHT_FEE: Balance = 50 * KILOWEI * SUPPLY_FACTOR;

	pub const fn deposit(items: u32, bytes: u32) -> Balance {
		items as Balance * 1 * MOVR * SUPPLY_FACTOR + (bytes as Balance) * STORAGE_BYTE_FEE
	}
}

/// Maximum weight per block
pub const MAXIMUM_BLOCK_WEIGHT: Weight = WEIGHT_PER_SECOND
	.saturating_div(2)
	.set_proof_size(cumulus_primitives_core::relay_chain::v2::MAX_POV_SIZE as u64);

pub const MILLISECS_PER_BLOCK: u64 = 12000;
pub const MINUTES: BlockNumber = 60_000 / (MILLISECS_PER_BLOCK as BlockNumber);
pub const HOURS: BlockNumber = MINUTES * 60;
pub const DAYS: BlockNumber = HOURS * 24;
pub const WEEKS: BlockNumber = DAYS * 7;
/// Opaque types. These are used by the CLI to instantiate machinery that don't need to know
/// the specifics of the runtime. They can then be made to be agnostic over specific formats
/// of data like extrinsics, allowing for them to continue syncing the network through upgrades
/// to even the core datastructures.
pub mod opaque {
	use super::*;

	pub use sp_runtime::OpaqueExtrinsic as UncheckedExtrinsic;
	pub type Block = generic::Block<Header, UncheckedExtrinsic>;

	impl_opaque_keys! {
		pub struct SessionKeys {
			pub nimbus: AuthorInherent,
			pub vrf: session_keys_primitives::VrfSessionKey,
		}
	}
}

/// This runtime version.
/// The spec_version is composed of 2x2 digits. The first 2 digits represent major changes
/// that can't be skipped, such as data migration upgrades. The last 2 digits represent minor
/// changes which can be skipped.
#[sp_version::runtime_version]
pub const VERSION: RuntimeVersion = RuntimeVersion {
	spec_name: create_runtime_str!("moonriver"),
	impl_name: create_runtime_str!("moonriver"),
	authoring_version: 3,
	spec_version: 2100,
	impl_version: 0,
	apis: RUNTIME_API_VERSIONS,
	transaction_version: 2,
	state_version: 0,
};

/// The version information used to identify this runtime when compiled natively.
#[cfg(feature = "std")]
pub fn native_version() -> NativeVersion {
	NativeVersion {
		runtime_version: VERSION,
		can_author_with: Default::default(),
	}
}

const NORMAL_DISPATCH_RATIO: Perbill = Perbill::from_percent(75);
const NORMAL_WEIGHT: Weight = MAXIMUM_BLOCK_WEIGHT.saturating_mul(3).saturating_div(4);
// Here we assume Ethereum's base fee of 21000 gas and convert to weight, but we
// subtract roughly the cost of a balance transfer from it (about 1/3 the cost)
// and some cost to account for per-byte-fee.
// TODO: we should use benchmarking's overhead feature to measure this
pub const EXTRINSIC_BASE_WEIGHT: Weight = Weight::from_ref_time(10000 * WEIGHT_PER_GAS);

pub struct RuntimeBlockWeights;
impl Get<frame_system::limits::BlockWeights> for RuntimeBlockWeights {
	fn get() -> frame_system::limits::BlockWeights {
		frame_system::limits::BlockWeights::builder()
			.for_class(DispatchClass::Normal, |weights| {
				weights.base_extrinsic = EXTRINSIC_BASE_WEIGHT;
				weights.max_total = NORMAL_WEIGHT.into();
			})
			.for_class(DispatchClass::Operational, |weights| {
				weights.max_total = MAXIMUM_BLOCK_WEIGHT.into();
				weights.reserved = (MAXIMUM_BLOCK_WEIGHT - NORMAL_WEIGHT).into();
			})
			.avg_block_initialization(Perbill::from_percent(10))
			.build()
			.expect("Provided BlockWeight definitions are valid, qed")
	}
}

parameter_types! {
	pub const Version: RuntimeVersion = VERSION;
	/// We allow for 5 MB blocks.
	pub BlockLength: frame_system::limits::BlockLength = frame_system::limits::BlockLength
		::max_with_normal_ratio(5 * 1024 * 1024, NORMAL_DISPATCH_RATIO);
}

impl frame_system::Config for Runtime {
	/// The identifier used to distinguish between accounts.
	type AccountId = AccountId;
	/// The aggregated dispatch type that is available for extrinsics.
	type RuntimeCall = RuntimeCall;
	/// The lookup mechanism to get account ID from whatever is passed in dispatchers.
	type Lookup = IdentityLookup<AccountId>;
	/// The index type for storing how many extrinsics an account has signed.
	type Index = Index;
	/// The index type for blocks.
	type BlockNumber = BlockNumber;
	/// The type for hashing blocks and tries.
	type Hash = Hash;
	/// The hashing algorithm used.
	type Hashing = BlakeTwo256;
	/// The header type.
	type Header = generic::Header<BlockNumber, BlakeTwo256>;
	/// The ubiquitous event type.
	type RuntimeEvent = RuntimeEvent;
	/// The ubiquitous origin type.
	type RuntimeOrigin = RuntimeOrigin;
	/// Maximum number of block number to block hash mappings to keep (oldest pruned first).
	type BlockHashCount = ConstU32<256>;
	/// Maximum weight of each block. With a default weight system of 1byte == 1weight, 4mb is ok.
	type BlockWeights = RuntimeBlockWeights;
	/// Maximum size of all encoded transactions (in bytes) that are allowed in one block.
	type BlockLength = BlockLength;
	/// Runtime version.
	type Version = Version;
	type PalletInfo = PalletInfo;
	type AccountData = pallet_balances::AccountData<Balance>;
	type OnNewAccount = ();
	type OnKilledAccount = ();
	type DbWeight = RocksDbWeight;
	type BaseCallFilter = MaintenanceMode;
	type SystemWeightInfo = ();
	/// This is used as an identifier of the chain. 42 is the generic substrate prefix.
	type SS58Prefix = ConstU16<1285>;
	type OnSetCode = cumulus_pallet_parachain_system::ParachainSetCode<Self>;
	type MaxConsumers = frame_support::traits::ConstU32<16>;
}

impl pallet_utility::Config for Runtime {
	type RuntimeEvent = RuntimeEvent;
	type RuntimeCall = RuntimeCall;
	type PalletsOrigin = OriginCaller;
	type WeightInfo = pallet_utility::weights::SubstrateWeight<Runtime>;
}

impl pallet_timestamp::Config for Runtime {
	/// A timestamp: milliseconds since the unix epoch.
	type Moment = u64;
	type OnTimestampSet = ();
	type MinimumPeriod = ConstU64<1>;
	type WeightInfo = pallet_timestamp::weights::SubstrateWeight<Runtime>;
}

impl pallet_balances::Config for Runtime {
	type MaxReserves = ConstU32<50>;
	type ReserveIdentifier = [u8; 4];
	type MaxLocks = ConstU32<50>;
	/// The type for recording an account's balance.
	type Balance = Balance;
	/// The ubiquitous event type.
	type RuntimeEvent = RuntimeEvent;
	type DustRemoval = ();
	type ExistentialDeposit = ConstU128<0>;
	type AccountStore = System;
	type WeightInfo = pallet_balances::weights::SubstrateWeight<Runtime>;
}

pub struct DealWithFees<R>(sp_std::marker::PhantomData<R>);
impl<R> OnUnbalanced<NegativeImbalance<R>> for DealWithFees<R>
where
	R: pallet_balances::Config + pallet_treasury::Config,
	pallet_treasury::Pallet<R>: OnUnbalanced<NegativeImbalance<R>>,
{
	// this seems to be called for substrate-based transactions
	fn on_unbalanceds<B>(mut fees_then_tips: impl Iterator<Item = NegativeImbalance<R>>) {
		if let Some(fees) = fees_then_tips.next() {
			// for fees, 80% are burned, 20% to the treasury
			let (_, to_treasury) = fees.ration(80, 20);
			// Balances pallet automatically burns dropped Negative Imbalances by decreasing
			// total_supply accordingly
			<pallet_treasury::Pallet<R> as OnUnbalanced<_>>::on_unbalanced(to_treasury);
		}
	}

	// this is called from pallet_evm for Ethereum-based transactions
	// (technically, it calls on_unbalanced, which calls this when non-zero)
	fn on_nonzero_unbalanced(amount: NegativeImbalance<R>) {
		// Balances pallet automatically burns dropped Negative Imbalances by decreasing
		// total_supply accordingly
		let (_, to_treasury) = amount.ration(80, 20);
		<pallet_treasury::Pallet<R> as OnUnbalanced<_>>::on_unbalanced(to_treasury);
	}
}

pub struct LengthToFee;
impl WeightToFeePolynomial for LengthToFee {
	type Balance = Balance;

	fn polynomial() -> WeightToFeeCoefficients<Self::Balance> {
		smallvec![
			WeightToFeeCoefficient {
				degree: 1,
				coeff_frac: Perbill::zero(),
				coeff_integer: currency::TRANSACTION_BYTE_FEE,
				negative: false,
			},
			WeightToFeeCoefficient {
				degree: 3,
				coeff_frac: Perbill::zero(),
				coeff_integer: 1 * currency::SUPPLY_FACTOR,
				negative: false,
			},
		]
	}
}

impl pallet_transaction_payment::Config for Runtime {
	type RuntimeEvent = RuntimeEvent;
	type OnChargeTransaction = CurrencyAdapter<Balances, DealWithFees<Runtime>>;
	type OperationalFeeMultiplier = ConstU8<5>;
	type WeightToFee = ConstantMultiplier<Balance, ConstU128<{ currency::WEIGHT_FEE }>>;
	type LengthToFee = LengthToFee;
	type FeeMultiplierUpdate = SlowAdjustingFeeUpdate<Runtime>;
}

impl pallet_ethereum_chain_id::Config for Runtime {}

impl pallet_randomness_collective_flip::Config for Runtime {}

/// Current approximation of the gas/s consumption considering
/// EVM execution over compiled WASM (on 4.4Ghz CPU).
/// Given the 500ms Weight, from which 75% only are used for transactions,
/// the total EVM execution gas limit is: GAS_PER_SECOND * 0.500 * 0.75 ~= 15_000_000.
pub const GAS_PER_SECOND: u64 = 40_000_000;

/// Approximate ratio of the amount of Weight per Gas.
/// u64 works for approximations because Weight is a very small unit compared to gas.
pub const WEIGHT_PER_GAS: u64 = WEIGHT_PER_SECOND.ref_time() / GAS_PER_SECOND;

parameter_types! {
	pub BlockGasLimit: U256
		= U256::from(NORMAL_DISPATCH_RATIO * MAXIMUM_BLOCK_WEIGHT.ref_time() / WEIGHT_PER_GAS);
	/// The portion of the `NORMAL_DISPATCH_RATIO` that we adjust the fees with. Blocks filled less
	/// than this will decrease the weight and more will increase.
	pub const TargetBlockFullness: Perquintill = Perquintill::from_percent(25);
	/// The adjustment variable of the runtime. Higher values will cause `TargetBlockFullness` to
	/// change the fees more rapidly. This low value causes changes to occur slowly over time.
	pub AdjustmentVariable: Multiplier = Multiplier::saturating_from_rational(3, 100_000);
	/// Minimum amount of the multiplier. This value cannot be too low. A test case should ensure
	/// that combined with `AdjustmentVariable`, we can recover from the minimum.
	/// See `multiplier_can_grow_from_zero` in integration_tests.rs.
	/// This value is currently only used by pallet-transaction-payment as an assertion that the
	/// next multiplier is always > min value.
	pub MinimumMultiplier: Multiplier = Multiplier::saturating_from_rational(1, 1_000_000u128);
	/// Maximum multiplier. We pick a value that is expensive but not impossibly so; it should act
	/// as a safety net.
	pub MaximumMultiplier: Multiplier = Multiplier::from(100_000u128);
	pub PrecompilesValue: MoonriverPrecompiles<Runtime> = MoonriverPrecompiles::<_>::new();
	pub WeightPerGas: Weight = Weight::from_ref_time(WEIGHT_PER_GAS);
}

pub struct FixedGasPrice;
impl FeeCalculator for FixedGasPrice {
	fn min_gas_price() -> (U256, Weight) {
		(
			(1 * currency::GIGAWEI * currency::SUPPLY_FACTOR).into(),
			Weight::zero(),
		)
	}
}

/// Parameterized slow adjusting fee updated based on
/// https://w3f-research.readthedocs.io/en/latest/polkadot/overview/2-token-economics.html#-2.-slow-adjusting-mechanism // editorconfig-checker-disable-line
///
/// The adjustment algorithm boils down to:
///
/// diff = (previous_block_weight - target) / maximum_block_weight
/// next_multiplier = prev_multiplier * (1 + (v * diff) + ((v * diff)^2 / 2))
/// assert(next_multiplier > min)
///     where: v is AdjustmentVariable
///            target is TargetBlockFullness
///            min is MinimumMultiplier
pub type SlowAdjustingFeeUpdate<R> = TargetedFeeAdjustment<
	R,
	TargetBlockFullness,
	AdjustmentVariable,
	MinimumMultiplier,
	MaximumMultiplier,
>;

use frame_support::traits::FindAuthor;
//TODO It feels like this shold be able to work for any T: H160, but I tried for
// embarassingly long and couldn't figure that out.

/// The author inherent provides a AccountId20, but pallet evm needs an H160.
/// This simple adapter makes the conversion.
pub struct FindAuthorAdapter<Inner>(sp_std::marker::PhantomData<Inner>);

impl<Inner> FindAuthor<H160> for FindAuthorAdapter<Inner>
where
	Inner: FindAuthor<AccountId20>,
{
	fn find_author<'a, I>(digests: I) -> Option<H160>
	where
		I: 'a + IntoIterator<Item = (sp_runtime::ConsensusEngineId, &'a [u8])>,
	{
		Inner::find_author(digests).map(Into::into)
	}
}

moonbeam_runtime_common::impl_on_charge_evm_transaction!();

impl pallet_evm::Config for Runtime {
	type FeeCalculator = FixedGasPrice;
	type GasWeightMapping = pallet_evm::FixedGasWeightMapping<Self>;
	type WeightPerGas = WeightPerGas;
	type BlockHashMapping = pallet_ethereum::EthereumBlockHashMapping<Self>;
	type CallOrigin = EnsureAddressRoot<AccountId>;
	type WithdrawOrigin = EnsureAddressNever<AccountId>;
	type AddressMapping = moonbeam_runtime_common::IntoAddressMapping;
	type Currency = Balances;
	type RuntimeEvent = RuntimeEvent;
	type Runner = pallet_evm::runner::stack::Runner<Self>;
	type PrecompilesType = MoonriverPrecompiles<Self>;
	type PrecompilesValue = PrecompilesValue;
	type ChainId = EthereumChainId;
	type OnChargeTransaction = OnChargeEVMTransaction<DealWithFees<Runtime>>;
	type BlockGasLimit = BlockGasLimit;
	type FindAuthor = FindAuthorAdapter<AuthorInherent>;
}

parameter_types! {
	pub MaximumSchedulerWeight: Weight = NORMAL_DISPATCH_RATIO * RuntimeBlockWeights::get().max_block;
}

impl pallet_scheduler::Config for Runtime {
	type RuntimeEvent = RuntimeEvent;
	type RuntimeOrigin = RuntimeOrigin;
	type PalletsOrigin = OriginCaller;
	type RuntimeCall = RuntimeCall;
	type MaximumWeight = MaximumSchedulerWeight;
	type ScheduleOrigin = EnsureRoot<AccountId>;
	type MaxScheduledPerBlock = ConstU32<50>;
	type WeightInfo = pallet_scheduler::weights::SubstrateWeight<Runtime>;
	type OriginPrivilegeCmp = EqualPrivilegeOnly;
	type Preimages = Preimage;
}

impl pallet_preimage::Config for Runtime {
	type WeightInfo = pallet_preimage::weights::SubstrateWeight<Runtime>;
	type RuntimeEvent = RuntimeEvent;
	type Currency = Balances;
	type ManagerOrigin = EnsureRoot<AccountId>;
	type BaseDeposit = ConstU128<{ 5 * currency::MOVR * currency::SUPPLY_FACTOR }>;
	type ByteDeposit = ConstU128<{ currency::STORAGE_BYTE_FEE }>;
}

parameter_types! {
	pub const ProposalBond: Permill = Permill::from_percent(5);
	pub const TreasuryId: PalletId = PalletId(*b"py/trsry");
}

type TreasuryApproveOrigin = EitherOfDiverse<
	EnsureRoot<AccountId>,
	pallet_collective::EnsureProportionAtLeast<AccountId, TreasuryCouncilInstance, 3, 5>,
>;

type TreasuryRejectOrigin = EitherOfDiverse<
	EnsureRoot<AccountId>,
	pallet_collective::EnsureProportionMoreThan<AccountId, TreasuryCouncilInstance, 1, 2>,
>;

impl pallet_treasury::Config for Runtime {
	type PalletId = TreasuryId;
	type Currency = Balances;
	// At least three-fifths majority of the council is required (or root) to approve a proposal
	type ApproveOrigin = TreasuryApproveOrigin;
	// More than half of the council is required (or root) to reject a proposal
	type RejectOrigin = TreasuryRejectOrigin;
	type RuntimeEvent = RuntimeEvent;
	// If spending proposal rejected, transfer proposer bond to treasury
	type OnSlash = Treasury;
	type ProposalBond = ProposalBond;
	type ProposalBondMinimum = ConstU128<{ 1 * currency::MOVR * currency::SUPPLY_FACTOR }>;
	type SpendPeriod = ConstU32<{ 6 * DAYS }>;
	type Burn = ();
	type BurnDestination = ();
	type MaxApprovals = ConstU32<100>;
	type WeightInfo = pallet_treasury::weights::SubstrateWeight<Runtime>;
	type SpendFunds = ();
	type ProposalBondMaximum = ();
	type SpendOrigin = frame_support::traits::NeverEnsureOrigin<Balance>; // Same as Polkadot
}

type IdentityForceOrigin = EitherOfDiverse<
	EnsureRoot<AccountId>,
	pallet_collective::EnsureProportionMoreThan<AccountId, CouncilInstance, 1, 2>,
>;
type IdentityRegistrarOrigin = EitherOfDiverse<
	EnsureRoot<AccountId>,
	pallet_collective::EnsureProportionMoreThan<AccountId, CouncilInstance, 1, 2>,
>;

impl pallet_identity::Config for Runtime {
	type RuntimeEvent = RuntimeEvent;
	type Currency = Balances;
	// Add one item in storage and take 258 bytes
	type BasicDeposit = ConstU128<{ currency::deposit(1, 258) }>;
	// Not add any item to the storage but takes 66 bytes
	type FieldDeposit = ConstU128<{ currency::deposit(0, 66) }>;
	// Add one item in storage and take 53 bytes
	type SubAccountDeposit = ConstU128<{ currency::deposit(1, 53) }>;
	type MaxSubAccounts = ConstU32<100>;
	type MaxAdditionalFields = ConstU32<100>;
	type MaxRegistrars = ConstU32<20>;
	type Slashed = Treasury;
	type ForceOrigin = IdentityForceOrigin;
	type RegistrarOrigin = IdentityRegistrarOrigin;
	type WeightInfo = pallet_identity::weights::SubstrateWeight<Runtime>;
}

pub struct TransactionConverter;

impl fp_rpc::ConvertTransaction<UncheckedExtrinsic> for TransactionConverter {
	fn convert_transaction(&self, transaction: pallet_ethereum::Transaction) -> UncheckedExtrinsic {
		UncheckedExtrinsic::new_unsigned(
			pallet_ethereum::Call::<Runtime>::transact { transaction }.into(),
		)
	}
}

impl fp_rpc::ConvertTransaction<opaque::UncheckedExtrinsic> for TransactionConverter {
	fn convert_transaction(
		&self,
		transaction: pallet_ethereum::Transaction,
	) -> opaque::UncheckedExtrinsic {
		let extrinsic = UncheckedExtrinsic::new_unsigned(
			pallet_ethereum::Call::<Runtime>::transact { transaction }.into(),
		);
		let encoded = extrinsic.encode();
		opaque::UncheckedExtrinsic::decode(&mut &encoded[..])
			.expect("Encoded extrinsic is always valid")
	}
}

impl pallet_ethereum::Config for Runtime {
	type RuntimeEvent = RuntimeEvent;
	type StateRoot = pallet_ethereum::IntermediateStateRoot<Self>;
}

parameter_types! {
	pub const ReservedXcmpWeight: Weight = MAXIMUM_BLOCK_WEIGHT.saturating_div(4);
	pub const ReservedDmpWeight: Weight = MAXIMUM_BLOCK_WEIGHT.saturating_div(4);
}

impl cumulus_pallet_parachain_system::Config for Runtime {
	type RuntimeEvent = RuntimeEvent;
	type OnSystemEvent = ();
	type SelfParaId = ParachainInfo;
	type DmpMessageHandler = MaintenanceMode;
	type ReservedDmpWeight = ReservedDmpWeight;
	type OutboundXcmpMessageSource = XcmpQueue;
	type XcmpMessageHandler = XcmpQueue;
	type ReservedXcmpWeight = ReservedXcmpWeight;
	type CheckAssociatedRelayNumber = cumulus_pallet_parachain_system::RelayNumberStrictlyIncreases;
}

impl parachain_info::Config for Runtime {}

pub struct OnNewRound;
impl pallet_parachain_staking::OnNewRound for OnNewRound {
	fn on_new_round(round_index: pallet_parachain_staking::RoundIndex) -> Weight {
		MoonbeamOrbiters::on_new_round(round_index)
	}
}
pub struct PayoutCollatorOrOrbiterReward;
impl pallet_parachain_staking::PayoutCollatorReward<Runtime> for PayoutCollatorOrOrbiterReward {
	fn payout_collator_reward(
		for_round: pallet_parachain_staking::RoundIndex,
		collator_id: AccountId,
		amount: Balance,
	) -> Weight {
		let extra_weight = if MoonbeamOrbiters::is_orbiter(for_round, collator_id) {
			MoonbeamOrbiters::distribute_rewards(for_round, collator_id, amount)
		} else {
			ParachainStaking::mint_collator_reward(for_round, collator_id, amount)
		};

		<Runtime as frame_system::Config>::DbWeight::get()
			.reads(1)
			.saturating_add(extra_weight)
	}
}

impl pallet_parachain_staking::Config for Runtime {
	type RuntimeEvent = RuntimeEvent;
	type Currency = Balances;
	type MonetaryGovernanceOrigin = EnsureRoot<AccountId>;
	/// Minimum round length is 2 minutes (10 * 12 second block times)
	type MinBlocksPerRound = ConstU32<10>;
	/// Rounds before the collator leaving the candidates request can be executed
	type LeaveCandidatesDelay = ConstU32<24>;
	/// Rounds before the candidate bond increase/decrease can be executed
	type CandidateBondLessDelay = ConstU32<24>;
	/// Rounds before the delegator exit can be executed
	type LeaveDelegatorsDelay = ConstU32<24>;
	/// Rounds before the delegator revocation can be executed
	type RevokeDelegationDelay = ConstU32<24>;
	/// Rounds before the delegator bond increase/decrease can be executed
	type DelegationBondLessDelay = ConstU32<24>;
	/// Rounds before the reward is paid
	type RewardPaymentDelay = ConstU32<2>;
	/// Minimum collators selected per round, default at genesis and minimum forever after
	type MinSelectedCandidates = ConstU32<8>;
	/// Maximum top delegations per candidate
	type MaxTopDelegationsPerCandidate = ConstU32<300>;
	/// Maximum bottom delegations per candidate
	type MaxBottomDelegationsPerCandidate = ConstU32<50>;
	/// Maximum delegations per delegator
	type MaxDelegationsPerDelegator = ConstU32<100>;
	/// Minimum stake required to become a collator
	type MinCollatorStk = ConstU128<{ 1000 * currency::MOVR * currency::SUPPLY_FACTOR }>;
	/// Minimum stake required to be reserved to be a candidate
	type MinCandidateStk = ConstU128<{ 500 * currency::MOVR * currency::SUPPLY_FACTOR }>;
	/// Minimum stake required to be reserved to be a delegator
	type MinDelegation = ConstU128<{ 5 * currency::MOVR * currency::SUPPLY_FACTOR }>;
	/// Minimum stake required to be reserved to be a delegator
	type MinDelegatorStk = ConstU128<{ 5 * currency::MOVR * currency::SUPPLY_FACTOR }>;
	type BlockAuthor = AuthorInherent;
	type OnCollatorPayout = ();
	type PayoutCollatorReward = PayoutCollatorOrOrbiterReward;
	type OnNewRound = OnNewRound;
	type WeightInfo = pallet_parachain_staking::weights::SubstrateWeight<Runtime>;
}

impl pallet_author_inherent::Config for Runtime {
	type SlotBeacon = RelaychainBlockNumberProvider<Self>;
	type AccountLookup = MoonbeamOrbiters;
	type CanAuthor = AuthorFilter;
	type WeightInfo = pallet_author_inherent::weights::SubstrateWeight<Runtime>;
}

impl pallet_author_slot_filter::Config for Runtime {
	type RuntimeEvent = RuntimeEvent;
	type RandomnessSource = RandomnessCollectiveFlip;
	type PotentialAuthors = ParachainStaking;
	type WeightInfo = pallet_author_slot_filter::weights::SubstrateWeight<Runtime>;
}

parameter_types! {
	pub const InitializationPayment: Perbill = Perbill::from_percent(30);
	pub const RelaySignaturesThreshold: Perbill = Perbill::from_percent(100);
	pub const SignatureNetworkIdentifier:  &'static [u8] = b"moonriver-";

}

impl pallet_crowdloan_rewards::Config for Runtime {
	type RuntimeEvent = RuntimeEvent;
	type Initialized = ConstBool<false>;
	type InitializationPayment = InitializationPayment;
	type MaxInitContributors = ConstU32<500>;
	type MinimumReward = ConstU128<0>;
	type RewardCurrency = Balances;
	type RelayChainAccountId = [u8; 32];
	type RewardAddressAssociateOrigin = EnsureSigned<Self::AccountId>;
	type RewardAddressChangeOrigin = EnsureSigned<Self::AccountId>;
	type RewardAddressRelayVoteThreshold = RelaySignaturesThreshold;
	type SignatureNetworkIdentifier = SignatureNetworkIdentifier;
	type VestingBlockNumber = relay_chain::BlockNumber;
	type VestingBlockProvider = RelaychainBlockNumberProvider<Self>;
	type WeightInfo = pallet_crowdloan_rewards::weights::SubstrateWeight<Runtime>;
}

// This is a simple session key manager. It should probably either work with, or be replaced
// entirely by pallet sessions
impl pallet_author_mapping::Config for Runtime {
	type RuntimeEvent = RuntimeEvent;
	type DepositCurrency = Balances;
	type DepositAmount = ConstU128<{ 100 * currency::MOVR * currency::SUPPLY_FACTOR }>;
	type Keys = session_keys_primitives::VrfId;
	type WeightInfo = pallet_author_mapping::weights::SubstrateWeight<Runtime>;
}

/// The type used to represent the kinds of proxying allowed.
#[cfg_attr(feature = "std", derive(serde::Serialize, serde::Deserialize))]
#[derive(
	Copy, Clone, Eq, PartialEq, Ord, PartialOrd, Encode, Decode, Debug, MaxEncodedLen, TypeInfo,
)]
pub enum ProxyType {
	/// All calls can be proxied. This is the trivial/most permissive filter.
	Any = 0,
	/// Only extrinsics that do not transfer funds.
	NonTransfer = 1,
	/// Only extrinsics related to governance (democracy and collectives).
	Governance = 2,
	/// Only extrinsics related to staking.
	Staking = 3,
	/// Allow to veto an announced proxy call.
	CancelProxy = 4,
	/// Allow extrinsic related to Balances.
	Balances = 5,
	/// Allow extrinsic related to AuthorMapping.
	AuthorMapping = 6,
	/// Allow extrinsic related to IdentityJudgement.
	IdentityJudgement = 7,
}

impl Default for ProxyType {
	fn default() -> Self {
		Self::Any
	}
}

impl InstanceFilter<RuntimeCall> for ProxyType {
	fn filter(&self, c: &RuntimeCall) -> bool {
		match self {
			ProxyType::Any => true,
			ProxyType::NonTransfer => {
				matches!(
					c,
					RuntimeCall::System(..)
						| RuntimeCall::Timestamp(..)
						| RuntimeCall::ParachainStaking(..)
						| RuntimeCall::Democracy(..)
						| RuntimeCall::CouncilCollective(..)
						| RuntimeCall::Identity(..)
						| RuntimeCall::TechCommitteeCollective(..)
						| RuntimeCall::Utility(..)
						| RuntimeCall::Proxy(..) | RuntimeCall::AuthorMapping(..)
						| RuntimeCall::CrowdloanRewards(
							pallet_crowdloan_rewards::Call::claim { .. }
						)
				)
			}
			ProxyType::Governance => matches!(
				c,
				RuntimeCall::Democracy(..)
					| RuntimeCall::CouncilCollective(..)
					| RuntimeCall::TechCommitteeCollective(..)
					| RuntimeCall::Utility(..)
			),
			ProxyType::Staking => matches!(
				c,
				RuntimeCall::ParachainStaking(..)
					| RuntimeCall::Utility(..)
					| RuntimeCall::AuthorMapping(..)
					| RuntimeCall::MoonbeamOrbiters(..)
			),
			ProxyType::CancelProxy => matches!(
				c,
				RuntimeCall::Proxy(pallet_proxy::Call::reject_announcement { .. })
			),
			ProxyType::Balances => {
				matches!(c, RuntimeCall::Balances(..) | RuntimeCall::Utility(..))
			}
			ProxyType::AuthorMapping => matches!(c, RuntimeCall::AuthorMapping(..)),
			ProxyType::IdentityJudgement => matches!(
				c,
				RuntimeCall::Identity(pallet_identity::Call::provide_judgement { .. })
					| RuntimeCall::Utility(..)
			),
		}
	}

	fn is_superset(&self, o: &Self) -> bool {
		match (self, o) {
			(x, y) if x == y => true,
			(ProxyType::Any, _) => true,
			(_, ProxyType::Any) => false,
			_ => false,
		}
	}
}

impl pallet_proxy::Config for Runtime {
	type RuntimeEvent = RuntimeEvent;
	type RuntimeCall = RuntimeCall;
	type Currency = Balances;
	type ProxyType = ProxyType;
	// One storage item; key size 32, value size 8
	type ProxyDepositBase = ConstU128<{ currency::deposit(1, 8) }>;
	// Additional storage item size of 21 bytes (20 bytes AccountId + 1 byte sizeof(ProxyType)).
	type ProxyDepositFactor = ConstU128<{ currency::deposit(0, 21) }>;
	type MaxProxies = ConstU32<32>;
	type WeightInfo = pallet_proxy::weights::SubstrateWeight<Runtime>;
	type MaxPending = ConstU32<32>;
	type CallHasher = BlakeTwo256;
	type AnnouncementDepositBase = ConstU128<{ currency::deposit(1, 8) }>;
	// Additional storage item size of 56 bytes:
	// - 20 bytes AccountId
	// - 32 bytes Hasher (Blake2256)
	// - 4 bytes BlockNumber (u32)
	type AnnouncementDepositFactor = ConstU128<{ currency::deposit(0, 56) }>;
}

impl pallet_migrations::Config for Runtime {
	type RuntimeEvent = RuntimeEvent;
	type MigrationsList = moonbeam_runtime_common::migrations::CommonMigrations<
		Runtime,
		CouncilCollective,
		TechCommitteeCollective,
	>;
	type XcmExecutionManager = XcmExecutionManager;
	type WeightInfo = pallet_migrations::weights::SubstrateWeight<Runtime>;
}

/// Maintenance mode Call filter
pub struct MaintenanceFilter;
impl Contains<RuntimeCall> for MaintenanceFilter {
	fn contains(c: &RuntimeCall) -> bool {
		match c {
			RuntimeCall::Assets(_) => false,
			RuntimeCall::LocalAssets(_) => false,
			RuntimeCall::Balances(_) => false,
			RuntimeCall::CrowdloanRewards(_) => false,
			RuntimeCall::Ethereum(_) => false,
			RuntimeCall::EVM(_) => false,
			RuntimeCall::Identity(_) => false,
			RuntimeCall::XTokens(_) => false,
			RuntimeCall::ParachainStaking(_) => false,
			RuntimeCall::MoonbeamOrbiters(_) => false,
			RuntimeCall::PolkadotXcm(_) => false,
			RuntimeCall::Treasury(_) => false,
			RuntimeCall::XcmTransactor(_) => false,
			_ => true,
		}
	}
}

/// Normal Call Filter
/// We dont allow to create nor mint assets, this for now is disabled
/// We only allow transfers. For now creation of assets will go through
/// asset-manager, while minting/burning only happens through xcm messages
/// This can change in the future
pub struct NormalFilter;
impl Contains<RuntimeCall> for NormalFilter {
	fn contains(c: &RuntimeCall) -> bool {
		match c {
			RuntimeCall::Assets(method) => match method {
				pallet_assets::Call::transfer { .. } => true,
				pallet_assets::Call::transfer_keep_alive { .. } => true,
				pallet_assets::Call::approve_transfer { .. } => true,
				pallet_assets::Call::transfer_approved { .. } => true,
				pallet_assets::Call::cancel_approval { .. } => true,
				_ => false,
			},
			// We want to disable create, as we dont want users to be choosing the
			// assetId of their choice
			// We also disable destroy, as we want to route destroy through the
			// asset-manager, which guarantees the removal both at the EVM and
			// substrate side of things
			RuntimeCall::LocalAssets(method) => match method {
				pallet_assets::Call::create { .. } => false,
				pallet_assets::Call::destroy { .. } => false,
				_ => true,
			},
			// We just want to enable this in case of live chains, since the default version
			// is populated at genesis
			RuntimeCall::PolkadotXcm(method) => match method {
				pallet_xcm::Call::force_default_xcm_version { .. } => true,
				_ => false,
			},
			// We filter for now transact through signed
			RuntimeCall::XcmTransactor(method) => match method {
				pallet_xcm_transactor::Call::transact_through_signed { .. } => false,
				_ => true,
			},
			// We filter anonymous proxy as they make "reserve" inconsistent
			// See: https://github.com/paritytech/substrate/blob/37cca710eed3dadd4ed5364c7686608f5175cce1/frame/proxy/src/lib.rs#L270 // editorconfig-checker-disable-line
			RuntimeCall::Proxy(method) => match method {
				pallet_proxy::Call::create_pure { .. } => false,
				pallet_proxy::Call::kill_pure { .. } => false,
				_ => true,
			},
			// Filtering the EVM prevents possible re-entrancy from the precompiles which could
			// lead to unexpected scenarios.
			// See https://github.com/PureStake/sr-moonbeam/issues/30
			// Note: It is also assumed that EVM calls are only allowed through `Origin::Root` so
			// this can be seen as an additional security
			RuntimeCall::EVM(_) => false,
			_ => true,
		}
	}
}

pub struct XcmExecutionManager;
impl xcm_primitives::PauseXcmExecution for XcmExecutionManager {
	fn suspend_xcm_execution() -> DispatchResult {
		XcmpQueue::suspend_xcm_execution(RuntimeOrigin::root())
	}
	fn resume_xcm_execution() -> DispatchResult {
		XcmpQueue::resume_xcm_execution(RuntimeOrigin::root())
	}
}

pub struct NormalDmpHandler;
impl DmpMessageHandler for NormalDmpHandler {
	// This implementation makes messages be queued
	// Since the limit is 0, messages are queued for next iteration
	fn handle_dmp_messages(
		iter: impl Iterator<Item = (RelayBlockNumber, Vec<u8>)>,
		limit: Weight,
	) -> Weight {
		(if Migrations::should_pause_xcm() {
			DmpQueue::handle_dmp_messages(iter, Weight::zero())
		} else {
			DmpQueue::handle_dmp_messages(iter, limit)
		}) + <Runtime as frame_system::Config>::DbWeight::get().reads(1)
	}
}

pub struct MaintenanceDmpHandler;
impl DmpMessageHandler for MaintenanceDmpHandler {
	// This implementation makes messages be queued
	// Since the limit is 0, messages are queued for next iteration
	fn handle_dmp_messages(
		iter: impl Iterator<Item = (RelayBlockNumber, Vec<u8>)>,
		_limit: Weight,
	) -> Weight {
		DmpQueue::handle_dmp_messages(iter, Weight::zero())
	}
}

/// The hooks we wantt to run in Maintenance Mode
pub struct MaintenanceHooks;

impl OnInitialize<BlockNumber> for MaintenanceHooks {
	fn on_initialize(n: BlockNumber) -> Weight {
		AllPalletsWithSystem::on_initialize(n)
	}
}

// return 0
// For some reason using empty tuple () isnt working
// There exist only two pallets that use onIdle and these are xcmp and dmp queues
// For some reason putting an empty tumple does not work (transaction never finishes)
// We use an empty onIdle, if on the future we want one of the pallets to execute it
// we need to provide it here
impl OnIdle<BlockNumber> for MaintenanceHooks {
	fn on_idle(_n: BlockNumber, _max_weight: Weight) -> Weight {
		Weight::zero()
	}
}

impl OnRuntimeUpgrade for MaintenanceHooks {
	fn on_runtime_upgrade() -> Weight {
		AllPalletsWithSystem::on_runtime_upgrade()
	}
	#[cfg(feature = "try-runtime")]
	fn pre_upgrade() -> Result<Vec<u8>, &'static str> {
		AllPalletsWithSystem::pre_upgrade()
	}

	#[cfg(feature = "try-runtime")]
	fn post_upgrade(state: Vec<u8>) -> Result<(), &'static str> {
		AllPalletsWithSystem::post_upgrade(state)
	}
}

impl OnFinalize<BlockNumber> for MaintenanceHooks {
	fn on_finalize(n: BlockNumber) {
		AllPalletsWithSystem::on_finalize(n)
	}
}

impl OffchainWorker<BlockNumber> for MaintenanceHooks {
	fn offchain_worker(n: BlockNumber) {
		AllPalletsWithSystem::offchain_worker(n)
	}
}

impl pallet_maintenance_mode::Config for Runtime {
	type RuntimeEvent = RuntimeEvent;
	type NormalCallFilter = NormalFilter;
	type MaintenanceCallFilter = MaintenanceFilter;
	type MaintenanceOrigin =
		pallet_collective::EnsureProportionAtLeast<AccountId, TechCommitteeInstance, 2, 3>;
	type XcmExecutionManager = XcmExecutionManager;
	type NormalDmpHandler = NormalDmpHandler;
	type MaintenanceDmpHandler = MaintenanceDmpHandler;
	// We use AllPalletsWithSystem because we dont want to change the hooks in normal
	// operation
	type NormalExecutiveHooks = AllPalletsWithSystem;
	type MaintenanceExecutiveHooks = MaintenanceHooks;
}

impl pallet_proxy_genesis_companion::Config for Runtime {
	type ProxyType = ProxyType;
}

parameter_types! {
	pub OrbiterReserveIdentifier: [u8; 4] = [b'o', b'r', b'b', b'i'];
}

impl pallet_moonbeam_orbiters::Config for Runtime {
	type RuntimeEvent = RuntimeEvent;
	type AccountLookup = AuthorMapping;
	type AddCollatorOrigin = EnsureRoot<AccountId>;
	type Currency = Balances;
	type DelCollatorOrigin = EnsureRoot<AccountId>;
	/// Maximum number of orbiters per collator
	type MaxPoolSize = ConstU32<8>;
	/// Maximum number of round to keep on storage
	type MaxRoundArchive = ConstU32<4>;
	type OrbiterReserveIdentifier = OrbiterReserveIdentifier;
	type RotatePeriod = ConstU32<3>;
	/// Round index type.
	type RoundIndex = pallet_parachain_staking::RoundIndex;
	type WeightInfo = pallet_moonbeam_orbiters::weights::SubstrateWeight<Runtime>;
}

/// Only callable after `set_validation_data` is called which forms this proof the same way
fn relay_chain_state_proof() -> RelayChainStateProof {
	let relay_storage_root = ParachainSystem::validation_data()
		.expect("set in `set_validation_data`")
		.relay_parent_storage_root;
	let relay_chain_state =
		ParachainSystem::relay_state_proof().expect("set in `set_validation_data`");
	RelayChainStateProof::new(ParachainInfo::get(), relay_storage_root, relay_chain_state)
		.expect("Invalid relay chain state proof, already constructed in `set_validation_data`")
}

pub struct BabeDataGetter;
impl pallet_randomness::GetBabeData<u64, Option<Hash>> for BabeDataGetter {
	// Tolerate panic here because only ever called in inherent (so can be omitted)
	fn get_epoch_index() -> u64 {
		if cfg!(feature = "runtime-benchmarks") {
			// storage reads as per actual reads
			let _relay_storage_root = ParachainSystem::validation_data();
			let _relay_chain_state = ParachainSystem::relay_state_proof();
			const BENCHMARKING_NEW_EPOCH: u64 = 10u64;
			return BENCHMARKING_NEW_EPOCH;
		}
		relay_chain_state_proof()
			.read_optional_entry(relay_chain::well_known_keys::EPOCH_INDEX)
			.ok()
			.flatten()
			.expect("expected to be able to read epoch index from relay chain state proof")
	}
	fn get_epoch_randomness() -> Option<Hash> {
		if cfg!(feature = "runtime-benchmarks") {
			// storage reads as per actual reads
			let _relay_storage_root = ParachainSystem::validation_data();
			let _relay_chain_state = ParachainSystem::relay_state_proof();
			let benchmarking_babe_output = Hash::default();
			return Some(benchmarking_babe_output);
		}
		relay_chain_state_proof()
			.read_optional_entry(relay_chain::well_known_keys::ONE_EPOCH_AGO_RANDOMNESS)
			.ok()
			.flatten()
	}
}

impl pallet_randomness::Config for Runtime {
	type RuntimeEvent = RuntimeEvent;
	type AddressMapping = moonbeam_runtime_common::IntoAddressMapping;
	type Currency = Balances;
	type BabeDataGetter = BabeDataGetter;
	type VrfKeyLookup = AuthorMapping;
	type Deposit = ConstU128<{ 1 * currency::MOVR * currency::SUPPLY_FACTOR }>;
	type MaxRandomWords = ConstU8<100>;
	type MinBlockDelay = ConstU32<2>;
	type MaxBlockDelay = ConstU32<2_000>;
	type BlockExpirationDelay = ConstU32<10_000>;
	type EpochExpirationDelay = ConstU64<10_000>;
}

construct_runtime! {
	pub enum Runtime where
		Block = Block,
		NodeBlock = opaque::Block,
		UncheckedExtrinsic = UncheckedExtrinsic
	{
		// System support stuff.
		System: frame_system::{Pallet, Call, Storage, Config, Event<T>} = 0,
		ParachainSystem: cumulus_pallet_parachain_system::{Pallet, Call, Storage, Inherent, Event<T>} = 1,
		RandomnessCollectiveFlip: pallet_randomness_collective_flip::{Pallet, Storage} = 2,
		Timestamp: pallet_timestamp::{Pallet, Call, Storage, Inherent} = 3,
		ParachainInfo: parachain_info::{Pallet, Storage, Config} = 4,

		// Monetary stuff.
		Balances: pallet_balances::{Pallet, Call, Storage, Config<T>, Event<T>} = 10,
		TransactionPayment: pallet_transaction_payment::{Pallet, Storage, Event<T>} = 11,

		// Consensus support.
		ParachainStaking: pallet_parachain_staking::{Pallet, Call, Storage, Event<T>, Config<T>} = 20,
		AuthorInherent: pallet_author_inherent::{Pallet, Call, Storage, Inherent} = 21,
		AuthorFilter: pallet_author_slot_filter::{Pallet, Call, Storage, Event, Config} = 22,
		AuthorMapping: pallet_author_mapping::{Pallet, Call, Config<T>, Storage, Event<T>} = 23,
		MoonbeamOrbiters: pallet_moonbeam_orbiters::{Pallet, Call, Storage, Event<T>} = 24,

		// Handy utilities.
		Utility: pallet_utility::{Pallet, Call, Event} = 30,
		Proxy: pallet_proxy::{Pallet, Call, Storage, Event<T>} = 31,
		MaintenanceMode: pallet_maintenance_mode::{Pallet, Call, Config, Storage, Event} = 32,
		Identity: pallet_identity::{Pallet, Call, Storage, Event<T>} = 33,
		Migrations: pallet_migrations::{Pallet, Call, Storage, Config, Event<T>} = 34,
		ProxyGenesisCompanion: pallet_proxy_genesis_companion::{Pallet, Config<T>} = 35,

		// Sudo was previously index 40

		// Ethereum compatibility
		EthereumChainId: pallet_ethereum_chain_id::{Pallet, Storage, Config} = 50,
		EVM: pallet_evm::{Pallet, Config, Call, Storage, Event<T>} = 51,
		Ethereum: pallet_ethereum::{Pallet, Call, Storage, Event, Origin, Config} = 52,

		// Governance stuff.
		Scheduler: pallet_scheduler::{Pallet, Storage, Event<T>, Call} = 60,
		Democracy: pallet_democracy::{Pallet, Storage, Config<T>, Event<T>, Call} = 61,
		Preimage: pallet_preimage::{Pallet, Call, Storage, Event<T>} = 62,
		ConvictionVoting: pallet_conviction_voting::{Pallet, Call, Storage, Event<T>} = 63,
		Referenda: pallet_referenda::{Pallet, Call, Storage, Event<T>} = 64,
		Origins: governance::custom_origins::{Origin} = 65,
		Whitelist: pallet_whitelist::{Pallet, Call, Storage, Event<T>} = 66,

		// Council stuff.
		CouncilCollective:
			pallet_collective::<Instance1>::{Pallet, Call, Storage, Event<T>, Origin<T>, Config<T>} = 70,
		TechCommitteeCollective:
			pallet_collective::<Instance2>::{Pallet, Call, Storage, Event<T>, Origin<T>, Config<T>} = 71,
		TreasuryCouncilCollective:
			pallet_collective::<Instance3>::{Pallet, Call, Storage, Event<T>, Origin<T>, Config<T>} = 72,

		// Treasury stuff.
		Treasury: pallet_treasury::{Pallet, Storage, Config, Event<T>, Call} = 80,

		// Crowdloan stuff.
		CrowdloanRewards: pallet_crowdloan_rewards::{Pallet, Call, Config<T>, Storage, Event<T>} = 90,

		// XCM Stuff
		XcmpQueue: cumulus_pallet_xcmp_queue::{Pallet, Storage, Event<T>} = 100,
		CumulusXcm: cumulus_pallet_xcm::{Pallet, Event<T>, Origin} = 101,
		DmpQueue: cumulus_pallet_dmp_queue::{Pallet, Call, Storage, Event<T>} = 102,
		PolkadotXcm: pallet_xcm::{Pallet, Storage, Call, Event<T>, Origin, Config} = 103,
		Assets: pallet_assets::{Pallet, Call, Storage, Event<T>} = 104,
		AssetManager: pallet_asset_manager::{Pallet, Call, Storage, Event<T>} = 105,
		XTokens: orml_xtokens::{Pallet, Call, Storage, Event<T>} = 106,
		XcmTransactor: pallet_xcm_transactor::{Pallet, Call, Storage, Event<T>} = 107,
		LocalAssets: pallet_assets::<Instance1>::{Pallet, Call, Storage, Event<T>} = 108,

		// Randomness
		Randomness: pallet_randomness::{Pallet, Call, Storage, Event<T>, Inherent} = 120,
	}
}

/// Block type as expected by this runtime.
pub type Block = generic::Block<Header, UncheckedExtrinsic>;
/// A Block signed with a Justification
pub type SignedBlock = generic::SignedBlock<Block>;
/// BlockId type as expected by this runtime.
pub type BlockId = generic::BlockId<Block>;

/// The SignedExtension to the basic transaction logic.
pub type SignedExtra = (
	frame_system::CheckSpecVersion<Runtime>,
	frame_system::CheckTxVersion<Runtime>,
	frame_system::CheckGenesis<Runtime>,
	frame_system::CheckEra<Runtime>,
	frame_system::CheckNonce<Runtime>,
	frame_system::CheckWeight<Runtime>,
	pallet_transaction_payment::ChargeTransactionPayment<Runtime>,
);
/// Unchecked extrinsic type as expected by this runtime.
pub type UncheckedExtrinsic =
	fp_self_contained::UncheckedExtrinsic<Address, RuntimeCall, Signature, SignedExtra>;
/// Extrinsic type that has already been checked.
pub type CheckedExtrinsic =
	fp_self_contained::CheckedExtrinsic<AccountId, RuntimeCall, SignedExtra, H160>;
/// Executive: handles dispatch to the various pallets.
pub type Executive = frame_executive::Executive<
	Runtime,
	Block,
	frame_system::ChainContext<Runtime>,
	Runtime,
	pallet_maintenance_mode::ExecutiveHooks<Runtime>,
>;

// All of our runtimes share most of their Runtime API implementations.
// We use a macro to implement this common part and add runtime-specific additional implementations.
// This macro expands to :
// ```
// impl_runtime_apis! {
//     // All impl blocks shared between all runtimes.
//
//     // Specific impls provided to the `impl_runtime_apis_plus_common!` macro.
// }
// ```
moonbeam_runtime_common::impl_runtime_apis_plus_common! {
	impl sp_transaction_pool::runtime_api::TaggedTransactionQueue<Block> for Runtime {
		fn validate_transaction(
			source: TransactionSource,
			xt: <Block as BlockT>::Extrinsic,
			block_hash: <Block as BlockT>::Hash,
		) -> TransactionValidity {
			// Filtered calls should not enter the tx pool as they'll fail if inserted.
			// If this call is not allowed, we return early.
			if !<Runtime as frame_system::Config>::BaseCallFilter::contains(&xt.0.function) {
				return InvalidTransaction::Call.into();
			}

			// This runtime uses Substrate's pallet transaction payment. This
			// makes the chain feel like a standard Substrate chain when submitting
			// frame transactions and using Substrate ecosystem tools. It has the downside that
			// transaction are not prioritized by gas_price. The following code reprioritizes
			// transactions to overcome this.
			//
			// A more elegant, ethereum-first solution is
			// a pallet that replaces pallet transaction payment, and allows users
			// to directly specify a gas price rather than computing an effective one.
			// #HopefullySomeday

			// First we pass the transactions to the standard FRAME executive. This calculates all the
			// necessary tags, longevity and other properties that we will leave unchanged.
			// This also assigns some priority that we don't care about and will overwrite next.
			let mut intermediate_valid = Executive::validate_transaction(source, xt.clone(), block_hash)?;

			let dispatch_info = xt.get_dispatch_info();

			// If this is a pallet ethereum transaction, then its priority is already set
			// according to gas price from pallet ethereum. If it is any other kind of transaction,
			// we modify its priority.
			Ok(match &xt.0.function {
				RuntimeCall::Ethereum(transact { .. }) => intermediate_valid,
				_ if dispatch_info.class != DispatchClass::Normal => intermediate_valid,
				_ => {
					let tip = match xt.0.signature {
						None => 0,
						Some((_, _, ref signed_extra)) => {
							// Yuck, this depends on the index of charge transaction in Signed Extra
							let charge_transaction = &signed_extra.6;
							charge_transaction.tip()
						}
					};

					// Calculate the fee that will be taken by pallet transaction payment
					let fee: u64 = TransactionPayment::compute_fee(
						xt.encode().len() as u32,
						&dispatch_info,
						tip,
					).saturated_into();

					// Calculate how much gas this effectively uses according to the existing mapping
					let effective_gas =
						<Runtime as pallet_evm::Config>::GasWeightMapping::weight_to_gas(
							dispatch_info.weight
						);

					// Here we calculate an ethereum-style effective gas price using the
					// current fee of the transaction. Because the weight -> gas conversion is
					// lossy, we have to handle the case where a very low weight maps to zero gas.
					let effective_gas_price = if effective_gas > 0 {
						fee / effective_gas
					} else {
						// If the effective gas was zero, we just act like it was 1.
						fee
					};

					// Overwrite the original prioritization with this ethereum one
					intermediate_valid.priority = effective_gas_price;
					intermediate_valid
				}
			})
		}
	}
}

// Check the timestamp and parachain inherents
struct CheckInherents;

impl cumulus_pallet_parachain_system::CheckInherents<Block> for CheckInherents {
	fn check_inherents(
		block: &Block,
		relay_state_proof: &cumulus_pallet_parachain_system::RelayChainStateProof,
	) -> sp_inherents::CheckInherentsResult {
		let relay_chain_slot = relay_state_proof
			.read_slot()
			.expect("Could not read the relay chain slot from the proof");

		let inherent_data =
			cumulus_primitives_timestamp::InherentDataProvider::from_relay_chain_slot_and_duration(
				relay_chain_slot,
				sp_std::time::Duration::from_secs(6),
			)
			.create_inherent_data()
			.expect("Could not create the timestamp inherent data");

		inherent_data.check_extrinsics(&block)
	}
}

// Nimbus's Executive wrapper allows relay validators to verify the seal digest
cumulus_pallet_parachain_system::register_validate_block!(
	Runtime = Runtime,
	BlockExecutor = pallet_author_inherent::BlockExecutor::<Runtime, Executive>,
	CheckInherents = CheckInherents,
);

moonbeam_runtime_common::impl_self_contained_call!();

// Shorthand for a Get field of a pallet Config.
#[macro_export]
macro_rules! get {
	($pallet:ident, $name:ident, $type:ty) => {
		<<$crate::Runtime as $pallet::Config>::$name as $crate::Get<$type>>::get()
	};
}

#[cfg(test)]
mod tests {
	use super::{currency::*, *};

	#[test]
	// Helps us to identify a Pallet Call in case it exceeds the 1kb limit.
	// Hint: this should be a rare case. If that happens, one or more of the dispatchable arguments
	// need to be Boxed.
	fn call_max_size() {
		const CALL_ALIGN: u32 = 1024;
		assert!(
			std::mem::size_of::<pallet_ethereum_chain_id::Call<Runtime>>() <= CALL_ALIGN as usize
		);
		assert!(std::mem::size_of::<pallet_evm::Call<Runtime>>() <= CALL_ALIGN as usize);
		assert!(std::mem::size_of::<pallet_ethereum::Call<Runtime>>() <= CALL_ALIGN as usize);
		assert!(
			std::mem::size_of::<pallet_parachain_staking::Call<Runtime>>() <= CALL_ALIGN as usize
		);
		assert!(
			std::mem::size_of::<pallet_author_inherent::Call<Runtime>>() <= CALL_ALIGN as usize
		);
		assert!(
			std::mem::size_of::<pallet_author_slot_filter::Call<Runtime>>() <= CALL_ALIGN as usize
		);
		assert!(
			std::mem::size_of::<pallet_crowdloan_rewards::Call<Runtime>>() <= CALL_ALIGN as usize
		);
		assert!(std::mem::size_of::<pallet_author_mapping::Call<Runtime>>() <= CALL_ALIGN as usize);
		assert!(
			std::mem::size_of::<pallet_maintenance_mode::Call<Runtime>>() <= CALL_ALIGN as usize
		);
		assert!(std::mem::size_of::<pallet_migrations::Call<Runtime>>() <= CALL_ALIGN as usize);
		assert!(
			std::mem::size_of::<pallet_proxy_genesis_companion::Call<Runtime>>()
				<= CALL_ALIGN as usize
		);
	}

	#[test]
	fn currency_constants_are_correct() {
		assert_eq!(SUPPLY_FACTOR, 1);

		// txn fees
		assert_eq!(TRANSACTION_BYTE_FEE, Balance::from(1 * GIGAWEI));
		assert_eq!(
			get!(pallet_transaction_payment, OperationalFeeMultiplier, u8),
			5_u8
		);
		assert_eq!(STORAGE_BYTE_FEE, Balance::from(100 * MICROMOVR));
		assert_eq!(FixedGasPrice::min_gas_price().0, (1 * GIGAWEI).into());

		// democracy minimums
		assert_eq!(
			get!(pallet_democracy, MinimumDeposit, u128),
			Balance::from(4 * MOVR)
		);
		assert_eq!(
			get!(pallet_preimage, ByteDeposit, u128),
			Balance::from(100 * MICROMOVR)
		);
		assert_eq!(
			get!(pallet_treasury, ProposalBondMinimum, u128),
			Balance::from(1 * MOVR)
		);

		// pallet_identity deposits
		assert_eq!(
			get!(pallet_identity, BasicDeposit, u128),
			Balance::from(1 * MOVR + 25800 * MICROMOVR)
		);
		assert_eq!(
			get!(pallet_identity, FieldDeposit, u128),
			Balance::from(6600 * MICROMOVR)
		);
		assert_eq!(
			get!(pallet_identity, SubAccountDeposit, u128),
			Balance::from(1 * MOVR + 5300 * MICROMOVR)
		);

		// staking minimums
		assert_eq!(
			get!(pallet_parachain_staking, MinCollatorStk, u128),
			Balance::from(1 * KILOMOVR)
		);
		assert_eq!(
			get!(pallet_parachain_staking, MinCandidateStk, u128),
			Balance::from(500 * MOVR)
		);
		assert_eq!(
			get!(pallet_parachain_staking, MinDelegation, u128),
			Balance::from(5 * MOVR)
		);
		assert_eq!(
			get!(pallet_parachain_staking, MinDelegatorStk, u128),
			Balance::from(5 * MOVR)
		);

		// crowdloan min reward
		assert_eq!(
			get!(pallet_crowdloan_rewards, MinimumReward, u128),
			Balance::from(0u128)
		);

		// deposit for AuthorMapping
		assert_eq!(
			get!(pallet_author_mapping, DepositAmount, u128),
			Balance::from(100 * MOVR)
		);

		// proxy deposits
		assert_eq!(
			get!(pallet_proxy, ProxyDepositBase, u128),
			Balance::from(1 * MOVR + 800 * MICROMOVR)
		);
		assert_eq!(
			get!(pallet_proxy, ProxyDepositFactor, u128),
			Balance::from(2100 * MICROMOVR)
		);
		assert_eq!(
			get!(pallet_proxy, AnnouncementDepositBase, u128),
			Balance::from(1 * MOVR + 800 * MICROMOVR)
		);
		assert_eq!(
			get!(pallet_proxy, AnnouncementDepositFactor, u128),
			Balance::from(5600 * MICROMOVR)
		);
	}

	#[test]
	// Required migration is
	// pallet_parachain_staking::migrations::IncreaseMaxTopDelegationsPerCandidate
	// Purpose of this test is to remind of required migration if constant is ever changed
	fn updating_maximum_delegators_per_candidate_requires_configuring_required_migration() {
		assert_eq!(
			get!(pallet_parachain_staking, MaxTopDelegationsPerCandidate, u32),
			300
		);
		assert_eq!(
			get!(
				pallet_parachain_staking,
				MaxBottomDelegationsPerCandidate,
				u32
			),
			50
		);
	}

	#[test]
	fn configured_base_extrinsic_weight_is_evm_compatible() {
		let min_ethereum_transaction_weight = WeightPerGas::get() * 21_000;
		let base_extrinsic = <Runtime as frame_system::Config>::BlockWeights::get()
			.get(frame_support::dispatch::DispatchClass::Normal)
			.base_extrinsic;
		assert!(base_extrinsic.ref_time() <= min_ethereum_transaction_weight.ref_time());
	}
}<|MERGE_RESOLUTION|>--- conflicted
+++ resolved
@@ -108,11 +108,7 @@
 pub mod asset_config;
 pub mod governance;
 pub mod xcm_config;
-<<<<<<< HEAD
-use governance::{councils::*};
-=======
 use governance::councils::*;
->>>>>>> b65fa81f
 
 /// MOVR, the native token, uses 18 decimals of precision.
 pub mod currency {
