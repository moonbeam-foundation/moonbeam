--- conflicted
+++ resolved
@@ -795,15 +795,12 @@
 					c,
 					Call::Proxy(pallet_proxy::Call::reject_announcement { .. })
 				)
-<<<<<<< HEAD
-=======
 			}
 			ProxyType::Balances => {
 				matches!(c, Call::Balances(..) | Call::Utility(..))
 			}
 			ProxyType::AuthorMapping => {
 				matches!(c, Call::AuthorMapping(..))
->>>>>>> a0692da6
 			}
 		}
 	}
