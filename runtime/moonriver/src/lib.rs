--- conflicted
+++ resolved
@@ -1212,11 +1212,8 @@
 			// is populated at genesis
 			RuntimeCall::PolkadotXcm(method) => match method {
 				pallet_xcm::Call::force_default_xcm_version { .. } => true,
-<<<<<<< HEAD
 				pallet_xcm::Call::transfer_assets { .. } => true,
-=======
 				pallet_xcm::Call::transfer_assets_using_type_and_then { .. } => true,
->>>>>>> f9cde1f7
 				_ => false,
 			},
 			// We filter anonymous proxy as they make "reserve" inconsistent
