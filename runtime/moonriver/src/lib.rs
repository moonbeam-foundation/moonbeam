--- conflicted
+++ resolved
@@ -34,12 +34,8 @@
 use frame_support::{
 	construct_runtime, parameter_types,
 	traits::{
-<<<<<<< HEAD
-		Contains, EqualPrivilegeOnly, Everything, Get, Imbalance, InstanceFilter, OnUnbalanced,
-=======
-		Contains, Everything, Get, Imbalance, InstanceFilter, Nothing, OffchainWorker, OnFinalize,
+		Contains, EqualPrivilegeOnly, Everything, Get, Imbalance, InstanceFilter, Nothing, OffchainWorker, OnFinalize,
 		OnIdle, OnInitialize, OnRuntimeUpgrade, OnUnbalanced, PalletInfo as PalletInfoTrait,
->>>>>>> bd99af1c
 	},
 	weights::{
 		constants::{RocksDbWeight, WEIGHT_PER_SECOND},
