--- conflicted
+++ resolved
@@ -126,13 +126,8 @@
 	spec_name: create_runtime_str!("moonriver"),
 	impl_name: create_runtime_str!("moonriver"),
 	authoring_version: 3,
-<<<<<<< HEAD
 	spec_version: 52,
-	impl_version: 1,
-=======
-	spec_version: 51,
 	impl_version: 2,
->>>>>>> 83dccc5e
 	apis: RUNTIME_API_VERSIONS,
 	transaction_version: 2,
 };
