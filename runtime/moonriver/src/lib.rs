--- conflicted
+++ resolved
@@ -847,11 +847,8 @@
 		// Handy utilities.
 		Utility: pallet_utility::{Pallet, Call, Event} = 30,
 		Proxy: pallet_proxy::{Pallet, Call, Storage, Event<T>} = 31,
-<<<<<<< HEAD
-		Identity: pallet_identity::{Pallet, Call, Storage, Event<T>} = 32,
-=======
-		MaintenanceMode: pallet_maintenance_mode::{Pallet, Call, Config, Storage, Event} = 32,
->>>>>>> 97075545
+		MaintenanceMode: pallet_maintenance_mode::{Pallet, Call, Storage, Event, Config} = 32,
+		Identity: pallet_identity::{Pallet, Call, Storage, Event<T>} = 33,
 
 		// Sudo was previously index 40
 
