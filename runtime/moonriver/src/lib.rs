--- conflicted
+++ resolved
@@ -122,11 +122,7 @@
 	spec_name: create_runtime_str!("moonriver"),
 	impl_name: create_runtime_str!("moonriver"),
 	authoring_version: 3,
-<<<<<<< HEAD
-	spec_version: 48,
-=======
 	spec_version: 49,
->>>>>>> c1f7ace3
 	impl_version: 2,
 	apis: RUNTIME_API_VERSIONS,
 	transaction_version: 2,
