// Copyright 2019-2022 PureStake Inc.
// This file is part of Moonbeam.

// Moonbeam is free software: you can redistribute it and/or modify
// it under the terms of the GNU General Public License as published by
// the Free Software Foundation, either version 3 of the License, or
// (at your option) any later version.

// Moonbeam is distributed in the hope that it will be useful,
// but WITHOUT ANY WARRANTY; without even the implied warranty of
// MERCHANTABILITY or FITNESS FOR A PARTICULAR PURPOSE.  See the
// GNU General Public License for more details.

// You should have received a copy of the GNU General Public License
// along with Moonbeam.  If not, see <http://www.gnu.org/licenses/>.

//! The Moonriver Runtime.
//!
//! Primary features of this runtime include:
//! * Ethereum compatibility
//! * Moonriver tokenomics

#![cfg_attr(not(feature = "std"), no_std)]
// `construct_runtime!` does a lot of recursion and requires us to increase the limit to 256.
#![recursion_limit = "256"]

// Make the WASM binary available.
#[cfg(feature = "std")]
include!(concat!(env!("OUT_DIR"), "/wasm_binary.rs"));

use account::AccountId20;
use cumulus_pallet_parachain_system::{RelayChainStateProof, RelaychainDataProvider};
use cumulus_primitives_core::relay_chain;
use fp_rpc::TransactionStatus;

// Re-export required by get! macro.
#[cfg(feature = "std")]
pub use fp_evm::GenesisAccount;
pub use frame_support::traits::Get;
use frame_support::{
	construct_runtime,
	dispatch::{DispatchClass, GetDispatchInfo, PostDispatchInfo},
	ensure,
	pallet_prelude::DispatchResult,
	parameter_types,
	traits::{
		fungible::HoldConsideration,
		tokens::{PayFromAccount, UnityAssetBalanceConversion},
		ConstBool, ConstU128, ConstU16, ConstU32, ConstU64, ConstU8, Contains,
		Currency as CurrencyT, EitherOfDiverse, EqualPrivilegeOnly, Imbalance, InstanceFilter,
		LinearStoragePrice, OffchainWorker, OnFinalize, OnIdle, OnInitialize, OnRuntimeUpgrade,
		OnUnbalanced,
	},
	weights::{
		constants::{RocksDbWeight, WEIGHT_REF_TIME_PER_SECOND},
		ConstantMultiplier, Weight, WeightToFeeCoefficient, WeightToFeeCoefficients,
		WeightToFeePolynomial,
	},
	PalletId,
};
use frame_system::{EnsureRoot, EnsureSigned};
pub use moonbeam_core_primitives::{
	AccountId, AccountIndex, Address, AssetId, Balance, BlockNumber, DigestItem, Hash, Header,
	Index, Signature,
};
use moonbeam_rpc_primitives_txpool::TxPoolResponse;
use moonbeam_runtime_common::weights as moonbeam_weights;
use pallet_balances::NegativeImbalance;
use pallet_ethereum::Call::transact;
use pallet_ethereum::{PostLogContent, Transaction as EthereumTransaction};
use pallet_evm::{
	Account as EVMAccount, EVMCurrencyAdapter, EnsureAddressNever, EnsureAddressRoot,
	FeeCalculator, GasWeightMapping, IdentityAddressMapping,
	OnChargeEVMTransaction as OnChargeEVMTransactionT, Runner,
};
pub use pallet_parachain_staking::{weights::WeightInfo, InflationInfo, Range};
use pallet_transaction_payment::{CurrencyAdapter, Multiplier, TargetedFeeAdjustment};
use parity_scale_codec::{Decode, Encode, MaxEncodedLen};
use scale_info::TypeInfo;
use sp_api::impl_runtime_apis;
use sp_consensus_slots::Slot;
use sp_core::{OpaqueMetadata, H160, H256, U256};
#[cfg(feature = "try-runtime")]
use sp_runtime::TryRuntimeError;
use sp_runtime::{
	create_runtime_str, generic, impl_opaque_keys,
	serde::{Deserialize, Serialize},
	traits::{
		BlakeTwo256, Block as BlockT, DispatchInfoOf, Dispatchable, IdentityLookup,
		PostDispatchInfoOf, UniqueSaturatedInto, Zero,
	},
	transaction_validity::{
		InvalidTransaction, TransactionSource, TransactionValidity, TransactionValidityError,
	},
	ApplyExtrinsicResult, DispatchErrorWithPostInfo, FixedPointNumber, Perbill, Permill,
	Perquintill, SaturatedConversion,
};
use sp_std::{convert::TryFrom, prelude::*};

use cumulus_primitives_core::{relay_chain::BlockNumber as RelayBlockNumber, DmpMessageHandler};
use smallvec::smallvec;
#[cfg(feature = "std")]
use sp_version::NativeVersion;
use sp_version::RuntimeVersion;

use nimbus_primitives::CanAuthor;

mod precompiles;
pub use precompiles::{
	MoonriverPrecompiles, PrecompileName, FOREIGN_ASSET_PRECOMPILE_ADDRESS_PREFIX,
	LOCAL_ASSET_PRECOMPILE_ADDRESS_PREFIX,
};

#[cfg(any(feature = "std", test))]
pub use sp_runtime::BuildStorage;

pub type Precompiles = MoonriverPrecompiles<Runtime>;

pub mod asset_config;
pub mod governance;
pub mod xcm_config;
use governance::councils::*;

pub use governance::councils::*;

/// MOVR, the native token, uses 18 decimals of precision.
pub mod currency {
	use super::Balance;

	// Provide a common factor between runtimes based on a supply of 10_000_000 tokens.
	pub const SUPPLY_FACTOR: Balance = 1;

	pub const WEI: Balance = 1;
	pub const KILOWEI: Balance = 1_000;
	pub const MEGAWEI: Balance = 1_000_000;
	pub const GIGAWEI: Balance = 1_000_000_000;
	pub const MICROMOVR: Balance = 1_000_000_000_000;
	pub const MILLIMOVR: Balance = 1_000_000_000_000_000;
	pub const MOVR: Balance = 1_000_000_000_000_000_000;
	pub const KILOMOVR: Balance = 1_000_000_000_000_000_000_000;

	pub const TRANSACTION_BYTE_FEE: Balance = 1 * GIGAWEI * SUPPLY_FACTOR;
	pub const STORAGE_BYTE_FEE: Balance = 100 * MICROMOVR * SUPPLY_FACTOR;
	pub const WEIGHT_FEE: Balance = 50 * KILOWEI * SUPPLY_FACTOR;

	pub const fn deposit(items: u32, bytes: u32) -> Balance {
		items as Balance * 1 * MOVR * SUPPLY_FACTOR + (bytes as Balance) * STORAGE_BYTE_FEE
	}
}

/// Maximum weight per block
pub const MAXIMUM_BLOCK_WEIGHT: Weight = Weight::from_parts(WEIGHT_REF_TIME_PER_SECOND, u64::MAX)
	.saturating_div(2)
	.set_proof_size(cumulus_primitives_core::relay_chain::MAX_POV_SIZE as u64);

pub const MILLISECS_PER_BLOCK: u64 = 12000;
pub const MINUTES: BlockNumber = 60_000 / (MILLISECS_PER_BLOCK as BlockNumber);
pub const HOURS: BlockNumber = MINUTES * 60;
pub const DAYS: BlockNumber = HOURS * 24;
pub const WEEKS: BlockNumber = DAYS * 7;
/// Opaque types. These are used by the CLI to instantiate machinery that don't need to know
/// the specifics of the runtime. They can then be made to be agnostic over specific formats
/// of data like extrinsics, allowing for them to continue syncing the network through upgrades
/// to even the core datastructures.
pub mod opaque {
	use super::*;

	pub use sp_runtime::OpaqueExtrinsic as UncheckedExtrinsic;
	pub type Block = generic::Block<Header, UncheckedExtrinsic>;

	impl_opaque_keys! {
		pub struct SessionKeys {
			pub nimbus: AuthorInherent,
			pub vrf: session_keys_primitives::VrfSessionKey,
		}
	}
}

/// This runtime version.
/// The spec_version is composed of 2x2 digits. The first 2 digits represent major changes
/// that can't be skipped, such as data migration upgrades. The last 2 digits represent minor
/// changes which can be skipped.
#[sp_version::runtime_version]
pub const VERSION: RuntimeVersion = RuntimeVersion {
	spec_name: create_runtime_str!("moonriver"),
	impl_name: create_runtime_str!("moonriver"),
	authoring_version: 3,
	spec_version: 2700,
	impl_version: 0,
	apis: RUNTIME_API_VERSIONS,
	transaction_version: 2,
	state_version: 0,
};

/// The version information used to identify this runtime when compiled natively.
#[cfg(feature = "std")]
pub fn native_version() -> NativeVersion {
	NativeVersion {
		runtime_version: VERSION,
		can_author_with: Default::default(),
	}
}

const NORMAL_DISPATCH_RATIO: Perbill = Perbill::from_percent(75);
pub const NORMAL_WEIGHT: Weight = MAXIMUM_BLOCK_WEIGHT.saturating_mul(3).saturating_div(4);
// Here we assume Ethereum's base fee of 21000 gas and convert to weight, but we
// subtract roughly the cost of a balance transfer from it (about 1/3 the cost)
// and some cost to account for per-byte-fee.
// TODO: we should use benchmarking's overhead feature to measure this
pub const EXTRINSIC_BASE_WEIGHT: Weight = Weight::from_parts(10000 * WEIGHT_PER_GAS, 0);

pub struct RuntimeBlockWeights;
impl Get<frame_system::limits::BlockWeights> for RuntimeBlockWeights {
	fn get() -> frame_system::limits::BlockWeights {
		frame_system::limits::BlockWeights::builder()
			.for_class(DispatchClass::Normal, |weights| {
				weights.base_extrinsic = EXTRINSIC_BASE_WEIGHT;
				weights.max_total = NORMAL_WEIGHT.into();
			})
			.for_class(DispatchClass::Operational, |weights| {
				weights.max_total = MAXIMUM_BLOCK_WEIGHT.into();
				weights.reserved = (MAXIMUM_BLOCK_WEIGHT - NORMAL_WEIGHT).into();
			})
			.avg_block_initialization(Perbill::from_percent(10))
			.build()
			.expect("Provided BlockWeight definitions are valid, qed")
	}
}

parameter_types! {
	pub const Version: RuntimeVersion = VERSION;
	/// We allow for 5 MB blocks.
	pub BlockLength: frame_system::limits::BlockLength = frame_system::limits::BlockLength
		::max_with_normal_ratio(5 * 1024 * 1024, NORMAL_DISPATCH_RATIO);
}

impl frame_system::Config for Runtime {
	/// The identifier used to distinguish between accounts.
	type AccountId = AccountId;
	/// The aggregated dispatch type that is available for extrinsics.
	type RuntimeCall = RuntimeCall;
	/// The lookup mechanism to get account ID from whatever is passed in dispatchers.
	type Lookup = IdentityLookup<AccountId>;
	/// The index type for storing how many extrinsics an account has signed.
	type Nonce = Index;
	/// The index type for blocks.
	type Block = Block;
	/// The hashing algorithm used.
	type Hashing = BlakeTwo256;
	/// The output of the `Hashing` function.
	type Hash = H256;
	/// The ubiquitous event type.
	type RuntimeEvent = RuntimeEvent;
	/// The ubiquitous origin type.
	type RuntimeOrigin = RuntimeOrigin;
	/// Maximum number of block number to block hash mappings to keep (oldest pruned first).
	type BlockHashCount = ConstU32<256>;
	/// Maximum weight of each block. With a default weight system of 1byte == 1weight, 4mb is ok.
	type BlockWeights = RuntimeBlockWeights;
	/// Maximum size of all encoded transactions (in bytes) that are allowed in one block.
	type BlockLength = BlockLength;
	/// Runtime version.
	type Version = Version;
	type PalletInfo = PalletInfo;
	type AccountData = pallet_balances::AccountData<Balance>;
	type OnNewAccount = ();
	type OnKilledAccount = ();
	type DbWeight = RocksDbWeight;
	type BaseCallFilter = MaintenanceMode;
	type SystemWeightInfo = ();
	/// This is used as an identifier of the chain. 42 is the generic substrate prefix.
	type SS58Prefix = ConstU16<1285>;
	type OnSetCode = cumulus_pallet_parachain_system::ParachainSetCode<Self>;
	type MaxConsumers = frame_support::traits::ConstU32<16>;
}

impl pallet_utility::Config for Runtime {
	type RuntimeEvent = RuntimeEvent;
	type RuntimeCall = RuntimeCall;
	type PalletsOrigin = OriginCaller;
	type WeightInfo = moonbeam_weights::pallet_utility::WeightInfo<Runtime>;
}

impl pallet_timestamp::Config for Runtime {
	/// A timestamp: milliseconds since the unix epoch.
	type Moment = u64;
	type OnTimestampSet = ();
	type MinimumPeriod = ConstU64<6000>;
	type WeightInfo = moonbeam_weights::pallet_timestamp::WeightInfo<Runtime>;
}

impl pallet_balances::Config for Runtime {
	type MaxReserves = ConstU32<50>;
	type ReserveIdentifier = [u8; 4];
	type MaxLocks = ConstU32<50>;
	/// The type for recording an account's balance.
	type Balance = Balance;
	/// The ubiquitous event type.
	type RuntimeEvent = RuntimeEvent;
	type DustRemoval = ();
	type ExistentialDeposit = ConstU128<0>;
	type AccountStore = System;
	type FreezeIdentifier = ();
	type MaxFreezes = ConstU32<0>;
	type RuntimeHoldReason = RuntimeHoldReason;
	type RuntimeFreezeReason = RuntimeFreezeReason;
	type MaxHolds = ConstU32<1>;
	type WeightInfo = moonbeam_weights::pallet_balances::WeightInfo<Runtime>;
}

pub struct DealWithFees<R>(sp_std::marker::PhantomData<R>);
impl<R> OnUnbalanced<NegativeImbalance<R>> for DealWithFees<R>
where
	R: pallet_balances::Config + pallet_treasury::Config,
	pallet_treasury::Pallet<R>: OnUnbalanced<NegativeImbalance<R>>,
{
	// this seems to be called for substrate-based transactions
	fn on_unbalanceds<B>(mut fees_then_tips: impl Iterator<Item = NegativeImbalance<R>>) {
		if let Some(fees) = fees_then_tips.next() {
			// for fees, 80% are burned, 20% to the treasury
			let (_, to_treasury) = fees.ration(80, 20);
			// Balances pallet automatically burns dropped Negative Imbalances by decreasing
			// total_supply accordingly
			<pallet_treasury::Pallet<R> as OnUnbalanced<_>>::on_unbalanced(to_treasury);

			// handle tip if there is one
			if let Some(tip) = fees_then_tips.next() {
				// for now we use the same burn/treasury strategy used for regular fees
				let (_, to_treasury) = tip.ration(80, 20);
				<pallet_treasury::Pallet<R> as OnUnbalanced<_>>::on_unbalanced(to_treasury);
			}
		}
	}

	// this is called from pallet_evm for Ethereum-based transactions
	// (technically, it calls on_unbalanced, which calls this when non-zero)
	fn on_nonzero_unbalanced(amount: NegativeImbalance<R>) {
		// Balances pallet automatically burns dropped Negative Imbalances by decreasing
		// total_supply accordingly
		let (_, to_treasury) = amount.ration(80, 20);
		<pallet_treasury::Pallet<R> as OnUnbalanced<_>>::on_unbalanced(to_treasury);
	}
}

pub struct LengthToFee;
impl WeightToFeePolynomial for LengthToFee {
	type Balance = Balance;

	fn polynomial() -> WeightToFeeCoefficients<Self::Balance> {
		smallvec![
			WeightToFeeCoefficient {
				degree: 1,
				coeff_frac: Perbill::zero(),
				coeff_integer: currency::TRANSACTION_BYTE_FEE,
				negative: false,
			},
			WeightToFeeCoefficient {
				degree: 3,
				coeff_frac: Perbill::zero(),
				coeff_integer: 1 * currency::SUPPLY_FACTOR,
				negative: false,
			},
		]
	}
}

impl pallet_transaction_payment::Config for Runtime {
	type RuntimeEvent = RuntimeEvent;
	type OnChargeTransaction = CurrencyAdapter<Balances, DealWithFees<Runtime>>;
	type OperationalFeeMultiplier = ConstU8<5>;
	type WeightToFee = ConstantMultiplier<Balance, ConstU128<{ currency::WEIGHT_FEE }>>;
	type LengthToFee = LengthToFee;
	type FeeMultiplierUpdate = SlowAdjustingFeeUpdate<Runtime>;
}

impl pallet_evm_chain_id::Config for Runtime {}

/// Current approximation of the gas/s consumption considering
/// EVM execution over compiled WASM (on 4.4Ghz CPU).
/// Given the 500ms Weight, from which 75% only are used for transactions,
/// the total EVM execution gas limit is: GAS_PER_SECOND * 0.500 * 0.75 ~= 15_000_000.
pub const GAS_PER_SECOND: u64 = 40_000_000;

/// Approximate ratio of the amount of Weight per Gas.
/// u64 works for approximations because Weight is a very small unit compared to gas.
pub const WEIGHT_PER_GAS: u64 = WEIGHT_REF_TIME_PER_SECOND / GAS_PER_SECOND;

parameter_types! {
	pub BlockGasLimit: U256
		= U256::from(NORMAL_DISPATCH_RATIO * MAXIMUM_BLOCK_WEIGHT.ref_time() / WEIGHT_PER_GAS);
	/// The portion of the `NORMAL_DISPATCH_RATIO` that we adjust the fees with. Blocks filled less
	/// than this will decrease the weight and more will increase.
	pub const TargetBlockFullness: Perquintill = Perquintill::from_percent(25);
	/// The adjustment variable of the runtime. Higher values will cause `TargetBlockFullness` to
	/// change the fees more rapidly. This low value causes changes to occur slowly over time.
	pub AdjustmentVariable: Multiplier = Multiplier::saturating_from_rational(4, 1_000);
	/// Minimum amount of the multiplier. This value cannot be too low. A test case should ensure
	/// that combined with `AdjustmentVariable`, we can recover from the minimum.
	/// See `multiplier_can_grow_from_zero` in integration_tests.rs.
	/// This value is currently only used by pallet-transaction-payment as an assertion that the
	/// next multiplier is always > min value.
	pub MinimumMultiplier: Multiplier = Multiplier::from(1u128);
	/// Maximum multiplier. We pick a value that is expensive but not impossibly so; it should act
	/// as a safety net.
	pub MaximumMultiplier: Multiplier = Multiplier::from(100_000u128);
	pub PrecompilesValue: MoonriverPrecompiles<Runtime> = MoonriverPrecompiles::<_>::new();
	pub WeightPerGas: Weight = Weight::from_parts(WEIGHT_PER_GAS, 0);
	/// The amount of gas per pov. A ratio of 4 if we convert ref_time to gas and we compare
	/// it with the pov_size for a block. E.g.
	/// ceil(
	///     (max_extrinsic.ref_time() / max_extrinsic.proof_size()) / WEIGHT_PER_GAS
	/// )
	pub const GasLimitPovSizeRatio: u64 = 4;
	/// The amount of gas per storage (in bytes): BLOCK_GAS_LIMIT / BLOCK_STORAGE_LIMIT
	/// The current definition of BLOCK_STORAGE_LIMIT is 40 KB, resulting in a value of 366.
	pub GasLimitStorageGrowthRatio: u64 = 366;
}

pub struct TransactionPaymentAsGasPrice;
impl FeeCalculator for TransactionPaymentAsGasPrice {
	fn min_gas_price() -> (U256, Weight) {
		// note: transaction-payment differs from EIP-1559 in that its tip and length fees are not
		//       scaled by the multiplier, which means its multiplier will be overstated when
		//       applied to an ethereum transaction
		// note: transaction-payment uses both a congestion modifier (next_fee_multiplier, which is
		//       updated once per block in on_finalize) and a 'WeightToFee' implementation. Our
		//       runtime implements this as a 'ConstantModifier', so we can get away with a simple
		//       multiplication here.
		// It is imperative that `saturating_mul_int` be performed as late as possible in the
		// expression since it involves fixed point multiplication with a division by a fixed
		// divisor. This leads to truncation and subsequent precision loss if performed too early.
		// This can lead to min_gas_price being same across blocks even if the multiplier changes.
		// There's still some precision loss when the final `gas_price` (used_gas * min_gas_price)
		// is computed in frontier, but that's currently unavoidable.
		let min_gas_price = TransactionPayment::next_fee_multiplier()
			.saturating_mul_int(currency::WEIGHT_FEE.saturating_mul(WEIGHT_PER_GAS as u128));
		(
			min_gas_price.into(),
			<Runtime as frame_system::Config>::DbWeight::get().reads(1),
		)
	}
}

/// Parameterized slow adjusting fee updated based on
/// https://w3f-research.readthedocs.io/en/latest/polkadot/overview/2-token-economics.html#-2.-slow-adjusting-mechanism // editorconfig-checker-disable-line
///
/// The adjustment algorithm boils down to:
///
/// diff = (previous_block_weight - target) / maximum_block_weight
/// next_multiplier = prev_multiplier * (1 + (v * diff) + ((v * diff)^2 / 2))
/// assert(next_multiplier > min)
///     where: v is AdjustmentVariable
///            target is TargetBlockFullness
///            min is MinimumMultiplier
pub type SlowAdjustingFeeUpdate<R> = TargetedFeeAdjustment<
	R,
	TargetBlockFullness,
	AdjustmentVariable,
	MinimumMultiplier,
	MaximumMultiplier,
>;

use frame_support::traits::FindAuthor;
//TODO It feels like this shold be able to work for any T: H160, but I tried for
// embarassingly long and couldn't figure that out.

/// The author inherent provides a AccountId20, but pallet evm needs an H160.
/// This simple adapter makes the conversion.
pub struct FindAuthorAdapter<Inner>(sp_std::marker::PhantomData<Inner>);

impl<Inner> FindAuthor<H160> for FindAuthorAdapter<Inner>
where
	Inner: FindAuthor<AccountId20>,
{
	fn find_author<'a, I>(digests: I) -> Option<H160>
	where
		I: 'a + IntoIterator<Item = (sp_runtime::ConsensusEngineId, &'a [u8])>,
	{
		Inner::find_author(digests).map(Into::into)
	}
}

moonbeam_runtime_common::impl_on_charge_evm_transaction!();

impl pallet_evm::Config for Runtime {
	type FeeCalculator = TransactionPaymentAsGasPrice;
	type GasWeightMapping = pallet_evm::FixedGasWeightMapping<Self>;
	type WeightPerGas = WeightPerGas;
	type BlockHashMapping = pallet_ethereum::EthereumBlockHashMapping<Self>;
	type CallOrigin = EnsureAddressRoot<AccountId>;
	type WithdrawOrigin = EnsureAddressNever<AccountId>;
	type AddressMapping = IdentityAddressMapping;
	type Currency = Balances;
	type RuntimeEvent = RuntimeEvent;
	type Runner = pallet_evm::runner::stack::Runner<Self>;
	type PrecompilesType = MoonriverPrecompiles<Self>;
	type PrecompilesValue = PrecompilesValue;
	type ChainId = EthereumChainId;
	type OnChargeTransaction = OnChargeEVMTransaction<DealWithFees<Runtime>>;
	type BlockGasLimit = BlockGasLimit;
	type FindAuthor = FindAuthorAdapter<AuthorInherent>;
	type OnCreate = ();
	type GasLimitPovSizeRatio = GasLimitPovSizeRatio;
	type SuicideQuickClearLimit = ConstU32<0>;
	type GasLimitStorageGrowthRatio = GasLimitStorageGrowthRatio;
	type Timestamp = Timestamp;
	type WeightInfo = moonbeam_weights::pallet_evm::WeightInfo<Runtime>;
}

parameter_types! {
	pub MaximumSchedulerWeight: Weight = NORMAL_DISPATCH_RATIO * RuntimeBlockWeights::get().max_block;
}

impl pallet_scheduler::Config for Runtime {
	type RuntimeEvent = RuntimeEvent;
	type RuntimeOrigin = RuntimeOrigin;
	type PalletsOrigin = OriginCaller;
	type RuntimeCall = RuntimeCall;
	type MaximumWeight = MaximumSchedulerWeight;
	type ScheduleOrigin = EnsureRoot<AccountId>;
	type MaxScheduledPerBlock = ConstU32<50>;
	type WeightInfo = moonbeam_weights::pallet_scheduler::WeightInfo<Runtime>;
	type OriginPrivilegeCmp = EqualPrivilegeOnly;
	type Preimages = Preimage;
}

parameter_types! {
	pub const PreimageBaseDeposit: Balance = 5 * currency::MOVR * currency::SUPPLY_FACTOR ;
	pub const PreimageByteDeposit: Balance = currency::STORAGE_BYTE_FEE;
	pub const PreimageHoldReason: RuntimeHoldReason =
		RuntimeHoldReason::Preimage(pallet_preimage::HoldReason::Preimage);
}

impl pallet_preimage::Config for Runtime {
	type WeightInfo = moonbeam_weights::pallet_preimage::WeightInfo<Runtime>;
	type RuntimeEvent = RuntimeEvent;
	type Currency = Balances;
	type ManagerOrigin = EnsureRoot<AccountId>;
	type Consideration = HoldConsideration<
		AccountId,
		Balances,
		PreimageHoldReason,
		LinearStoragePrice<PreimageBaseDeposit, PreimageByteDeposit, Balance>,
	>;
}

parameter_types! {
	pub const ProposalBond: Permill = Permill::from_percent(5);
	pub const TreasuryId: PalletId = PalletId(*b"py/trsry");
	pub TreasuryAccount: AccountId = Treasury::account_id();
}

type TreasuryApproveOrigin = EitherOfDiverse<
	EnsureRoot<AccountId>,
	pallet_collective::EnsureProportionAtLeast<AccountId, TreasuryCouncilInstance, 3, 5>,
>;

type TreasuryRejectOrigin = EitherOfDiverse<
	EnsureRoot<AccountId>,
	pallet_collective::EnsureProportionMoreThan<AccountId, TreasuryCouncilInstance, 1, 2>,
>;

impl pallet_treasury::Config for Runtime {
	type PalletId = TreasuryId;
	type Currency = Balances;
	// At least three-fifths majority of the council is required (or root) to approve a proposal
	type ApproveOrigin = TreasuryApproveOrigin;
	// More than half of the council is required (or root) to reject a proposal
	type RejectOrigin = TreasuryRejectOrigin;
	type RuntimeEvent = RuntimeEvent;
	// If spending proposal rejected, transfer proposer bond to treasury
	type OnSlash = Treasury;
	type ProposalBond = ProposalBond;
	type ProposalBondMinimum = ConstU128<{ 1 * currency::MOVR * currency::SUPPLY_FACTOR }>;
	type SpendPeriod = ConstU32<{ 6 * DAYS }>;
	type Burn = ();
	type BurnDestination = ();
	type MaxApprovals = ConstU32<100>;
	type WeightInfo = moonbeam_weights::pallet_treasury::WeightInfo<Runtime>;
	type SpendFunds = ();
	type ProposalBondMaximum = ();
	type SpendOrigin = frame_support::traits::NeverEnsureOrigin<Balance>; // Same as Polkadot
	type AssetKind = ();
	type Beneficiary = AccountId;
	type BeneficiaryLookup = IdentityLookup<AccountId>;
	type Paymaster = PayFromAccount<Balances, TreasuryAccount>;
	type BalanceConverter = UnityAssetBalanceConversion;
	type PayoutPeriod = ConstU32<0>;
	#[cfg(feature = "runtime-benchmarks")]
	type BenchmarkHelper = BenchmarkHelper;
}

type IdentityForceOrigin = EitherOfDiverse<
	EnsureRoot<AccountId>,
	EitherOfDiverse<
		pallet_collective::EnsureProportionMoreThan<AccountId, CouncilInstance, 1, 2>,
		governance::custom_origins::GeneralAdmin,
	>,
>;
type IdentityRegistrarOrigin = EitherOfDiverse<
	EnsureRoot<AccountId>,
	EitherOfDiverse<
		pallet_collective::EnsureProportionMoreThan<AccountId, CouncilInstance, 1, 2>,
		governance::custom_origins::GeneralAdmin,
	>,
>;

impl pallet_identity::Config for Runtime {
	type RuntimeEvent = RuntimeEvent;
	type Currency = Balances;
	// Add one item in storage and take 258 bytes
	type BasicDeposit = ConstU128<{ currency::deposit(1, 258) }>;
	// Not add any item to the storage but takes 66 bytes
	type FieldDeposit = ConstU128<{ currency::deposit(0, 66) }>;
	// Add one item in storage and take 53 bytes
	type SubAccountDeposit = ConstU128<{ currency::deposit(1, 53) }>;
	type MaxSubAccounts = ConstU32<100>;
	type MaxAdditionalFields = ConstU32<100>;
	type IdentityInformation = pallet_identity::simple::IdentityInfo<Self::MaxAdditionalFields>;

	type MaxRegistrars = ConstU32<20>;
	type Slashed = Treasury;
	type ForceOrigin = IdentityForceOrigin;
	type RegistrarOrigin = IdentityRegistrarOrigin;
	type WeightInfo = moonbeam_weights::pallet_identity::WeightInfo<Runtime>;
}

pub struct TransactionConverter;

impl fp_rpc::ConvertTransaction<UncheckedExtrinsic> for TransactionConverter {
	fn convert_transaction(&self, transaction: pallet_ethereum::Transaction) -> UncheckedExtrinsic {
		UncheckedExtrinsic::new_unsigned(
			pallet_ethereum::Call::<Runtime>::transact { transaction }.into(),
		)
	}
}

impl fp_rpc::ConvertTransaction<opaque::UncheckedExtrinsic> for TransactionConverter {
	fn convert_transaction(
		&self,
		transaction: pallet_ethereum::Transaction,
	) -> opaque::UncheckedExtrinsic {
		let extrinsic = UncheckedExtrinsic::new_unsigned(
			pallet_ethereum::Call::<Runtime>::transact { transaction }.into(),
		);
		let encoded = extrinsic.encode();
		opaque::UncheckedExtrinsic::decode(&mut &encoded[..])
			.expect("Encoded extrinsic is always valid")
	}
}

parameter_types! {
	pub const PostBlockAndTxnHashes: PostLogContent = PostLogContent::BlockAndTxnHashes;
}

impl pallet_ethereum::Config for Runtime {
	type RuntimeEvent = RuntimeEvent;
	type StateRoot = pallet_ethereum::IntermediateStateRoot<Self>;
	type PostLogContent = PostBlockAndTxnHashes;
	type ExtraDataLength = ConstU32<30>;
}

pub struct EthereumXcmEnsureProxy;
impl xcm_primitives::EnsureProxy<AccountId> for EthereumXcmEnsureProxy {
	fn ensure_ok(delegator: AccountId, delegatee: AccountId) -> Result<(), &'static str> {
		// The EVM implicitely contains an Any proxy, so we only allow for "Any" proxies
		let def: pallet_proxy::ProxyDefinition<AccountId, ProxyType, BlockNumber> =
			pallet_proxy::Pallet::<Runtime>::find_proxy(
				&delegator,
				&delegatee,
				Some(ProxyType::Any),
			)
			.map_err(|_| "proxy error: expected `ProxyType::Any`")?;
		// We only allow to use it for delay zero proxies, as the call will immediatly be executed
		ensure!(def.delay.is_zero(), "proxy delay is Non-zero`");
		Ok(())
	}
}

impl pallet_ethereum_xcm::Config for Runtime {
	type InvalidEvmTransactionError = pallet_ethereum::InvalidTransactionWrapper;
	type ValidatedTransaction = pallet_ethereum::ValidatedTransaction<Self>;
	type XcmEthereumOrigin = pallet_ethereum_xcm::EnsureXcmEthereumTransaction;
	type ReservedXcmpWeight = ReservedXcmpWeight;
	type EnsureProxy = EthereumXcmEnsureProxy;
	type ControllerOrigin = EnsureRoot<AccountId>;
}

parameter_types! {
	pub const ReservedXcmpWeight: Weight = MAXIMUM_BLOCK_WEIGHT.saturating_div(4);
	pub const ReservedDmpWeight: Weight = MAXIMUM_BLOCK_WEIGHT.saturating_div(4);
}

impl cumulus_pallet_parachain_system::Config for Runtime {
	type RuntimeEvent = RuntimeEvent;
	type OnSystemEvent = ();
	type SelfParaId = ParachainInfo;
	type DmpMessageHandler = MaintenanceMode;
	type ReservedDmpWeight = ReservedDmpWeight;
	type OutboundXcmpMessageSource = XcmpQueue;
	type XcmpMessageHandler = XcmpQueue;
	type ReservedXcmpWeight = ReservedXcmpWeight;
	type CheckAssociatedRelayNumber = cumulus_pallet_parachain_system::RelayNumberStrictlyIncreases;
<<<<<<< HEAD
	type ConsensusHook = cumulus_pallet_parachain_system::consensus_hook::ExpectParentIncluded;
=======
	type ConsensusHook = cumulus_pallet_parachain_system::ExpectParentIncluded;
>>>>>>> 7131ef90
}

impl parachain_info::Config for Runtime {}

pub struct OnNewRound;
impl pallet_parachain_staking::OnNewRound for OnNewRound {
	fn on_new_round(round_index: pallet_parachain_staking::RoundIndex) -> Weight {
		MoonbeamOrbiters::on_new_round(round_index)
	}
}
pub struct PayoutCollatorOrOrbiterReward;
impl pallet_parachain_staking::PayoutCollatorReward<Runtime> for PayoutCollatorOrOrbiterReward {
	fn payout_collator_reward(
		for_round: pallet_parachain_staking::RoundIndex,
		collator_id: AccountId,
		amount: Balance,
	) -> Weight {
		let extra_weight = if MoonbeamOrbiters::is_orbiter(for_round, collator_id) {
			MoonbeamOrbiters::distribute_rewards(for_round, collator_id, amount)
		} else {
			ParachainStaking::mint_collator_reward(for_round, collator_id, amount)
		};

		<Runtime as frame_system::Config>::DbWeight::get()
			.reads(1)
			.saturating_add(extra_weight)
	}
}

pub struct OnInactiveCollator;
impl pallet_parachain_staking::OnInactiveCollator<Runtime> for OnInactiveCollator {
	fn on_inactive_collator(
		collator_id: AccountId,
		round: pallet_parachain_staking::RoundIndex,
	) -> Result<Weight, DispatchErrorWithPostInfo<PostDispatchInfo>> {
		let extra_weight = if !MoonbeamOrbiters::is_orbiter(round, collator_id.clone()) {
			ParachainStaking::go_offline_inner(collator_id)?;
			<Runtime as pallet_parachain_staking::Config>::WeightInfo::go_offline(
				pallet_parachain_staking::MAX_CANDIDATES,
			)
		} else {
			Weight::zero()
		};

		Ok(<Runtime as frame_system::Config>::DbWeight::get()
			.reads(1)
			.saturating_add(extra_weight))
	}
}

type MonetaryGovernanceOrigin =
	EitherOfDiverse<EnsureRoot<AccountId>, governance::custom_origins::GeneralAdmin>;

pub struct RelayChainSlotProvider;
impl Get<Slot> for RelayChainSlotProvider {
	fn get() -> Slot {
		let slot_info = pallet_async_backing::pallet::Pallet::<Runtime>::slot_info();
		slot_info.unwrap_or_default().0
	}
}

impl pallet_parachain_staking::Config for Runtime {
	type RuntimeEvent = RuntimeEvent;
	type Currency = Balances;
	type MonetaryGovernanceOrigin = MonetaryGovernanceOrigin;
	/// Minimum round length is 2 minutes (10 * 12 second block times)
	type MinBlocksPerRound = ConstU32<10>;
	/// If a collator doesn't produce any block on this number of rounds, it is notified as inactive
	type MaxOfflineRounds = ConstU32<2>;
	/// Rounds before the collator leaving the candidates request can be executed
	type LeaveCandidatesDelay = ConstU32<24>;
	/// Rounds before the candidate bond increase/decrease can be executed
	type CandidateBondLessDelay = ConstU32<24>;
	/// Rounds before the delegator exit can be executed
	type LeaveDelegatorsDelay = ConstU32<24>;
	/// Rounds before the delegator revocation can be executed
	type RevokeDelegationDelay = ConstU32<24>;
	/// Rounds before the delegator bond increase/decrease can be executed
	type DelegationBondLessDelay = ConstU32<24>;
	/// Rounds before the reward is paid
	type RewardPaymentDelay = ConstU32<2>;
	/// Minimum collators selected per round, default at genesis and minimum forever after
	type MinSelectedCandidates = ConstU32<8>;
	/// Maximum top delegations per candidate
	type MaxTopDelegationsPerCandidate = ConstU32<300>;
	/// Maximum bottom delegations per candidate
	type MaxBottomDelegationsPerCandidate = ConstU32<50>;
	/// Maximum delegations per delegator
	type MaxDelegationsPerDelegator = ConstU32<100>;
	/// Minimum stake required to be reserved to be a candidate
	type MinCandidateStk = ConstU128<{ 500 * currency::MOVR * currency::SUPPLY_FACTOR }>;
	/// Minimum stake required to be reserved to be a delegator
	type MinDelegation = ConstU128<{ 5 * currency::MOVR * currency::SUPPLY_FACTOR }>;
	type BlockAuthor = AuthorInherent;
	type OnCollatorPayout = ();
	type PayoutCollatorReward = PayoutCollatorOrOrbiterReward;
	type OnInactiveCollator = OnInactiveCollator;
	type OnNewRound = OnNewRound;
	type RelayChainSlotProvider = RelayChainSlotProvider;
	type WeightInfo = moonbeam_weights::pallet_parachain_staking::WeightInfo<Runtime>;
	type MaxCandidates = ConstU32<200>;
}

impl pallet_async_backing::Config for Runtime {
	type AllowMultipleBlocksPerSlot = ConstBool<false>;
	type GetAndVerifySlot = pallet_async_backing::RelaySlot;
}

impl pallet_author_inherent::Config for Runtime {
	type SlotBeacon = RelaychainDataProvider<Self>;
	type AccountLookup = MoonbeamOrbiters;
	type CanAuthor = AuthorFilter;
	type AuthorId = AccountId;
	type WeightInfo = moonbeam_weights::pallet_author_inherent::WeightInfo<Runtime>;
}

impl pallet_author_slot_filter::Config for Runtime {
	type RuntimeEvent = RuntimeEvent;
	type RandomnessSource = Randomness;
	type PotentialAuthors = ParachainStaking;
	type WeightInfo = moonbeam_weights::pallet_author_slot_filter::WeightInfo<Runtime>;
}

parameter_types! {
	pub const InitializationPayment: Perbill = Perbill::from_percent(30);
	pub const RelaySignaturesThreshold: Perbill = Perbill::from_percent(100);
	pub const SignatureNetworkIdentifier:  &'static [u8] = b"moonriver-";

}

impl pallet_crowdloan_rewards::Config for Runtime {
	type RuntimeEvent = RuntimeEvent;
	type Initialized = ConstBool<false>;
	type InitializationPayment = InitializationPayment;
	type MaxInitContributors = ConstU32<500>;
	type MinimumReward = ConstU128<0>;
	type RewardCurrency = Balances;
	type RelayChainAccountId = [u8; 32];
	type RewardAddressAssociateOrigin = EnsureSigned<Self::AccountId>;
	type RewardAddressChangeOrigin = EnsureSigned<Self::AccountId>;
	type RewardAddressRelayVoteThreshold = RelaySignaturesThreshold;
	type SignatureNetworkIdentifier = SignatureNetworkIdentifier;
	type VestingBlockNumber = relay_chain::BlockNumber;
	type VestingBlockProvider = RelaychainDataProvider<Self>;
	type WeightInfo = moonbeam_weights::pallet_crowdloan_rewards::WeightInfo<Runtime>;
}

// This is a simple session key manager. It should probably either work with, or be replaced
// entirely by pallet sessions
impl pallet_author_mapping::Config for Runtime {
	type RuntimeEvent = RuntimeEvent;
	type DepositCurrency = Balances;
	type DepositAmount = ConstU128<{ 100 * currency::MOVR * currency::SUPPLY_FACTOR }>;
	type Keys = session_keys_primitives::VrfId;
	type WeightInfo = moonbeam_weights::pallet_author_mapping::WeightInfo<Runtime>;
}

/// The type used to represent the kinds of proxying allowed.
#[derive(
	Copy,
	Clone,
	Eq,
	PartialEq,
	Ord,
	PartialOrd,
	Encode,
	Decode,
	Debug,
	MaxEncodedLen,
	TypeInfo,
	Serialize,
	Deserialize,
)]
pub enum ProxyType {
	/// All calls can be proxied. This is the trivial/most permissive filter.
	Any = 0,
	/// Only extrinsics that do not transfer funds.
	NonTransfer = 1,
	/// Only extrinsics related to governance (democracy and collectives).
	Governance = 2,
	/// Only extrinsics related to staking.
	Staking = 3,
	/// Allow to veto an announced proxy call.
	CancelProxy = 4,
	/// Allow extrinsic related to Balances.
	Balances = 5,
	/// Allow extrinsic related to AuthorMapping.
	AuthorMapping = 6,
	/// Allow extrinsic related to IdentityJudgement.
	IdentityJudgement = 7,
}

impl Default for ProxyType {
	fn default() -> Self {
		Self::Any
	}
}

fn is_governance_precompile(precompile_name: &precompiles::PrecompileName) -> bool {
	matches!(
		precompile_name,
		PrecompileName::DemocracyPrecompile
			| PrecompileName::CouncilInstance
			| PrecompileName::TechCommitteeInstance
			| PrecompileName::TreasuryCouncilInstance
			| PrecompileName::PreimagePrecompile
			| PrecompileName::ReferendaPrecompile
			| PrecompileName::ConvictionVotingPrecompile
			| PrecompileName::OpenTechCommitteeInstance
	)
}

// Be careful: Each time this filter is modified, the substrate filter must also be modified
// consistently.
impl pallet_evm_precompile_proxy::EvmProxyCallFilter for ProxyType {
	fn is_evm_proxy_call_allowed(
		&self,
		call: &pallet_evm_precompile_proxy::EvmSubCall,
		recipient_has_code: bool,
		gas: u64,
	) -> precompile_utils::EvmResult<bool> {
		Ok(match self {
			ProxyType::Any => {
				match PrecompileName::from_address(call.to.0) {
					// Any precompile that can execute a subcall should be forbidden here,
					// to ensure that unauthorized smart contract can't be called
					// indirectly.
					// To be safe, we only allow the precompiles we need.
					Some(
						PrecompileName::AuthorMappingPrecompile
						| PrecompileName::ParachainStakingPrecompile,
					) => true,
					Some(ref precompile) if is_governance_precompile(precompile) => true,
					// All non-whitelisted precompiles are forbidden
					Some(_) => false,
					// Allow evm transfer to "simple" account (no code nor precompile)
					// For the moment, no smart contract other than precompiles is allowed.
					// In the future, we may create a dynamic whitelist to authorize some audited
					// smart contracts through governance.
					None => {
						// If the address is not recognized, allow only evm transfert to "simple"
						// accounts (no code nor precompile).
						// Note: Checking the presence of the code is not enough because some
						// precompiles have no code.
						!recipient_has_code
							&& !precompile_utils::precompile_set::is_precompile_or_fail::<Runtime>(
								call.to.0, gas,
							)?
					}
				}
			}
			ProxyType::NonTransfer => {
				call.value == U256::zero()
					&& match PrecompileName::from_address(call.to.0) {
						Some(
							PrecompileName::AuthorMappingPrecompile
							| PrecompileName::ParachainStakingPrecompile,
						) => true,
						Some(ref precompile) if is_governance_precompile(precompile) => true,
						_ => false,
					}
			}
			ProxyType::Governance => {
				call.value == U256::zero()
					&& matches!(
						PrecompileName::from_address(call.to.0),
						Some(ref precompile) if is_governance_precompile(precompile)
					)
			}
			ProxyType::Staking => {
				call.value == U256::zero()
					&& matches!(
						PrecompileName::from_address(call.to.0),
						Some(
							PrecompileName::AuthorMappingPrecompile
								| PrecompileName::ParachainStakingPrecompile
						)
					)
			}
			// The proxy precompile does not contain method cancel_proxy
			ProxyType::CancelProxy => false,
			ProxyType::Balances => {
				// Allow only "simple" accounts as recipient (no code nor precompile).
				// Note: Checking the presence of the code is not enough because some precompiles
				// have no code.
				!recipient_has_code
					&& !precompile_utils::precompile_set::is_precompile_or_fail::<Runtime>(
						call.to.0, gas,
					)?
			}
			ProxyType::AuthorMapping => {
				call.value == U256::zero()
					&& matches!(
						PrecompileName::from_address(call.to.0),
						Some(PrecompileName::AuthorMappingPrecompile)
					)
			}
			// There is no identity precompile
			ProxyType::IdentityJudgement => false,
		})
	}
}

// Be careful: Each time this filter is modified, the EVM filter must also be modified consistently.
impl InstanceFilter<RuntimeCall> for ProxyType {
	fn filter(&self, c: &RuntimeCall) -> bool {
		match self {
			ProxyType::Any => true,
			ProxyType::NonTransfer => {
				matches!(
					c,
					RuntimeCall::System(..)
						| RuntimeCall::ParachainSystem(..)
						| RuntimeCall::Timestamp(..)
						| RuntimeCall::ParachainStaking(..)
						| RuntimeCall::Democracy(..)
						| RuntimeCall::Referenda(..)
						| RuntimeCall::Preimage(..)
						| RuntimeCall::ConvictionVoting(..)
						| RuntimeCall::CouncilCollective(..)
						| RuntimeCall::TreasuryCouncilCollective(..)
						| RuntimeCall::TechCommitteeCollective(..)
						| RuntimeCall::OpenTechCommitteeCollective(..)
						| RuntimeCall::Identity(..)
						| RuntimeCall::Utility(..)
						| RuntimeCall::Proxy(..) | RuntimeCall::AuthorMapping(..)
						| RuntimeCall::CrowdloanRewards(
							pallet_crowdloan_rewards::Call::claim { .. }
						)
				)
			}
			ProxyType::Governance => matches!(
				c,
				RuntimeCall::Democracy(..)
					| RuntimeCall::Referenda(..)
					| RuntimeCall::Preimage(..)
					| RuntimeCall::ConvictionVoting(..)
					| RuntimeCall::CouncilCollective(..)
					| RuntimeCall::TreasuryCouncilCollective(..)
					| RuntimeCall::TechCommitteeCollective(..)
					| RuntimeCall::OpenTechCommitteeCollective(..)
					| RuntimeCall::Utility(..)
			),
			ProxyType::Staking => matches!(
				c,
				RuntimeCall::ParachainStaking(..)
					| RuntimeCall::Utility(..)
					| RuntimeCall::AuthorMapping(..)
					| RuntimeCall::MoonbeamOrbiters(..)
			),
			ProxyType::CancelProxy => matches!(
				c,
				RuntimeCall::Proxy(pallet_proxy::Call::reject_announcement { .. })
			),
			ProxyType::Balances => {
				matches!(c, RuntimeCall::Balances(..) | RuntimeCall::Utility(..))
			}
			ProxyType::AuthorMapping => matches!(c, RuntimeCall::AuthorMapping(..)),
			ProxyType::IdentityJudgement => matches!(
				c,
				RuntimeCall::Identity(pallet_identity::Call::provide_judgement { .. })
					| RuntimeCall::Utility(..)
			),
		}
	}

	fn is_superset(&self, o: &Self) -> bool {
		match (self, o) {
			(x, y) if x == y => true,
			(ProxyType::Any, _) => true,
			(_, ProxyType::Any) => false,
			_ => false,
		}
	}
}

impl pallet_proxy::Config for Runtime {
	type RuntimeEvent = RuntimeEvent;
	type RuntimeCall = RuntimeCall;
	type Currency = Balances;
	type ProxyType = ProxyType;
	// One storage item; key size 32, value size 8
	type ProxyDepositBase = ConstU128<{ currency::deposit(1, 8) }>;
	// Additional storage item size of 21 bytes (20 bytes AccountId + 1 byte sizeof(ProxyType)).
	type ProxyDepositFactor = ConstU128<{ currency::deposit(0, 21) }>;
	type MaxProxies = ConstU32<32>;
	type WeightInfo = moonbeam_weights::pallet_proxy::WeightInfo<Runtime>;
	type MaxPending = ConstU32<32>;
	type CallHasher = BlakeTwo256;
	type AnnouncementDepositBase = ConstU128<{ currency::deposit(1, 8) }>;
	// Additional storage item size of 56 bytes:
	// - 20 bytes AccountId
	// - 32 bytes Hasher (Blake2256)
	// - 4 bytes BlockNumber (u32)
	type AnnouncementDepositFactor = ConstU128<{ currency::deposit(0, 56) }>;
}

impl pallet_migrations::Config for Runtime {
	type RuntimeEvent = RuntimeEvent;
	type MigrationsList = (
		moonbeam_runtime_common::migrations::CommonMigrations<
			Runtime,
			CouncilCollective,
			TechCommitteeCollective,
			TreasuryCouncilCollective,
			OpenTechCommitteeCollective,
		>,
		moonbeam_runtime_common::migrations::ReferendaMigrations<Runtime>,
	);
	type XcmExecutionManager = XcmExecutionManager;
}

/// Maintenance mode Call filter
pub struct MaintenanceFilter;
impl Contains<RuntimeCall> for MaintenanceFilter {
	fn contains(c: &RuntimeCall) -> bool {
		match c {
			RuntimeCall::Assets(_) => false,
			RuntimeCall::LocalAssets(_) => false,
			RuntimeCall::Balances(_) => false,
			RuntimeCall::CrowdloanRewards(_) => false,
			RuntimeCall::Ethereum(_) => false,
			RuntimeCall::EVM(_) => false,
			RuntimeCall::Identity(_) => false,
			RuntimeCall::XTokens(_) => false,
			RuntimeCall::ParachainStaking(_) => false,
			RuntimeCall::MoonbeamOrbiters(_) => false,
			RuntimeCall::PolkadotXcm(_) => false,
			RuntimeCall::Treasury(_) => false,
			RuntimeCall::XcmTransactor(_) => false,
			RuntimeCall::EthereumXcm(_) => false,
			RuntimeCall::Democracy(pallet_democracy::Call::propose { .. }) => false,
			_ => true,
		}
	}
}

/// Normal Call Filter
/// We dont allow to create nor mint assets, this for now is disabled
/// We only allow transfers. For now creation of assets will go through
/// asset-manager, while minting/burning only happens through xcm messages
/// This can change in the future
pub struct NormalFilter;
impl Contains<RuntimeCall> for NormalFilter {
	fn contains(c: &RuntimeCall) -> bool {
		match c {
			RuntimeCall::Assets(method) => match method {
				pallet_assets::Call::transfer { .. } => true,
				pallet_assets::Call::transfer_keep_alive { .. } => true,
				pallet_assets::Call::approve_transfer { .. } => true,
				pallet_assets::Call::transfer_approved { .. } => true,
				pallet_assets::Call::cancel_approval { .. } => true,
				pallet_assets::Call::destroy_accounts { .. } => true,
				pallet_assets::Call::destroy_approvals { .. } => true,
				pallet_assets::Call::finish_destroy { .. } => true,
				_ => false,
			},
			// We want to disable create, as we dont want users to be choosing the
			// assetId of their choice
			// We also disable destroy, as we want to route destroy through the
			// asset-manager, which guarantees the removal both at the EVM and
			// substrate side of things
			RuntimeCall::LocalAssets(method) => match method {
				pallet_assets::Call::create { .. } => false,
				pallet_assets::Call::start_destroy { .. } => false,
				_ => true,
			},
			// We just want to enable this in case of live chains, since the default version
			// is populated at genesis
			RuntimeCall::PolkadotXcm(method) => match method {
				pallet_xcm::Call::force_default_xcm_version { .. } => true,
				_ => false,
			},
			// We filter anonymous proxy as they make "reserve" inconsistent
			// See: https://github.com/paritytech/substrate/blob/37cca710eed3dadd4ed5364c7686608f5175cce1/frame/proxy/src/lib.rs#L270 // editorconfig-checker-disable-line
			RuntimeCall::Proxy(method) => match method {
				pallet_proxy::Call::create_pure { .. } => false,
				pallet_proxy::Call::kill_pure { .. } => false,
				pallet_proxy::Call::proxy { real, .. } => {
					!pallet_evm::AccountCodes::<Runtime>::contains_key(H160::from(*real))
				}
				_ => true,
			},
			// Filtering the EVM prevents possible re-entrancy from the precompiles which could
			// lead to unexpected scenarios.
			// See https://github.com/PureStake/sr-moonbeam/issues/30
			// Note: It is also assumed that EVM calls are only allowed through `Origin::Root` so
			// this can be seen as an additional security
			RuntimeCall::EVM(_) => false,
			RuntimeCall::Democracy(pallet_democracy::Call::propose { .. }) => false,
			_ => true,
		}
	}
}

pub struct XcmExecutionManager;
impl moonkit_xcm_primitives::PauseXcmExecution for XcmExecutionManager {
	fn suspend_xcm_execution() -> DispatchResult {
		XcmpQueue::suspend_xcm_execution(RuntimeOrigin::root())
	}
	fn resume_xcm_execution() -> DispatchResult {
		XcmpQueue::resume_xcm_execution(RuntimeOrigin::root())
	}
}

pub struct NormalDmpHandler;
impl DmpMessageHandler for NormalDmpHandler {
	// This implementation makes messages be queued
	// Since the limit is 0, messages are queued for next iteration
	fn handle_dmp_messages(
		iter: impl Iterator<Item = (RelayBlockNumber, Vec<u8>)>,
		limit: Weight,
	) -> Weight {
		(if Migrations::should_pause_xcm() {
			DmpQueue::handle_dmp_messages(iter, Weight::zero())
		} else {
			DmpQueue::handle_dmp_messages(iter, limit)
		}) + <Runtime as frame_system::Config>::DbWeight::get().reads(1)
	}
}

pub struct MaintenanceDmpHandler;
impl DmpMessageHandler for MaintenanceDmpHandler {
	// This implementation makes messages be queued
	// Since the limit is 0, messages are queued for next iteration
	fn handle_dmp_messages(
		iter: impl Iterator<Item = (RelayBlockNumber, Vec<u8>)>,
		_limit: Weight,
	) -> Weight {
		DmpQueue::handle_dmp_messages(iter, Weight::zero())
	}
}

/// The hooks we wantt to run in Maintenance Mode
pub struct MaintenanceHooks;

impl OnInitialize<BlockNumber> for MaintenanceHooks {
	fn on_initialize(n: BlockNumber) -> Weight {
		AllPalletsWithSystem::on_initialize(n)
	}
}

// return 0
// For some reason using empty tuple () isnt working
// There exist only two pallets that use onIdle and these are xcmp and dmp queues
// For some reason putting an empty tumple does not work (transaction never finishes)
// We use an empty onIdle, if on the future we want one of the pallets to execute it
// we need to provide it here
impl OnIdle<BlockNumber> for MaintenanceHooks {
	fn on_idle(_n: BlockNumber, _max_weight: Weight) -> Weight {
		Weight::zero()
	}
}

impl OnRuntimeUpgrade for MaintenanceHooks {
	fn on_runtime_upgrade() -> Weight {
		AllPalletsWithSystem::on_runtime_upgrade()
	}

	#[cfg(feature = "try-runtime")]
	fn try_on_runtime_upgrade(checks: bool) -> Result<Weight, TryRuntimeError> {
		AllPalletsWithSystem::try_on_runtime_upgrade(checks)
	}
}

impl OnFinalize<BlockNumber> for MaintenanceHooks {
	fn on_finalize(n: BlockNumber) {
		AllPalletsWithSystem::on_finalize(n)
	}
}

impl OffchainWorker<BlockNumber> for MaintenanceHooks {
	fn offchain_worker(n: BlockNumber) {
		AllPalletsWithSystem::offchain_worker(n)
	}
}

impl pallet_maintenance_mode::Config for Runtime {
	type RuntimeEvent = RuntimeEvent;
	type NormalCallFilter = NormalFilter;
	type MaintenanceCallFilter = MaintenanceFilter;
	type MaintenanceOrigin =
		pallet_collective::EnsureProportionAtLeast<AccountId, TechCommitteeInstance, 2, 3>;
	type XcmExecutionManager = XcmExecutionManager;
	type NormalDmpHandler = NormalDmpHandler;
	type MaintenanceDmpHandler = MaintenanceDmpHandler;
	// We use AllPalletsWithSystem because we dont want to change the hooks in normal
	// operation
	type NormalExecutiveHooks = AllPalletsWithSystem;
	type MaintenanceExecutiveHooks = MaintenanceHooks;
}

impl pallet_proxy_genesis_companion::Config for Runtime {
	type ProxyType = ProxyType;
}

parameter_types! {
	pub OrbiterReserveIdentifier: [u8; 4] = [b'o', b'r', b'b', b'i'];
}

type AddCollatorOrigin =
	EitherOfDiverse<EnsureRoot<AccountId>, governance::custom_origins::GeneralAdmin>;
type DelCollatorOrigin =
	EitherOfDiverse<EnsureRoot<AccountId>, governance::custom_origins::GeneralAdmin>;

impl pallet_moonbeam_orbiters::Config for Runtime {
	type RuntimeEvent = RuntimeEvent;
	type AccountLookup = AuthorMapping;
	type AddCollatorOrigin = AddCollatorOrigin;
	type Currency = Balances;
	type DelCollatorOrigin = DelCollatorOrigin;
	/// Maximum number of orbiters per collator
	type MaxPoolSize = ConstU32<8>;
	/// Maximum number of round to keep on storage
	type MaxRoundArchive = ConstU32<4>;
	type OrbiterReserveIdentifier = OrbiterReserveIdentifier;
	type RotatePeriod = ConstU32<3>;
	/// Round index type.
	type RoundIndex = pallet_parachain_staking::RoundIndex;
	type WeightInfo = moonbeam_weights::pallet_moonbeam_orbiters::WeightInfo<Runtime>;
}

/// Only callable after `set_validation_data` is called which forms this proof the same way
fn relay_chain_state_proof() -> RelayChainStateProof {
	let relay_storage_root = ParachainSystem::validation_data()
		.expect("set in `set_validation_data`")
		.relay_parent_storage_root;
	let relay_chain_state =
		ParachainSystem::relay_state_proof().expect("set in `set_validation_data`");
	RelayChainStateProof::new(ParachainInfo::get(), relay_storage_root, relay_chain_state)
		.expect("Invalid relay chain state proof, already constructed in `set_validation_data`")
}

pub struct BabeDataGetter;
impl pallet_randomness::GetBabeData<u64, Option<Hash>> for BabeDataGetter {
	// Tolerate panic here because only ever called in inherent (so can be omitted)
	fn get_epoch_index() -> u64 {
		if cfg!(feature = "runtime-benchmarks") {
			// storage reads as per actual reads
			let _relay_storage_root = ParachainSystem::validation_data();
			let _relay_chain_state = ParachainSystem::relay_state_proof();
			const BENCHMARKING_NEW_EPOCH: u64 = 10u64;
			return BENCHMARKING_NEW_EPOCH;
		}
		relay_chain_state_proof()
			.read_optional_entry(relay_chain::well_known_keys::EPOCH_INDEX)
			.ok()
			.flatten()
			.expect("expected to be able to read epoch index from relay chain state proof")
	}
	fn get_epoch_randomness() -> Option<Hash> {
		if cfg!(feature = "runtime-benchmarks") {
			// storage reads as per actual reads
			let _relay_storage_root = ParachainSystem::validation_data();
			let _relay_chain_state = ParachainSystem::relay_state_proof();
			let benchmarking_babe_output = Hash::default();
			return Some(benchmarking_babe_output);
		}
		relay_chain_state_proof()
			.read_optional_entry(relay_chain::well_known_keys::ONE_EPOCH_AGO_RANDOMNESS)
			.ok()
			.flatten()
	}
}

impl pallet_randomness::Config for Runtime {
	type RuntimeEvent = RuntimeEvent;
	type AddressMapping = sp_runtime::traits::ConvertInto;
	type Currency = Balances;
	type BabeDataGetter = BabeDataGetter;
	type VrfKeyLookup = AuthorMapping;
	type Deposit = ConstU128<{ 1 * currency::MOVR * currency::SUPPLY_FACTOR }>;
	type MaxRandomWords = ConstU8<100>;
	type MinBlockDelay = ConstU32<2>;
	type MaxBlockDelay = ConstU32<2_000>;
	type BlockExpirationDelay = ConstU32<10_000>;
	type EpochExpirationDelay = ConstU64<10_000>;
	type WeightInfo = moonbeam_weights::pallet_randomness::WeightInfo<Runtime>;
}

impl pallet_root_testing::Config for Runtime {}

parameter_types! {
	// One storage item; key size is 32 + 20; value is size 4+4+16+20 bytes = 44 bytes.
	pub const DepositBase: Balance = currency::deposit(1, 96);
	// Additional storage item size of 20 bytes.
	pub const DepositFactor: Balance = currency::deposit(0, 20);
	pub const MaxSignatories: u32 = 100;
}

impl pallet_multisig::Config for Runtime {
	type RuntimeEvent = RuntimeEvent;
	type RuntimeCall = RuntimeCall;
	type Currency = Balances;
	type DepositBase = DepositBase;
	type DepositFactor = DepositFactor;
	type MaxSignatories = MaxSignatories;
	type WeightInfo = moonbeam_weights::pallet_multisig::WeightInfo<Runtime>;
}

construct_runtime! {
	pub enum Runtime
	{
		// System support stuff.
		System: frame_system::{Pallet, Call, Storage, Config<T>, Event<T>} = 0,
		ParachainSystem: cumulus_pallet_parachain_system::{Pallet, Call, Storage, Inherent, Event<T>} = 1,
		// Previously 2: pallet_randomness_collective_flip
		Timestamp: pallet_timestamp::{Pallet, Call, Storage, Inherent} = 3,
		ParachainInfo: parachain_info::{Pallet, Storage, Config<T>} = 4,
		RootTesting: pallet_root_testing::{Pallet, Call, Storage} = 5,

		// Monetary stuff.
		Balances: pallet_balances::{Pallet, Call, Storage, Config<T>, Event<T>} = 10,
		TransactionPayment: pallet_transaction_payment::{Pallet, Storage, Config<T>, Event<T>} = 11,

		// Consensus support.
		ParachainStaking: pallet_parachain_staking::{Pallet, Call, Storage, Event<T>, Config<T>} = 20,
		AuthorInherent: pallet_author_inherent::{Pallet, Call, Storage, Inherent} = 21,
		AuthorFilter: pallet_author_slot_filter::{Pallet, Call, Storage, Event, Config<T>} = 22,
		AuthorMapping: pallet_author_mapping::{Pallet, Call, Config<T>, Storage, Event<T>} = 23,
		MoonbeamOrbiters: pallet_moonbeam_orbiters::{Pallet, Call, Storage, Event<T>} = 24,

		// Handy utilities.
		Utility: pallet_utility::{Pallet, Call, Event} = 30,
		Proxy: pallet_proxy::{Pallet, Call, Storage, Event<T>} = 31,
		MaintenanceMode: pallet_maintenance_mode::{Pallet, Call, Config<T>, Storage, Event} = 32,
		Identity: pallet_identity::{Pallet, Call, Storage, Event<T>} = 33,
		Migrations: pallet_migrations::{Pallet, Storage, Config<T>, Event<T>} = 34,
		ProxyGenesisCompanion: pallet_proxy_genesis_companion::{Pallet, Config<T>} = 35,
		Multisig: pallet_multisig::{Pallet, Call, Storage, Event<T>} = 36,

		// Sudo was previously index 40

		// Ethereum compatibility
		EthereumChainId: pallet_evm_chain_id::{Pallet, Storage, Config<T>} = 50,
		EVM: pallet_evm::{Pallet, Config<T>, Call, Storage, Event<T>} = 51,
		Ethereum: pallet_ethereum::{Pallet, Call, Storage, Event, Origin, Config<T>} = 52,

		// Governance stuff.
		Scheduler: pallet_scheduler::{Pallet, Storage, Event<T>, Call} = 60,
		Democracy: pallet_democracy::{Pallet, Storage, Config<T>, Event<T>, Call} = 61,
		Preimage: pallet_preimage::{Pallet, Call, Storage, Event<T>, HoldReason} = 62,
		ConvictionVoting: pallet_conviction_voting::{Pallet, Call, Storage, Event<T>} = 63,
		Referenda: pallet_referenda::{Pallet, Call, Storage, Event<T>} = 64,
		Origins: governance::custom_origins::{Origin} = 65,
		Whitelist: pallet_whitelist::{Pallet, Call, Storage, Event<T>} = 66,

		// Council stuff.
		CouncilCollective:
			pallet_collective::<Instance1>::{Pallet, Call, Storage, Event<T>, Origin<T>, Config<T>} = 70,
		TechCommitteeCollective:
			pallet_collective::<Instance2>::{Pallet, Call, Storage, Event<T>, Origin<T>, Config<T>} = 71,
		TreasuryCouncilCollective:
			pallet_collective::<Instance3>::{Pallet, Call, Storage, Event<T>, Origin<T>, Config<T>} = 72,
		OpenTechCommitteeCollective:
			pallet_collective::<Instance4>::{Pallet, Call, Storage, Event<T>, Origin<T>, Config<T>} = 73,

		// Treasury stuff.
		Treasury: pallet_treasury::{Pallet, Storage, Config<T>, Event<T>, Call} = 80,

		// Crowdloan stuff.
		CrowdloanRewards: pallet_crowdloan_rewards::{Pallet, Call, Config<T>, Storage, Event<T>} = 90,

		// XCM Stuff
		XcmpQueue: cumulus_pallet_xcmp_queue::{Pallet, Storage, Event<T>} = 100,
		CumulusXcm: cumulus_pallet_xcm::{Pallet, Event<T>, Origin} = 101,
		DmpQueue: cumulus_pallet_dmp_queue::{Pallet, Call, Storage, Event<T>} = 102,
		PolkadotXcm: pallet_xcm::{Pallet, Storage, Call, Event<T>, Origin, Config<T>} = 103,
		Assets: pallet_assets::{Pallet, Call, Storage, Event<T>} = 104,
		AssetManager: pallet_asset_manager::{Pallet, Call, Storage, Event<T>} = 105,
		XTokens: orml_xtokens::{Pallet, Call, Storage, Event<T>} = 106,
		XcmTransactor: pallet_xcm_transactor::{Pallet, Call, Storage, Event<T>} = 107,
		LocalAssets: pallet_assets::<Instance1>::{Pallet, Call, Storage, Event<T>} = 108,
		EthereumXcm: pallet_ethereum_xcm::{Pallet, Call, Storage, Origin} = 109,
		Erc20XcmBridge: pallet_erc20_xcm_bridge::{Pallet} = 110,

		// Randomness
		Randomness: pallet_randomness::{Pallet, Call, Storage, Event<T>, Inherent} = 120,

		AsyncBacking: pallet_async_backing::{Pallet, Storage} = 130,
	}
}

#[cfg(feature = "runtime-benchmarks")]
use {
	moonbeam_runtime_common::benchmarking::BenchmarkHelper,
	moonbeam_xcm_benchmarks::generic::benchmarking as MoonbeamXcmBenchmarks,
	MoonbeamXcmBenchmarks::XcmGenericBenchmarks as MoonbeamXcmGenericBench,
};
#[cfg(feature = "runtime-benchmarks")]
mod benches {
	frame_benchmarking::define_benchmarks!(
		[pallet_utility, Utility]
		[pallet_timestamp, Timestamp]
		[pallet_balances, Balances]
		[pallet_evm, EVM]
		[pallet_assets, Assets]
		[pallet_collective, CouncilCollective]
		[pallet_parachain_staking, ParachainStaking]
		[pallet_scheduler, Scheduler]
		[pallet_democracy, Democracy]
		[pallet_treasury, Treasury]
		[pallet_author_inherent, AuthorInherent]
		[pallet_author_slot_filter, AuthorFilter]
		[pallet_crowdloan_rewards, CrowdloanRewards]
		[pallet_author_mapping, AuthorMapping]
		[pallet_proxy, Proxy]
		[pallet_identity, Identity]
		[cumulus_pallet_xcmp_queue, XcmpQueue]
		[pallet_xcm, PolkadotXcm]
		[pallet_asset_manager, AssetManager]
		[pallet_xcm_transactor, XcmTransactor]
		[pallet_moonbeam_orbiters, MoonbeamOrbiters]
		[pallet_randomness, Randomness]
		[pallet_conviction_voting, ConvictionVoting]
		[pallet_referenda, Referenda]
		[pallet_preimage, Preimage]
		[pallet_whitelist, Whitelist]
		[pallet_multisig, Multisig]
		[moonbeam_xcm_benchmarks::weights::generic, MoonbeamXcmGenericBench::<Runtime>]
	);
}

/// Block type as expected by this runtime.
pub type Block = generic::Block<Header, UncheckedExtrinsic>;
/// A Block signed with a Justification
pub type SignedBlock = generic::SignedBlock<Block>;
/// BlockId type as expected by this runtime.
pub type BlockId = generic::BlockId<Block>;

/// The SignedExtension to the basic transaction logic.
pub type SignedExtra = (
	frame_system::CheckNonZeroSender<Runtime>,
	frame_system::CheckSpecVersion<Runtime>,
	frame_system::CheckTxVersion<Runtime>,
	frame_system::CheckGenesis<Runtime>,
	frame_system::CheckEra<Runtime>,
	frame_system::CheckNonce<Runtime>,
	frame_system::CheckWeight<Runtime>,
	pallet_transaction_payment::ChargeTransactionPayment<Runtime>,
);
/// Unchecked extrinsic type as expected by this runtime.
pub type UncheckedExtrinsic =
	fp_self_contained::UncheckedExtrinsic<Address, RuntimeCall, Signature, SignedExtra>;
/// Extrinsic type that has already been checked.
pub type CheckedExtrinsic =
	fp_self_contained::CheckedExtrinsic<AccountId, RuntimeCall, SignedExtra, H160>;
/// Executive: handles dispatch to the various pallets.
pub type Executive = frame_executive::Executive<
	Runtime,
	Block,
	frame_system::ChainContext<Runtime>,
	Runtime,
	pallet_maintenance_mode::ExecutiveHooks<Runtime>,
>;

// All of our runtimes share most of their Runtime API implementations.
// We use a macro to implement this common part and add runtime-specific additional implementations.
// This macro expands to :
// ```
// impl_runtime_apis! {
//     // All impl blocks shared between all runtimes.
//
//     // Specific impls provided to the `impl_runtime_apis_plus_common!` macro.
// }
// ```
moonbeam_runtime_common::impl_runtime_apis_plus_common! {
	impl sp_transaction_pool::runtime_api::TaggedTransactionQueue<Block> for Runtime {
		fn validate_transaction(
			source: TransactionSource,
			xt: <Block as BlockT>::Extrinsic,
			block_hash: <Block as BlockT>::Hash,
		) -> TransactionValidity {
			// Filtered calls should not enter the tx pool as they'll fail if inserted.
			// If this call is not allowed, we return early.
			if !<Runtime as frame_system::Config>::BaseCallFilter::contains(&xt.0.function) {
				return InvalidTransaction::Call.into();
			}

			// This runtime uses Substrate's pallet transaction payment. This
			// makes the chain feel like a standard Substrate chain when submitting
			// frame transactions and using Substrate ecosystem tools. It has the downside that
			// transaction are not prioritized by gas_price. The following code reprioritizes
			// transactions to overcome this.
			//
			// A more elegant, ethereum-first solution is
			// a pallet that replaces pallet transaction payment, and allows users
			// to directly specify a gas price rather than computing an effective one.
			// #HopefullySomeday

			// First we pass the transactions to the standard FRAME executive. This calculates all the
			// necessary tags, longevity and other properties that we will leave unchanged.
			// This also assigns some priority that we don't care about and will overwrite next.
			let mut intermediate_valid = Executive::validate_transaction(source, xt.clone(), block_hash)?;

			let dispatch_info = xt.get_dispatch_info();

			// If this is a pallet ethereum transaction, then its priority is already set
			// according to gas price from pallet ethereum. If it is any other kind of transaction,
			// we modify its priority.
			Ok(match &xt.0.function {
				RuntimeCall::Ethereum(transact { .. }) => intermediate_valid,
				_ if dispatch_info.class != DispatchClass::Normal => intermediate_valid,
				_ => {
					let tip = match xt.0.signature {
						None => 0,
						Some((_, _, ref signed_extra)) => {
							// Yuck, this depends on the index of charge transaction in Signed Extra
							let charge_transaction = &signed_extra.7;
							charge_transaction.tip()
						}
					};

					// Calculate the fee that will be taken by pallet transaction payment
					let fee: u64 = TransactionPayment::compute_fee(
						xt.encode().len() as u32,
						&dispatch_info,
						tip,
					).saturated_into();

					// Calculate how much gas this effectively uses according to the existing mapping
					let effective_gas =
						<Runtime as pallet_evm::Config>::GasWeightMapping::weight_to_gas(
							dispatch_info.weight
						);

					// Here we calculate an ethereum-style effective gas price using the
					// current fee of the transaction. Because the weight -> gas conversion is
					// lossy, we have to handle the case where a very low weight maps to zero gas.
					let effective_gas_price = if effective_gas > 0 {
						fee / effective_gas
					} else {
						// If the effective gas was zero, we just act like it was 1.
						fee
					};

					// Overwrite the original prioritization with this ethereum one
					intermediate_valid.priority = effective_gas_price;
					intermediate_valid
				}
			})
		}
	}
<<<<<<< HEAD
=======

	impl async_backing_primitives::UnincludedSegmentApi<Block> for Runtime {
		fn can_build_upon(
			_included_hash: <Block as BlockT>::Hash,
			_slot: async_backing_primitives::Slot,
		) -> bool {
			// This runtime API can be called only when asynchronous backing is enabled client-side
			// We return false here to force the client to not use async backing in moonriver.
			false
		}
	}
>>>>>>> 7131ef90
}

// Nimbus's Executive wrapper allows relay validators to verify the seal digest
cumulus_pallet_parachain_system::register_validate_block!(
	Runtime = Runtime,
	BlockExecutor = pallet_author_inherent::BlockExecutor::<Runtime, Executive>,
);

moonbeam_runtime_common::impl_self_contained_call!();

// Shorthand for a Get field of a pallet Config.
#[macro_export]
macro_rules! get {
	($pallet:ident, $name:ident, $type:ty) => {
		<<$crate::Runtime as $pallet::Config>::$name as $crate::Get<$type>>::get()
	};
}

#[cfg(test)]
mod tests {
	use super::{currency::*, *};

	#[test]
	// Helps us to identify a Pallet Call in case it exceeds the 1kb limit.
	// Hint: this should be a rare case. If that happens, one or more of the dispatchable arguments
	// need to be Boxed.
	fn call_max_size() {
		const CALL_ALIGN: u32 = 1024;
		assert!(std::mem::size_of::<pallet_evm_chain_id::Call<Runtime>>() <= CALL_ALIGN as usize);
		assert!(std::mem::size_of::<pallet_evm::Call<Runtime>>() <= CALL_ALIGN as usize);
		assert!(std::mem::size_of::<pallet_ethereum::Call<Runtime>>() <= CALL_ALIGN as usize);
		assert!(
			std::mem::size_of::<pallet_parachain_staking::Call<Runtime>>() <= CALL_ALIGN as usize
		);
		assert!(
			std::mem::size_of::<pallet_author_inherent::Call<Runtime>>() <= CALL_ALIGN as usize
		);
		assert!(
			std::mem::size_of::<pallet_author_slot_filter::Call<Runtime>>() <= CALL_ALIGN as usize
		);
		assert!(
			std::mem::size_of::<pallet_crowdloan_rewards::Call<Runtime>>() <= CALL_ALIGN as usize
		);
		assert!(std::mem::size_of::<pallet_author_mapping::Call<Runtime>>() <= CALL_ALIGN as usize);
		assert!(
			std::mem::size_of::<pallet_maintenance_mode::Call<Runtime>>() <= CALL_ALIGN as usize
		);
		assert!(std::mem::size_of::<pallet_migrations::Call<Runtime>>() <= CALL_ALIGN as usize);
		assert!(
			std::mem::size_of::<pallet_proxy_genesis_companion::Call<Runtime>>()
				<= CALL_ALIGN as usize
		);
	}

	#[test]
	fn currency_constants_are_correct() {
		assert_eq!(SUPPLY_FACTOR, 1);

		// txn fees
		assert_eq!(TRANSACTION_BYTE_FEE, Balance::from(1 * GIGAWEI));
		assert_eq!(
			get!(pallet_transaction_payment, OperationalFeeMultiplier, u8),
			5_u8
		);
		assert_eq!(STORAGE_BYTE_FEE, Balance::from(100 * MICROMOVR));

		// democracy minimums
		assert_eq!(
			get!(pallet_democracy, MinimumDeposit, u128),
			Balance::from(4 * MOVR)
		);
		assert_eq!(
			get!(pallet_treasury, ProposalBondMinimum, u128),
			Balance::from(1 * MOVR)
		);

		// pallet_identity deposits
		assert_eq!(
			get!(pallet_identity, BasicDeposit, u128),
			Balance::from(1 * MOVR + 25800 * MICROMOVR)
		);
		assert_eq!(
			get!(pallet_identity, FieldDeposit, u128),
			Balance::from(6600 * MICROMOVR)
		);
		assert_eq!(
			get!(pallet_identity, SubAccountDeposit, u128),
			Balance::from(1 * MOVR + 5300 * MICROMOVR)
		);

		// staking minimums
		assert_eq!(
			get!(pallet_parachain_staking, MinCandidateStk, u128),
			Balance::from(500 * MOVR)
		);
		assert_eq!(
			get!(pallet_parachain_staking, MinDelegation, u128),
			Balance::from(5 * MOVR)
		);

		// crowdloan min reward
		assert_eq!(
			get!(pallet_crowdloan_rewards, MinimumReward, u128),
			Balance::from(0u128)
		);

		// deposit for AuthorMapping
		assert_eq!(
			get!(pallet_author_mapping, DepositAmount, u128),
			Balance::from(100 * MOVR)
		);

		// proxy deposits
		assert_eq!(
			get!(pallet_proxy, ProxyDepositBase, u128),
			Balance::from(1 * MOVR + 800 * MICROMOVR)
		);
		assert_eq!(
			get!(pallet_proxy, ProxyDepositFactor, u128),
			Balance::from(2100 * MICROMOVR)
		);
		assert_eq!(
			get!(pallet_proxy, AnnouncementDepositBase, u128),
			Balance::from(1 * MOVR + 800 * MICROMOVR)
		);
		assert_eq!(
			get!(pallet_proxy, AnnouncementDepositFactor, u128),
			Balance::from(5600 * MICROMOVR)
		);
	}

	#[test]
	fn max_offline_rounds_lower_or_eq_than_reward_payment_delay() {
		assert!(
			get!(pallet_parachain_staking, MaxOfflineRounds, u32)
				<= get!(pallet_parachain_staking, RewardPaymentDelay, u32)
		);
	}

	#[test]
	// Required migration is
	// pallet_parachain_staking::migrations::IncreaseMaxTopDelegationsPerCandidate
	// Purpose of this test is to remind of required migration if constant is ever changed
	fn updating_maximum_delegators_per_candidate_requires_configuring_required_migration() {
		assert_eq!(
			get!(pallet_parachain_staking, MaxTopDelegationsPerCandidate, u32),
			300
		);
		assert_eq!(
			get!(
				pallet_parachain_staking,
				MaxBottomDelegationsPerCandidate,
				u32
			),
			50
		);
	}

	#[test]
	fn configured_base_extrinsic_weight_is_evm_compatible() {
		let min_ethereum_transaction_weight = WeightPerGas::get() * 21_000;
		let base_extrinsic = <Runtime as frame_system::Config>::BlockWeights::get()
			.get(frame_support::dispatch::DispatchClass::Normal)
			.base_extrinsic;
		assert!(base_extrinsic.ref_time() <= min_ethereum_transaction_weight.ref_time());
	}

	#[test]
	fn test_storage_growth_ratio_is_correct() {
		// This is the highest amount of new storage that can be created in a block 40 KB
		let block_storage_limit = 40 * 1024;
		let expected_storage_growth_ratio = BlockGasLimit::get()
			.low_u64()
			.saturating_div(block_storage_limit);
		let actual_storage_growth_ratio =
			<Runtime as pallet_evm::Config>::GasLimitStorageGrowthRatio::get();
		assert_eq!(
			expected_storage_growth_ratio, actual_storage_growth_ratio,
			"Storage growth ratio is not correct"
		);
	}
}<|MERGE_RESOLUTION|>--- conflicted
+++ resolved
@@ -701,11 +701,7 @@
 	type XcmpMessageHandler = XcmpQueue;
 	type ReservedXcmpWeight = ReservedXcmpWeight;
 	type CheckAssociatedRelayNumber = cumulus_pallet_parachain_system::RelayNumberStrictlyIncreases;
-<<<<<<< HEAD
-	type ConsensusHook = cumulus_pallet_parachain_system::consensus_hook::ExpectParentIncluded;
-=======
 	type ConsensusHook = cumulus_pallet_parachain_system::ExpectParentIncluded;
->>>>>>> 7131ef90
 }
 
 impl parachain_info::Config for Runtime {}
@@ -1649,8 +1645,6 @@
 			})
 		}
 	}
-<<<<<<< HEAD
-=======
 
 	impl async_backing_primitives::UnincludedSegmentApi<Block> for Runtime {
 		fn can_build_upon(
@@ -1662,7 +1656,6 @@
 			false
 		}
 	}
->>>>>>> 7131ef90
 }
 
 // Nimbus's Executive wrapper allows relay validators to verify the seal digest
