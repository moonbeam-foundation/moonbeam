// Copyright 2019-2022 PureStake Inc.
// This file is part of Moonbeam.

// Moonbeam is free software: you can redistribute it and/or modify
// it under the terms of the GNU General Public License as published by
// the Free Software Foundation, either version 3 of the License, or
// (at your option) any later version.

// Moonbeam is distributed in the hope that it will be useful,
// but WITHOUT ANY WARRANTY; without even the implied warranty of
// MERCHANTABILITY or FITNESS FOR A PARTICULAR PURPOSE.  See the
// GNU General Public License for more details.

// You should have received a copy of the GNU General Public License
// along with Moonbeam.  If not, see <http://www.gnu.org/licenses/>.

//! The Moonriver Runtime.
//!
//! Primary features of this runtime include:
//! * Ethereum compatibility
//! * Moonriver tokenomics

#![cfg_attr(not(feature = "std"), no_std)]
// `construct_runtime!` does a lot of recursion and requires us to increase the limit to 256.
#![recursion_limit = "256"]

// Make the WASM binary available.
#[cfg(feature = "std")]
include!(concat!(env!("OUT_DIR"), "/wasm_binary.rs"));

use account::AccountId20;
use cumulus_pallet_parachain_system::{RelayChainStateProof, RelaychainBlockNumberProvider};
use cumulus_primitives_core::relay_chain;
use fp_rpc::TransactionStatus;

// Re-export required by get! macro.
#[cfg(feature = "std")]
pub use fp_evm::GenesisAccount;
pub use frame_support::traits::Get;
use frame_support::{
	construct_runtime,
	pallet_prelude::DispatchResult,
	parameter_types,
	traits::{
		ConstBool, ConstU128, ConstU16, ConstU32, ConstU64, ConstU8, Contains,
		Currency as CurrencyT, EitherOfDiverse, EqualPrivilegeOnly, Imbalance, InstanceFilter,
		OffchainWorker, OnFinalize, OnIdle, OnInitialize, OnRuntimeUpgrade, OnUnbalanced,
	},
	weights::{
		constants::{RocksDbWeight, WEIGHT_PER_SECOND},
		ConstantMultiplier, DispatchClass, GetDispatchInfo, Weight, WeightToFeeCoefficient,
		WeightToFeeCoefficients, WeightToFeePolynomial,
	},
	PalletId,
};
use frame_system::{EnsureRoot, EnsureSigned};
pub use moonbeam_core_primitives::{
	AccountId, AccountIndex, Address, AssetId, Balance, BlockNumber, DigestItem, Hash, Header,
	Index, Signature,
};
use moonbeam_rpc_primitives_txpool::TxPoolResponse;
use pallet_balances::NegativeImbalance;
use pallet_ethereum::Call::transact;
use pallet_ethereum::Transaction as EthereumTransaction;
use pallet_evm::{
	Account as EVMAccount, EVMCurrencyAdapter, EnsureAddressNever, EnsureAddressRoot,
	FeeCalculator, GasWeightMapping, OnChargeEVMTransaction as OnChargeEVMTransactionT, Runner,
};
pub use pallet_parachain_staking::{InflationInfo, Range};
use pallet_transaction_payment::{CurrencyAdapter, Multiplier, TargetedFeeAdjustment};
use parity_scale_codec::{Decode, Encode, MaxEncodedLen};
use scale_info::TypeInfo;
use sp_api::impl_runtime_apis;
use sp_core::{OpaqueMetadata, H160, H256, U256};
use sp_runtime::{
	create_runtime_str, generic, impl_opaque_keys,
	traits::{
		BlakeTwo256, Block as BlockT, DispatchInfoOf, Dispatchable, IdentityLookup,
		PostDispatchInfoOf, UniqueSaturatedInto,
	},
	transaction_validity::{
		InvalidTransaction, TransactionSource, TransactionValidity, TransactionValidityError,
	},
	ApplyExtrinsicResult, FixedPointNumber, Perbill, Percent, Permill, Perquintill,
	SaturatedConversion,
};
use sp_std::{convert::TryFrom, prelude::*};

use cumulus_primitives_core::{relay_chain::BlockNumber as RelayBlockNumber, DmpMessageHandler};
use smallvec::smallvec;
#[cfg(feature = "std")]
use sp_version::NativeVersion;
use sp_version::RuntimeVersion;

use nimbus_primitives::{CanAuthor, NimbusId};

mod precompiles;
pub use precompiles::{
	MoonriverPrecompiles, FOREIGN_ASSET_PRECOMPILE_ADDRESS_PREFIX,
	LOCAL_ASSET_PRECOMPILE_ADDRESS_PREFIX,
};

#[cfg(any(feature = "std", test))]
pub use sp_runtime::BuildStorage;

pub type Precompiles = MoonriverPrecompiles<Runtime>;

pub mod asset_config;
pub mod xcm_config;

/// MOVR, the native token, uses 18 decimals of precision.
pub mod currency {
	use super::Balance;

	// Provide a common factor between runtimes based on a supply of 10_000_000 tokens.
	pub const SUPPLY_FACTOR: Balance = 1;

	pub const WEI: Balance = 1;
	pub const KILOWEI: Balance = 1_000;
	pub const MEGAWEI: Balance = 1_000_000;
	pub const GIGAWEI: Balance = 1_000_000_000;
	pub const MICROMOVR: Balance = 1_000_000_000_000;
	pub const MILLIMOVR: Balance = 1_000_000_000_000_000;
	pub const MOVR: Balance = 1_000_000_000_000_000_000;
	pub const KILOMOVR: Balance = 1_000_000_000_000_000_000_000;

	pub const TRANSACTION_BYTE_FEE: Balance = 1 * GIGAWEI * SUPPLY_FACTOR;
	pub const STORAGE_BYTE_FEE: Balance = 100 * MICROMOVR * SUPPLY_FACTOR;
	pub const WEIGHT_FEE: Balance = 50 * KILOWEI * SUPPLY_FACTOR;

	pub const fn deposit(items: u32, bytes: u32) -> Balance {
		items as Balance * 1 * MOVR * SUPPLY_FACTOR + (bytes as Balance) * STORAGE_BYTE_FEE
	}
}

/// Maximum weight per block
pub const MAXIMUM_BLOCK_WEIGHT: Weight = WEIGHT_PER_SECOND / 2;

pub const MILLISECS_PER_BLOCK: u64 = 12000;
pub const MINUTES: BlockNumber = 60_000 / (MILLISECS_PER_BLOCK as BlockNumber);
pub const HOURS: BlockNumber = MINUTES * 60;
pub const DAYS: BlockNumber = HOURS * 24;
pub const WEEKS: BlockNumber = DAYS * 7;
/// Opaque types. These are used by the CLI to instantiate machinery that don't need to know
/// the specifics of the runtime. They can then be made to be agnostic over specific formats
/// of data like extrinsics, allowing for them to continue syncing the network through upgrades
/// to even the core datastructures.
pub mod opaque {
	use super::*;

	pub use sp_runtime::OpaqueExtrinsic as UncheckedExtrinsic;
	pub type Block = generic::Block<Header, UncheckedExtrinsic>;

	impl_opaque_keys! {
		pub struct SessionKeys {
			pub nimbus: AuthorInherent,
			pub vrf: session_keys_primitives::VrfSessionKey,
		}
	}
}

/// This runtime version.
/// The spec_version is composed of 2x2 digits. The first 2 digits represent major changes
/// that can't be skipped, such as data migration upgrades. The last 2 digits represent minor
/// changes which can be skipped.
#[sp_version::runtime_version]
pub const VERSION: RuntimeVersion = RuntimeVersion {
	spec_name: create_runtime_str!("moonriver"),
	impl_name: create_runtime_str!("moonriver"),
	authoring_version: 3,
	spec_version: 1800,
	impl_version: 0,
	apis: RUNTIME_API_VERSIONS,
	transaction_version: 2,
	state_version: 0,
};

/// The version information used to identify this runtime when compiled natively.
#[cfg(feature = "std")]
pub fn native_version() -> NativeVersion {
	NativeVersion {
		runtime_version: VERSION,
		can_author_with: Default::default(),
	}
}

const NORMAL_DISPATCH_RATIO: Perbill = Perbill::from_percent(75);

parameter_types! {
	pub const Version: RuntimeVersion = VERSION;
	/// We allow for one half second of compute with a 6 second average block time.
	/// These values are dictated by Polkadot for the parachain.
	pub BlockWeights: frame_system::limits::BlockWeights = frame_system::limits::BlockWeights
		::with_sensible_defaults(MAXIMUM_BLOCK_WEIGHT, NORMAL_DISPATCH_RATIO);
	/// We allow for 5 MB blocks.
	pub BlockLength: frame_system::limits::BlockLength = frame_system::limits::BlockLength
		::max_with_normal_ratio(5 * 1024 * 1024, NORMAL_DISPATCH_RATIO);
}

impl frame_system::Config for Runtime {
	/// The identifier used to distinguish between accounts.
	type AccountId = AccountId;
	/// The aggregated dispatch type that is available for extrinsics.
	type Call = Call;
	/// The lookup mechanism to get account ID from whatever is passed in dispatchers.
	type Lookup = IdentityLookup<AccountId>;
	/// The index type for storing how many extrinsics an account has signed.
	type Index = Index;
	/// The index type for blocks.
	type BlockNumber = BlockNumber;
	/// The type for hashing blocks and tries.
	type Hash = Hash;
	/// The hashing algorithm used.
	type Hashing = BlakeTwo256;
	/// The header type.
	type Header = generic::Header<BlockNumber, BlakeTwo256>;
	/// The ubiquitous event type.
	type Event = Event;
	/// The ubiquitous origin type.
	type Origin = Origin;
	/// Maximum number of block number to block hash mappings to keep (oldest pruned first).
	type BlockHashCount = ConstU32<256>;
	/// Maximum weight of each block. With a default weight system of 1byte == 1weight, 4mb is ok.
	type BlockWeights = BlockWeights;
	/// Maximum size of all encoded transactions (in bytes) that are allowed in one block.
	type BlockLength = BlockLength;
	/// Runtime version.
	type Version = Version;
	type PalletInfo = PalletInfo;
	type AccountData = pallet_balances::AccountData<Balance>;
	type OnNewAccount = ();
	type OnKilledAccount = ();
	type DbWeight = RocksDbWeight;
	type BaseCallFilter = MaintenanceMode;
	type SystemWeightInfo = ();
	/// This is used as an identifier of the chain. 42 is the generic substrate prefix.
	type SS58Prefix = ConstU16<1285>;
	type OnSetCode = cumulus_pallet_parachain_system::ParachainSetCode<Self>;
	type MaxConsumers = frame_support::traits::ConstU32<16>;
}

impl pallet_utility::Config for Runtime {
	type Event = Event;
	type Call = Call;
	type PalletsOrigin = OriginCaller;
	type WeightInfo = pallet_utility::weights::SubstrateWeight<Runtime>;
}

impl pallet_timestamp::Config for Runtime {
	/// A timestamp: milliseconds since the unix epoch.
	type Moment = u64;
	type OnTimestampSet = ();
	type MinimumPeriod = ConstU64<1>;
	type WeightInfo = pallet_timestamp::weights::SubstrateWeight<Runtime>;
}

impl pallet_balances::Config for Runtime {
	type MaxReserves = ConstU32<50>;
	type ReserveIdentifier = [u8; 4];
	type MaxLocks = ConstU32<50>;
	/// The type for recording an account's balance.
	type Balance = Balance;
	/// The ubiquitous event type.
	type Event = Event;
	type DustRemoval = ();
	type ExistentialDeposit = ConstU128<0>;
	type AccountStore = System;
	type WeightInfo = pallet_balances::weights::SubstrateWeight<Runtime>;
}

pub struct DealWithFees<R>(sp_std::marker::PhantomData<R>);
impl<R> OnUnbalanced<NegativeImbalance<R>> for DealWithFees<R>
where
	R: pallet_balances::Config + pallet_treasury::Config,
	pallet_treasury::Pallet<R>: OnUnbalanced<NegativeImbalance<R>>,
{
	// this seems to be called for substrate-based transactions
	fn on_unbalanceds<B>(mut fees_then_tips: impl Iterator<Item = NegativeImbalance<R>>) {
		if let Some(fees) = fees_then_tips.next() {
			// for fees, 80% are burned, 20% to the treasury
			let (_, to_treasury) = fees.ration(80, 20);
			// Balances pallet automatically burns dropped Negative Imbalances by decreasing
			// total_supply accordingly
			<pallet_treasury::Pallet<R> as OnUnbalanced<_>>::on_unbalanced(to_treasury);
		}
	}

	// this is called from pallet_evm for Ethereum-based transactions
	// (technically, it calls on_unbalanced, which calls this when non-zero)
	fn on_nonzero_unbalanced(amount: NegativeImbalance<R>) {
		// Balances pallet automatically burns dropped Negative Imbalances by decreasing
		// total_supply accordingly
		let (_, to_treasury) = amount.ration(80, 20);
		<pallet_treasury::Pallet<R> as OnUnbalanced<_>>::on_unbalanced(to_treasury);
	}
}

pub struct LengthToFee;
impl WeightToFeePolynomial for LengthToFee {
	type Balance = Balance;

	fn polynomial() -> WeightToFeeCoefficients<Self::Balance> {
		smallvec![
			WeightToFeeCoefficient {
				degree: 1,
				coeff_frac: Perbill::zero(),
				coeff_integer: currency::TRANSACTION_BYTE_FEE,
				negative: false,
			},
			WeightToFeeCoefficient {
				degree: 3,
				coeff_frac: Perbill::zero(),
				coeff_integer: 1 * currency::SUPPLY_FACTOR,
				negative: false,
			},
		]
	}
}

impl pallet_transaction_payment::Config for Runtime {
	type Event = Event;
	type OnChargeTransaction = CurrencyAdapter<Balances, DealWithFees<Runtime>>;
	type OperationalFeeMultiplier = ConstU8<5>;
	type WeightToFee = ConstantMultiplier<Balance, ConstU128<{ currency::WEIGHT_FEE }>>;
	type LengthToFee = LengthToFee;
	type FeeMultiplierUpdate = SlowAdjustingFeeUpdate<Runtime>;
}

impl pallet_ethereum_chain_id::Config for Runtime {}

impl pallet_randomness_collective_flip::Config for Runtime {}

/// Current approximation of the gas/s consumption considering
/// EVM execution over compiled WASM (on 4.4Ghz CPU).
/// Given the 500ms Weight, from which 75% only are used for transactions,
/// the total EVM execution gas limit is: GAS_PER_SECOND * 0.500 * 0.75 ~= 15_000_000.
pub const GAS_PER_SECOND: u64 = 40_000_000;

/// Approximate ratio of the amount of Weight per Gas.
/// u64 works for approximations because Weight is a very small unit compared to gas.
pub const WEIGHT_PER_GAS: u64 = WEIGHT_PER_SECOND / GAS_PER_SECOND;

pub struct MoonbeamGasWeightMapping;

impl pallet_evm::GasWeightMapping for MoonbeamGasWeightMapping {
	fn gas_to_weight(gas: u64) -> Weight {
		gas.saturating_mul(WEIGHT_PER_GAS)
	}
	fn weight_to_gas(weight: Weight) -> u64 {
		u64::try_from(weight.wrapping_div(WEIGHT_PER_GAS)).unwrap_or(u32::MAX as u64)
	}
}

parameter_types! {
	pub BlockGasLimit: U256
		= U256::from(NORMAL_DISPATCH_RATIO * MAXIMUM_BLOCK_WEIGHT / WEIGHT_PER_GAS);
	/// The portion of the `NORMAL_DISPATCH_RATIO` that we adjust the fees with. Blocks filled less
	/// than this will decrease the weight and more will increase.
	pub const TargetBlockFullness: Perquintill = Perquintill::from_percent(25);
	/// The adjustment variable of the runtime. Higher values will cause `TargetBlockFullness` to
	/// change the fees more rapidly. This low value causes changes to occur slowly over time.
	pub AdjustmentVariable: Multiplier = Multiplier::saturating_from_rational(3, 100_000);
	/// Minimum amount of the multiplier. This value cannot be too low. A test case should ensure
	/// that combined with `AdjustmentVariable`, we can recover from the minimum.
	/// See `multiplier_can_grow_from_zero` in integration_tests.rs.
	/// This value is currently only used by pallet-transaction-payment as an assertion that the
	/// next multiplier is always > min value.
	pub MinimumMultiplier: Multiplier = Multiplier::saturating_from_rational(1, 1_000_000u128);
	pub PrecompilesValue: MoonriverPrecompiles<Runtime> = MoonriverPrecompiles::<_>::new();
}

pub struct FixedGasPrice;
impl FeeCalculator for FixedGasPrice {
	fn min_gas_price() -> (U256, Weight) {
		(
			(1 * currency::GIGAWEI * currency::SUPPLY_FACTOR).into(),
			0u64,
		)
	}
}

/// Parameterized slow adjusting fee updated based on
/// https://w3f-research.readthedocs.io/en/latest/polkadot/overview/2-token-economics.html#-2.-slow-adjusting-mechanism // editorconfig-checker-disable-line
///
/// The adjustment algorithm boils down to:
///
/// diff = (previous_block_weight - target) / maximum_block_weight
/// next_multiplier = prev_multiplier * (1 + (v * diff) + ((v * diff)^2 / 2))
/// assert(next_multiplier > min)
///     where: v is AdjustmentVariable
///            target is TargetBlockFullness
///            min is MinimumMultiplier
pub type SlowAdjustingFeeUpdate<R> =
	TargetedFeeAdjustment<R, TargetBlockFullness, AdjustmentVariable, MinimumMultiplier>;

use frame_support::traits::FindAuthor;
//TODO It feels like this shold be able to work for any T: H160, but I tried for
// embarassingly long and couldn't figure that out.

/// The author inherent provides a AccountId20, but pallet evm needs an H160.
/// This simple adapter makes the conversion.
pub struct FindAuthorAdapter<Inner>(sp_std::marker::PhantomData<Inner>);

impl<Inner> FindAuthor<H160> for FindAuthorAdapter<Inner>
where
	Inner: FindAuthor<AccountId20>,
{
	fn find_author<'a, I>(digests: I) -> Option<H160>
	where
		I: 'a + IntoIterator<Item = (sp_runtime::ConsensusEngineId, &'a [u8])>,
	{
		Inner::find_author(digests).map(Into::into)
	}
}

moonbeam_runtime_common::impl_on_charge_evm_transaction!();

impl pallet_evm::Config for Runtime {
	type FeeCalculator = FixedGasPrice;
	type GasWeightMapping = MoonbeamGasWeightMapping;
	type BlockHashMapping = pallet_ethereum::EthereumBlockHashMapping<Self>;
	type CallOrigin = EnsureAddressRoot<AccountId>;
	type WithdrawOrigin = EnsureAddressNever<AccountId>;
	type AddressMapping = moonbeam_runtime_common::IntoAddressMapping;
	type Currency = Balances;
	type Event = Event;
	type Runner = pallet_evm::runner::stack::Runner<Self>;
	type PrecompilesType = MoonriverPrecompiles<Self>;
	type PrecompilesValue = PrecompilesValue;
	type ChainId = EthereumChainId;
	type OnChargeTransaction = OnChargeEVMTransaction<DealWithFees<Runtime>>;
	type BlockGasLimit = BlockGasLimit;
	type FindAuthor = FindAuthorAdapter<AuthorInherent>;
}

parameter_types! {
	pub MaximumSchedulerWeight: Weight = NORMAL_DISPATCH_RATIO * BlockWeights::get().max_block;
}

impl pallet_scheduler::Config for Runtime {
	type Event = Event;
	type Origin = Origin;
	type PalletsOrigin = OriginCaller;
	type Call = Call;
	type MaximumWeight = MaximumSchedulerWeight;
	type ScheduleOrigin = EnsureRoot<AccountId>;
	type MaxScheduledPerBlock = ConstU32<50>;
	type WeightInfo = pallet_scheduler::weights::SubstrateWeight<Runtime>;
	type OriginPrivilegeCmp = EqualPrivilegeOnly;
	type PreimageProvider = ();
	type NoPreimagePostponement = ();
}

type CouncilInstance = pallet_collective::Instance1;
type TechCommitteeInstance = pallet_collective::Instance2;
type TreasuryCouncilInstance = pallet_collective::Instance3;

impl pallet_collective::Config<CouncilInstance> for Runtime {
	type Origin = Origin;
	type Event = Event;
	type Proposal = Call;
	/// The maximum amount of time (in blocks) for council members to vote on motions.
	/// Motions may end in fewer blocks if enough votes are cast to determine the result.
	type MotionDuration = ConstU32<{ 3 * DAYS }>;
	/// The maximum number of proposals that can be open in the council at once.
	type MaxProposals = ConstU32<100>;
	/// The maximum number of council members.
	type MaxMembers = ConstU32<100>;
	type DefaultVote = pallet_collective::MoreThanMajorityThenPrimeDefaultVote;
	type WeightInfo = pallet_collective::weights::SubstrateWeight<Runtime>;
}

impl pallet_collective::Config<TechCommitteeInstance> for Runtime {
	type Origin = Origin;
	type Event = Event;
	type Proposal = Call;
	/// The maximum amount of time (in blocks) for technical committee members to vote on motions.
	/// Motions may end in fewer blocks if enough votes are cast to determine the result.
	type MotionDuration = ConstU32<{ 3 * DAYS }>;
	/// The maximum number of proposals that can be open in the technical committee at once.
	type MaxProposals = ConstU32<100>;
	/// The maximum number of technical committee members.
	type MaxMembers = ConstU32<100>;
	type DefaultVote = pallet_collective::MoreThanMajorityThenPrimeDefaultVote;
	type WeightInfo = pallet_collective::weights::SubstrateWeight<Runtime>;
}

<<<<<<< HEAD
impl pallet_collective::Config<TreasuryCouncilInstance> for Runtime {
	type Origin = Origin;
	type Event = Event;
	type Proposal = Call;
	/// The maximum amount of time (in blocks) for treasury council members to vote on motions.
	/// Motions may end in fewer blocks if enough votes are cast to determine the result.
	type MotionDuration = ConstU32<{ 3 * DAYS }>;
	/// The maximum number of proposals that can be open in the treasury council at once.
	type MaxProposals = ConstU32<100>;
	/// The maximum number of treasury council members.
	type MaxMembers = ConstU32<100>;
	type DefaultVote = pallet_collective::MoreThanMajorityThenPrimeDefaultVote;
	type WeightInfo = pallet_collective::weights::SubstrateWeight<Runtime>;
}
=======
// The purpose of this offset is to ensure that a democratic proposal will not apply in the same
// block as a round change.
const ENACTMENT_OFFSET: u32 = 300;
>>>>>>> 54e40e2a

impl pallet_democracy::Config for Runtime {
	type Proposal = Call;
	type Event = Event;
	type Currency = Balances;
	type EnactmentPeriod = ConstU32<{ 1 * DAYS + ENACTMENT_OFFSET }>;
	type LaunchPeriod = ConstU32<{ 1 * DAYS }>;
	type VotingPeriod = ConstU32<{ 5 * DAYS }>;

	type VoteLockingPeriod = ConstU32<{ 1 * DAYS }>;
	type FastTrackVotingPeriod = ConstU32<{ 3 * HOURS }>;
	type MinimumDeposit = ConstU128<{ 4 * currency::MOVR * currency::SUPPLY_FACTOR }>;
	/// To decide what their next motion is.
	type ExternalOrigin =
		pallet_collective::EnsureProportionAtLeast<AccountId, CouncilInstance, 1, 2>;
	/// To have the next scheduled referendum be a straight majority-carries vote.
	type ExternalMajorityOrigin =
		pallet_collective::EnsureProportionAtLeast<AccountId, CouncilInstance, 3, 5>;
	/// To have the next scheduled referendum be a straight default-carries (NTB) vote.
	type ExternalDefaultOrigin =
		pallet_collective::EnsureProportionAtLeast<AccountId, CouncilInstance, 3, 5>;
	/// To allow a shorter voting/enactment period for external proposals.
	type FastTrackOrigin =
		pallet_collective::EnsureProportionAtLeast<AccountId, TechCommitteeInstance, 1, 2>;
	/// To instant fast track.
	type InstantOrigin =
		pallet_collective::EnsureProportionAtLeast<AccountId, TechCommitteeInstance, 3, 5>;
	// To cancel a proposal which has been passed.
	type CancellationOrigin = EitherOfDiverse<
		EnsureRoot<AccountId>,
		pallet_collective::EnsureProportionAtLeast<AccountId, CouncilInstance, 3, 5>,
	>;
	// To cancel a proposal before it has been passed.
	type CancelProposalOrigin = EitherOfDiverse<
		EnsureRoot<AccountId>,
		pallet_collective::EnsureProportionAtLeast<AccountId, TechCommitteeInstance, 3, 5>,
	>;
	type BlacklistOrigin = EnsureRoot<AccountId>;
	// Any single technical committee member may veto a coming council proposal, however they can
	// only do it once and it lasts only for the cooloff period.
	type VetoOrigin = pallet_collective::EnsureMember<AccountId, TechCommitteeInstance>;
	type CooloffPeriod = ConstU32<{ 7 * DAYS }>;
	type PreimageByteDeposit = ConstU128<{ currency::STORAGE_BYTE_FEE }>;
	type Slash = ();
	type InstantAllowed = ConstBool<true>;
	type Scheduler = Scheduler;
	type MaxVotes = ConstU32<100>;
	type OperationalPreimageOrigin = pallet_collective::EnsureMember<AccountId, CouncilInstance>;
	type PalletsOrigin = OriginCaller;
	type WeightInfo = pallet_democracy::weights::SubstrateWeight<Runtime>;
	type MaxProposals = ConstU32<100>;
}

parameter_types! {
	pub const ProposalBond: Permill = Permill::from_percent(5);
	pub const TreasuryId: PalletId = PalletId(*b"py/trsry");
}

type TreasuryApproveOrigin = EitherOfDiverse<
	EnsureRoot<AccountId>,
	pallet_collective::EnsureProportionAtLeast<AccountId, TreasuryCouncilInstance, 3, 5>,
>;

type TreasuryRejectOrigin = EitherOfDiverse<
	EnsureRoot<AccountId>,
	pallet_collective::EnsureProportionMoreThan<AccountId, TreasuryCouncilInstance, 1, 2>,
>;

impl pallet_treasury::Config for Runtime {
	type PalletId = TreasuryId;
	type Currency = Balances;
	// At least three-fifths majority of the council is required (or root) to approve a proposal
	type ApproveOrigin = TreasuryApproveOrigin;
	// More than half of the council is required (or root) to reject a proposal
	type RejectOrigin = TreasuryRejectOrigin;
	type Event = Event;
	// If spending proposal rejected, transfer proposer bond to treasury
	type OnSlash = Treasury;
	type ProposalBond = ProposalBond;
	type ProposalBondMinimum = ConstU128<{ 1 * currency::MOVR * currency::SUPPLY_FACTOR }>;
	type SpendPeriod = ConstU32<{ 6 * DAYS }>;
	type Burn = ();
	type BurnDestination = ();
	type MaxApprovals = ConstU32<100>;
	type WeightInfo = pallet_treasury::weights::SubstrateWeight<Runtime>;
	type SpendFunds = ();
	type ProposalBondMaximum = ();
	type SpendOrigin = frame_support::traits::NeverEnsureOrigin<Balance>; // Same as Polkadot
}

type IdentityForceOrigin = EitherOfDiverse<
	EnsureRoot<AccountId>,
	pallet_collective::EnsureProportionMoreThan<AccountId, CouncilInstance, 1, 2>,
>;
type IdentityRegistrarOrigin = EitherOfDiverse<
	EnsureRoot<AccountId>,
	pallet_collective::EnsureProportionMoreThan<AccountId, CouncilInstance, 1, 2>,
>;

impl pallet_identity::Config for Runtime {
	type Event = Event;
	type Currency = Balances;
	// Add one item in storage and take 258 bytes
	type BasicDeposit = ConstU128<{ currency::deposit(1, 258) }>;
	// Not add any item to the storage but takes 66 bytes
	type FieldDeposit = ConstU128<{ currency::deposit(0, 66) }>;
	// Add one item in storage and take 53 bytes
	type SubAccountDeposit = ConstU128<{ currency::deposit(1, 53) }>;
	type MaxSubAccounts = ConstU32<100>;
	type MaxAdditionalFields = ConstU32<100>;
	type MaxRegistrars = ConstU32<20>;
	type Slashed = Treasury;
	type ForceOrigin = IdentityForceOrigin;
	type RegistrarOrigin = IdentityRegistrarOrigin;
	type WeightInfo = pallet_identity::weights::SubstrateWeight<Runtime>;
}

pub struct TransactionConverter;

impl fp_rpc::ConvertTransaction<UncheckedExtrinsic> for TransactionConverter {
	fn convert_transaction(&self, transaction: pallet_ethereum::Transaction) -> UncheckedExtrinsic {
		UncheckedExtrinsic::new_unsigned(
			pallet_ethereum::Call::<Runtime>::transact { transaction }.into(),
		)
	}
}

impl fp_rpc::ConvertTransaction<opaque::UncheckedExtrinsic> for TransactionConverter {
	fn convert_transaction(
		&self,
		transaction: pallet_ethereum::Transaction,
	) -> opaque::UncheckedExtrinsic {
		let extrinsic = UncheckedExtrinsic::new_unsigned(
			pallet_ethereum::Call::<Runtime>::transact { transaction }.into(),
		);
		let encoded = extrinsic.encode();
		opaque::UncheckedExtrinsic::decode(&mut &encoded[..])
			.expect("Encoded extrinsic is always valid")
	}
}

impl pallet_ethereum::Config for Runtime {
	type Event = Event;
	type StateRoot = pallet_ethereum::IntermediateStateRoot<Self>;
}

parameter_types! {
	pub DefaultBaseFeePerGas: U256 = (1 * currency::GIGAWEI * currency::SUPPLY_FACTOR).into();
}

pub struct BaseFeeThreshold;
impl pallet_base_fee::BaseFeeThreshold for BaseFeeThreshold {
	fn lower() -> Permill {
		Permill::zero()
	}
	fn ideal() -> Permill {
		Permill::from_parts(500_000)
	}
	fn upper() -> Permill {
		Permill::from_parts(1_000_000)
	}
}

impl pallet_base_fee::Config for Runtime {
	type Event = Event;
	type Threshold = BaseFeeThreshold;
	// Tells `pallet_base_fee` whether to calculate a new BaseFee `on_finalize` or not.
	type IsActive = ConstBool<false>;
	type DefaultBaseFeePerGas = DefaultBaseFeePerGas;
}

parameter_types! {
	pub const ReservedXcmpWeight: Weight = MAXIMUM_BLOCK_WEIGHT / 4;
	pub const ReservedDmpWeight: Weight = MAXIMUM_BLOCK_WEIGHT / 4;
}

impl cumulus_pallet_parachain_system::Config for Runtime {
	type Event = Event;
	type OnSystemEvent = ();
	type SelfParaId = ParachainInfo;
	type DmpMessageHandler = MaintenanceMode;
	type ReservedDmpWeight = ReservedDmpWeight;
	type OutboundXcmpMessageSource = XcmpQueue;
	type XcmpMessageHandler = XcmpQueue;
	type ReservedXcmpWeight = ReservedXcmpWeight;
	type CheckAssociatedRelayNumber = cumulus_pallet_parachain_system::RelayNumberStrictlyIncreases;
}

impl parachain_info::Config for Runtime {}

parameter_types! {
	/// Default fixed percent a collator takes off the top of due rewards
	pub const DefaultCollatorCommission: Perbill = Perbill::from_percent(20);
	/// Default percent of inflation set aside for parachain bond every round
	pub const DefaultParachainBondReservePercent: Percent = Percent::from_percent(30);
}

pub struct OnCollatorPayout;
impl pallet_parachain_staking::OnCollatorPayout<AccountId, Balance> for OnCollatorPayout {
	fn on_collator_payout(
		for_round: pallet_parachain_staking::RoundIndex,
		collator_id: AccountId,
		amount: Balance,
	) -> Weight {
		MoonbeamOrbiters::distribute_rewards(for_round, collator_id, amount)
	}
}
pub struct OnNewRound;
impl pallet_parachain_staking::OnNewRound for OnNewRound {
	fn on_new_round(round_index: pallet_parachain_staking::RoundIndex) -> Weight {
		MoonbeamOrbiters::on_new_round(round_index)
	}
}

impl pallet_parachain_staking::Config for Runtime {
	type Event = Event;
	type Currency = Balances;
	type MonetaryGovernanceOrigin = EnsureRoot<AccountId>;
	/// Minimum round length is 2 minutes (10 * 12 second block times)
	type MinBlocksPerRound = ConstU32<10>;
	/// Blocks per round
	type DefaultBlocksPerRound = ConstU32<{ 2 * HOURS }>;
	/// Rounds before the collator leaving the candidates request can be executed
	type LeaveCandidatesDelay = ConstU32<24>;
	/// Rounds before the candidate bond increase/decrease can be executed
	type CandidateBondLessDelay = ConstU32<24>;
	/// Rounds before the delegator exit can be executed
	type LeaveDelegatorsDelay = ConstU32<24>;
	/// Rounds before the delegator revocation can be executed
	type RevokeDelegationDelay = ConstU32<24>;
	/// Rounds before the delegator bond increase/decrease can be executed
	type DelegationBondLessDelay = ConstU32<24>;
	/// Rounds before the reward is paid
	type RewardPaymentDelay = ConstU32<2>;
	/// Minimum collators selected per round, default at genesis and minimum forever after
	type MinSelectedCandidates = ConstU32<8>;
	/// Maximum top delegations per candidate
	type MaxTopDelegationsPerCandidate = ConstU32<300>;
	/// Maximum bottom delegations per candidate
	type MaxBottomDelegationsPerCandidate = ConstU32<50>;
	/// Maximum delegations per delegator
	type MaxDelegationsPerDelegator = ConstU32<100>;
	type DefaultCollatorCommission = DefaultCollatorCommission;
	type DefaultParachainBondReservePercent = DefaultParachainBondReservePercent;
	/// Minimum stake required to become a collator
	type MinCollatorStk = ConstU128<{ 1000 * currency::MOVR * currency::SUPPLY_FACTOR }>;
	/// Minimum stake required to be reserved to be a candidate
	type MinCandidateStk = ConstU128<{ 500 * currency::MOVR * currency::SUPPLY_FACTOR }>;
	/// Minimum stake required to be reserved to be a delegator
	type MinDelegation = ConstU128<{ 5 * currency::MOVR * currency::SUPPLY_FACTOR }>;
	/// Minimum stake required to be reserved to be a delegator
	type MinDelegatorStk = ConstU128<{ 5 * currency::MOVR * currency::SUPPLY_FACTOR }>;
	type BlockAuthor = AuthorInherent;
	type OnCollatorPayout = OnCollatorPayout;
	type OnNewRound = OnNewRound;
	type WeightInfo = pallet_parachain_staking::weights::SubstrateWeight<Runtime>;
}

impl pallet_author_inherent::Config for Runtime {
	type SlotBeacon = RelaychainBlockNumberProvider<Self>;
	type AccountLookup = MoonbeamOrbiters;
	type CanAuthor = AuthorFilter;
	type WeightInfo = pallet_author_inherent::weights::SubstrateWeight<Runtime>;
}

impl pallet_author_slot_filter::Config for Runtime {
	type Event = Event;
	type RandomnessSource = RandomnessCollectiveFlip;
	type PotentialAuthors = ParachainStaking;
	type WeightInfo = pallet_author_slot_filter::weights::SubstrateWeight<Runtime>;
}

parameter_types! {
	pub const InitializationPayment: Perbill = Perbill::from_percent(30);
	pub const RelaySignaturesThreshold: Perbill = Perbill::from_percent(100);
	pub const SignatureNetworkIdentifier:  &'static [u8] = b"moonriver-";

}

impl pallet_crowdloan_rewards::Config for Runtime {
	type Event = Event;
	type Initialized = ConstBool<false>;
	type InitializationPayment = InitializationPayment;
	type MaxInitContributors = ConstU32<500>;
	type MinimumReward = ConstU128<0>;
	type RewardCurrency = Balances;
	type RelayChainAccountId = [u8; 32];
	type RewardAddressAssociateOrigin = EnsureSigned<Self::AccountId>;
	type RewardAddressChangeOrigin = EnsureSigned<Self::AccountId>;
	type RewardAddressRelayVoteThreshold = RelaySignaturesThreshold;
	type SignatureNetworkIdentifier = SignatureNetworkIdentifier;
	type VestingBlockNumber = relay_chain::BlockNumber;
	type VestingBlockProvider = RelaychainBlockNumberProvider<Self>;
	type WeightInfo = pallet_crowdloan_rewards::weights::SubstrateWeight<Runtime>;
}

// This is a simple session key manager. It should probably either work with, or be replaced
// entirely by pallet sessions
impl pallet_author_mapping::Config for Runtime {
	type Event = Event;
	type DepositCurrency = Balances;
	type DepositAmount = ConstU128<{ 100 * currency::MOVR * currency::SUPPLY_FACTOR }>;
	type Keys = session_keys_primitives::VrfId;
	type WeightInfo = pallet_author_mapping::weights::SubstrateWeight<Runtime>;
}

/// The type used to represent the kinds of proxying allowed.
#[cfg_attr(feature = "std", derive(serde::Serialize, serde::Deserialize))]
#[derive(
	Copy, Clone, Eq, PartialEq, Ord, PartialOrd, Encode, Decode, Debug, MaxEncodedLen, TypeInfo,
)]
pub enum ProxyType {
	/// All calls can be proxied. This is the trivial/most permissive filter.
	Any = 0,
	/// Only extrinsics that do not transfer funds.
	NonTransfer = 1,
	/// Only extrinsics related to governance (democracy and collectives).
	Governance = 2,
	/// Only extrinsics related to staking.
	Staking = 3,
	/// Allow to veto an announced proxy call.
	CancelProxy = 4,
	/// Allow extrinsic related to Balances.
	Balances = 5,
	/// Allow extrinsic related to AuthorMapping.
	AuthorMapping = 6,
	/// Allow extrinsic related to IdentityJudgement.
	IdentityJudgement = 7,
}

impl Default for ProxyType {
	fn default() -> Self {
		Self::Any
	}
}

impl InstanceFilter<Call> for ProxyType {
	fn filter(&self, c: &Call) -> bool {
		match self {
			ProxyType::Any => true,
			ProxyType::NonTransfer => {
				matches!(
					c,
					Call::System(..)
						| Call::Timestamp(..) | Call::ParachainStaking(..)
						| Call::Democracy(..) | Call::CouncilCollective(..)
						| Call::Identity(..) | Call::TechCommitteeCollective(..)
						| Call::Utility(..) | Call::Proxy(..)
						| Call::AuthorMapping(..)
						| Call::CrowdloanRewards(pallet_crowdloan_rewards::Call::claim { .. })
				)
			}
			ProxyType::Governance => matches!(
				c,
				Call::Democracy(..)
					| Call::CouncilCollective(..)
					| Call::TechCommitteeCollective(..)
					| Call::Utility(..)
			),
			ProxyType::Staking => matches!(
				c,
				Call::ParachainStaking(..)
					| Call::Utility(..) | Call::AuthorMapping(..)
					| Call::MoonbeamOrbiters(..)
			),
			ProxyType::CancelProxy => matches!(
				c,
				Call::Proxy(pallet_proxy::Call::reject_announcement { .. })
			),
			ProxyType::Balances => matches!(c, Call::Balances(..) | Call::Utility(..)),
			ProxyType::AuthorMapping => matches!(c, Call::AuthorMapping(..)),
			ProxyType::IdentityJudgement => matches!(
				c,
				Call::Identity(pallet_identity::Call::provide_judgement { .. }) | Call::Utility(..)
			),
		}
	}

	fn is_superset(&self, o: &Self) -> bool {
		match (self, o) {
			(x, y) if x == y => true,
			(ProxyType::Any, _) => true,
			(_, ProxyType::Any) => false,
			_ => false,
		}
	}
}

impl pallet_proxy::Config for Runtime {
	type Event = Event;
	type Call = Call;
	type Currency = Balances;
	type ProxyType = ProxyType;
	// One storage item; key size 32, value size 8
	type ProxyDepositBase = ConstU128<{ currency::deposit(1, 8) }>;
	// Additional storage item size of 21 bytes (20 bytes AccountId + 1 byte sizeof(ProxyType)).
	type ProxyDepositFactor = ConstU128<{ currency::deposit(0, 21) }>;
	type MaxProxies = ConstU32<32>;
	type WeightInfo = pallet_proxy::weights::SubstrateWeight<Runtime>;
	type MaxPending = ConstU32<32>;
	type CallHasher = BlakeTwo256;
	type AnnouncementDepositBase = ConstU128<{ currency::deposit(1, 8) }>;
	// Additional storage item size of 56 bytes:
	// - 20 bytes AccountId
	// - 32 bytes Hasher (Blake2256)
	// - 4 bytes BlockNumber (u32)
	type AnnouncementDepositFactor = ConstU128<{ currency::deposit(0, 56) }>;
}

impl pallet_migrations::Config for Runtime {
	type Event = Event;
	type MigrationsList = moonbeam_runtime_common::migrations::CommonMigrations<
		Runtime,
		CouncilCollective,
		TechCommitteeCollective,
	>;
}

/// Maintenance mode Call filter
pub struct MaintenanceFilter;
impl Contains<Call> for MaintenanceFilter {
	fn contains(c: &Call) -> bool {
		match c {
			Call::Assets(_) => false,
			Call::LocalAssets(_) => false,
			Call::Balances(_) => false,
			Call::CrowdloanRewards(_) => false,
			Call::Ethereum(_) => false,
			Call::EVM(_) => false,
			Call::Identity(_) => false,
			Call::XTokens(_) => false,
			Call::ParachainStaking(_) => false,
			Call::MoonbeamOrbiters(_) => false,
			Call::PolkadotXcm(_) => false,
			Call::Treasury(_) => false,
			Call::XcmTransactor(_) => false,
			_ => true,
		}
	}
}

/// Normal Call Filter
/// We dont allow to create nor mint assets, this for now is disabled
/// We only allow transfers. For now creation of assets will go through
/// asset-manager, while minting/burning only happens through xcm messages
/// This can change in the future
pub struct NormalFilter;
impl Contains<Call> for NormalFilter {
	fn contains(c: &Call) -> bool {
		match c {
			Call::Assets(method) => match method {
				pallet_assets::Call::transfer { .. } => true,
				pallet_assets::Call::transfer_keep_alive { .. } => true,
				pallet_assets::Call::approve_transfer { .. } => true,
				pallet_assets::Call::transfer_approved { .. } => true,
				pallet_assets::Call::cancel_approval { .. } => true,
				_ => false,
			},
			// We want to disable create, as we dont want users to be choosing the
			// assetId of their choice
			// We also disable destroy, as we want to route destroy through the
			// asset-manager, which guarantees the removal both at the EVM and
			// substrate side of things
			Call::LocalAssets(method) => match method {
				pallet_assets::Call::create { .. } => false,
				pallet_assets::Call::destroy { .. } => false,
				_ => true,
			},
			// We just want to enable this in case of live chains, since the default version
			// is populated at genesis
			Call::PolkadotXcm(method) => match method {
				pallet_xcm::Call::force_default_xcm_version { .. } => true,
				_ => false,
			},
			// We filter anonymous proxy as they make "reserve" inconsistent
			// See: https://github.com/paritytech/substrate/blob/37cca710eed3dadd4ed5364c7686608f5175cce1/frame/proxy/src/lib.rs#L270 // editorconfig-checker-disable-line
			Call::Proxy(method) => match method {
				pallet_proxy::Call::anonymous { .. } => false,
				pallet_proxy::Call::kill_anonymous { .. } => false,
				_ => true,
			},
			// We filter for now transact through signed
			Call::XcmTransactor(method) => match method {
				pallet_xcm_transactor::Call::transact_through_signed_multilocation { .. } => false,
				pallet_xcm_transactor::Call::transact_through_signed { .. } => false,
				_ => true,
			},
			_ => true,
		}
	}
}

pub struct XcmExecutionManager;
impl pallet_maintenance_mode::PauseXcmExecution for XcmExecutionManager {
	fn suspend_xcm_execution() -> DispatchResult {
		XcmpQueue::suspend_xcm_execution(Origin::root())
	}
	fn resume_xcm_execution() -> DispatchResult {
		XcmpQueue::resume_xcm_execution(Origin::root())
	}
}

pub struct MaintenanceDmpHandler;
impl DmpMessageHandler for MaintenanceDmpHandler {
	// This implementation makes messages be queued
	// Since the limit is 0, messages are queued for next iteration
	fn handle_dmp_messages(
		iter: impl Iterator<Item = (RelayBlockNumber, Vec<u8>)>,
		_limit: Weight,
	) -> Weight {
		DmpQueue::handle_dmp_messages(iter, 0)
	}
}

/// The hooks we wantt to run in Maintenance Mode
pub struct MaintenanceHooks;

impl OnInitialize<BlockNumber> for MaintenanceHooks {
	fn on_initialize(n: BlockNumber) -> Weight {
		AllPalletsReversedWithSystemFirst::on_initialize(n)
	}
}

// return 0
// For some reason using empty tuple () isnt working
// There exist only two pallets that use onIdle and these are xcmp and dmp queues
// For some reason putting an empty tumple does not work (transaction never finishes)
// We use an empty onIdle, if on the future we want one of the pallets to execute it
// we need to provide it here
impl OnIdle<BlockNumber> for MaintenanceHooks {
	fn on_idle(_n: BlockNumber, _max_weight: Weight) -> Weight {
		0
	}
}

impl OnRuntimeUpgrade for MaintenanceHooks {
	fn on_runtime_upgrade() -> Weight {
		AllPalletsReversedWithSystemFirst::on_runtime_upgrade()
	}
	#[cfg(feature = "try-runtime")]
	fn pre_upgrade() -> Result<(), &'static str> {
		AllPalletsReversedWithSystemFirst::pre_upgrade()
	}

	#[cfg(feature = "try-runtime")]
	fn post_upgrade() -> Result<(), &'static str> {
		AllPalletsReversedWithSystemFirst::post_upgrade()
	}
}

impl OnFinalize<BlockNumber> for MaintenanceHooks {
	fn on_finalize(n: BlockNumber) {
		AllPalletsReversedWithSystemFirst::on_finalize(n)
	}
}

impl OffchainWorker<BlockNumber> for MaintenanceHooks {
	fn offchain_worker(n: BlockNumber) {
		AllPalletsReversedWithSystemFirst::offchain_worker(n)
	}
}

impl pallet_maintenance_mode::Config for Runtime {
	type Event = Event;
	type NormalCallFilter = NormalFilter;
	type MaintenanceCallFilter = MaintenanceFilter;
	type MaintenanceOrigin =
		pallet_collective::EnsureProportionAtLeast<AccountId, TechCommitteeInstance, 2, 3>;
	type XcmExecutionManager = XcmExecutionManager;
	type NormalDmpHandler = DmpQueue;
	type MaintenanceDmpHandler = MaintenanceDmpHandler;
	// We use AllPalletsReversedWithSystemFirst because we dont want to change the hooks in normal
	// operation
	type NormalExecutiveHooks = AllPalletsReversedWithSystemFirst;
	type MaintenanceExecutiveHooks = MaintenanceHooks;
}

impl pallet_proxy_genesis_companion::Config for Runtime {
	type ProxyType = ProxyType;
}

parameter_types! {
	pub OrbiterReserveIdentifier: [u8; 4] = [b'o', b'r', b'b', b'i'];
}

impl pallet_moonbeam_orbiters::Config for Runtime {
	type Event = Event;
	type AccountLookup = AuthorMapping;
	type AddCollatorOrigin = EnsureRoot<AccountId>;
	type Currency = Balances;
	type DelCollatorOrigin = EnsureRoot<AccountId>;
	/// Maximum number of orbiters per collator
	type MaxPoolSize = ConstU32<8>;
	/// Maximum number of round to keep on storage
	type MaxRoundArchive = ConstU32<4>;
	type OrbiterReserveIdentifier = OrbiterReserveIdentifier;
	type RotatePeriod = ConstU32<3>;
	/// Round index type.
	type RoundIndex = pallet_parachain_staking::RoundIndex;
	type WeightInfo = pallet_moonbeam_orbiters::weights::SubstrateWeight<Runtime>;
}

/// Only callable after `set_validation_data` is called which forms this proof the same way
fn relay_chain_state_proof() -> RelayChainStateProof {
	let relay_storage_root = ParachainSystem::validation_data()
		.expect("set in `set_validation_data`")
		.relay_parent_storage_root;
	let relay_chain_state =
		ParachainSystem::relay_state_proof().expect("set in `set_validation_data`");
	RelayChainStateProof::new(ParachainInfo::get(), relay_storage_root, relay_chain_state)
		.expect("Invalid relay chain state proof, already constructed in `set_validation_data`")
}

pub struct BabeDataGetter;
impl pallet_randomness::GetBabeData<u64, Option<Hash>> for BabeDataGetter {
	// Tolerate panic here because only ever called in inherent (so can be omitted)
	fn get_epoch_index() -> u64 {
		relay_chain_state_proof()
			.read_optional_entry(relay_chain::well_known_keys::EPOCH_INDEX)
			.ok()
			.flatten()
			.expect("expected to be able to read epoch index from relay chain state proof")
	}
	fn get_epoch_randomness() -> Option<Hash> {
		relay_chain_state_proof()
			.read_optional_entry(relay_chain::well_known_keys::ONE_EPOCH_AGO_RANDOMNESS)
			.ok()
			.flatten()
	}
}

impl pallet_randomness::Config for Runtime {
	type Event = Event;
	type AddressMapping = moonbeam_runtime_common::IntoAddressMapping;
	type Currency = Balances;
	type BabeDataGetter = BabeDataGetter;
	type VrfKeyLookup = AuthorMapping;
	type Deposit = ConstU128<{ 1 * currency::MOVR * currency::SUPPLY_FACTOR }>;
	type MaxRandomWords = ConstU8<100>;
	type MinBlockDelay = ConstU32<2>;
	type MaxBlockDelay = ConstU32<2_000>;
	type BlockExpirationDelay = ConstU32<10_000>;
	type EpochExpirationDelay = ConstU64<10_000>;
}

construct_runtime! {
	pub enum Runtime where
		Block = Block,
		NodeBlock = opaque::Block,
		UncheckedExtrinsic = UncheckedExtrinsic
	{
		// System support stuff.
		System: frame_system::{Pallet, Call, Storage, Config, Event<T>} = 0,
		ParachainSystem: cumulus_pallet_parachain_system::{Pallet, Call, Storage, Inherent, Event<T>} = 1,
		RandomnessCollectiveFlip: pallet_randomness_collective_flip::{Pallet, Storage} = 2,
		Timestamp: pallet_timestamp::{Pallet, Call, Storage, Inherent} = 3,
		ParachainInfo: parachain_info::{Pallet, Storage, Config} = 4,

		// Monetary stuff.
		Balances: pallet_balances::{Pallet, Call, Storage, Config<T>, Event<T>} = 10,
		TransactionPayment: pallet_transaction_payment::{Pallet, Storage, Event<T>} = 11,

		// Consensus support.
		ParachainStaking: pallet_parachain_staking::{Pallet, Call, Storage, Event<T>, Config<T>} = 20,
		AuthorInherent: pallet_author_inherent::{Pallet, Call, Storage, Inherent} = 21,
		AuthorFilter: pallet_author_slot_filter::{Pallet, Call, Storage, Event, Config} = 22,
		AuthorMapping: pallet_author_mapping::{Pallet, Call, Config<T>, Storage, Event<T>} = 23,
		MoonbeamOrbiters: pallet_moonbeam_orbiters::{Pallet, Call, Storage, Event<T>} = 24,

		// Handy utilities.
		Utility: pallet_utility::{Pallet, Call, Event} = 30,
		Proxy: pallet_proxy::{Pallet, Call, Storage, Event<T>} = 31,
		MaintenanceMode: pallet_maintenance_mode::{Pallet, Call, Config, Storage, Event} = 32,
		Identity: pallet_identity::{Pallet, Call, Storage, Event<T>} = 33,
		Migrations: pallet_migrations::{Pallet, Storage, Config, Event<T>} = 34,
		ProxyGenesisCompanion: pallet_proxy_genesis_companion::{Pallet, Config<T>} = 35,

		// Sudo was previously index 40

		// Ethereum compatibility
		EthereumChainId: pallet_ethereum_chain_id::{Pallet, Storage, Config} = 50,
		EVM: pallet_evm::{Pallet, Config, Call, Storage, Event<T>} = 51,
		Ethereum: pallet_ethereum::{Pallet, Call, Storage, Event, Origin, Config} = 52,
		BaseFee: pallet_base_fee::{Pallet, Call, Storage, Config<T>, Event} = 53,

		// Governance stuff.
		Scheduler: pallet_scheduler::{Pallet, Storage, Event<T>, Call} = 60,
		Democracy: pallet_democracy::{Pallet, Storage, Config<T>, Event<T>, Call} = 61,

		// Council stuff.
		CouncilCollective:
			pallet_collective::<Instance1>::{Pallet, Call, Storage, Event<T>, Origin<T>, Config<T>} = 70,
		TechCommitteeCollective:
			pallet_collective::<Instance2>::{Pallet, Call, Storage, Event<T>, Origin<T>, Config<T>} = 71,
		TreasuryCouncilCollective:
			pallet_collective::<Instance3>::{Pallet, Call, Storage, Event<T>, Origin<T>, Config<T>} = 72,

		// Treasury stuff.
		Treasury: pallet_treasury::{Pallet, Storage, Config, Event<T>, Call} = 80,

		// Crowdloan stuff.
		CrowdloanRewards: pallet_crowdloan_rewards::{Pallet, Call, Config<T>, Storage, Event<T>} = 90,

		// XCM Stuff
		XcmpQueue: cumulus_pallet_xcmp_queue::{Pallet, Storage, Event<T>} = 100,
		CumulusXcm: cumulus_pallet_xcm::{Pallet, Event<T>, Origin} = 101,
		DmpQueue: cumulus_pallet_dmp_queue::{Pallet, Call, Storage, Event<T>} = 102,
		PolkadotXcm: pallet_xcm::{Pallet, Storage, Call, Event<T>, Origin, Config} = 103,
		Assets: pallet_assets::{Pallet, Call, Storage, Event<T>} = 104,
		AssetManager: pallet_asset_manager::{Pallet, Call, Storage, Event<T>} = 105,
		XTokens: orml_xtokens::{Pallet, Call, Storage, Event<T>} = 106,
		XcmTransactor: pallet_xcm_transactor::{Pallet, Call, Storage, Event<T>} = 107,
		LocalAssets: pallet_assets::<Instance1>::{Pallet, Call, Storage, Event<T>} = 108,

		// Randomness
		Randomness: pallet_randomness::{Pallet, Call, Storage, Event<T>, Inherent} = 120,
	}
}

/// Block type as expected by this runtime.
pub type Block = generic::Block<Header, UncheckedExtrinsic>;
/// A Block signed with a Justification
pub type SignedBlock = generic::SignedBlock<Block>;
/// BlockId type as expected by this runtime.
pub type BlockId = generic::BlockId<Block>;

/// The SignedExtension to the basic transaction logic.
pub type SignedExtra = (
	frame_system::CheckSpecVersion<Runtime>,
	frame_system::CheckTxVersion<Runtime>,
	frame_system::CheckGenesis<Runtime>,
	frame_system::CheckEra<Runtime>,
	frame_system::CheckNonce<Runtime>,
	frame_system::CheckWeight<Runtime>,
	pallet_transaction_payment::ChargeTransactionPayment<Runtime>,
);
/// Unchecked extrinsic type as expected by this runtime.
pub type UncheckedExtrinsic =
	fp_self_contained::UncheckedExtrinsic<Address, Call, Signature, SignedExtra>;
/// Extrinsic type that has already been checked.
pub type CheckedExtrinsic = fp_self_contained::CheckedExtrinsic<AccountId, Call, SignedExtra, H160>;
/// Executive: handles dispatch to the various pallets.
pub type Executive = frame_executive::Executive<
	Runtime,
	Block,
	frame_system::ChainContext<Runtime>,
	Runtime,
	pallet_maintenance_mode::ExecutiveHooks<Runtime>,
>;

// All of our runtimes share most of their Runtime API implementations.
// We use a macro to implement this common part and add runtime-specific additional implementations.
// This macro expands to :
// ```
// impl_runtime_apis! {
//     // All impl blocks shared between all runtimes.
//
//     // Specific impls provided to the `impl_runtime_apis_plus_common!` macro.
// }
// ```
moonbeam_runtime_common::impl_runtime_apis_plus_common! {
	impl sp_transaction_pool::runtime_api::TaggedTransactionQueue<Block> for Runtime {
		fn validate_transaction(
			source: TransactionSource,
			xt: <Block as BlockT>::Extrinsic,
			block_hash: <Block as BlockT>::Hash,
		) -> TransactionValidity {
			// Filtered calls should not enter the tx pool as they'll fail if inserted.
			// If this call is not allowed, we return early.
			if !<Runtime as frame_system::Config>::BaseCallFilter::contains(&xt.0.function) {
				return InvalidTransaction::Call.into();
			}

			// This runtime uses Substrate's pallet transaction payment. This
			// makes the chain feel like a standard Substrate chain when submitting
			// frame transactions and using Substrate ecosystem tools. It has the downside that
			// transaction are not prioritized by gas_price. The following code reprioritizes
			// transactions to overcome this.
			//
			// A more elegant, ethereum-first solution is
			// a pallet that replaces pallet transaction payment, and allows users
			// to directly specify a gas price rather than computing an effective one.
			// #HopefullySomeday

			// First we pass the transactions to the standard FRAME executive. This calculates all the
			// necessary tags, longevity and other properties that we will leave unchanged.
			// This also assigns some priority that we don't care about and will overwrite next.
			let mut intermediate_valid = Executive::validate_transaction(source, xt.clone(), block_hash)?;

			let dispatch_info = xt.get_dispatch_info();

			// If this is a pallet ethereum transaction, then its priority is already set
			// according to gas price from pallet ethereum. If it is any other kind of transaction,
			// we modify its priority.
			Ok(match &xt.0.function {
				Call::Ethereum(transact { .. }) => intermediate_valid,
				_ if dispatch_info.class != DispatchClass::Normal => intermediate_valid,
				_ => {
					let tip = match xt.0.signature {
						None => 0,
						Some((_, _, ref signed_extra)) => {
							// Yuck, this depends on the index of charge transaction in Signed Extra
							let charge_transaction = &signed_extra.6;
							charge_transaction.tip()
						}
					};

					// Calculate the fee that will be taken by pallet transaction payment
					let fee: u64 = TransactionPayment::compute_fee(
						xt.encode().len() as u32,
						&dispatch_info,
						tip,
					).saturated_into();

					// Calculate how much gas this effectively uses according to the existing mapping
					let effective_gas =
						<Runtime as pallet_evm::Config>::GasWeightMapping::weight_to_gas(
							dispatch_info.weight
						);

					// Here we calculate an ethereum-style effective gas price using the
					// current fee of the transaction. Because the weight -> gas conversion is
					// lossy, we have to handle the case where a very low weight maps to zero gas.
					let effective_gas_price = if effective_gas > 0 {
						fee / effective_gas
					} else {
						// If the effective gas was zero, we just act like it was 1.
						fee
					};

					// Overwrite the original prioritization with this ethereum one
					intermediate_valid.priority = effective_gas_price;
					intermediate_valid
				}
			})
		}
	}
}

// Check the timestamp and parachain inherents
struct CheckInherents;

impl cumulus_pallet_parachain_system::CheckInherents<Block> for CheckInherents {
	fn check_inherents(
		block: &Block,
		relay_state_proof: &cumulus_pallet_parachain_system::RelayChainStateProof,
	) -> sp_inherents::CheckInherentsResult {
		let relay_chain_slot = relay_state_proof
			.read_slot()
			.expect("Could not read the relay chain slot from the proof");

		let inherent_data =
			cumulus_primitives_timestamp::InherentDataProvider::from_relay_chain_slot_and_duration(
				relay_chain_slot,
				sp_std::time::Duration::from_secs(6),
			)
			.create_inherent_data()
			.expect("Could not create the timestamp inherent data");

		inherent_data.check_extrinsics(&block)
	}
}

// Nimbus's Executive wrapper allows relay validators to verify the seal digest
cumulus_pallet_parachain_system::register_validate_block!(
	Runtime = Runtime,
	BlockExecutor = pallet_author_inherent::BlockExecutor::<Runtime, Executive>,
	CheckInherents = CheckInherents,
);

moonbeam_runtime_common::impl_self_contained_call!();

// Shorthand for a Get field of a pallet Config.
#[macro_export]
macro_rules! get {
	($pallet:ident, $name:ident, $type:ty) => {
		<<$crate::Runtime as $pallet::Config>::$name as $crate::Get<$type>>::get()
	};
}

#[cfg(test)]
mod tests {
	use super::{currency::*, *};

	#[test]
	// Helps us to identify a Pallet Call in case it exceeds the 1kb limit.
	// Hint: this should be a rare case. If that happens, one or more of the dispatchable arguments
	// need to be Boxed.
	fn call_max_size() {
		const CALL_ALIGN: u32 = 1024;
		assert!(
			std::mem::size_of::<pallet_ethereum_chain_id::Call<Runtime>>() <= CALL_ALIGN as usize
		);
		assert!(std::mem::size_of::<pallet_evm::Call<Runtime>>() <= CALL_ALIGN as usize);
		assert!(std::mem::size_of::<pallet_ethereum::Call<Runtime>>() <= CALL_ALIGN as usize);
		assert!(
			std::mem::size_of::<pallet_parachain_staking::Call<Runtime>>() <= CALL_ALIGN as usize
		);
		assert!(
			std::mem::size_of::<pallet_author_inherent::Call<Runtime>>() <= CALL_ALIGN as usize
		);
		assert!(
			std::mem::size_of::<pallet_author_slot_filter::Call<Runtime>>() <= CALL_ALIGN as usize
		);
		assert!(
			std::mem::size_of::<pallet_crowdloan_rewards::Call<Runtime>>() <= CALL_ALIGN as usize
		);
		assert!(std::mem::size_of::<pallet_author_mapping::Call<Runtime>>() <= CALL_ALIGN as usize);
		assert!(
			std::mem::size_of::<pallet_maintenance_mode::Call<Runtime>>() <= CALL_ALIGN as usize
		);
		assert!(std::mem::size_of::<pallet_migrations::Call<Runtime>>() <= CALL_ALIGN as usize);
		assert!(
			std::mem::size_of::<pallet_proxy_genesis_companion::Call<Runtime>>()
				<= CALL_ALIGN as usize
		);
	}

	#[test]
	fn currency_constants_are_correct() {
		assert_eq!(SUPPLY_FACTOR, 1);

		// txn fees
		assert_eq!(TRANSACTION_BYTE_FEE, Balance::from(1 * GIGAWEI));
		assert_eq!(
			get!(pallet_transaction_payment, OperationalFeeMultiplier, u8),
			5_u8
		);
		assert_eq!(STORAGE_BYTE_FEE, Balance::from(100 * MICROMOVR));
		assert_eq!(FixedGasPrice::min_gas_price().0, (1 * GIGAWEI).into());

		// democracy minimums
		assert_eq!(
			get!(pallet_democracy, MinimumDeposit, u128),
			Balance::from(4 * MOVR)
		);
		assert_eq!(
			get!(pallet_democracy, PreimageByteDeposit, u128),
			Balance::from(100 * MICROMOVR)
		);
		assert_eq!(
			get!(pallet_treasury, ProposalBondMinimum, u128),
			Balance::from(1 * MOVR)
		);

		// pallet_identity deposits
		assert_eq!(
			get!(pallet_identity, BasicDeposit, u128),
			Balance::from(1 * MOVR + 25800 * MICROMOVR)
		);
		assert_eq!(
			get!(pallet_identity, FieldDeposit, u128),
			Balance::from(6600 * MICROMOVR)
		);
		assert_eq!(
			get!(pallet_identity, SubAccountDeposit, u128),
			Balance::from(1 * MOVR + 5300 * MICROMOVR)
		);

		// staking minimums
		assert_eq!(
			get!(pallet_parachain_staking, MinCollatorStk, u128),
			Balance::from(1 * KILOMOVR)
		);
		assert_eq!(
			get!(pallet_parachain_staking, MinCandidateStk, u128),
			Balance::from(500 * MOVR)
		);
		assert_eq!(
			get!(pallet_parachain_staking, MinDelegation, u128),
			Balance::from(5 * MOVR)
		);
		assert_eq!(
			get!(pallet_parachain_staking, MinDelegatorStk, u128),
			Balance::from(5 * MOVR)
		);

		// crowdloan min reward
		assert_eq!(
			get!(pallet_crowdloan_rewards, MinimumReward, u128),
			Balance::from(0u128)
		);

		// deposit for AuthorMapping
		assert_eq!(
			get!(pallet_author_mapping, DepositAmount, u128),
			Balance::from(100 * MOVR)
		);

		// proxy deposits
		assert_eq!(
			get!(pallet_proxy, ProxyDepositBase, u128),
			Balance::from(1 * MOVR + 800 * MICROMOVR)
		);
		assert_eq!(
			get!(pallet_proxy, ProxyDepositFactor, u128),
			Balance::from(2100 * MICROMOVR)
		);
		assert_eq!(
			get!(pallet_proxy, AnnouncementDepositBase, u128),
			Balance::from(1 * MOVR + 800 * MICROMOVR)
		);
		assert_eq!(
			get!(pallet_proxy, AnnouncementDepositFactor, u128),
			Balance::from(5600 * MICROMOVR)
		);
	}

	#[test]
	// Required migration is
	// pallet_parachain_staking::migrations::IncreaseMaxTopDelegationsPerCandidate
	// Purpose of this test is to remind of required migration if constant is ever changed
	fn updating_maximum_delegators_per_candidate_requires_configuring_required_migration() {
		assert_eq!(
			get!(pallet_parachain_staking, MaxTopDelegationsPerCandidate, u32),
			300
		);
		assert_eq!(
			get!(
				pallet_parachain_staking,
				MaxBottomDelegationsPerCandidate,
				u32
			),
			50
		);
	}
}<|MERGE_RESOLUTION|>--- conflicted
+++ resolved
@@ -485,7 +485,6 @@
 	type WeightInfo = pallet_collective::weights::SubstrateWeight<Runtime>;
 }
 
-<<<<<<< HEAD
 impl pallet_collective::Config<TreasuryCouncilInstance> for Runtime {
 	type Origin = Origin;
 	type Event = Event;
@@ -500,11 +499,10 @@
 	type DefaultVote = pallet_collective::MoreThanMajorityThenPrimeDefaultVote;
 	type WeightInfo = pallet_collective::weights::SubstrateWeight<Runtime>;
 }
-=======
+
 // The purpose of this offset is to ensure that a democratic proposal will not apply in the same
 // block as a round change.
 const ENACTMENT_OFFSET: u32 = 300;
->>>>>>> 54e40e2a
 
 impl pallet_democracy::Config for Runtime {
 	type Proposal = Call;
