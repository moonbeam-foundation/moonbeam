// Copyright 2019-2025 PureStake Inc.
// This file is part of Moonbeam.

// Moonbeam is free software: you can redistribute it and/or modify
// it under the terms of the GNU General Public License as published by
// the Free Software Foundation, either version 3 of the License, or
// (at your option) any later version.

// Moonbeam is distributed in the hope that it will be useful,
// but WITHOUT ANY WARRANTY; without even the implied warranty of
// MERCHANTABILITY or FITNESS FOR A PARTICULAR PURPOSE.  See the
// GNU General Public License for more details.

// You should have received a copy of the GNU General Public License
// along with Moonbeam.  If not, see <http://www.gnu.org/licenses/>.

//! The Moonriver Runtime.
//!
//! Primary features of this runtime include:
//! * Ethereum compatibility
//! * Moonriver tokenomics

#![cfg_attr(not(feature = "std"), no_std)]
// `construct_runtime!` does a lot of recursion and requires us to increase the limit to 512.
#![recursion_limit = "512"]

// Make the WASM binary available.
#[cfg(feature = "std")]
include!(concat!(env!("OUT_DIR"), "/wasm_binary.rs"));

extern crate alloc;
extern crate core;

use account::AccountId20;
use alloc::borrow::Cow;
use cumulus_pallet_parachain_system::{
	RelayChainStateProof, RelayStateProof, RelaychainDataProvider, ValidationData,
};
use fp_rpc::TransactionStatus;

// Re-export required by get! macro.
use bp_moonriver::bp_polkadot;
use cumulus_primitives_core::{relay_chain, AggregateMessageOrigin};
#[cfg(feature = "std")]
pub use fp_evm::GenesisAccount;
pub use frame_support::traits::Get;
use frame_support::{
	construct_runtime,
	dispatch::{DispatchClass, GetDispatchInfo, PostDispatchInfo},
	ensure,
	pallet_prelude::DispatchResult,
	parameter_types,
	traits::{
		fungible::{Balanced, Credit, HoldConsideration, Inspect, NativeOrWithId},
		ConstBool, ConstU128, ConstU16, ConstU32, ConstU64, ConstU8, Contains, EitherOf,
		EitherOfDiverse, EqualPrivilegeOnly, InstanceFilter, LinearStoragePrice, OnFinalize,
		OnUnbalanced, VariantCountOf,
	},
	weights::{
		constants::WEIGHT_REF_TIME_PER_SECOND, ConstantMultiplier, Weight, WeightToFeeCoefficient,
		WeightToFeeCoefficients, WeightToFeePolynomial,
	},
	PalletId,
};
use frame_system::{EnsureRoot, EnsureSigned};
pub use moonbeam_core_primitives::{
	AccountId, AccountIndex, Address, AssetId, Balance, BlockNumber, DigestItem, Hash, Header,
	Index, Signature,
};
use moonbeam_rpc_primitives_txpool::TxPoolResponse;
use moonbeam_runtime_common::impl_asset_conversion::AssetRateConverter;
use moonbeam_runtime_common::{
	deal_with_fees::{
		DealWithEthereumBaseFees, DealWithEthereumPriorityFees, DealWithSubstrateFeesAndTip,
	},
	impl_multiasset_paymaster::MultiAssetPaymaster,
};
pub use pallet_author_slot_filter::EligibilityValue;
use pallet_ethereum::Call::transact;
use pallet_ethereum::{PostLogContent, Transaction as EthereumTransaction};
use pallet_evm::{
	Account as EVMAccount, EVMFungibleAdapter, EnsureAddressNever, EnsureAddressRoot,
	FeeCalculator, FrameSystemAccountProvider, GasWeightMapping, IdentityAddressMapping,
	OnChargeEVMTransaction as OnChargeEVMTransactionT, Runner,
};
pub use pallet_parachain_staking::{weights::WeightInfo, InflationInfo, Range};
use pallet_transaction_payment::{FungibleAdapter, Multiplier, TargetedFeeAdjustment};
use parity_scale_codec as codec;
use parity_scale_codec::{Decode, DecodeWithMemTracking, Encode, MaxEncodedLen};
use scale_info::TypeInfo;
use sp_api::impl_runtime_apis;
use sp_consensus_slots::Slot;
use sp_core::{OpaqueMetadata, H160, H256, U256};
use sp_runtime::generic::Preamble;
use sp_runtime::{
	generic, impl_opaque_keys,
	serde::{Deserialize, Serialize},
	traits::{
		BlakeTwo256, Block as BlockT, DispatchInfoOf, Dispatchable, IdentityLookup,
		PostDispatchInfoOf, UniqueSaturatedInto, Zero,
	},
	transaction_validity::{
		InvalidTransaction, TransactionSource, TransactionValidity, TransactionValidityError,
	},
	ApplyExtrinsicResult, DispatchErrorWithPostInfo, FixedPointNumber, Perbill, Permill,
	Perquintill, SaturatedConversion,
};
use sp_std::{convert::TryFrom, prelude::*};
use xcm::{
	Version as XcmVersion, VersionedAssetId, VersionedAssets, VersionedLocation, VersionedXcm,
};
use xcm_runtime_apis::{
	dry_run::{CallDryRunEffects, Error as XcmDryRunApiError, XcmDryRunEffects},
	fees::Error as XcmPaymentApiError,
};

use runtime_params::*;

use smallvec::smallvec;
#[cfg(feature = "std")]
use sp_version::NativeVersion;
use sp_version::RuntimeVersion;

use nimbus_primitives::CanAuthor;

pub use precompiles::{
	MoonriverPrecompiles, PrecompileName, FOREIGN_ASSET_PRECOMPILE_ADDRESS_PREFIX,
};

#[cfg(any(feature = "std", test))]
pub use sp_runtime::BuildStorage;

pub type Precompiles = MoonriverPrecompiles<Runtime>;

pub mod asset_config;
pub mod bridge_config;
#[cfg(not(feature = "disable-genesis-builder"))]
pub mod genesis_config_preset;
pub mod governance;
pub mod runtime_params;
pub mod xcm_config;

mod migrations;
mod precompiles;
mod weights;

pub(crate) use weights as moonriver_weights;
pub use weights::xcm as moonriver_xcm_weights;

pub use governance::councils::*;

/// MOVR, the native token, uses 18 decimals of precision.
pub mod currency {
	use super::Balance;

	// Provide a common factor between runtimes based on a supply of 10_000_000 tokens.
	pub const SUPPLY_FACTOR: Balance = 1;

	pub const WEI: Balance = 1;
	pub const KILOWEI: Balance = 1_000;
	pub const MEGAWEI: Balance = 1_000_000;
	pub const GIGAWEI: Balance = 1_000_000_000;
	pub const MICROMOVR: Balance = 1_000_000_000_000;
	pub const MILLIMOVR: Balance = 1_000_000_000_000_000;
	pub const MOVR: Balance = 1_000_000_000_000_000_000;
	pub const KILOMOVR: Balance = 1_000_000_000_000_000_000_000;

	pub const TRANSACTION_BYTE_FEE: Balance = 1 * GIGAWEI * SUPPLY_FACTOR;
	pub const STORAGE_BYTE_FEE: Balance = 100 * MICROMOVR * SUPPLY_FACTOR;
	pub const WEIGHT_FEE: Balance = 50 * KILOWEI * SUPPLY_FACTOR / 4;

	pub const fn deposit(items: u32, bytes: u32) -> Balance {
		items as Balance * 1 * MOVR * SUPPLY_FACTOR + (bytes as Balance) * STORAGE_BYTE_FEE
	}
}

/// Maximum PoV size we support right now.
// Kusama relay already supports 10Mb maximum PoV
// Reference: https://github.com/polkadot-fellows/runtimes/pull/553
pub const MAX_POV_SIZE: u32 = 10 * 1024 * 1024;

/// Maximum weight per block
pub const MAXIMUM_BLOCK_WEIGHT: Weight = Weight::from_parts(
	WEIGHT_REF_TIME_PER_SECOND.saturating_mul(2),
	MAX_POV_SIZE as u64,
);

pub const MILLISECS_PER_BLOCK: u64 = 6_000;
pub const MINUTES: BlockNumber = 60_000 / (MILLISECS_PER_BLOCK as BlockNumber);
pub const HOURS: BlockNumber = MINUTES * 60;
pub const DAYS: BlockNumber = HOURS * 24;
pub const WEEKS: BlockNumber = DAYS * 7;
/// Opaque types. These are used by the CLI to instantiate machinery that don't need to know
/// the specifics of the runtime. They can then be made to be agnostic over specific formats
/// of data like extrinsics, allowing for them to continue syncing the network through upgrades
/// to even the core datastructures.
pub mod opaque {
	use super::*;

	pub use sp_runtime::OpaqueExtrinsic as UncheckedExtrinsic;
	pub type Block = generic::Block<Header, UncheckedExtrinsic>;

	impl_opaque_keys! {
		pub struct SessionKeys {
			pub nimbus: AuthorInherent,
			pub vrf: session_keys_primitives::VrfSessionKey,
		}
	}
}

/// This runtime version.
/// The spec_version is composed of 2x2 digits. The first 2 digits represent major changes
/// that can't be skipped, such as data migration upgrades. The last 2 digits represent minor
/// changes which can be skipped.
#[sp_version::runtime_version]
pub const VERSION: RuntimeVersion = RuntimeVersion {
	spec_name: Cow::Borrowed("moonriver"),
	impl_name: Cow::Borrowed("moonriver"),
	authoring_version: 3,
	spec_version: 4100,
	impl_version: 0,
	apis: RUNTIME_API_VERSIONS,
	transaction_version: 3,
	system_version: 1,
};

/// The version information used to identify this runtime when compiled natively.
#[cfg(feature = "std")]
pub fn native_version() -> NativeVersion {
	NativeVersion {
		runtime_version: VERSION,
		can_author_with: Default::default(),
	}
}

const NORMAL_DISPATCH_RATIO: Perbill = Perbill::from_percent(75);
pub const NORMAL_WEIGHT: Weight = MAXIMUM_BLOCK_WEIGHT.saturating_mul(3).saturating_div(4);
// Here we assume Ethereum's base fee of 21000 gas and convert to weight, but we
// subtract roughly the cost of a balance transfer from it (about 1/3 the cost)
// and some cost to account for per-byte-fee.
// TODO: we should use benchmarking's overhead feature to measure this
pub const EXTRINSIC_BASE_WEIGHT: Weight = Weight::from_parts(10000 * WEIGHT_PER_GAS, 0);

pub struct RuntimeBlockWeights;
impl Get<frame_system::limits::BlockWeights> for RuntimeBlockWeights {
	fn get() -> frame_system::limits::BlockWeights {
		frame_system::limits::BlockWeights::builder()
			.for_class(DispatchClass::Normal, |weights| {
				weights.base_extrinsic = EXTRINSIC_BASE_WEIGHT;
				weights.max_total = NORMAL_WEIGHT.into();
			})
			.for_class(DispatchClass::Operational, |weights| {
				weights.max_total = MAXIMUM_BLOCK_WEIGHT.into();
				weights.reserved = (MAXIMUM_BLOCK_WEIGHT - NORMAL_WEIGHT).into();
			})
			.avg_block_initialization(Perbill::from_percent(10))
			.build()
			.expect("Provided BlockWeight definitions are valid, qed")
	}
}

parameter_types! {
	pub const Version: RuntimeVersion = VERSION;
	/// We allow for 5 MB blocks.
	pub BlockLength: frame_system::limits::BlockLength = frame_system::limits::BlockLength
		::max_with_normal_ratio(5 * 1024 * 1024, NORMAL_DISPATCH_RATIO);
}

impl frame_system::Config for Runtime {
	/// The identifier used to distinguish between accounts.
	type AccountId = AccountId;
	/// The aggregated dispatch type that is available for extrinsics.
	type RuntimeCall = RuntimeCall;
	/// The lookup mechanism to get account ID from whatever is passed in dispatchers.
	type Lookup = IdentityLookup<AccountId>;
	/// The index type for storing how many extrinsics an account has signed.
	type Nonce = Index;
	/// The index type for blocks.
	type Block = Block;
	/// The hashing algorithm used.
	type Hashing = BlakeTwo256;
	/// The output of the `Hashing` function.
	type Hash = H256;
	/// The ubiquitous event type.
	type RuntimeEvent = RuntimeEvent;
	/// The ubiquitous origin type.
	type RuntimeOrigin = RuntimeOrigin;
	/// The aggregated RuntimeTask type.
	type RuntimeTask = RuntimeTask;
	/// Maximum number of block number to block hash mappings to keep (oldest pruned first).
	type BlockHashCount = ConstU32<256>;
	/// Maximum weight of each block. With a default weight system of 1byte == 1weight, 4mb is ok.
	type BlockWeights = RuntimeBlockWeights;
	/// Maximum size of all encoded transactions (in bytes) that are allowed in one block.
	type BlockLength = BlockLength;
	/// Runtime version.
	type Version = Version;
	type PalletInfo = PalletInfo;
	type AccountData = pallet_balances::AccountData<Balance>;
	type OnNewAccount = ();
	type OnKilledAccount = ();
	type DbWeight = moonriver_weights::db::rocksdb::constants::RocksDbWeight;
	type BaseCallFilter = MaintenanceMode;
	type SystemWeightInfo = moonriver_weights::frame_system::WeightInfo<Runtime>;
	/// This is used as an identifier of the chain. 42 is the generic substrate prefix.
	type SS58Prefix = ConstU16<1285>;
	type OnSetCode = cumulus_pallet_parachain_system::ParachainSetCode<Self>;
	type MaxConsumers = frame_support::traits::ConstU32<16>;
	type SingleBlockMigrations = migrations::SingleBlockMigrations<Runtime>;
	type MultiBlockMigrator = MultiBlockMigrations;
	type PreInherents = ();
	type PostInherents = (
		// Validate timestamp provided by the consensus client
		AsyncBacking,
	);
	type PostTransactions = ();
	type ExtensionsWeightInfo = moonriver_weights::frame_system_extensions::WeightInfo<Runtime>;
}

impl pallet_utility::Config for Runtime {
	type RuntimeEvent = RuntimeEvent;
	type RuntimeCall = RuntimeCall;
	type PalletsOrigin = OriginCaller;
	type WeightInfo = moonriver_weights::pallet_utility::WeightInfo<Runtime>;
}

impl pallet_timestamp::Config for Runtime {
	/// A timestamp: milliseconds since the unix epoch.
	type Moment = u64;
	type OnTimestampSet = ();
	type MinimumPeriod = ConstU64<{ RELAY_CHAIN_SLOT_DURATION_MILLIS as u64 / 2 }>;
	type WeightInfo = moonriver_weights::pallet_timestamp::WeightInfo<Runtime>;
}

#[cfg(not(feature = "runtime-benchmarks"))]
parameter_types! {
	pub const ExistentialDeposit: Balance = 0;
}

#[cfg(feature = "runtime-benchmarks")]
parameter_types! {
	pub const ExistentialDeposit: Balance = 1;
}

impl pallet_balances::Config for Runtime {
	type MaxReserves = ConstU32<50>;
	type ReserveIdentifier = [u8; 4];
	type MaxLocks = ConstU32<50>;
	/// The type for recording an account's balance.
	type Balance = Balance;
	/// The ubiquitous event type.
	type RuntimeEvent = RuntimeEvent;
	type DustRemoval = ();
	type ExistentialDeposit = ExistentialDeposit;
	type AccountStore = System;
	type FreezeIdentifier = RuntimeFreezeReason;
	type MaxFreezes = VariantCountOf<Self::RuntimeFreezeReason>;
	type RuntimeHoldReason = RuntimeHoldReason;
	type RuntimeFreezeReason = RuntimeFreezeReason;
	type WeightInfo = moonriver_weights::pallet_balances::WeightInfo<Runtime>;
	type DoneSlashHandler = ();
}

pub struct LengthToFee;
impl WeightToFeePolynomial for LengthToFee {
	type Balance = Balance;

	fn polynomial() -> WeightToFeeCoefficients<Self::Balance> {
		smallvec![
			WeightToFeeCoefficient {
				degree: 1,
				coeff_frac: Perbill::zero(),
				coeff_integer: currency::TRANSACTION_BYTE_FEE,
				negative: false,
			},
			WeightToFeeCoefficient {
				degree: 3,
				coeff_frac: Perbill::zero(),
				coeff_integer: 1 * currency::SUPPLY_FACTOR,
				negative: false,
			},
		]
	}
}

impl pallet_transaction_payment::Config for Runtime {
	type RuntimeEvent = RuntimeEvent;
	type OnChargeTransaction = FungibleAdapter<
		Balances,
		DealWithSubstrateFeesAndTip<
			Runtime,
			dynamic_params::runtime_config::FeesTreasuryProportion,
		>,
	>;
	type OperationalFeeMultiplier = ConstU8<5>;
	type WeightToFee = ConstantMultiplier<Balance, ConstU128<{ currency::WEIGHT_FEE }>>;
	type LengthToFee = LengthToFee;
	type FeeMultiplierUpdate = SlowAdjustingFeeUpdate<Runtime>;
	type WeightInfo = weights::pallet_transaction_payment::WeightInfo<Runtime>;
}

impl pallet_evm_chain_id::Config for Runtime {}

/// Current approximation of the gas/s consumption considering
/// EVM execution over compiled WASM (on 4.4Ghz CPU).
/// Given the 2000ms Weight, from which 75% only are used for transactions,
/// the total EVM execution gas limit is: GAS_PER_SECOND * 2 * 0.75 ~= 60_000_000.
pub const GAS_PER_SECOND: u64 = 40_000_000;

/// Approximate ratio of the amount of Weight per Gas.
/// u64 works for approximations because Weight is a very small unit compared to gas.
pub const WEIGHT_PER_GAS: u64 = WEIGHT_REF_TIME_PER_SECOND / GAS_PER_SECOND;

/// The highest amount of new storage that can be created in a block (160KB).
/// Originally 40KB, then multiplied by 4 when the block deadline was increased from 500ms to 2000ms.
/// Reference: https://github.com/moonbeam-foundation/moonbeam/blob/master/MBIPS/MBIP-5.md#specification
pub const BLOCK_STORAGE_LIMIT: u64 = 160 * 1024;

parameter_types! {
	pub BlockGasLimit: U256
		= U256::from(NORMAL_DISPATCH_RATIO * MAXIMUM_BLOCK_WEIGHT.ref_time() / WEIGHT_PER_GAS);
	/// The portion of the `NORMAL_DISPATCH_RATIO` that we adjust the fees with. Blocks filled less
	/// than this will decrease the weight and more will increase.
	pub const TargetBlockFullness: Perquintill = Perquintill::from_percent(35);
	/// The adjustment variable of the runtime. Higher values will cause `TargetBlockFullness` to
	/// change the fees more rapidly. This low value causes changes to occur slowly over time.
	pub AdjustmentVariable: Multiplier = Multiplier::saturating_from_rational(4, 1_000);
	/// Minimum amount of the multiplier. This value cannot be too low. A test case should ensure
	/// that combined with `AdjustmentVariable`, we can recover from the minimum.
	/// See `multiplier_can_grow_from_zero` in integration_tests.rs.
	/// This value is currently only used by pallet-transaction-payment as an assertion that the
	/// next multiplier is always > min value.
	pub MinimumMultiplier: Multiplier = Multiplier::from(1u128);
	/// Maximum multiplier. We pick a value that is expensive but not impossibly so; it should act
	/// as a safety net.
	pub MaximumMultiplier: Multiplier = Multiplier::from(100_000u128);
	pub PrecompilesValue: MoonriverPrecompiles<Runtime> = MoonriverPrecompiles::<_>::new();
	pub WeightPerGas: Weight = Weight::from_parts(WEIGHT_PER_GAS, 0);
	/// The amount of gas per pov. A ratio of 8 if we convert ref_time to gas and we compare
	/// it with the pov_size for a block. E.g.
	/// ceil(
	///     (max_extrinsic.ref_time() / max_extrinsic.proof_size()) / WEIGHT_PER_GAS
	/// )
	/// We should re-check `xcm_config::Erc20XcmBridgeTransferGasLimit` when changing this value
	pub const GasLimitPovSizeRatio: u64 = 8;
	/// The amount of gas per storage (in bytes): BLOCK_GAS_LIMIT / BLOCK_STORAGE_LIMIT
	/// The current definition of BLOCK_STORAGE_LIMIT is 160 KB, resulting in a value of 366.
	pub GasLimitStorageGrowthRatio: u64 = 366;
}

pub struct TransactionPaymentAsGasPrice;
impl FeeCalculator for TransactionPaymentAsGasPrice {
	fn min_gas_price() -> (U256, Weight) {
		// note: transaction-payment differs from EIP-1559 in that its tip and length fees are not
		//       scaled by the multiplier, which means its multiplier will be overstated when
		//       applied to an ethereum transaction
		// note: transaction-payment uses both a congestion modifier (next_fee_multiplier, which is
		//       updated once per block in on_finalize) and a 'WeightToFee' implementation. Our
		//       runtime implements this as a 'ConstantModifier', so we can get away with a simple
		//       multiplication here.
		// It is imperative that `saturating_mul_int` be performed as late as possible in the
		// expression since it involves fixed point multiplication with a division by a fixed
		// divisor. This leads to truncation and subsequent precision loss if performed too early.
		// This can lead to min_gas_price being same across blocks even if the multiplier changes.
		// There's still some precision loss when the final `gas_price` (used_gas * min_gas_price)
		// is computed in frontier, but that's currently unavoidable.
		let min_gas_price = TransactionPayment::next_fee_multiplier()
			.saturating_mul_int((currency::WEIGHT_FEE).saturating_mul(WEIGHT_PER_GAS as u128));
		(
			min_gas_price.into(),
			<Runtime as frame_system::Config>::DbWeight::get().reads(1),
		)
	}
}

/// Parameterized slow adjusting fee updated based on
/// https://research.web3.foundation/Polkadot/overview/token-economics#2-slow-adjusting-mechanism // editorconfig-checker-disable-line
///
/// The adjustment algorithm boils down to:
///
/// diff = (previous_block_weight - target) / maximum_block_weight
/// next_multiplier = prev_multiplier * (1 + (v * diff) + ((v * diff)^2 / 2))
/// assert(next_multiplier > min)
///     where: v is AdjustmentVariable
///            target is TargetBlockFullness
///            min is MinimumMultiplier
pub type SlowAdjustingFeeUpdate<R> = TargetedFeeAdjustment<
	R,
	TargetBlockFullness,
	AdjustmentVariable,
	MinimumMultiplier,
	MaximumMultiplier,
>;

use frame_support::traits::FindAuthor;
//TODO It feels like this shold be able to work for any T: H160, but I tried for
// embarassingly long and couldn't figure that out.

/// The author inherent provides a AccountId20, but pallet evm needs an H160.
/// This simple adapter makes the conversion.
pub struct FindAuthorAdapter<Inner>(sp_std::marker::PhantomData<Inner>);

impl<Inner> FindAuthor<H160> for FindAuthorAdapter<Inner>
where
	Inner: FindAuthor<AccountId20>,
{
	fn find_author<'a, I>(digests: I) -> Option<H160>
	where
		I: 'a + IntoIterator<Item = (sp_runtime::ConsensusEngineId, &'a [u8])>,
	{
		Inner::find_author(digests).map(Into::into)
	}
}

moonbeam_runtime_common::impl_on_charge_evm_transaction!();

impl pallet_evm::Config for Runtime {
	type FeeCalculator = TransactionPaymentAsGasPrice;
	type GasWeightMapping = pallet_evm::FixedGasWeightMapping<Self>;
	type WeightPerGas = WeightPerGas;
	type BlockHashMapping = pallet_ethereum::EthereumBlockHashMapping<Self>;
	type CallOrigin = EnsureAddressRoot<AccountId>;
	type WithdrawOrigin = EnsureAddressNever<AccountId>;
	type AddressMapping = IdentityAddressMapping;
	type Currency = Balances;
	type Runner = pallet_evm::runner::stack::Runner<Self>;
	type PrecompilesType = MoonriverPrecompiles<Self>;
	type PrecompilesValue = PrecompilesValue;
	type ChainId = EthereumChainId;
	type OnChargeTransaction = OnChargeEVMTransaction<
		DealWithEthereumBaseFees<Runtime, dynamic_params::runtime_config::FeesTreasuryProportion>,
		DealWithEthereumPriorityFees<Runtime>,
	>;
	type BlockGasLimit = BlockGasLimit;
	type FindAuthor = FindAuthorAdapter<AuthorInherent>;
	type OnCreate = ();
	type GasLimitPovSizeRatio = GasLimitPovSizeRatio;
	type GasLimitStorageGrowthRatio = GasLimitStorageGrowthRatio;
	type Timestamp = Timestamp;
	type AccountProvider = FrameSystemAccountProvider<Runtime>;
	type WeightInfo = moonriver_weights::pallet_evm::WeightInfo<Runtime>;
	type CreateOriginFilter = ();
	type CreateInnerOriginFilter = ();
}

parameter_types! {
	pub MaxServiceWeight: Weight = NORMAL_DISPATCH_RATIO * RuntimeBlockWeights::get().max_block;
}

impl pallet_scheduler::Config for Runtime {
	type RuntimeEvent = RuntimeEvent;
	type RuntimeOrigin = RuntimeOrigin;
	type PalletsOrigin = OriginCaller;
	type RuntimeCall = RuntimeCall;
	type MaximumWeight = MaxServiceWeight;
	type ScheduleOrigin = EnsureRoot<AccountId>;
	type MaxScheduledPerBlock = ConstU32<50>;
	type WeightInfo = moonriver_weights::pallet_scheduler::WeightInfo<Runtime>;
	type OriginPrivilegeCmp = EqualPrivilegeOnly;
	type Preimages = Preimage;
	type BlockNumberProvider = System;
}

parameter_types! {
	pub const PreimageBaseDeposit: Balance = 5 * currency::MOVR * currency::SUPPLY_FACTOR ;
	pub const PreimageByteDeposit: Balance = currency::STORAGE_BYTE_FEE;
	pub const PreimageHoldReason: RuntimeHoldReason =
		RuntimeHoldReason::Preimage(pallet_preimage::HoldReason::Preimage);
}

impl pallet_preimage::Config for Runtime {
	type WeightInfo = moonriver_weights::pallet_preimage::WeightInfo<Runtime>;
	type RuntimeEvent = RuntimeEvent;
	type Currency = Balances;
	type ManagerOrigin = EnsureRoot<AccountId>;
	type Consideration = HoldConsideration<
		AccountId,
		Balances,
		PreimageHoldReason,
		LinearStoragePrice<PreimageBaseDeposit, PreimageByteDeposit, Balance>,
	>;
}

parameter_types! {
	pub const ProposalBond: Permill = Permill::from_percent(5);
	pub const TreasuryId: PalletId = PalletId(*b"py/trsry");
	pub TreasuryAccount: AccountId = Treasury::account_id();
	pub const MaxSpendBalance: crate::Balance = crate::Balance::max_value();
}

type RootOrTreasuryCouncilOrigin = EitherOfDiverse<
	EnsureRoot<AccountId>,
	pallet_collective::EnsureProportionMoreThan<AccountId, TreasuryCouncilInstance, 1, 2>,
>;

impl pallet_treasury::Config for Runtime {
	type PalletId = TreasuryId;
	type Currency = Balances;
	// More than half of the council is required (or root) to reject a proposal
	type RejectOrigin = RootOrTreasuryCouncilOrigin;
	type RuntimeEvent = RuntimeEvent;
	type SpendPeriod = ConstU32<{ 6 * DAYS }>;
	type Burn = ();
	type BurnDestination = ();
	type MaxApprovals = ConstU32<100>;
	type WeightInfo = moonriver_weights::pallet_treasury::WeightInfo<Runtime>;
	type SpendFunds = ();
	type SpendOrigin =
		frame_system::EnsureWithSuccess<RootOrTreasuryCouncilOrigin, AccountId, MaxSpendBalance>;
	type AssetKind = NativeOrWithId<AssetId>;
	type Beneficiary = AccountId;
	type BeneficiaryLookup = IdentityLookup<AccountId>;
	type Paymaster = MultiAssetPaymaster<Runtime, TreasuryAccount, Balances>;
	type BalanceConverter = AssetRateConverter<Runtime, Balances>;
	type PayoutPeriod = ConstU32<{ 30 * DAYS }>;
	#[cfg(feature = "runtime-benchmarks")]
	type BenchmarkHelper = BenchmarkHelper;
	type BlockNumberProvider = System;
}

parameter_types! {
	pub const MaxSubAccounts: u32 = 100;
	pub const MaxAdditionalFields: u32 = 100;
	pub const MaxRegistrars: u32 = 20;
	pub const PendingUsernameExpiration: u32 = 7 * DAYS;
	pub const MaxSuffixLength: u32 = 7;
	pub const MaxUsernameLength: u32 = 32;
}

type IdentityForceOrigin =
	EitherOfDiverse<EnsureRoot<AccountId>, governance::custom_origins::GeneralAdmin>;
type IdentityRegistrarOrigin =
	EitherOfDiverse<EnsureRoot<AccountId>, governance::custom_origins::GeneralAdmin>;

impl pallet_identity::Config for Runtime {
	type RuntimeEvent = RuntimeEvent;
	type Currency = Balances;
	// Add one item in storage and take 258 bytes
	type BasicDeposit = ConstU128<{ currency::deposit(1, 258) }>;
	// Does not add any item to the storage but takes 1 bytes
	type ByteDeposit = ConstU128<{ currency::deposit(0, 1) }>;
	// Add one item in storage and take 53 bytes
	type SubAccountDeposit = ConstU128<{ currency::deposit(1, 53) }>;
	type MaxSubAccounts = MaxSubAccounts;
	type IdentityInformation = pallet_identity::legacy::IdentityInfo<MaxAdditionalFields>;
	type MaxRegistrars = MaxRegistrars;
	type Slashed = Treasury;
	type ForceOrigin = IdentityForceOrigin;
	type RegistrarOrigin = IdentityRegistrarOrigin;
	type OffchainSignature = Signature;
	type SigningPublicKey = <Signature as sp_runtime::traits::Verify>::Signer;
	type UsernameAuthorityOrigin = EnsureRoot<AccountId>;
	type PendingUsernameExpiration = PendingUsernameExpiration;
	type MaxSuffixLength = MaxSuffixLength;
	type MaxUsernameLength = MaxUsernameLength;
	type WeightInfo = moonriver_weights::pallet_identity::WeightInfo<Runtime>;
	type UsernameDeposit = ConstU128<{ currency::deposit(0, MaxUsernameLength::get()) }>;
	type UsernameGracePeriod = ConstU32<{ 30 * DAYS }>;
	#[cfg(feature = "runtime-benchmarks")]
	type BenchmarkHelper = BenchmarkHelper;
}

pub struct TransactionConverter;

impl fp_rpc::ConvertTransaction<UncheckedExtrinsic> for TransactionConverter {
	fn convert_transaction(&self, transaction: pallet_ethereum::Transaction) -> UncheckedExtrinsic {
		UncheckedExtrinsic::new_bare(
			pallet_ethereum::Call::<Runtime>::transact { transaction }.into(),
		)
	}
}

impl fp_rpc::ConvertTransaction<opaque::UncheckedExtrinsic> for TransactionConverter {
	fn convert_transaction(
		&self,
		transaction: pallet_ethereum::Transaction,
	) -> opaque::UncheckedExtrinsic {
		let extrinsic = UncheckedExtrinsic::new_bare(
			pallet_ethereum::Call::<Runtime>::transact { transaction }.into(),
		);
		let encoded = extrinsic.encode();
		opaque::UncheckedExtrinsic::decode(&mut &encoded[..])
			.expect("Encoded extrinsic is always valid")
	}
}

parameter_types! {
	pub const PostBlockAndTxnHashes: PostLogContent = PostLogContent::BlockAndTxnHashes;
}

impl pallet_ethereum::Config for Runtime {
	type StateRoot =
		pallet_ethereum::IntermediateStateRoot<<Runtime as frame_system::Config>::Version>;
	type PostLogContent = PostBlockAndTxnHashes;
	type ExtraDataLength = ConstU32<30>;
}

pub struct EthereumXcmEnsureProxy;
impl xcm_primitives::EnsureProxy<AccountId> for EthereumXcmEnsureProxy {
	fn ensure_ok(delegator: AccountId, delegatee: AccountId) -> Result<(), &'static str> {
		// The EVM implicitely contains an Any proxy, so we only allow for "Any" proxies
		let def: pallet_proxy::ProxyDefinition<AccountId, ProxyType, BlockNumber> =
			pallet_proxy::Pallet::<Runtime>::find_proxy(
				&delegator,
				&delegatee,
				Some(ProxyType::Any),
			)
			.map_err(|_| "proxy error: expected `ProxyType::Any`")?;
		// We only allow to use it for delay zero proxies, as the call will immediatly be executed
		ensure!(def.delay.is_zero(), "proxy delay is Non-zero`");
		Ok(())
	}
}

impl pallet_ethereum_xcm::Config for Runtime {
	type InvalidEvmTransactionError = pallet_ethereum::InvalidTransactionWrapper;
	type ValidatedTransaction = pallet_ethereum::ValidatedTransaction<Self>;
	type XcmEthereumOrigin = pallet_ethereum_xcm::EnsureXcmEthereumTransaction;
	type ReservedXcmpWeight = ReservedXcmpWeight;
	type EnsureProxy = EthereumXcmEnsureProxy;
	type ControllerOrigin = EnsureRoot<AccountId>;
	type ForceOrigin = EnsureRoot<AccountId>;
}

parameter_types! {
	// Reserved weight is 1/4 of MAXIMUM_BLOCK_WEIGHT
	pub const ReservedXcmpWeight: Weight = MAXIMUM_BLOCK_WEIGHT.saturating_div(4);
	pub const ReservedDmpWeight: Weight = MAXIMUM_BLOCK_WEIGHT.saturating_div(4);
	pub const RelayOrigin: AggregateMessageOrigin = AggregateMessageOrigin::Parent;
}

/// Relay chain slot duration, in milliseconds.
const RELAY_CHAIN_SLOT_DURATION_MILLIS: u32 = 6000;
/// Maximum number of blocks simultaneously accepted by the Runtime, not yet included
/// into the relay chain.
const UNINCLUDED_SEGMENT_CAPACITY: u32 = 3;
/// How many parachain blocks are processed by the relay chain per parent. Limits the
/// number of blocks authored per slot.
const BLOCK_PROCESSING_VELOCITY: u32 = 1;
/// Relay chain slot duration in milliseconds.
const RELAY_CHAIN_SLOT_DURATION_MILLIS: u32 = 6000;

type ConsensusHook = pallet_async_backing::consensus_hook::FixedVelocityConsensusHook<
	Runtime,
	RELAY_CHAIN_SLOT_DURATION_MILLIS,
	BLOCK_PROCESSING_VELOCITY,
	UNINCLUDED_SEGMENT_CAPACITY,
>;

impl cumulus_pallet_parachain_system::Config for Runtime {
	type RuntimeEvent = RuntimeEvent;
	type OnSystemEvent = ();
	type SelfParaId = ParachainInfo;
	type ReservedDmpWeight = ReservedDmpWeight;
	type OutboundXcmpMessageSource = XcmpQueue;
	type XcmpMessageHandler = XcmpQueue;
	type ReservedXcmpWeight = ReservedXcmpWeight;
	type CheckAssociatedRelayNumber = EmergencyParaXcm;
	type ConsensusHook = ConsensusHook;
	type DmpQueue = frame_support::traits::EnqueueWithOrigin<MessageQueue, RelayOrigin>;
	type WeightInfo = moonriver_weights::cumulus_pallet_parachain_system::WeightInfo<Runtime>;
	type SelectCore = cumulus_pallet_parachain_system::DefaultCoreSelector<Runtime>;
	type RelayParentOffset = ConstU32<0>;
}

impl parachain_info::Config for Runtime {}

pub struct OnNewRound;
impl pallet_parachain_staking::OnNewRound for OnNewRound {
	fn on_new_round(round_index: pallet_parachain_staking::RoundIndex) -> Weight {
		MoonbeamOrbiters::on_new_round(round_index)
	}
}
pub struct PayoutCollatorOrOrbiterReward;
impl pallet_parachain_staking::PayoutCollatorReward<Runtime> for PayoutCollatorOrOrbiterReward {
	fn payout_collator_reward(
		for_round: pallet_parachain_staking::RoundIndex,
		collator_id: AccountId,
		amount: Balance,
	) -> Weight {
		let extra_weight =
			if MoonbeamOrbiters::is_collator_pool_with_active_orbiter(for_round, collator_id) {
				MoonbeamOrbiters::distribute_rewards(for_round, collator_id, amount)
			} else {
				ParachainStaking::mint_collator_reward(for_round, collator_id, amount)
			};

		<Runtime as frame_system::Config>::DbWeight::get()
			.reads(1)
			.saturating_add(extra_weight)
	}
}

pub struct OnInactiveCollator;
impl pallet_parachain_staking::OnInactiveCollator<Runtime> for OnInactiveCollator {
	fn on_inactive_collator(
		collator_id: AccountId,
		round: pallet_parachain_staking::RoundIndex,
	) -> Result<Weight, DispatchErrorWithPostInfo<PostDispatchInfo>> {
		let extra_weight = if !MoonbeamOrbiters::is_collator_pool_with_active_orbiter(
			round,
			collator_id.clone(),
		) {
			ParachainStaking::go_offline_inner(collator_id)?;
			<Runtime as pallet_parachain_staking::Config>::WeightInfo::go_offline(
				pallet_parachain_staking::MAX_CANDIDATES,
			)
		} else {
			Weight::zero()
		};

		Ok(<Runtime as frame_system::Config>::DbWeight::get()
			.reads(1)
			.saturating_add(extra_weight))
	}
}

type MonetaryGovernanceOrigin =
	EitherOfDiverse<EnsureRoot<AccountId>, governance::custom_origins::GeneralAdmin>;

pub struct RelayChainSlotProvider;
impl Get<Slot> for RelayChainSlotProvider {
	fn get() -> Slot {
		let slot_info = pallet_async_backing::pallet::Pallet::<Runtime>::slot_info();
		slot_info.unwrap_or_default().0
	}
}

impl pallet_parachain_staking::Config for Runtime {
	type Currency = Balances;
	type RuntimeFreezeReason = RuntimeFreezeReason;
	type MonetaryGovernanceOrigin = MonetaryGovernanceOrigin;
	/// Minimum round length is 2 minutes (10 * 12 second block times)
	type MinBlocksPerRound = ConstU32<10>;
	/// If a collator doesn't produce any block on this number of rounds, it is notified as inactive
	type MaxOfflineRounds = ConstU32<2>;
	/// Rounds before the collator leaving the candidates request can be executed
	type LeaveCandidatesDelay = ConstU32<24>;
	/// Rounds before the candidate bond increase/decrease can be executed
	type CandidateBondLessDelay = ConstU32<24>;
	/// Rounds before the delegator exit can be executed
	type LeaveDelegatorsDelay = ConstU32<24>;
	/// Rounds before the delegator revocation can be executed
	type RevokeDelegationDelay = ConstU32<24>;
	/// Rounds before the delegator bond increase/decrease can be executed
	type DelegationBondLessDelay = ConstU32<24>;
	/// Rounds before the reward is paid
	type RewardPaymentDelay = ConstU32<2>;
	/// Minimum collators selected per round, default at genesis and minimum forever after
	type MinSelectedCandidates = ConstU32<8>;
	/// Maximum top delegations per candidate
	type MaxTopDelegationsPerCandidate = ConstU32<300>;
	/// Maximum bottom delegations per candidate
	type MaxBottomDelegationsPerCandidate = ConstU32<50>;
	/// Maximum delegations per delegator
	type MaxDelegationsPerDelegator = ConstU32<100>;
	/// Minimum stake required to be reserved to be a candidate
	type MinCandidateStk = ConstU128<{ 500 * currency::MOVR * currency::SUPPLY_FACTOR }>;
	/// Minimum stake required to be reserved to be a delegator
	type MinDelegation = ConstU128<{ 5 * currency::MOVR * currency::SUPPLY_FACTOR }>;
	type BlockAuthor = AuthorInherent;
	type OnCollatorPayout = ();
	type PayoutCollatorReward = PayoutCollatorOrOrbiterReward;
	type OnInactiveCollator = OnInactiveCollator;
	type OnNewRound = OnNewRound;
	type SlotProvider = RelayChainSlotProvider;
	type WeightInfo = moonriver_weights::pallet_parachain_staking::WeightInfo<Runtime>;
	type MaxCandidates = ConstU32<200>;
	type SlotDuration = ConstU64<MILLISECS_PER_BLOCK>;
	type BlockTime = ConstU64<MILLISECS_PER_BLOCK>;
	type LinearInflationThreshold = ();
}

impl pallet_author_inherent::Config for Runtime {
	type SlotBeacon = RelaychainDataProvider<Self>;
	type AccountLookup = MoonbeamOrbiters;
	type CanAuthor = AuthorFilter;
	type AuthorId = AccountId;
	type WeightInfo = moonriver_weights::pallet_author_inherent::WeightInfo<Runtime>;
}

impl pallet_author_slot_filter::Config for Runtime {
	type RandomnessSource = Randomness;
	type PotentialAuthors = ParachainStaking;
	type WeightInfo = moonriver_weights::pallet_author_slot_filter::WeightInfo<Runtime>;
}

impl pallet_async_backing::Config for Runtime {
	type AllowMultipleBlocksPerSlot = ConstBool<true>;
	type GetAndVerifySlot = pallet_async_backing::RelaySlot;
<<<<<<< HEAD
	type ExpectedBlockTime = ConstU64<6000>;
	type SlotDuration = ConstU64<MILLISECS_PER_BLOCK>;
=======
	type SlotDuration = ConstU64<MILLISECS_PER_BLOCK>;
	type ExpectedBlockTime = ConstU64<MILLISECS_PER_BLOCK>;
>>>>>>> 763fb7a9
}

parameter_types! {
	pub const InitializationPayment: Perbill = Perbill::from_percent(30);
	pub const RelaySignaturesThreshold: Perbill = Perbill::from_percent(100);
	pub const SignatureNetworkIdentifier:  &'static [u8] = b"moonriver-";

}

impl pallet_crowdloan_rewards::Config for Runtime {
	type Initialized = ConstBool<false>;
	type InitializationPayment = InitializationPayment;
	type MaxInitContributors = ConstU32<500>;
	type MinimumReward = ConstU128<0>;
	type RewardCurrency = Balances;
	type RelayChainAccountId = [u8; 32];
	type RewardAddressAssociateOrigin = EnsureSigned<Self::AccountId>;
	type RewardAddressChangeOrigin = EnsureSigned<Self::AccountId>;
	type RewardAddressRelayVoteThreshold = RelaySignaturesThreshold;
	type SignatureNetworkIdentifier = SignatureNetworkIdentifier;
	type VestingBlockNumber = relay_chain::BlockNumber;
	type VestingBlockProvider = RelaychainDataProvider<Self>;
	type WeightInfo = moonriver_weights::pallet_crowdloan_rewards::WeightInfo<Runtime>;
}

// This is a simple session key manager. It should probably either work with, or be replaced
// entirely by pallet sessions
impl pallet_author_mapping::Config for Runtime {
	type DepositCurrency = Balances;
	type DepositAmount = ConstU128<{ 100 * currency::MOVR * currency::SUPPLY_FACTOR }>;
	type Keys = session_keys_primitives::VrfId;
	type WeightInfo = moonriver_weights::pallet_author_mapping::WeightInfo<Runtime>;
}

/// The type used to represent the kinds of proxying allowed.
#[derive(
	Copy,
	Clone,
	Eq,
	PartialEq,
	Ord,
	PartialOrd,
	Encode,
	Decode,
	Debug,
	MaxEncodedLen,
	TypeInfo,
	Serialize,
	Deserialize,
	DecodeWithMemTracking,
)]
pub enum ProxyType {
	/// All calls can be proxied. This is the trivial/most permissive filter.
	Any = 0,
	/// Only extrinsics that do not transfer funds.
	NonTransfer = 1,
	/// Only extrinsics related to governance (democracy and collectives).
	Governance = 2,
	/// Only extrinsics related to staking.
	Staking = 3,
	/// Allow to veto an announced proxy call.
	CancelProxy = 4,
	/// Allow extrinsic related to Balances.
	Balances = 5,
	/// Allow extrinsic related to AuthorMapping.
	AuthorMapping = 6,
	/// Allow extrinsic related to IdentityJudgement.
	IdentityJudgement = 7,
}

impl Default for ProxyType {
	fn default() -> Self {
		Self::Any
	}
}

fn is_governance_precompile(precompile_name: &precompiles::PrecompileName) -> bool {
	matches!(
		precompile_name,
		PrecompileName::TreasuryCouncilInstance
			| PrecompileName::PreimagePrecompile
			| PrecompileName::ReferendaPrecompile
			| PrecompileName::ConvictionVotingPrecompile
			| PrecompileName::OpenTechCommitteeInstance
	)
}

// Be careful: Each time this filter is modified, the substrate filter must also be modified
// consistently.
impl pallet_evm_precompile_proxy::EvmProxyCallFilter for ProxyType {
	fn is_evm_proxy_call_allowed(
		&self,
		call: &pallet_evm_precompile_proxy::EvmSubCall,
		recipient_has_code: bool,
		gas: u64,
	) -> precompile_utils::EvmResult<bool> {
		Ok(match self {
			ProxyType::Any => {
				match PrecompileName::from_address(call.to.0) {
					// Any precompile that can execute a subcall should be forbidden here,
					// to ensure that unauthorized smart contract can't be called
					// indirectly.
					// To be safe, we only allow the precompiles we need.
					Some(
						PrecompileName::AuthorMappingPrecompile
						| PrecompileName::ParachainStakingPrecompile,
					) => true,
					Some(ref precompile) if is_governance_precompile(precompile) => true,
					// All non-whitelisted precompiles are forbidden
					Some(_) => false,
					// Allow evm transfer to "simple" account (no code nor precompile)
					// For the moment, no smart contract other than precompiles is allowed.
					// In the future, we may create a dynamic whitelist to authorize some audited
					// smart contracts through governance.
					None => {
						// If the address is not recognized, allow only evm transfert to "simple"
						// accounts (no code nor precompile).
						// Note: Checking the presence of the code is not enough because some
						// precompiles have no code.
						!recipient_has_code
							&& !precompile_utils::precompile_set::is_precompile_or_fail::<Runtime>(
								call.to.0, gas,
							)?
					}
				}
			}
			ProxyType::NonTransfer => {
				call.value == U256::zero()
					&& match PrecompileName::from_address(call.to.0) {
						Some(
							PrecompileName::AuthorMappingPrecompile
							| PrecompileName::ParachainStakingPrecompile,
						) => true,
						Some(ref precompile) if is_governance_precompile(precompile) => true,
						_ => false,
					}
			}
			ProxyType::Governance => {
				call.value == U256::zero()
					&& matches!(
						PrecompileName::from_address(call.to.0),
						Some(ref precompile) if is_governance_precompile(precompile)
					)
			}
			ProxyType::Staking => {
				call.value == U256::zero()
					&& matches!(
						PrecompileName::from_address(call.to.0),
						Some(
							PrecompileName::AuthorMappingPrecompile
								| PrecompileName::ParachainStakingPrecompile
						)
					)
			}
			// The proxy precompile does not contain method cancel_proxy
			ProxyType::CancelProxy => false,
			ProxyType::Balances => {
				// Allow only "simple" accounts as recipient (no code nor precompile).
				// Note: Checking the presence of the code is not enough because some precompiles
				// have no code.
				!recipient_has_code
					&& !precompile_utils::precompile_set::is_precompile_or_fail::<Runtime>(
						call.to.0, gas,
					)?
			}
			ProxyType::AuthorMapping => {
				call.value == U256::zero()
					&& matches!(
						PrecompileName::from_address(call.to.0),
						Some(PrecompileName::AuthorMappingPrecompile)
					)
			}
			// There is no identity precompile
			ProxyType::IdentityJudgement => false,
		})
	}
}

// Be careful: Each time this filter is modified, the EVM filter must also be modified consistently.
impl InstanceFilter<RuntimeCall> for ProxyType {
	fn filter(&self, c: &RuntimeCall) -> bool {
		match self {
			ProxyType::Any => true,
			ProxyType::NonTransfer => match c {
				RuntimeCall::Identity(
					pallet_identity::Call::add_sub { .. } | pallet_identity::Call::set_subs { .. },
				) => false,
				call => {
					matches!(
						call,
						RuntimeCall::System(..)
							| RuntimeCall::ParachainSystem(..)
							| RuntimeCall::Timestamp(..)
							| RuntimeCall::ParachainStaking(..)
							| RuntimeCall::Referenda(..)
							| RuntimeCall::Preimage(..)
							| RuntimeCall::ConvictionVoting(..)
							| RuntimeCall::TreasuryCouncilCollective(..)
							| RuntimeCall::OpenTechCommitteeCollective(..)
							| RuntimeCall::Utility(..)
							| RuntimeCall::Proxy(..)
							| RuntimeCall::Identity(..)
							| RuntimeCall::AuthorMapping(..)
							| RuntimeCall::CrowdloanRewards(
								pallet_crowdloan_rewards::Call::claim { .. }
							)
					)
				}
			},
			ProxyType::Governance => matches!(
				c,
				RuntimeCall::Referenda(..)
					| RuntimeCall::Preimage(..)
					| RuntimeCall::ConvictionVoting(..)
					| RuntimeCall::TreasuryCouncilCollective(..)
					| RuntimeCall::OpenTechCommitteeCollective(..)
					| RuntimeCall::Utility(..)
			),
			ProxyType::Staking => matches!(
				c,
				RuntimeCall::ParachainStaking(..)
					| RuntimeCall::Utility(..)
					| RuntimeCall::AuthorMapping(..)
					| RuntimeCall::MoonbeamOrbiters(..)
			),
			ProxyType::CancelProxy => matches!(
				c,
				RuntimeCall::Proxy(pallet_proxy::Call::reject_announcement { .. })
			),
			ProxyType::Balances => {
				matches!(c, RuntimeCall::Balances(..) | RuntimeCall::Utility(..))
			}
			ProxyType::AuthorMapping => matches!(c, RuntimeCall::AuthorMapping(..)),
			ProxyType::IdentityJudgement => matches!(
				c,
				RuntimeCall::Identity(pallet_identity::Call::provide_judgement { .. })
					| RuntimeCall::Utility(..)
			),
		}
	}

	fn is_superset(&self, o: &Self) -> bool {
		match (self, o) {
			(x, y) if x == y => true,
			(ProxyType::Any, _) => true,
			(_, ProxyType::Any) => false,
			_ => false,
		}
	}
}

impl pallet_proxy::Config for Runtime {
	type RuntimeEvent = RuntimeEvent;
	type RuntimeCall = RuntimeCall;
	type Currency = Balances;
	type ProxyType = ProxyType;
	// One storage item; key size 32, value size 8
	type ProxyDepositBase = ConstU128<{ currency::deposit(1, 8) }>;
	// Additional storage item size of 21 bytes (20 bytes AccountId + 1 byte sizeof(ProxyType)).
	type ProxyDepositFactor = ConstU128<{ currency::deposit(0, 21) }>;
	type MaxProxies = ConstU32<32>;
	type WeightInfo = moonriver_weights::pallet_proxy::WeightInfo<Runtime>;
	type MaxPending = ConstU32<32>;
	type CallHasher = BlakeTwo256;
	type AnnouncementDepositBase = ConstU128<{ currency::deposit(1, 8) }>;
	// Additional storage item size of 56 bytes:
	// - 20 bytes AccountId
	// - 32 bytes Hasher (Blake2256)
	// - 4 bytes BlockNumber (u32)
	type AnnouncementDepositFactor = ConstU128<{ currency::deposit(0, 56) }>;
	type BlockNumberProvider = System;
}

pub type ForeignAssetMigratorOrigin = EitherOfDiverse<
	EnsureRoot<AccountId>,
	EitherOfDiverse<
		pallet_collective::EnsureProportionMoreThan<AccountId, OpenTechCommitteeInstance, 5, 9>,
		EitherOf<
			governance::custom_origins::GeneralAdmin,
			governance::custom_origins::FastGeneralAdmin,
		>,
	>,
>;

impl pallet_moonbeam_lazy_migrations::Config for Runtime {
	type WeightInfo = moonriver_weights::pallet_moonbeam_lazy_migrations::WeightInfo<Runtime>;
}

/// Maintenance mode Call filter
pub struct MaintenanceFilter;
impl Contains<RuntimeCall> for MaintenanceFilter {
	fn contains(c: &RuntimeCall) -> bool {
		match c {
			RuntimeCall::Balances(_) => false,
			RuntimeCall::CrowdloanRewards(_) => false,
			RuntimeCall::Ethereum(_) => false,
			RuntimeCall::EVM(_) => false,
			RuntimeCall::Identity(_) => false,
			RuntimeCall::ParachainStaking(_) => false,
			RuntimeCall::MoonbeamOrbiters(_) => false,
			RuntimeCall::PolkadotXcm(_) => false,
			RuntimeCall::Treasury(_) => false,
			RuntimeCall::XcmTransactor(_) => false,
			RuntimeCall::EthereumXcm(_) => false,
			_ => true,
		}
	}
}

/// Normal Call Filter
pub struct NormalFilter;
impl Contains<RuntimeCall> for NormalFilter {
	fn contains(c: &RuntimeCall) -> bool {
		match c {
			RuntimeCall::PolkadotXcm(method) => match method {
				// User Operations (Anyone can call these extrinsics)
				pallet_xcm::Call::send { .. }
				| pallet_xcm::Call::claim_assets { .. }
				| pallet_xcm::Call::transfer_assets { .. }
				| pallet_xcm::Call::transfer_assets_using_type_and_then { .. } => true,
				// Administrative operations (Only AdminOrigin can call these extrinsics)
				pallet_xcm::Call::force_xcm_version { .. }
				| pallet_xcm::Call::force_default_xcm_version { .. }
				| pallet_xcm::Call::force_subscribe_version_notify { .. }
				| pallet_xcm::Call::force_unsubscribe_version_notify { .. } => true,
				// Anything else is disallowed
				_ => false,
			},
			RuntimeCall::Proxy(method) => match method {
				pallet_proxy::Call::proxy { real, .. } => {
					!pallet_evm::AccountCodes::<Runtime>::contains_key(H160::from(*real))
				}
				_ => true,
			},
			// Filtering the EVM prevents possible re-entrancy from the precompiles which could
			// lead to unexpected scenarios.
			// See https://github.com/PureStake/sr-moonbeam/issues/30
			// Note: It is also assumed that EVM calls are only allowed through `Origin::Root` so
			// this can be seen as an additional security
			RuntimeCall::EVM(_) => false,
			_ => true,
		}
	}
}

pub struct XcmExecutionManager;
impl moonkit_xcm_primitives::PauseXcmExecution for XcmExecutionManager {
	fn suspend_xcm_execution() -> DispatchResult {
		XcmpQueue::suspend_xcm_execution(RuntimeOrigin::root())
	}
	fn resume_xcm_execution() -> DispatchResult {
		XcmpQueue::resume_xcm_execution(RuntimeOrigin::root())
	}
}

impl pallet_maintenance_mode::Config for Runtime {
	type NormalCallFilter = NormalFilter;
	type MaintenanceCallFilter = MaintenanceFilter;
	type MaintenanceOrigin =
		pallet_collective::EnsureProportionAtLeast<AccountId, OpenTechCommitteeInstance, 5, 9>;
	type XcmExecutionManager = XcmExecutionManager;
}

impl pallet_proxy_genesis_companion::Config for Runtime {
	type ProxyType = ProxyType;
	type BlockNumberProvider = System;
}

parameter_types! {
	pub OrbiterReserveIdentifier: [u8; 4] = [b'o', b'r', b'b', b'i'];
}

type AddCollatorOrigin =
	EitherOfDiverse<EnsureRoot<AccountId>, governance::custom_origins::GeneralAdmin>;
type DelCollatorOrigin =
	EitherOfDiverse<EnsureRoot<AccountId>, governance::custom_origins::GeneralAdmin>;

impl pallet_moonbeam_orbiters::Config for Runtime {
	type AccountLookup = AuthorMapping;
	type AddCollatorOrigin = AddCollatorOrigin;
	type Currency = Balances;
	type DelCollatorOrigin = DelCollatorOrigin;
	/// Maximum number of orbiters per collator
	type MaxPoolSize = ConstU32<8>;
	/// Maximum number of round to keep on storage
	type MaxRoundArchive = ConstU32<4>;
	type OrbiterReserveIdentifier = OrbiterReserveIdentifier;
	type RotatePeriod = ConstU32<3>;
	/// Round index type.
	type RoundIndex = pallet_parachain_staking::RoundIndex;
	type WeightInfo = moonriver_weights::pallet_moonbeam_orbiters::WeightInfo<Runtime>;
}

/// Only callable after `set_validation_data` is called which forms this proof the same way
fn relay_chain_state_proof<Runtime>() -> RelayChainStateProof
where
	Runtime: cumulus_pallet_parachain_system::Config,
{
	let relay_storage_root = ValidationData::<Runtime>::get()
		.expect("set in `set_validation_data`")
		.relay_parent_storage_root;
	let relay_chain_state =
		RelayStateProof::<Runtime>::get().expect("set in `set_validation_data`");
	RelayChainStateProof::new(ParachainInfo::get(), relay_storage_root, relay_chain_state)
		.expect("Invalid relay chain state proof, already constructed in `set_validation_data`")
}

pub struct BabeDataGetter<Runtime>(sp_std::marker::PhantomData<Runtime>);
impl<Runtime> pallet_randomness::GetBabeData<u64, Option<Hash>> for BabeDataGetter<Runtime>
where
	Runtime: cumulus_pallet_parachain_system::Config,
{
	// Tolerate panic here because only ever called in inherent (so can be omitted)
	fn get_epoch_index() -> u64 {
		if cfg!(feature = "runtime-benchmarks") {
			// storage reads as per actual reads
			let _relay_storage_root = ValidationData::<Runtime>::get();
			let _relay_chain_state = RelayStateProof::<Runtime>::get();
			const BENCHMARKING_NEW_EPOCH: u64 = 10u64;
			return BENCHMARKING_NEW_EPOCH;
		}
		relay_chain_state_proof::<Runtime>()
			.read_optional_entry(relay_chain::well_known_keys::EPOCH_INDEX)
			.ok()
			.flatten()
			.expect("expected to be able to read epoch index from relay chain state proof")
	}
	fn get_epoch_randomness() -> Option<Hash> {
		if cfg!(feature = "runtime-benchmarks") {
			// storage reads as per actual reads
			let _relay_storage_root = ValidationData::<Runtime>::get();
			let _relay_chain_state = RelayStateProof::<Runtime>::get();
			let benchmarking_babe_output = Hash::default();
			return Some(benchmarking_babe_output);
		}
		relay_chain_state_proof::<Runtime>()
			.read_optional_entry(relay_chain::well_known_keys::ONE_EPOCH_AGO_RANDOMNESS)
			.ok()
			.flatten()
	}
}

impl pallet_randomness::Config for Runtime {
	type AddressMapping = sp_runtime::traits::ConvertInto;
	type Currency = Balances;
	type BabeDataGetter = BabeDataGetter<Runtime>;
	type VrfKeyLookup = AuthorMapping;
	type Deposit = runtime_params::PalletRandomnessDepositU128;
	type MaxRandomWords = ConstU8<100>;
	type MinBlockDelay = ConstU32<2>;
	type MaxBlockDelay = ConstU32<2_000>;
	type BlockExpirationDelay = ConstU32<10_000>;
	type EpochExpirationDelay = ConstU64<10_000>;
	type WeightInfo = moonriver_weights::pallet_randomness::WeightInfo<Runtime>;
}

impl pallet_root_testing::Config for Runtime {
	type RuntimeEvent = RuntimeEvent;
}

parameter_types! {
	// One storage item; key size is 32 + 20; value is size 4+4+16+20 bytes = 44 bytes.
	pub const DepositBase: Balance = currency::deposit(1, 96);
	// Additional storage item size of 20 bytes.
	pub const DepositFactor: Balance = currency::deposit(0, 20);
	pub const MaxSignatories: u32 = 100;
}

impl pallet_multisig::Config for Runtime {
	type RuntimeEvent = RuntimeEvent;
	type RuntimeCall = RuntimeCall;
	type Currency = Balances;
	type DepositBase = DepositBase;
	type DepositFactor = DepositFactor;
	type MaxSignatories = MaxSignatories;
	type WeightInfo = moonriver_weights::pallet_multisig::WeightInfo<Runtime>;
	type BlockNumberProvider = System;
}

impl pallet_relay_storage_roots::Config for Runtime {
	type MaxStorageRoots = ConstU32<30>;
	type RelaychainStateProvider = cumulus_pallet_parachain_system::RelaychainDataProvider<Self>;
	type WeightInfo = moonriver_weights::pallet_relay_storage_roots::WeightInfo<Runtime>;
}

#[cfg(feature = "runtime-benchmarks")]
impl pallet_precompile_benchmarks::Config for Runtime {
	type WeightInfo = moonriver_weights::pallet_precompile_benchmarks::WeightInfo<Runtime>;
}

impl pallet_parameters::Config for Runtime {
	type AdminOrigin = EnsureRoot<AccountId>;
	type RuntimeEvent = RuntimeEvent;
	type RuntimeParameters = RuntimeParameters;
	type WeightInfo = moonriver_weights::pallet_parameters::WeightInfo<Runtime>;
}

impl cumulus_pallet_weight_reclaim::Config for Runtime {
	type WeightInfo = moonriver_weights::cumulus_pallet_weight_reclaim::WeightInfo<Runtime>;
}

impl pallet_migrations::Config for Runtime {
	type RuntimeEvent = RuntimeEvent;
	#[cfg(not(feature = "runtime-benchmarks"))]
	type Migrations = migrations::MultiBlockMigrationList<Runtime>;
	#[cfg(feature = "runtime-benchmarks")]
	type Migrations = pallet_migrations::mock_helpers::MockedMigrations;
	type CursorMaxLen = ConstU32<65_536>;
	type IdentifierMaxLen = ConstU32<256>;
	type MigrationStatusHandler = ();
	type FailedMigrationHandler = MaintenanceMode;
	type MaxServiceWeight = MaxServiceWeight;
	type WeightInfo = weights::pallet_migrations::WeightInfo<Runtime>;
}

construct_runtime! {
	pub enum Runtime
	{
		// System support stuff.
		System: frame_system::{Pallet, Call, Storage, Config<T>, Event<T>} = 0,
		ParachainSystem: cumulus_pallet_parachain_system::{Pallet, Call, Storage, Inherent, Event<T>} = 1,
		// Previously 2: pallet_randomness_collective_flip
		Timestamp: pallet_timestamp::{Pallet, Call, Storage, Inherent} = 3,
		ParachainInfo: parachain_info::{Pallet, Storage, Config<T>} = 4,
		RootTesting: pallet_root_testing::{Pallet, Call, Storage, Event<T>} = 5,

		// Monetary stuff.
		Balances: pallet_balances::{Pallet, Call, Storage, Config<T>, Event<T>} = 10,
		TransactionPayment: pallet_transaction_payment::{Pallet, Storage, Config<T>, Event<T>} = 11,

		// Consensus support.
		ParachainStaking: pallet_parachain_staking::{Pallet, Call, Storage, Event<T>, Config<T>, FreezeReason} = 20,
		AuthorInherent: pallet_author_inherent::{Pallet, Call, Storage, Inherent} = 21,
		AuthorFilter: pallet_author_slot_filter::{Pallet, Call, Storage, Event, Config<T>} = 22,
		AuthorMapping: pallet_author_mapping::{Pallet, Call, Config<T>, Storage, Event<T>} = 23,
		MoonbeamOrbiters: pallet_moonbeam_orbiters::{Pallet, Call, Storage, Event<T>} = 24,
		AsyncBacking: pallet_async_backing::{Pallet, Storage} = 25,

		// Handy utilities.
		Utility: pallet_utility::{Pallet, Call, Event} = 30,
		Proxy: pallet_proxy::{Pallet, Call, Storage, Event<T>} = 31,
		MaintenanceMode: pallet_maintenance_mode::{Pallet, Call, Config<T>, Storage, Event} = 32,
		Identity: pallet_identity::{Pallet, Call, Storage, Event<T>} = 33,
		// [Removed] Migrations: pallet_migrations::{Pallet, Storage, Config<T>, Event<T>} = 34,
		ProxyGenesisCompanion: pallet_proxy_genesis_companion::{Pallet, Config<T>} = 35,
		Multisig: pallet_multisig::{Pallet, Call, Storage, Event<T>} = 36,
		MoonbeamLazyMigrations: pallet_moonbeam_lazy_migrations::{Pallet, Call, Storage} = 37,
		Parameters: pallet_parameters = 38,

		// Sudo was previously index 40

		// Ethereum compatibility
		EthereumChainId: pallet_evm_chain_id::{Pallet, Storage, Config<T>} = 50,
		EVM: pallet_evm::{Pallet, Config<T>, Call, Storage, Event<T>} = 51,
		Ethereum: pallet_ethereum::{Pallet, Call, Storage, Event, Origin, Config<T>} = 52,

		// Governance stuff.
		Scheduler: pallet_scheduler::{Pallet, Storage, Event<T>, Call} = 60,
		// Democracy:  61,
		Preimage: pallet_preimage::{Pallet, Call, Storage, Event<T>, HoldReason} = 62,
		ConvictionVoting: pallet_conviction_voting::{Pallet, Call, Storage, Event<T>} = 63,
		Referenda: pallet_referenda::{Pallet, Call, Storage, Event<T>} = 64,
		Origins: governance::custom_origins::{Origin} = 65,
		Whitelist: pallet_whitelist::{Pallet, Call, Storage, Event<T>} = 66,

		// Council stuff.
		// CouncilCollective: 70
		// TechCommitteeCollective: 71,
		TreasuryCouncilCollective:
			pallet_collective::<Instance3>::{Pallet, Call, Storage, Event<T>, Origin<T>, Config<T>} = 72,
		OpenTechCommitteeCollective:
			pallet_collective::<Instance4>::{Pallet, Call, Storage, Event<T>, Origin<T>, Config<T>} = 73,

		// Treasury stuff.
		Treasury: pallet_treasury::{Pallet, Storage, Config<T>, Event<T>, Call} = 80,

		// Crowdloan stuff.
		CrowdloanRewards: pallet_crowdloan_rewards::{Pallet, Call, Storage, Event<T>} = 90,

		// XCM Stuff
		XcmpQueue: cumulus_pallet_xcmp_queue::{Pallet, Storage, Event<T>} = 100,
		CumulusXcm: cumulus_pallet_xcm::{Pallet, Event<T>, Origin} = 101,
		// Previously 102: DmpQueue: cumulus_pallet_dmp_queue::{Pallet, Call, Storage, Event<T>}
		PolkadotXcm: pallet_xcm::{Pallet, Storage, Call, Event<T>, Origin, Config<T>} = 103,
		// [Removed] Assets: pallet_assets::{Pallet, Call, Storage, Event<T>} = 104,
		// Previously 105: AssetManager: pallet_asset_manager::{Pallet, Call, Storage, Event<T>}
		// Previously 106: XTokens
		XcmTransactor: pallet_xcm_transactor::{Pallet, Call, Storage, Event<T>} = 107,
		// Previously 108: pallet_assets::<Instance1>
		EthereumXcm: pallet_ethereum_xcm::{Pallet, Call, Storage, Origin, Event<T>} = 109,
		Erc20XcmBridge: pallet_erc20_xcm_bridge::{Pallet} = 110,
		MessageQueue: pallet_message_queue::{Pallet, Call, Storage, Event<T>} = 111,
		EvmForeignAssets: pallet_moonbeam_foreign_assets::{Pallet, Call, Storage, Event<T>, Config<T>} = 114,
		XcmWeightTrader: pallet_xcm_weight_trader::{Pallet, Call, Storage, Event<T>, Config<T>} = 115,
		EmergencyParaXcm: pallet_emergency_para_xcm::{Pallet, Call, Storage, Event} = 116,
		MultiBlockMigrations: pallet_migrations = 117,
		WeightReclaim: cumulus_pallet_weight_reclaim = 118,

		// Utils
		RelayStorageRoots: pallet_relay_storage_roots::{Pallet, Storage} = 112,

		#[cfg(feature = "runtime-benchmarks")]
		PrecompileBenchmarks: pallet_precompile_benchmarks::{Pallet} = 113,

		// Randomness
		Randomness: pallet_randomness::{Pallet, Call, Storage, Event<T>, Inherent} = 120,

		// Bridge pallets (reserved indexes from 130 to 140)
		BridgePolkadotGrandpa: pallet_bridge_grandpa::<Instance1>::{Pallet, Call, Storage, Event<T>, Config<T>} = 130,
		BridgePolkadotParachains: pallet_bridge_parachains::<Instance1>::{Pallet, Call, Storage, Event<T>, Config<T>} = 131,
		BridgePolkadotMessages: pallet_bridge_messages::<Instance1>::{Pallet, Call, Storage, Event<T>, Config<T>} = 132,
		BridgeXcmOverMoonbeam: pallet_xcm_bridge::<Instance1>::{Pallet, Call, Storage, Event<T>, HoldReason, Config<T>} = 133
	}
}

bridge_runtime_common::generate_bridge_reject_obsolete_headers_and_messages! {
	RuntimeCall, AccountId,
	// Grandpa
	BridgePolkadotGrandpa,
	// Parachains
	BridgePolkadotParachains,
	// Messages
	BridgePolkadotMessages
}

#[cfg(feature = "runtime-benchmarks")]
use moonbeam_runtime_common::benchmarking::BenchmarkHelper;
#[cfg(feature = "runtime-benchmarks")]
mod benches {
	frame_support::parameter_types! {
		pub const MaxBalance: crate::Balance = crate::Balance::max_value();
	}

	frame_benchmarking::define_benchmarks!(
		[frame_system, SystemBench::<Runtime>]
		[frame_system_extensions, frame_system_benchmarking::extensions::Pallet::<Runtime>]
		[pallet_utility, Utility]
		[pallet_timestamp, Timestamp]
		[pallet_balances, Balances]
		[pallet_evm, EVM]
		[pallet_parachain_staking, ParachainStaking]
		[pallet_scheduler, Scheduler]
		[pallet_treasury, Treasury]
		[pallet_author_inherent, AuthorInherent]
		[pallet_author_slot_filter, AuthorFilter]
		[pallet_crowdloan_rewards, CrowdloanRewards]
		[pallet_author_mapping, AuthorMapping]
		[pallet_proxy, Proxy]
		[pallet_identity, Identity]
		[cumulus_pallet_parachain_system, ParachainSystem]
		[cumulus_pallet_xcmp_queue, XcmpQueue]
		[pallet_message_queue, MessageQueue]
		[pallet_xcm, PalletXcmExtrinsicsBenchmark::<Runtime>]
		[pallet_xcm_transactor, XcmTransactor]
		[pallet_moonbeam_foreign_assets, EvmForeignAssets]
		[pallet_moonbeam_orbiters, MoonbeamOrbiters]
		[pallet_randomness, Randomness]
		[pallet_conviction_voting, ConvictionVoting]
		[pallet_referenda, Referenda]
		[pallet_preimage, Preimage]
		[pallet_whitelist, Whitelist]
		[pallet_multisig, Multisig]
		[pallet_migrations, MultiBlockMigrations]
		// Currently there are no extrinsics to benchmark for the Lazy Migrations pallet
		// [pallet_moonbeam_lazy_migrations, MoonbeamLazyMigrations]
		[pallet_relay_storage_roots, RelayStorageRoots]
		[pallet_precompile_benchmarks, PrecompileBenchmarks]
		[pallet_parameters, Parameters]
		[pallet_xcm_weight_trader, XcmWeightTrader]
		[pallet_collective, TreasuryCouncilCollective]
		[pallet_collective, OpenTechCommitteeCollective]
		[pallet_bridge_grandpa, BridgePolkadotGrandpa]
		[pallet_bridge_parachains, pallet_bridge_parachains::benchmarking::Pallet::<Runtime, bridge_config::BridgeMoonbeamInstance>]
		[pallet_bridge_messages, pallet_bridge_messages::benchmarking::Pallet::<Runtime, bridge_config::WithPolkadotMessagesInstance>]
		[cumulus_pallet_weight_reclaim, WeightReclaim]
	);
}

/// Block type as expected by this runtime.
pub type Block = generic::Block<Header, UncheckedExtrinsic>;
/// A Block signed with a Justification
pub type SignedBlock = generic::SignedBlock<Block>;
/// BlockId type as expected by this runtime.
pub type BlockId = generic::BlockId<Block>;

/// The TransactionExtension to the basic transaction logic.
pub type TxExtension = cumulus_pallet_weight_reclaim::StorageWeightReclaim<
	Runtime,
	(
		frame_system::CheckNonZeroSender<Runtime>,
		frame_system::CheckSpecVersion<Runtime>,
		frame_system::CheckTxVersion<Runtime>,
		frame_system::CheckGenesis<Runtime>,
		frame_system::CheckEra<Runtime>,
		frame_system::CheckNonce<Runtime>,
		frame_system::CheckWeight<Runtime>,
		pallet_transaction_payment::ChargeTransactionPayment<Runtime>,
		BridgeRejectObsoleteHeadersAndMessages,
		frame_metadata_hash_extension::CheckMetadataHash<Runtime>,
	),
>;
/// Unchecked extrinsic type as expected by this runtime.
pub type UncheckedExtrinsic =
	fp_self_contained::UncheckedExtrinsic<Address, RuntimeCall, Signature, TxExtension>;
/// Extrinsic type that has already been checked.
pub type CheckedExtrinsic =
	fp_self_contained::CheckedExtrinsic<AccountId, RuntimeCall, TxExtension, H160>;
/// Executive: handles dispatch to the various pallets.
pub type Executive = frame_executive::Executive<
	Runtime,
	Block,
	frame_system::ChainContext<Runtime>,
	Runtime,
	AllPalletsWithSystem,
>;

// All of our runtimes share most of their Runtime API implementations.
// We use a macro to implement this common part and add runtime-specific additional implementations.
// This macro expands to :
// ```
// impl_runtime_apis! {
//     // All impl blocks shared between all runtimes.
//
//     // Specific impls provided to the `impl_runtime_apis_plus_common!` macro.
// }
// ```
moonbeam_runtime_common::impl_runtime_apis_plus_common!(
	{
		impl sp_transaction_pool::runtime_api::TaggedTransactionQueue<Block> for Runtime {
			fn validate_transaction(
				source: TransactionSource,
				xt: <Block as BlockT>::Extrinsic,
				block_hash: <Block as BlockT>::Hash,
			) -> TransactionValidity {
				// Filtered calls should not enter the tx pool as they'll fail if inserted.
				// If this call is not allowed, we return early.
				if !<Runtime as frame_system::Config>::BaseCallFilter::contains(&xt.0.function) {
					return InvalidTransaction::Call.into();
				}

				// This runtime uses Substrate's pallet transaction payment. This
				// makes the chain feel like a standard Substrate chain when submitting
				// frame transactions and using Substrate ecosystem tools. It has the downside that
				// transaction are not prioritized by gas_price. The following code reprioritizes
				// transactions to overcome this.
				//
				// A more elegant, ethereum-first solution is
				// a pallet that replaces pallet transaction payment, and allows users
				// to directly specify a gas price rather than computing an effective one.
				// #HopefullySomeday

				// First we pass the transactions to the standard FRAME executive. This calculates all the
				// necessary tags, longevity and other properties that we will leave unchanged.
				// This also assigns some priority that we don't care about and will overwrite next.
				let mut intermediate_valid = Executive::validate_transaction(source, xt.clone(), block_hash)?;

				let dispatch_info = xt.get_dispatch_info();

				// If this is a pallet ethereum transaction, then its priority is already set
				// according to gas price from pallet ethereum. If it is any other kind of transaction,
				// we modify its priority.
				Ok(match &xt.0.function {
					RuntimeCall::Ethereum(transact { .. }) => intermediate_valid,
					_ if dispatch_info.class != DispatchClass::Normal => intermediate_valid,
					_ => {
						let tip = match &xt.0.preamble {
							Preamble::Bare(_) => 0,
							Preamble::Signed(_, _, signed_extra) => {
								// Yuck, this depends on the index of ChargeTransactionPayment in TxExtension
								// Get the 7th item from the tuple
								let charge_transaction_payment = &signed_extra.0.7;
								charge_transaction_payment.tip()
							},
							Preamble::General(_, _) => 0,
						};

						// Calculate the fee that will be taken by pallet transaction payment
						let fee: u64 = TransactionPayment::compute_fee(
							xt.encode().len() as u32,
							&dispatch_info,
							tip,
						).saturated_into();

						// Calculate how much gas this effectively uses according to the existing mapping
						let effective_gas =
							<Runtime as pallet_evm::Config>::GasWeightMapping::weight_to_gas(
								dispatch_info.total_weight()
							);

						// Here we calculate an ethereum-style effective gas price using the
						// current fee of the transaction. Because the weight -> gas conversion is
						// lossy, we have to handle the case where a very low weight maps to zero gas.
						let effective_gas_price = if effective_gas > 0 {
							fee / effective_gas
						} else {
							// If the effective gas was zero, we just act like it was 1.
							fee
						};

						// Overwrite the original prioritization with this ethereum one
						intermediate_valid.priority = effective_gas_price;
						intermediate_valid
					}
				})
			}
		}

		impl async_backing_primitives::UnincludedSegmentApi<Block> for Runtime {
			fn can_build_upon(
				included_hash: <Block as BlockT>::Hash,
				slot: async_backing_primitives::Slot,
			) -> bool {
				ConsensusHook::can_build_upon(included_hash, slot)
			}
		}

		impl bp_polkadot::PolkadotFinalityApi<Block> for Runtime {
			fn best_finalized() -> Option<bp_runtime::HeaderId<bp_polkadot::Hash, bp_polkadot::BlockNumber>> {
				BridgePolkadotGrandpa::best_finalized()
			}
			fn free_headers_interval() -> Option<bp_polkadot::BlockNumber> {
				<Runtime as pallet_bridge_grandpa::Config<
					bridge_config::BridgeGrandpaPolkadotInstance
				>>::FreeHeadersInterval::get()
			}
			fn synced_headers_grandpa_info(
			) -> Vec<bp_header_chain::StoredHeaderGrandpaInfo<bp_polkadot::Header>> {
				BridgePolkadotGrandpa::synced_headers_grandpa_info()
			}
		}

		impl bp_moonbeam::MoonbeamPolkadotFinalityApi<Block> for Runtime {
			fn best_finalized() -> Option<bp_runtime::HeaderId<bp_moonbeam::Hash, bp_moonbeam::BlockNumber>> {
				BridgePolkadotParachains::best_parachain_head_id::<
					bp_moonbeam::Moonbeam
				>().unwrap_or(None)
			}
			fn free_headers_interval() -> Option<bp_moonbeam::BlockNumber> {
				// "free interval" is not currently used for parachains
				None
			}
		}

		impl bp_moonbeam::ToMoonbeamPolkadotOutboundLaneApi<Block> for Runtime {
			fn message_details(
				lane: bp_moonbeam::LaneId,
				begin: bp_messages::MessageNonce,
				end: bp_messages::MessageNonce,
			) -> Vec<bp_messages::OutboundMessageDetails> {
				bridge_runtime_common::messages_api::outbound_message_details::<
					Runtime,
					bridge_config::WithPolkadotMessagesInstance,
				>(lane, begin, end)
			}
		}

		impl bp_moonbeam::FromMoonbeamPolkadotInboundLaneApi<Block> for Runtime {
			fn message_details(
				lane: bp_moonbeam::LaneId,
				messages: Vec<(bp_messages::MessagePayload, bp_messages::OutboundMessageDetails)>,
			) -> Vec<bp_messages::InboundMessageDetails> {
				bridge_runtime_common::messages_api::inbound_message_details::<
					Runtime,
					bridge_config::WithPolkadotMessagesInstance,
				>(lane, messages)
			}
		}
	}

	// Benchmark customizations
	{
		impl pallet_bridge_parachains::benchmarking::Config<bridge_config::BridgeMoonbeamInstance> for Runtime {
			fn parachains() -> Vec<bp_polkadot_core::parachains::ParaId> {
				use bp_runtime::Parachain;
				vec![bp_polkadot_core::parachains::ParaId(bp_moonbeam::Moonbeam::PARACHAIN_ID)]
			}

			fn prepare_parachain_heads_proof(
				parachains: &[bp_polkadot_core::parachains::ParaId],
				parachain_head_size: u32,
				proof_params: bp_runtime::UnverifiedStorageProofParams,
			) -> (
				bp_parachains::RelayBlockNumber,
				bp_parachains::RelayBlockHash,
				bp_polkadot_core::parachains::ParaHeadsProof,
				Vec<(bp_polkadot_core::parachains::ParaId, bp_polkadot_core::parachains::ParaHash)>,
			) {
				bridge_runtime_common::parachains_benchmarking::prepare_parachain_heads_proof::<Runtime, bridge_config::BridgeMoonbeamInstance>(
					parachains,
					parachain_head_size,
					proof_params,
				)
			}
		}

		use bridge_runtime_common::messages_benchmarking::{
			generate_xcm_builder_bridge_message_sample, prepare_message_delivery_proof_from_parachain,
			prepare_message_proof_from_parachain,
		};
		use pallet_bridge_messages::benchmarking::{
			Config as BridgeMessagesConfig, MessageDeliveryProofParams, MessageProofParams,
		};

		impl BridgeMessagesConfig<bridge_config::WithPolkadotMessagesInstance> for Runtime {
			fn is_relayer_rewarded(_relayer: &Self::AccountId) -> bool {
				// Currently, we do not reward relayers
				true
			}

			fn prepare_message_proof(
				params: MessageProofParams<
					pallet_bridge_messages::LaneIdOf<Runtime, bridge_config::WithPolkadotMessagesInstance>,
				>,
			) -> (
				bridge_config::benchmarking::FromMoonbeamMessagesProof<
					bridge_config::WithPolkadotMessagesInstance,
				>,
				Weight,
			) {
				use cumulus_primitives_core::XcmpMessageSource;
				assert!(XcmpQueue::take_outbound_messages(usize::MAX).is_empty());
				ParachainSystem::open_outbound_hrmp_channel_for_benchmarks_or_tests(42.into());
				PolkadotXcm::force_xcm_version(
					RuntimeOrigin::root(),
					Box::new(Location::new(1, Parachain(42))),
					cumulus_primitives_core::XCM_VERSION,
				)
				.map_err(|e| {
					log::error!(
						"Failed to dispatch `force_xcm_version({:?}, {:?}, {:?})`, error: {:?}",
						RuntimeOrigin::root(),
						Location::new(1, Parachain(42)),
						cumulus_primitives_core::XCM_VERSION,
						e
					);
				})
				.expect("XcmVersion stored!");
				let universal_source = bridge_config::benchmarking::open_bridge_for_benchmarks::<
					Runtime,
					bridge_config::XcmOverPolkadotInstance,
					xcm_config::LocationToAccountId,
				>(params.lane, 42);
				prepare_message_proof_from_parachain::<
					Runtime,
					bridge_config::BridgeGrandpaPolkadotInstance,
					bridge_config::WithPolkadotMessagesInstance,
				>(params, generate_xcm_builder_bridge_message_sample(universal_source))
			}

			fn prepare_message_delivery_proof(
				params: MessageDeliveryProofParams<
					AccountId,
					pallet_bridge_messages::LaneIdOf<Runtime, bridge_config::WithPolkadotMessagesInstance>,
				>,
			) -> bridge_config::benchmarking::ToMoonbeamMessagesDeliveryProof<
				bridge_config::WithPolkadotMessagesInstance,
			> {
				let _ = bridge_config::benchmarking::open_bridge_for_benchmarks::<
					Runtime,
					bridge_config::XcmOverPolkadotInstance,
					xcm_config::LocationToAccountId,
				>(params.lane, 42);
				prepare_message_delivery_proof_from_parachain::<
					Runtime,
					bridge_config::BridgeGrandpaPolkadotInstance,
					bridge_config::WithPolkadotMessagesInstance,
				>(params)
			}

			fn is_message_successfully_dispatched(_nonce: bp_messages::MessageNonce) -> bool {
				// The message is not routed from Bridge Hub
				true
			}
		}
	}
);

// Nimbus's Executive wrapper allows relay validators to verify the seal digest
cumulus_pallet_parachain_system::register_validate_block!(
	Runtime = Runtime,
	BlockExecutor = pallet_author_inherent::BlockExecutor::<Runtime, Executive>,
);

moonbeam_runtime_common::impl_self_contained_call!();

// Shorthand for a Get field of a pallet Config.
#[macro_export]
macro_rules! get {
	($pallet:ident, $name:ident, $type:ty) => {
		<<$crate::Runtime as $pallet::Config>::$name as $crate::Get<$type>>::get()
	};
}

#[cfg(test)]
mod tests {
	use super::{currency::*, *};

	#[test]
	// Helps us to identify a Pallet Call in case it exceeds the 1kb limit.
	// Hint: this should be a rare case. If that happens, one or more of the dispatchable arguments
	// need to be Boxed.
	fn call_max_size() {
		const CALL_ALIGN: u32 = 1024;
		assert!(std::mem::size_of::<pallet_evm_chain_id::Call<Runtime>>() <= CALL_ALIGN as usize);
		assert!(std::mem::size_of::<pallet_evm::Call<Runtime>>() <= CALL_ALIGN as usize);
		assert!(std::mem::size_of::<pallet_ethereum::Call<Runtime>>() <= CALL_ALIGN as usize);
		assert!(
			std::mem::size_of::<pallet_parachain_staking::Call<Runtime>>() <= CALL_ALIGN as usize
		);
		assert!(
			std::mem::size_of::<pallet_author_inherent::Call<Runtime>>() <= CALL_ALIGN as usize
		);
		assert!(
			std::mem::size_of::<pallet_author_slot_filter::Call<Runtime>>() <= CALL_ALIGN as usize
		);
		assert!(
			std::mem::size_of::<pallet_crowdloan_rewards::Call<Runtime>>() <= CALL_ALIGN as usize
		);
		assert!(std::mem::size_of::<pallet_author_mapping::Call<Runtime>>() <= CALL_ALIGN as usize);
		assert!(
			std::mem::size_of::<pallet_maintenance_mode::Call<Runtime>>() <= CALL_ALIGN as usize
		);
		assert!(std::mem::size_of::<pallet_migrations::Call<Runtime>>() <= CALL_ALIGN as usize);
		assert!(
			std::mem::size_of::<pallet_moonbeam_lazy_migrations::Call<Runtime>>()
				<= CALL_ALIGN as usize
		);
		assert!(
			std::mem::size_of::<pallet_proxy_genesis_companion::Call<Runtime>>()
				<= CALL_ALIGN as usize
		);
	}

	#[test]
	fn currency_constants_are_correct() {
		assert_eq!(SUPPLY_FACTOR, 1);

		// txn fees
		assert_eq!(TRANSACTION_BYTE_FEE, Balance::from(1 * GIGAWEI));
		assert_eq!(
			get!(pallet_transaction_payment, OperationalFeeMultiplier, u8),
			5_u8
		);
		assert_eq!(STORAGE_BYTE_FEE, Balance::from(100 * MICROMOVR));

		// pallet_identity deposits
		assert_eq!(
			get!(pallet_identity, BasicDeposit, u128),
			Balance::from(1 * MOVR + 25800 * MICROMOVR)
		);
		assert_eq!(
			get!(pallet_identity, ByteDeposit, u128),
			Balance::from(100 * MICROMOVR)
		);
		assert_eq!(
			get!(pallet_identity, SubAccountDeposit, u128),
			Balance::from(1 * MOVR + 5300 * MICROMOVR)
		);

		// staking minimums
		assert_eq!(
			get!(pallet_parachain_staking, MinCandidateStk, u128),
			Balance::from(500 * MOVR)
		);
		assert_eq!(
			get!(pallet_parachain_staking, MinDelegation, u128),
			Balance::from(5 * MOVR)
		);

		// crowdloan min reward
		assert_eq!(
			get!(pallet_crowdloan_rewards, MinimumReward, u128),
			Balance::from(0u128)
		);

		// deposit for AuthorMapping
		assert_eq!(
			get!(pallet_author_mapping, DepositAmount, u128),
			Balance::from(100 * MOVR)
		);

		// proxy deposits
		assert_eq!(
			get!(pallet_proxy, ProxyDepositBase, u128),
			Balance::from(1 * MOVR + 800 * MICROMOVR)
		);
		assert_eq!(
			get!(pallet_proxy, ProxyDepositFactor, u128),
			Balance::from(2100 * MICROMOVR)
		);
		assert_eq!(
			get!(pallet_proxy, AnnouncementDepositBase, u128),
			Balance::from(1 * MOVR + 800 * MICROMOVR)
		);
		assert_eq!(
			get!(pallet_proxy, AnnouncementDepositFactor, u128),
			Balance::from(5600 * MICROMOVR)
		);
	}

	#[test]
	fn max_offline_rounds_lower_or_eq_than_reward_payment_delay() {
		assert!(
			get!(pallet_parachain_staking, MaxOfflineRounds, u32)
				<= get!(pallet_parachain_staking, RewardPaymentDelay, u32)
		);
	}

	#[test]
	// Required migration is
	// pallet_parachain_staking::migrations::IncreaseMaxTopDelegationsPerCandidate
	// Purpose of this test is to remind of required migration if constant is ever changed
	fn updating_maximum_delegators_per_candidate_requires_configuring_required_migration() {
		assert_eq!(
			get!(pallet_parachain_staking, MaxTopDelegationsPerCandidate, u32),
			300
		);
		assert_eq!(
			get!(
				pallet_parachain_staking,
				MaxBottomDelegationsPerCandidate,
				u32
			),
			50
		);
	}

	#[test]
	fn configured_base_extrinsic_weight_is_evm_compatible() {
		let min_ethereum_transaction_weight = WeightPerGas::get() * 21_000;
		let base_extrinsic = <Runtime as frame_system::Config>::BlockWeights::get()
			.get(frame_support::dispatch::DispatchClass::Normal)
			.base_extrinsic;
		assert!(base_extrinsic.ref_time() <= min_ethereum_transaction_weight.ref_time());
	}

	#[test]
	fn test_storage_growth_ratio_is_correct() {
		// This is the highest amount of new storage that can be created in a block 40 KB
		let block_storage_limit = 160 * 1024;
		let expected_storage_growth_ratio = BlockGasLimit::get()
			.low_u64()
			.saturating_div(block_storage_limit);
		let actual_storage_growth_ratio =
			<Runtime as pallet_evm::Config>::GasLimitStorageGrowthRatio::get();
		assert_eq!(
			expected_storage_growth_ratio, actual_storage_growth_ratio,
			"Storage growth ratio is not correct"
		);
	}
}<|MERGE_RESOLUTION|>--- conflicted
+++ resolved
@@ -737,8 +737,6 @@
 /// How many parachain blocks are processed by the relay chain per parent. Limits the
 /// number of blocks authored per slot.
 const BLOCK_PROCESSING_VELOCITY: u32 = 1;
-/// Relay chain slot duration in milliseconds.
-const RELAY_CHAIN_SLOT_DURATION_MILLIS: u32 = 6000;
 
 type ConsensusHook = pallet_async_backing::consensus_hook::FixedVelocityConsensusHook<
 	Runtime,
@@ -888,13 +886,8 @@
 impl pallet_async_backing::Config for Runtime {
 	type AllowMultipleBlocksPerSlot = ConstBool<true>;
 	type GetAndVerifySlot = pallet_async_backing::RelaySlot;
-<<<<<<< HEAD
-	type ExpectedBlockTime = ConstU64<6000>;
-	type SlotDuration = ConstU64<MILLISECS_PER_BLOCK>;
-=======
 	type SlotDuration = ConstU64<MILLISECS_PER_BLOCK>;
 	type ExpectedBlockTime = ConstU64<MILLISECS_PER_BLOCK>;
->>>>>>> 763fb7a9
 }
 
 parameter_types! {
