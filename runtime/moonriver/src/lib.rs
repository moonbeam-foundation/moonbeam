// Copyright 2019-2021 PureStake Inc.
// This file is part of Moonbeam.

// Moonbeam is free software: you can redistribute it and/or modify
// it under the terms of the GNU General Public License as published by
// the Free Software Foundation, either version 3 of the License, or
// (at your option) any later version.

// Moonbeam is distributed in the hope that it will be useful,
// but WITHOUT ANY WARRANTY; without even the implied warranty of
// MERCHANTABILITY or FITNESS FOR A PARTICULAR PURPOSE.  See the
// GNU General Public License for more details.

// You should have received a copy of the GNU General Public License
// along with Moonbeam.  If not, see <http://www.gnu.org/licenses/>.

//! The Moonriver Runtime.
//!
//! Primary features of this runtime include:
//! * Ethereum compatibility
//! * Moonriver tokenomics

#![cfg_attr(not(feature = "std"), no_std)]
// `construct_runtime!` does a lot of recursion and requires us to increase the limit to 256.
#![recursion_limit = "256"]

// Make the WASM binary available.
#[cfg(feature = "std")]
include!(concat!(env!("OUT_DIR"), "/wasm_binary.rs"));

use cumulus_pallet_parachain_system::RelaychainBlockNumberProvider;
use fp_rpc::TransactionStatus;
use frame_support::{
	construct_runtime, parameter_types,
	traits::{Contains, Everything, Get, Imbalance, InstanceFilter, OnUnbalanced},
	weights::{
		constants::{RocksDbWeight, WEIGHT_PER_SECOND},
		IdentityFee, Weight,
	},
	PalletId,
};
use frame_system::{EnsureOneOf, EnsureRoot};
pub use moonbeam_core_primitives::{
	AccountId, AccountIndex, Address, Balance, BlockNumber, DigestItem, Hash, Header, Index,
	Signature,
};
use moonbeam_rpc_primitives_txpool::TxPoolResponse;
use pallet_balances::NegativeImbalance;
use pallet_ethereum::Call::transact;
use pallet_ethereum::Transaction as EthereumTransaction;
use pallet_evm::{
	Account as EVMAccount, EnsureAddressNever, EnsureAddressRoot, FeeCalculator,
	IdentityAddressMapping, Runner,
};
use pallet_migrations::*;
use pallet_transaction_payment::{CurrencyAdapter, Multiplier, TargetedFeeAdjustment};
pub use parachain_staking::{InflationInfo, Range};
use parity_scale_codec::{Decode, Encode, MaxEncodedLen};
use sp_api::impl_runtime_apis;
use sp_core::{u32_trait::*, OpaqueMetadata, H160, H256, U256};
use sp_runtime::{
	create_runtime_str, generic, impl_opaque_keys,
	traits::{BlakeTwo256, Block as BlockT, IdentityLookup},
	transaction_validity::{InvalidTransaction, TransactionSource, TransactionValidity},
	AccountId32, ApplyExtrinsicResult, FixedPointNumber, Perbill, Percent, Permill, Perquintill,
};
use sp_std::{convert::TryFrom, prelude::*};
#[cfg(feature = "std")]
use sp_version::NativeVersion;
use sp_version::RuntimeVersion;

use nimbus_primitives::{CanAuthor, NimbusId};

mod precompiles;
use precompiles::MoonriverPrecompiles;

#[cfg(any(feature = "std", test))]
pub use sp_runtime::BuildStorage;

pub type Precompiles = MoonriverPrecompiles<Runtime>;

/// MOVR, the native token, uses 18 decimals of precision.
pub mod currency {
	use super::Balance;

	pub const WEI: Balance = 1;
	pub const KILOWEI: Balance = 1_000;
	pub const MEGAWEI: Balance = 1_000_000;
	pub const GIGAWEI: Balance = 1_000_000_000;
	pub const MICROMOVR: Balance = 1_000_000_000_000;
	pub const MILLIMOVR: Balance = 1_000_000_000_000_000;
	pub const MOVR: Balance = 1_000_000_000_000_000_000;
	pub const KILOMOVR: Balance = 1_000_000_000_000_000_000_000;

	pub const TRANSACTION_BYTE_FEE: Balance = 10 * MICROMOVR;
	pub const STORAGE_BYTE_FEE: Balance = 100 * MICROMOVR;

	pub const fn deposit(items: u32, bytes: u32) -> Balance {
		items as Balance * 1 * MOVR + (bytes as Balance) * STORAGE_BYTE_FEE
	}
}

/// Maximum weight per block
pub const MAXIMUM_BLOCK_WEIGHT: Weight = WEIGHT_PER_SECOND / 2;

pub const MILLISECS_PER_BLOCK: u64 = 12000;
pub const MINUTES: BlockNumber = 60_000 / (MILLISECS_PER_BLOCK as BlockNumber);
pub const HOURS: BlockNumber = MINUTES * 60;
pub const DAYS: BlockNumber = HOURS * 24;
pub const WEEKS: BlockNumber = DAYS * 7;
/// Opaque types. These are used by the CLI to instantiate machinery that don't need to know
/// the specifics of the runtime. They can then be made to be agnostic over specific formats
/// of data like extrinsics, allowing for them to continue syncing the network through upgrades
/// to even the core datastructures.
pub mod opaque {
	use super::*;

	pub use sp_runtime::OpaqueExtrinsic as UncheckedExtrinsic;
	pub type Block = generic::Block<Header, UncheckedExtrinsic>;

	impl_opaque_keys! {
		pub struct SessionKeys {
			pub nimbus: AuthorInherent,
		}
	}
}

/// This runtime version.
/// The spec_version is composed of 2x2 digits. The first 2 digits represent major changes
/// that can't be skipped, such as data migration upgrades. The last 2 digits represent minor
/// changes which can be skipped.
#[sp_version::runtime_version]
pub const VERSION: RuntimeVersion = RuntimeVersion {
	spec_name: create_runtime_str!("moonriver"),
	impl_name: create_runtime_str!("moonriver"),
	authoring_version: 3,
	spec_version: 0600,
	impl_version: 0,
	apis: RUNTIME_API_VERSIONS,
	transaction_version: 2,
};

/// The version information used to identify this runtime when compiled natively.
#[cfg(feature = "std")]
pub fn native_version() -> NativeVersion {
	NativeVersion {
		runtime_version: VERSION,
		can_author_with: Default::default(),
	}
}

const NORMAL_DISPATCH_RATIO: Perbill = Perbill::from_percent(75);

parameter_types! {
	pub const BlockHashCount: BlockNumber = 256;
	pub const Version: RuntimeVersion = VERSION;
	/// We allow for one half second of compute with a 6 second average block time.
	/// These values are dictated by Polkadot for the parachain.
	pub BlockWeights: frame_system::limits::BlockWeights = frame_system::limits::BlockWeights
		::with_sensible_defaults(MAXIMUM_BLOCK_WEIGHT, NORMAL_DISPATCH_RATIO);
	/// We allow for 5 MB blocks.
	pub BlockLength: frame_system::limits::BlockLength = frame_system::limits::BlockLength
		::max_with_normal_ratio(5 * 1024 * 1024, NORMAL_DISPATCH_RATIO);
	pub const SS58Prefix: u16 = 1285;
}

impl frame_system::Config for Runtime {
	/// The identifier used to distinguish between accounts.
	type AccountId = AccountId;
	/// The aggregated dispatch type that is available for extrinsics.
	type Call = Call;
	/// The lookup mechanism to get account ID from whatever is passed in dispatchers.
	type Lookup = IdentityLookup<AccountId>;
	/// The index type for storing how many extrinsics an account has signed.
	type Index = Index;
	/// The index type for blocks.
	type BlockNumber = BlockNumber;
	/// The type for hashing blocks and tries.
	type Hash = Hash;
	/// The hashing algorithm used.
	type Hashing = BlakeTwo256;
	/// The header type.
	type Header = generic::Header<BlockNumber, BlakeTwo256>;
	/// The ubiquitous event type.
	type Event = Event;
	/// The ubiquitous origin type.
	type Origin = Origin;
	/// Maximum number of block number to block hash mappings to keep (oldest pruned first).
	type BlockHashCount = BlockHashCount;
	/// Maximum weight of each block. With a default weight system of 1byte == 1weight, 4mb is ok.
	type BlockWeights = BlockWeights;
	/// Maximum size of all encoded transactions (in bytes) that are allowed in one block.
	type BlockLength = BlockLength;
	/// Runtime version.
	type Version = Version;
	type PalletInfo = PalletInfo;
	type AccountData = pallet_balances::AccountData<Balance>;
	type OnNewAccount = ();
	type OnKilledAccount = ();
	type DbWeight = RocksDbWeight;
	type BaseCallFilter = MaintenanceMode;
	type SystemWeightInfo = ();
	/// This is used as an identifier of the chain. 42 is the generic substrate prefix.
	type SS58Prefix = SS58Prefix;
	type OnSetCode = cumulus_pallet_parachain_system::ParachainSetCode<Self>;
}

impl pallet_utility::Config for Runtime {
	type Event = Event;
	type Call = Call;
	type WeightInfo = pallet_utility::weights::SubstrateWeight<Runtime>;
}

parameter_types! {
	pub const MinimumPeriod: u64 = 1;
}

impl pallet_timestamp::Config for Runtime {
	/// A timestamp: milliseconds since the unix epoch.
	type Moment = u64;
	type OnTimestampSet = ();
	type MinimumPeriod = MinimumPeriod;
	type WeightInfo = pallet_timestamp::weights::SubstrateWeight<Runtime>;
}

parameter_types! {
	pub const MaxLocks: u32 = 50;
	pub const MaxReserves: u32 = 50;
	pub const ExistentialDeposit: u128 = 0;
}

impl pallet_balances::Config for Runtime {
	type MaxReserves = MaxReserves;
	type ReserveIdentifier = [u8; 4];
	type MaxLocks = MaxLocks;
	/// The type for recording an account's balance.
	type Balance = Balance;
	/// The ubiquitous event type.
	type Event = Event;
	type DustRemoval = ();
	type ExistentialDeposit = ExistentialDeposit;
	type AccountStore = System;
	type WeightInfo = pallet_balances::weights::SubstrateWeight<Runtime>;
}

pub struct DealWithFees<R>(sp_std::marker::PhantomData<R>);
impl<R> OnUnbalanced<NegativeImbalance<R>> for DealWithFees<R>
where
	R: pallet_balances::Config + pallet_treasury::Config,
	pallet_treasury::Pallet<R>: OnUnbalanced<NegativeImbalance<R>>,
{
	fn on_unbalanceds<B>(mut fees_then_tips: impl Iterator<Item = NegativeImbalance<R>>) {
		if let Some(fees) = fees_then_tips.next() {
			// for fees, 80% are burned, 20% to the treasury
			let (_, to_treasury) = fees.ration(80, 20);
			// Balances pallet automatically burns dropped Negative Imbalances by decreasing
			// total_supply accordingly
			<pallet_treasury::Pallet<R> as OnUnbalanced<_>>::on_unbalanced(to_treasury);
		}
	}
}

parameter_types! {
	pub const TransactionByteFee: Balance = currency::TRANSACTION_BYTE_FEE;
}

impl pallet_transaction_payment::Config for Runtime {
	type OnChargeTransaction = CurrencyAdapter<Balances, DealWithFees<Runtime>>;
	type TransactionByteFee = TransactionByteFee;
	type WeightToFee = IdentityFee<Balance>;
	type FeeMultiplierUpdate = SlowAdjustingFeeUpdate<Runtime>;
}

impl pallet_ethereum_chain_id::Config for Runtime {}

impl pallet_randomness_collective_flip::Config for Runtime {}

/// Current approximation of the gas/s consumption considering
/// EVM execution over compiled WASM (on 4.4Ghz CPU).
/// Given the 500ms Weight, from which 75% only are used for transactions,
/// the total EVM execution gas limit is: GAS_PER_SECOND * 0.500 * 0.75 ~= 15_000_000.
pub const GAS_PER_SECOND: u64 = 40_000_000;

/// Approximate ratio of the amount of Weight per Gas.
/// u64 works for approximations because Weight is a very small unit compared to gas.
pub const WEIGHT_PER_GAS: u64 = WEIGHT_PER_SECOND / GAS_PER_SECOND;

pub struct MoonbeamGasWeightMapping;

impl pallet_evm::GasWeightMapping for MoonbeamGasWeightMapping {
	fn gas_to_weight(gas: u64) -> Weight {
		gas.saturating_mul(WEIGHT_PER_GAS)
	}
	fn weight_to_gas(weight: Weight) -> u64 {
		u64::try_from(weight.wrapping_div(WEIGHT_PER_GAS)).unwrap_or(u32::MAX as u64)
	}
}

parameter_types! {
	pub BlockGasLimit: U256
		= U256::from(NORMAL_DISPATCH_RATIO * MAXIMUM_BLOCK_WEIGHT / WEIGHT_PER_GAS);
	/// The portion of the `NORMAL_DISPATCH_RATIO` that we adjust the fees with. Blocks filled less
	/// than this will decrease the weight and more will increase.
	pub const TargetBlockFullness: Perquintill = Perquintill::from_percent(25);
	/// The adjustment variable of the runtime. Higher values will cause `TargetBlockFullness` to
	/// change the fees more rapidly. This low value causes changes to occur slowly over time.
	pub AdjustmentVariable: Multiplier = Multiplier::saturating_from_rational(3, 100_000);
	/// Minimum amount of the multiplier. This value cannot be too low. A test case should ensure
	/// that combined with `AdjustmentVariable`, we can recover from the minimum.
	/// See `multiplier_can_grow_from_zero` in integration_tests.rs.
	/// This value is currently only used by pallet-transaction-payment as an assertion that the
	/// next multiplier is always > min value.
	pub MinimumMultiplier: Multiplier = Multiplier::saturating_from_rational(1, 1_000_000u128);
}

pub struct FixedGasPrice;
impl FeeCalculator for FixedGasPrice {
	fn min_gas_price() -> U256 {
		(1 * currency::GIGAWEI).into()
	}
}

/// Parameterized slow adjusting fee updated based on
/// https://w3f-research.readthedocs.io/en/latest/polkadot/overview/2-token-economics.html#-2.-slow-adjusting-mechanism // editorconfig-checker-disable-line
///
/// The adjustment algorithm boils down to:
///
/// diff = (previous_block_weight - target) / maximum_block_weight
/// next_multiplier = prev_multiplier * (1 + (v * diff) + ((v * diff)^2 / 2))
/// assert(next_multiplier > min)
///     where: v is AdjustmentVariable
///            target is TargetBlockFullness
///            min is MinimumMultiplier
pub type SlowAdjustingFeeUpdate<R> =
	TargetedFeeAdjustment<R, TargetBlockFullness, AdjustmentVariable, MinimumMultiplier>;

impl pallet_evm::Config for Runtime {
	type FeeCalculator = FixedGasPrice;
	type GasWeightMapping = MoonbeamGasWeightMapping;
	type BlockHashMapping = pallet_ethereum::EthereumBlockHashMapping<Self>;
	type CallOrigin = EnsureAddressRoot<AccountId>;
	type WithdrawOrigin = EnsureAddressNever<AccountId>;
	type AddressMapping = IdentityAddressMapping;
	type Currency = Balances;
	type Event = Event;
	type Runner = pallet_evm::runner::stack::Runner<Self>;
	type Precompiles = MoonriverPrecompiles<Self>;
	type ChainId = EthereumChainId;
	type OnChargeTransaction = pallet_evm::EVMCurrencyAdapter<Balances, DealWithFees<Runtime>>;
	type BlockGasLimit = BlockGasLimit;
	type FindAuthor = AuthorInherent;
}

parameter_types! {
	pub MaximumSchedulerWeight: Weight = NORMAL_DISPATCH_RATIO * BlockWeights::get().max_block;
	pub const MaxScheduledPerBlock: u32 = 50;
}

impl pallet_scheduler::Config for Runtime {
	type Event = Event;
	type Origin = Origin;
	type PalletsOrigin = OriginCaller;
	type Call = Call;
	type MaximumWeight = MaximumSchedulerWeight;
	type ScheduleOrigin = EnsureRoot<AccountId>;
	type MaxScheduledPerBlock = MaxScheduledPerBlock;
	type WeightInfo = pallet_scheduler::weights::SubstrateWeight<Runtime>;
}

parameter_types! {
	/// The maximum amount of time (in blocks) for council members to vote on motions.
	/// Motions may end in fewer blocks if enough votes are cast to determine the result.
	pub const CouncilMotionDuration: BlockNumber = 3 * DAYS;
	/// The maximum number of Proposlas that can be open in the council at once.
	pub const CouncilMaxProposals: u32 = 100;
	/// The maximum number of council members.
	pub const CouncilMaxMembers: u32 = 100;

	/// The maximum amount of time (in blocks) for technical committee members to vote on motions.
	/// Motions may end in fewer blocks if enough votes are cast to determine the result.
	pub const TechComitteeMotionDuration: BlockNumber = 3 * DAYS;
	/// The maximum number of Proposlas that can be open in the technical committee at once.
	pub const TechComitteeMaxProposals: u32 = 100;
	/// The maximum number of technical committee members.
	pub const TechComitteeMaxMembers: u32 = 100;
}

type CouncilInstance = pallet_collective::Instance1;
type TechCommitteeInstance = pallet_collective::Instance2;

impl pallet_collective::Config<CouncilInstance> for Runtime {
	type Origin = Origin;
	type Event = Event;
	type Proposal = Call;
	type MotionDuration = CouncilMotionDuration;
	type MaxProposals = CouncilMaxProposals;
	type MaxMembers = CouncilMaxMembers;
	type DefaultVote = pallet_collective::MoreThanMajorityThenPrimeDefaultVote;
	type WeightInfo = pallet_collective::weights::SubstrateWeight<Runtime>;
}

impl pallet_collective::Config<TechCommitteeInstance> for Runtime {
	type Origin = Origin;
	type Event = Event;
	type Proposal = Call;
	type MotionDuration = TechComitteeMotionDuration;
	type MaxProposals = TechComitteeMaxProposals;
	type MaxMembers = TechComitteeMaxMembers;
	type DefaultVote = pallet_collective::MoreThanMajorityThenPrimeDefaultVote;
	type WeightInfo = pallet_collective::weights::SubstrateWeight<Runtime>;
}

parameter_types! {
	pub const LaunchPeriod: BlockNumber = 1 * DAYS;
	pub const VotingPeriod: BlockNumber = 5 * DAYS;
	pub const FastTrackVotingPeriod: BlockNumber = 3 * HOURS;
	pub const EnactmentPeriod: BlockNumber = 1 *DAYS;
	pub const CooloffPeriod: BlockNumber = 7 * DAYS;
	pub const MinimumDeposit: Balance = 4 * currency::MOVR;
	pub const MaxVotes: u32 = 100;
	pub const MaxProposals: u32 = 100;
	pub const PreimageByteDeposit: Balance = currency::STORAGE_BYTE_FEE;
	pub const InstantAllowed: bool = true;
}

impl pallet_democracy::Config for Runtime {
	type Proposal = Call;
	type Event = Event;
	type Currency = Balances;
	type EnactmentPeriod = EnactmentPeriod;
	type LaunchPeriod = LaunchPeriod;
	type VotingPeriod = VotingPeriod;
	type FastTrackVotingPeriod = FastTrackVotingPeriod;
	type MinimumDeposit = MinimumDeposit;
	/// A straight majority of the council can decide what their next motion is.
	type ExternalOrigin =
		pallet_collective::EnsureProportionAtLeast<_1, _2, AccountId, CouncilInstance>;
	/// A majority can have the next scheduled referendum be a straight majority-carries vote.
	type ExternalMajorityOrigin =
		pallet_collective::EnsureProportionAtLeast<_1, _2, AccountId, CouncilInstance>;
	/// A unanimous council can have the next scheduled referendum be a straight default-carries
	/// (NTB) vote.
	type ExternalDefaultOrigin =
		pallet_collective::EnsureProportionAtLeast<_1, _1, AccountId, CouncilInstance>;
	/// Two thirds of the technical committee can have an ExternalMajority/ExternalDefault vote
	/// be tabled immediately and with a shorter voting/enactment period.
	type FastTrackOrigin =
		pallet_collective::EnsureProportionAtLeast<_2, _3, AccountId, TechCommitteeInstance>;
	/// Instant is currently not allowed.
	type InstantOrigin =
		pallet_collective::EnsureProportionAtLeast<_1, _1, AccountId, TechCommitteeInstance>;
	// To cancel a proposal which has been passed, 2/3 of the council must agree to it.
	type CancellationOrigin = EnsureOneOf<
		AccountId,
		EnsureRoot<AccountId>,
		pallet_collective::EnsureProportionAtLeast<_2, _3, AccountId, CouncilInstance>,
	>;
	// To cancel a proposal before it has been passed, the technical committee must be unanimous or
	// Root must agree.
	type CancelProposalOrigin = EnsureOneOf<
		AccountId,
		EnsureRoot<AccountId>,
		pallet_collective::EnsureProportionAtLeast<_1, _1, AccountId, TechCommitteeInstance>,
	>;
	type BlacklistOrigin = EnsureRoot<AccountId>;
	// Any single technical committee member may veto a coming council proposal, however they can
	// only do it once and it lasts only for the cooloff period.
	type VetoOrigin = pallet_collective::EnsureMember<AccountId, TechCommitteeInstance>;
	type CooloffPeriod = CooloffPeriod;
	type PreimageByteDeposit = PreimageByteDeposit;
	type Slash = ();
	type InstantAllowed = InstantAllowed;
	type Scheduler = Scheduler;
	type MaxVotes = MaxVotes;
	type OperationalPreimageOrigin = pallet_collective::EnsureMember<AccountId, CouncilInstance>;
	type PalletsOrigin = OriginCaller;
	type WeightInfo = pallet_democracy::weights::SubstrateWeight<Runtime>;
	type MaxProposals = MaxProposals;
}

parameter_types! {
	pub const ProposalBond: Permill = Permill::from_percent(5);
	pub const ProposalBondMinimum: Balance = 1 * currency::MOVR;
	pub const SpendPeriod: BlockNumber = 6 * DAYS;
	pub const TreasuryId: PalletId = PalletId(*b"py/trsry");
	pub const MaxApprovals: u32 = 100;
}

type TreasuryApproveOrigin = EnsureOneOf<
	AccountId,
	EnsureRoot<AccountId>,
	pallet_collective::EnsureProportionAtLeast<_3, _5, AccountId, CouncilInstance>,
>;

type TreasuryRejectOrigin = EnsureOneOf<
	AccountId,
	EnsureRoot<AccountId>,
	pallet_collective::EnsureProportionMoreThan<_1, _2, AccountId, CouncilInstance>,
>;

impl pallet_treasury::Config for Runtime {
	type PalletId = TreasuryId;
	type Currency = Balances;
	// At least three-fifths majority of the council is required (or root) to approve a proposal
	type ApproveOrigin = TreasuryApproveOrigin;
	// More than half of the council is required (or root) to reject a proposal
	type RejectOrigin = TreasuryRejectOrigin;
	type Event = Event;
	// If spending proposal rejected, transfer proposer bond to treasury
	type OnSlash = Treasury;
	type ProposalBond = ProposalBond;
	type ProposalBondMinimum = ProposalBondMinimum;
	type SpendPeriod = SpendPeriod;
	type Burn = ();
	type BurnDestination = ();
	type MaxApprovals = MaxApprovals;
	type WeightInfo = pallet_treasury::weights::SubstrateWeight<Runtime>;
	type SpendFunds = ();
}

parameter_types! {
	// Add one item in storage and take 258 bytes
	pub const BasicDeposit: Balance = currency::deposit(1, 258);
	// Not add any item to the storage but takes 66 bytes
	pub const FieldDeposit: Balance = currency::deposit(0, 66);
	// Add one item in storage and take 53 bytes
	pub const SubAccountDeposit: Balance = currency::deposit(1, 53);
	pub const MaxSubAccounts: u32 = 100;
	pub const MaxAdditionalFields: u32 = 100;
	pub const MaxRegistrars: u32 = 20;
}

type IdentityForceOrigin = EnsureOneOf<
	AccountId,
	EnsureRoot<AccountId>,
	pallet_collective::EnsureProportionMoreThan<_1, _2, AccountId, CouncilInstance>,
>;
type IdentityRegistrarOrigin = EnsureOneOf<
	AccountId,
	EnsureRoot<AccountId>,
	pallet_collective::EnsureProportionMoreThan<_1, _2, AccountId, CouncilInstance>,
>;

impl pallet_identity::Config for Runtime {
	type Event = Event;
	type Currency = Balances;
	type BasicDeposit = BasicDeposit;
	type FieldDeposit = FieldDeposit;
	type SubAccountDeposit = SubAccountDeposit;
	type MaxSubAccounts = MaxSubAccounts;
	type MaxAdditionalFields = MaxAdditionalFields;
	type MaxRegistrars = MaxRegistrars;
	type Slashed = Treasury;
	type ForceOrigin = IdentityForceOrigin;
	type RegistrarOrigin = IdentityRegistrarOrigin;
	type WeightInfo = pallet_identity::weights::SubstrateWeight<Runtime>;
}

pub struct TransactionConverter;

impl fp_rpc::ConvertTransaction<UncheckedExtrinsic> for TransactionConverter {
	fn convert_transaction(&self, transaction: pallet_ethereum::Transaction) -> UncheckedExtrinsic {
		UncheckedExtrinsic::new_unsigned(
			pallet_ethereum::Call::<Runtime>::transact(transaction).into(),
		)
	}
}

impl fp_rpc::ConvertTransaction<opaque::UncheckedExtrinsic> for TransactionConverter {
	fn convert_transaction(
		&self,
		transaction: pallet_ethereum::Transaction,
	) -> opaque::UncheckedExtrinsic {
		let extrinsic = UncheckedExtrinsic::new_unsigned(
			pallet_ethereum::Call::<Runtime>::transact(transaction).into(),
		);
		let encoded = extrinsic.encode();
		opaque::UncheckedExtrinsic::decode(&mut &encoded[..])
			.expect("Encoded extrinsic is always valid")
	}
}

impl pallet_ethereum::Config for Runtime {
	type Event = Event;
	type StateRoot = pallet_ethereum::IntermediateStateRoot;
}

parameter_types! {
	pub const ReservedXcmpWeight: Weight = MAXIMUM_BLOCK_WEIGHT / 4;
}

impl cumulus_pallet_parachain_system::Config for Runtime {
	type Event = Event;
	type OnValidationData = ();
	type SelfParaId = ParachainInfo;
	type DmpMessageHandler = ();
	type ReservedDmpWeight = ();
	type OutboundXcmpMessageSource = ();
	type XcmpMessageHandler = ();
	type ReservedXcmpWeight = ReservedXcmpWeight;
}

impl parachain_info::Config for Runtime {}

parameter_types! {
	/// Minimum round length is 2 minutes (10 * 12 second block times)
	pub const MinBlocksPerRound: u32 = 10;
	/// Default BlocksPerRound is every hour (300 * 12 second block times)
	pub const DefaultBlocksPerRound: u32 = 300;
	/// Collator candidate exits are delayed by 2 hours (2 * 300 * block_time)
	pub const LeaveCandidatesDelay: u32 = 2;
	/// Nominator exits are delayed by 2 hours (2 * 300 * block_time)
	pub const LeaveNominatorsDelay: u32 = 2;
	/// Nomination revocations are delayed by 2 hours (2 * 300 * block_time)
	pub const RevokeNominationDelay: u32 = 2;
	/// Reward payments are delayed by 2 hours (2 * 300 * block_time)
	pub const RewardPaymentDelay: u32 = 2;
	/// Minimum 8 collators selected per round, default at genesis and minimum forever after
	pub const MinSelectedCandidates: u32 = 8;
	/// Maximum 100 nominators per collator
	pub const MaxNominatorsPerCollator: u32 = 100;
	/// Maximum 100 collators per nominator
	pub const MaxCollatorsPerNominator: u32 = 100;
	/// Default fixed percent a collator takes off the top of due rewards is 20%
	pub const DefaultCollatorCommission: Perbill = Perbill::from_percent(20);
	/// Default percent of inflation set aside for parachain bond every round
	pub const DefaultParachainBondReservePercent: Percent = Percent::from_percent(30);
	/// Minimum stake required to become a collator is 1_000
	pub const MinCollatorStk: u128 = 1 * currency::KILOMOVR;
	/// Minimum stake required to be reserved to be a candidate is 1_000
	pub const MinCollatorCandidateStk: u128 = 1 * currency::KILOMOVR;
	/// Minimum stake required to be reserved to be a nominator is 5
	pub const MinNominatorStk: u128 = 5 * currency::MOVR;
}
impl parachain_staking::Config for Runtime {
	type Event = Event;
	type Currency = Balances;
	type MonetaryGovernanceOrigin = EnsureRoot<AccountId>;
	type MinBlocksPerRound = MinBlocksPerRound;
	type DefaultBlocksPerRound = DefaultBlocksPerRound;
	type LeaveCandidatesDelay = LeaveCandidatesDelay;
	type LeaveNominatorsDelay = LeaveNominatorsDelay;
	type RevokeNominationDelay = RevokeNominationDelay;
	type RewardPaymentDelay = RewardPaymentDelay;
	type MinSelectedCandidates = MinSelectedCandidates;
	type MaxNominatorsPerCollator = MaxNominatorsPerCollator;
	type MaxCollatorsPerNominator = MaxCollatorsPerNominator;
	type DefaultCollatorCommission = DefaultCollatorCommission;
	type DefaultParachainBondReservePercent = DefaultParachainBondReservePercent;
	type MinCollatorStk = MinCollatorStk;
	type MinCollatorCandidateStk = MinCollatorCandidateStk;
	type MinNomination = MinNominatorStk;
	type MinNominatorStk = MinNominatorStk;
	type WeightInfo = parachain_staking::weights::SubstrateWeight<Runtime>;
}

impl pallet_author_inherent::Config for Runtime {
	type AuthorId = NimbusId;
	type SlotBeacon = RelaychainBlockNumberProvider<Self>;
	type AccountLookup = AuthorMapping;
	type EventHandler = ParachainStaking;
	type CanAuthor = AuthorFilter;
}

impl pallet_author_slot_filter::Config for Runtime {
	type Event = Event;
	type RandomnessSource = RandomnessCollectiveFlip;
	type PotentialAuthors = ParachainStaking;
}

parameter_types! {
	pub const MinimumReward: Balance = 0;
	pub const Initialized: bool = false;
	pub const InitializationPayment: Perbill = Perbill::from_percent(30);
	pub const MaxInitContributorsBatchSizes: u32 = 500;
}

impl pallet_crowdloan_rewards::Config for Runtime {
	type Event = Event;
	type Initialized = Initialized;
	type InitializationPayment = InitializationPayment;
	type MaxInitContributors = MaxInitContributorsBatchSizes;
	type MinimumReward = MinimumReward;
	type RewardCurrency = Balances;
	type RelayChainAccountId = AccountId32;
	type WeightInfo = pallet_crowdloan_rewards::weights::SubstrateWeight<Runtime>;
}

parameter_types! {
	pub const DepositAmount: Balance = 100 * currency::MOVR;
}
// This is a simple session key manager. It should probably either work with, or be replaced
// entirely by pallet sessions
impl pallet_author_mapping::Config for Runtime {
	type Event = Event;
	type AuthorId = NimbusId;
	type DepositCurrency = Balances;
	type DepositAmount = DepositAmount;
	type WeightInfo = pallet_author_mapping::weights::SubstrateWeight<Runtime>;
}

parameter_types! {
	// One storage item; key size 32, value size 8; .
	pub const ProxyDepositBase: Balance = currency::deposit(1, 8);
	// Additional storage item size of 21 bytes (20 bytes AccountId + 1 byte sizeof(ProxyType)).
	pub const ProxyDepositFactor: Balance = currency::deposit(0, 21);
	pub const MaxProxies: u16 = 32;
	pub const AnnouncementDepositBase: Balance = currency::deposit(1, 8);
	// Additional storage item size of 56 bytes:
	// - 20 bytes AccountId
	// - 32 bytes Hasher (Blake2256)
	// - 4 bytes BlockNumber (u32)
	pub const AnnouncementDepositFactor: Balance = currency::deposit(0, 56);
	pub const MaxPending: u16 = 32;
}

/// The type used to represent the kinds of proxying allowed.
#[derive(Copy, Clone, Eq, PartialEq, Ord, PartialOrd, Encode, Decode, Debug, MaxEncodedLen)]
pub enum ProxyType {
	/// All calls can be proxied. This is the trivial/most permissive filter.
	Any,
	/// Only extrinsics that do not transfer funds.
	NonTransfer,
	/// Only extrinsics related to governance (democracy and collectives).
	Governance,
	/// Only extrinsics related to staking.
	Staking,
	/// Allow to veto an announced proxy call.
	CancelProxy,
}

impl Default for ProxyType {
	fn default() -> Self {
		Self::Any
	}
}

impl InstanceFilter<Call> for ProxyType {
	fn filter(&self, c: &Call) -> bool {
		match self {
			ProxyType::Any => true,
			ProxyType::NonTransfer => {
				matches!(
					c,
					Call::System(..)
						| Call::Timestamp(..) | Call::ParachainStaking(..)
						| Call::Democracy(..) | Call::CouncilCollective(..)
						| Call::TechComitteeCollective(..)
						| Call::Utility(..) | Call::Proxy(..)
				)
			}
			ProxyType::Governance => matches!(
				c,
				Call::Democracy(..)
					| Call::CouncilCollective(..)
					| Call::TechComitteeCollective(..)
					| Call::Utility(..)
			),
			ProxyType::Staking => matches!(c, Call::ParachainStaking(..) | Call::Utility(..)),
			ProxyType::CancelProxy => {
				matches!(c, Call::Proxy(pallet_proxy::Call::reject_announcement(..)))
			}
		}
	}

	fn is_superset(&self, o: &Self) -> bool {
		match (self, o) {
			(x, y) if x == y => true,
			(ProxyType::Any, _) => true,
			(_, ProxyType::Any) => false,
			_ => false,
		}
	}
}

impl pallet_proxy::Config for Runtime {
	type Event = Event;
	type Call = Call;
	type Currency = Balances;
	type ProxyType = ProxyType;
	type ProxyDepositBase = ProxyDepositBase;
	type ProxyDepositFactor = ProxyDepositFactor;
	type MaxProxies = MaxProxies;
	type WeightInfo = pallet_proxy::weights::SubstrateWeight<Runtime>;
	type MaxPending = MaxPending;
	type CallHasher = BlakeTwo256;
	type AnnouncementDepositBase = AnnouncementDepositBase;
	type AnnouncementDepositFactor = AnnouncementDepositFactor;
}

<<<<<<< HEAD
impl Config for Runtime {
	type Event = Event;
	type MigrationsList = runtime_common::migrations::CommonMigrations;
=======
/// Call filter used during Phase 3 of the Moonriver rollout
pub struct PhaseThreeFilter;
impl Contains<Call> for PhaseThreeFilter {
	fn contains(c: &Call) -> bool {
		match c {
			Call::Balances(_) => false,
			Call::CrowdloanRewards(_) => false,
			Call::Ethereum(_) => false,
			Call::EVM(_) => false,
			_ => true,
		}
	}
}

impl pallet_maintenance_mode::Config for Runtime {
	type Event = Event;
	type NormalCallFilter = Everything;
	type MaintenanceCallFilter = PhaseThreeFilter;
	type MaintenanceOrigin =
		pallet_collective::EnsureProportionAtLeast<_2, _3, AccountId, TechCommitteeInstance>;
>>>>>>> 24ae608c
}

construct_runtime! {
	pub enum Runtime where
		Block = Block,
		NodeBlock = opaque::Block,
		UncheckedExtrinsic = UncheckedExtrinsic
	{
		// System support stuff.
		System: frame_system::{Pallet, Call, Storage, Config, Event<T>} = 0,
		ParachainSystem: cumulus_pallet_parachain_system::{Pallet, Call, Storage, Inherent, Event<T>} = 1,
		RandomnessCollectiveFlip: pallet_randomness_collective_flip::{Pallet, Storage} = 2,
		Timestamp: pallet_timestamp::{Pallet, Call, Storage, Inherent} = 3,
		ParachainInfo: parachain_info::{Pallet, Storage, Config} = 4,

		// Monetary stuff.
		Balances: pallet_balances::{Pallet, Call, Storage, Config<T>, Event<T>} = 10,
		TransactionPayment: pallet_transaction_payment::{Pallet, Storage} = 11,

		// Consensus support.
		ParachainStaking: parachain_staking::{Pallet, Call, Storage, Event<T>, Config<T>} = 20,
		AuthorInherent: pallet_author_inherent::{Pallet, Call, Storage, Inherent} = 21,
		AuthorFilter: pallet_author_slot_filter::{Pallet, Call, Storage, Event, Config} = 22,
		AuthorMapping: pallet_author_mapping::{Pallet, Call, Config<T>, Storage, Event<T>} = 23,

		// Handy utilities.
		Utility: pallet_utility::{Pallet, Call, Event} = 30,
		Proxy: pallet_proxy::{Pallet, Call, Storage, Event<T>} = 31,
		MaintenanceMode: pallet_maintenance_mode::{Pallet, Call, Config, Storage, Event} = 32,
		Identity: pallet_identity::{Pallet, Call, Storage, Event<T>} = 33,

		// Sudo was previously index 40

		// Ethereum compatibility
		EthereumChainId: pallet_ethereum_chain_id::{Pallet, Storage, Config} = 50,
		EVM: pallet_evm::{Pallet, Config, Call, Storage, Event<T>} = 51,
		Ethereum: pallet_ethereum::{Pallet, Call, Storage, Event, Config, ValidateUnsigned} = 52,

		// Governance stuff.
		Scheduler: pallet_scheduler::{Pallet, Storage, Config, Event<T>, Call} = 60,
		Democracy: pallet_democracy::{Pallet, Storage, Config<T>, Event<T>, Call} = 61,

		// Council stuff.
		CouncilCollective:
			pallet_collective::<Instance1>::{Pallet, Call, Storage, Event<T>, Origin<T>, Config<T>} = 70,
		TechComitteeCollective:
			pallet_collective::<Instance2>::{Pallet, Call, Storage, Event<T>, Origin<T>, Config<T>} = 71,

		// Treasury stuff.
		Treasury: pallet_treasury::{Pallet, Storage, Config, Event<T>, Call} = 80,

		// Crowdloan stuff.
		CrowdloanRewards: pallet_crowdloan_rewards::{Pallet, Call, Config<T>, Storage, Event<T>} = 90,
		Migrations: pallet_migrations::{Pallet, Storage, Config, Event<T>},
	}
}

/// Block type as expected by this runtime.
pub type Block = generic::Block<Header, UncheckedExtrinsic>;
/// A Block signed with a Justification
pub type SignedBlock = generic::SignedBlock<Block>;
/// BlockId type as expected by this runtime.
pub type BlockId = generic::BlockId<Block>;
/// The SignedExtension to the basic transaction logic.
pub type SignedExtra = (
	frame_system::CheckSpecVersion<Runtime>,
	frame_system::CheckTxVersion<Runtime>,
	frame_system::CheckGenesis<Runtime>,
	frame_system::CheckEra<Runtime>,
	frame_system::CheckNonce<Runtime>,
	frame_system::CheckWeight<Runtime>,
	pallet_transaction_payment::ChargeTransactionPayment<Runtime>,
);
/// Unchecked extrinsic type as expected by this runtime.
pub type UncheckedExtrinsic = generic::UncheckedExtrinsic<Address, Call, Signature, SignedExtra>;
/// Extrinsic type that has already been checked.
pub type CheckedExtrinsic = generic::CheckedExtrinsic<AccountId, Call, SignedExtra>;
/// Executive: handles dispatch to the various pallets.
pub type Executive = frame_executive::Executive<
	Runtime,
	Block,
	frame_system::ChainContext<Runtime>,
	Runtime,
	AllPallets,
	MigratePalletVersionToStorageVersion,
>;

/// Migrate from `PalletVersion` to the new `StorageVersion`
pub struct MigratePalletVersionToStorageVersion;

impl frame_support::traits::OnRuntimeUpgrade for MigratePalletVersionToStorageVersion {
	fn on_runtime_upgrade() -> frame_support::weights::Weight {
		frame_support::migrations::migrate_from_pallet_version_to_storage_version::<
			AllPalletsWithSystem,
		>(&RocksDbWeight::get())
	}
}

// All of our runtimes share most of their Runtime API implementations.
// We use a macro to implement this common part and add runtime-specific additional implementations.
// This macro expands to :
// ```
// impl_runtime_apis! {
//     // All impl blocks shared between all runtimes.
//
//     // Specific impls provided to the `impl_runtime_apis_plus_common!` macro.
// }
// ```
runtime_common::impl_runtime_apis_plus_common! {
	impl sp_transaction_pool::runtime_api::TaggedTransactionQueue<Block> for Runtime {
		fn validate_transaction(
			source: TransactionSource,
			tx: <Block as BlockT>::Extrinsic,
			block_hash: <Block as BlockT>::Hash,
		) -> TransactionValidity {
			// Filtered calls should not enter the tx pool as they'll fail if inserted.
			let allowed = <Runtime as frame_system::Config>
				::BaseCallFilter::contains(&tx.function);

			if allowed {
				Executive::validate_transaction(source, tx, block_hash)
			} else {
				InvalidTransaction::Call.into()
			}
		}
	}
}

// Check the timestamp and parachain inherents
struct CheckInherents;

impl cumulus_pallet_parachain_system::CheckInherents<Block> for CheckInherents {
	fn check_inherents(
		block: &Block,
		relay_state_proof: &cumulus_pallet_parachain_system::RelayChainStateProof,
	) -> sp_inherents::CheckInherentsResult {
		let relay_chain_slot = relay_state_proof
			.read_slot()
			.expect("Could not read the relay chain slot from the proof");

		let inherent_data =
			cumulus_primitives_timestamp::InherentDataProvider::from_relay_chain_slot_and_duration(
				relay_chain_slot,
				sp_std::time::Duration::from_secs(6),
			)
			.create_inherent_data()
			.expect("Could not create the timestamp inherent data");

		inherent_data.check_extrinsics(&block)
	}
}

// Nimbus's Executive wrapper allows relay validators to verify the seal digest
cumulus_pallet_parachain_system::register_validate_block!(
	Runtime = Runtime,
	BlockExecutor = pallet_author_inherent::BlockExecutor::<Runtime, Executive>,
	CheckInherents = CheckInherents,
);<|MERGE_RESOLUTION|>--- conflicted
+++ resolved
@@ -52,7 +52,7 @@
 	Account as EVMAccount, EnsureAddressNever, EnsureAddressRoot, FeeCalculator,
 	IdentityAddressMapping, Runner,
 };
-use pallet_migrations::*;
+use pallet_migrations::{Pallet, Storage, Config, Event};
 use pallet_transaction_payment::{CurrencyAdapter, Multiplier, TargetedFeeAdjustment};
 pub use parachain_staking::{InflationInfo, Range};
 use parity_scale_codec::{Decode, Encode, MaxEncodedLen};
@@ -788,11 +788,11 @@
 	type AnnouncementDepositFactor = AnnouncementDepositFactor;
 }
 
-<<<<<<< HEAD
-impl Config for Runtime {
+impl pallet_migrations::Config for Runtime {
 	type Event = Event;
 	type MigrationsList = runtime_common::migrations::CommonMigrations;
-=======
+}
+
 /// Call filter used during Phase 3 of the Moonriver rollout
 pub struct PhaseThreeFilter;
 impl Contains<Call> for PhaseThreeFilter {
@@ -813,7 +813,6 @@
 	type MaintenanceCallFilter = PhaseThreeFilter;
 	type MaintenanceOrigin =
 		pallet_collective::EnsureProportionAtLeast<_2, _3, AccountId, TechCommitteeInstance>;
->>>>>>> 24ae608c
 }
 
 construct_runtime! {
