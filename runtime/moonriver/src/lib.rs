--- conflicted
+++ resolved
@@ -65,14 +65,10 @@
 	Index, Signature,
 };
 use moonbeam_rpc_primitives_txpool::TxPoolResponse;
-<<<<<<< HEAD
-use moonbeam_runtime_common::weights as moonriver_weights;
-=======
 use moonbeam_runtime_common::{
 	timestamp::{ConsensusHookWrapperForRelayTimestamp, RelayTimestamp},
-	weights as moonbeam_weights,
+	weights as moonriver_weights,
 };
->>>>>>> 00ae6025
 use pallet_ethereum::Call::transact;
 use pallet_ethereum::{PostLogContent, Transaction as EthereumTransaction};
 use pallet_evm::{
@@ -304,13 +300,8 @@
 	/// A timestamp: milliseconds since the unix epoch.
 	type Moment = u64;
 	type OnTimestampSet = ();
-<<<<<<< HEAD
-	type MinimumPeriod = ConstU64<6000>;
+	type MinimumPeriod = ConstU64<3000>;
 	type WeightInfo = moonriver_weights::pallet_timestamp::WeightInfo<Runtime>;
-=======
-	type MinimumPeriod = ConstU64<3000>;
-	type WeightInfo = moonbeam_weights::pallet_timestamp::WeightInfo<Runtime>;
->>>>>>> 00ae6025
 }
 
 parameter_types! {
@@ -536,13 +527,8 @@
 	type GasLimitPovSizeRatio = GasLimitPovSizeRatio;
 	type SuicideQuickClearLimit = ConstU32<0>;
 	type GasLimitStorageGrowthRatio = GasLimitStorageGrowthRatio;
-<<<<<<< HEAD
-	type Timestamp = Timestamp;
+	type Timestamp = RelayTimestamp;
 	type WeightInfo = moonriver_weights::pallet_evm::WeightInfo<Runtime>;
-=======
-	type Timestamp = RelayTimestamp;
-	type WeightInfo = moonbeam_weights::pallet_evm::WeightInfo<Runtime>;
->>>>>>> 00ae6025
 }
 
 parameter_types! {
@@ -865,13 +851,8 @@
 	type PayoutCollatorReward = PayoutCollatorOrOrbiterReward;
 	type OnInactiveCollator = OnInactiveCollator;
 	type OnNewRound = OnNewRound;
-<<<<<<< HEAD
-	type SlotProvider = StakingRoundSlotProvider;
+	type SlotProvider = RelayChainSlotProvider;
 	type WeightInfo = moonriver_weights::pallet_parachain_staking::WeightInfo<Runtime>;
-=======
-	type SlotProvider = RelayChainSlotProvider;
-	type WeightInfo = moonbeam_weights::pallet_parachain_staking::WeightInfo<Runtime>;
->>>>>>> 00ae6025
 	type MaxCandidates = ConstU32<200>;
 	type SlotDuration = ConstU64<6_000>;
 	type BlockTime = ConstU64<6_000>;
