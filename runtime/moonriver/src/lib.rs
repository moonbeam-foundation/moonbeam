--- conflicted
+++ resolved
@@ -1068,11 +1068,7 @@
 	type Weigher = XcmWeigher;
 	// When we receive a non-reserve asset, we use AssetManager to fetch how many
 	// units per second we should charge
-<<<<<<< HEAD
-	type Trader = FirstAssetTrader<AssetType, AssetManager, XcmFeesToAccount_>;
-=======
-	type Trader = FirstAssetTrader<AssetId, AssetType, AssetManager, XcmFeesToAccount>;
->>>>>>> 0a66dd4b
+	type Trader = FirstAssetTrader<AssetType, AssetManager, XcmFeesToAccount>;
 	type ResponseHandler = PolkadotXcm;
 	type SubscriptionService = PolkadotXcm;
 	type AssetTrap = PolkadotXcm;
