// Copyright 2019-2022 PureStake Inc.
// This file is part of Moonbeam.

// Moonbeam is free software: you can redistribute it and/or modify
// it under the terms of the GNU General Public License as published by
// the Free Software Foundation, either version 3 of the License, or
// (at your option) any later version.

// Moonbeam is distributed in the hope that it will be useful,
// but WITHOUT ANY WARRANTY; without even the implied warranty of
// MERCHANTABILITY or FITNESS FOR A PARTICULAR PURPOSE.  See the
// GNU General Public License for more details.

// You should have received a copy of the GNU General Public License
// along with Moonbeam.  If not, see <http://www.gnu.org/licenses/>.

use crate::{
	asset_config::{ForeignAssetInstance, LocalAssetInstance},
	xcm_config::XcmExecutorConfig,
	CouncilInstance, OpenTechCommitteeInstance, TechCommitteeInstance, TreasuryCouncilInstance,
};
use frame_support::parameter_types;
use moonbeam_relay_encoder::kusama::KusamaEncoder;
use pallet_evm_precompile_author_mapping::AuthorMappingPrecompile;
use pallet_evm_precompile_balances_erc20::{Erc20BalancesPrecompile, Erc20Metadata};
use pallet_evm_precompile_batch::BatchPrecompile;
use pallet_evm_precompile_blake2::Blake2F;
use pallet_evm_precompile_bn128::{Bn128Add, Bn128Mul, Bn128Pairing};
use pallet_evm_precompile_call_permit::CallPermitPrecompile;
use pallet_evm_precompile_collective::CollectivePrecompile;
use pallet_evm_precompile_conviction_voting::ConvictionVotingPrecompile;
use pallet_evm_precompile_crowdloan_rewards::CrowdloanRewardsPrecompile;
use pallet_evm_precompile_democracy::DemocracyPrecompile;
use pallet_evm_precompile_modexp::Modexp;
use pallet_evm_precompile_parachain_staking::ParachainStakingPrecompile;
use pallet_evm_precompile_preimage::PreimagePrecompile;
use pallet_evm_precompile_randomness::RandomnessPrecompile;
use pallet_evm_precompile_referenda::ReferendaPrecompile;
use pallet_evm_precompile_relay_encoder::RelayEncoderPrecompile;
use pallet_evm_precompile_sha3fips::Sha3FIPS256;
use pallet_evm_precompile_simple::{ECRecover, ECRecoverPublicKey, Identity, Ripemd160, Sha256};
use pallet_evm_precompile_xcm_transactor::v1::XcmTransactorPrecompileV1;
use pallet_evm_precompile_xcm_utils::XcmUtilsPrecompile;
use pallet_evm_precompile_xtokens::XtokensPrecompile;
use pallet_evm_precompileset_assets_erc20::{Erc20AssetsPrecompileSet, IsForeign, IsLocal};
use precompile_utils::precompile_set::*;

pub struct NativeErc20Metadata;

/// ERC20 metadata for the native token.
impl Erc20Metadata for NativeErc20Metadata {
	/// Returns the name of the token.
	fn name() -> &'static str {
		"MOVR token"
	}

	/// Returns the symbol of the token.
	fn symbol() -> &'static str {
		"MOVR"
	}

	/// Returns the decimals places of the token.
	fn decimals() -> u8 {
		18
	}

	/// Must return `true` only if it represents the main native currency of
	/// the network. It must be the currency used in `pallet_evm`.
	fn is_native_currency() -> bool {
		true
	}
}

/// The asset precompile address prefix. Addresses that match against this prefix will be routed
/// to Erc20AssetsPrecompileSet being marked as foreign
pub const FOREIGN_ASSET_PRECOMPILE_ADDRESS_PREFIX: &[u8] = &[255u8; 4];
/// The asset precompile address prefix. Addresses that match against this prefix will be routed
/// to Erc20AssetsPrecompileSet being marked as local
pub const LOCAL_ASSET_PRECOMPILE_ADDRESS_PREFIX: &[u8] = &[255u8, 255u8, 255u8, 254u8];

parameter_types! {
	pub ForeignAssetPrefix: &'static [u8] = FOREIGN_ASSET_PRECOMPILE_ADDRESS_PREFIX;
	pub LocalAssetPrefix: &'static [u8] = LOCAL_ASSET_PRECOMPILE_ADDRESS_PREFIX;
}

type EthereumPrecompilesChecks = (AcceptDelegateCall, CallableByContract, CallableByPrecompile);

/// The PrecompileSet installed in the Moonriver runtime.
/// We include the nine Istanbul precompiles
/// (https://github.com/ethereum/go-ethereum/blob/3c46f557/core/vm/contracts.go#L69)
/// as well as a special precompile for dispatching Substrate extrinsics
/// The following distribution has been decided for the precompiles
/// 0-1023: Ethereum Mainnet Precompiles
/// 1024-2047 Precompiles that are not in Ethereum Mainnet but are neither Moonbeam specific
/// 2048-4095 Moonbeam specific precompiles
pub type MoonriverPrecompiles<R> = PrecompileSetBuilder<
	R,
	(
		// Skip precompiles if out of range.
		PrecompilesInRangeInclusive<
			(AddressU64<1>, AddressU64<4095>),
			(
				// Ethereum precompiles:
				// We allow DELEGATECALL to stay compliant with Ethereum behavior.
				PrecompileAt<AddressU64<1>, ECRecover, EthereumPrecompilesChecks>,
				PrecompileAt<AddressU64<2>, Sha256, EthereumPrecompilesChecks>,
				PrecompileAt<AddressU64<3>, Ripemd160, EthereumPrecompilesChecks>,
				PrecompileAt<AddressU64<4>, Identity, EthereumPrecompilesChecks>,
				PrecompileAt<AddressU64<5>, Modexp, EthereumPrecompilesChecks>,
				PrecompileAt<AddressU64<6>, Bn128Add, EthereumPrecompilesChecks>,
				PrecompileAt<AddressU64<7>, Bn128Mul, EthereumPrecompilesChecks>,
				PrecompileAt<AddressU64<8>, Bn128Pairing, EthereumPrecompilesChecks>,
				PrecompileAt<AddressU64<9>, Blake2F, EthereumPrecompilesChecks>,
				// Non-Moonbeam specific nor Ethereum precompiles :
				PrecompileAt<
					AddressU64<1024>,
					Sha3FIPS256,
					(CallableByContract, CallableByPrecompile),
				>,
				// PrecompileAt<AddressU64<1025>, Dispatch<R>>,
				PrecompileAt<
					AddressU64<1026>,
					ECRecoverPublicKey,
					(CallableByContract, CallableByPrecompile),
				>,
				// Moonbeam specific precompiles:
<<<<<<< HEAD
				PrecompileAt<
					AddressU64<2048>,
					ParachainStakingPrecompile<R>,
					(CallableByContract, CallableByPrecompile),
				>,
				PrecompileAt<
					AddressU64<2049>,
					CrowdloanRewardsPrecompile<R>,
					(CallableByContract, CallableByPrecompile),
				>,
				PrecompileAt<
					AddressU64<2050>,
					Erc20BalancesPrecompile<R, NativeErc20Metadata>,
					(CallableByContract, CallableByPrecompile),
				>,
				PrecompileAt<
					AddressU64<2051>,
					DemocracyPrecompile<R>,
					(CallableByContract, CallableByPrecompile),
				>,
				PrecompileAt<
					AddressU64<2052>,
					XtokensPrecompile<R>,
					(CallableByContract, CallableByPrecompile),
				>,
				PrecompileAt<
					AddressU64<2053>,
					RelayEncoderPrecompile<R, KusamaEncoder>,
					(CallableByContract, CallableByPrecompile),
				>,
				PrecompileAt<
					AddressU64<2054>,
					XcmTransactorPrecompileV1<R>,
					(CallableByContract, CallableByPrecompile),
				>,
				PrecompileAt<
					AddressU64<2055>,
					AuthorMappingPrecompile<R>,
					(CallableByContract, CallableByPrecompile),
				>,
				PrecompileAt<
					AddressU64<2056>,
					BatchPrecompile<R>,
					(
						SubcallWithMaxNesting<2>,
						// Batch is the only precompile allowed to call Batch.
						CallableByPrecompile<OnlyFrom<AddressU64<2056>>>,
					),
				>,
				PrecompileAt<
					AddressU64<2057>,
					RandomnessPrecompile<R>,
					(SubcallWithMaxNesting<0>, CallableByContract),
				>,
				PrecompileAt<
					AddressU64<2058>,
					CallPermitPrecompile<R>,
					(SubcallWithMaxNesting<0>, CallableByContract),
				>,
				// (Moonbase only)
				// PrecompileAt<
				// 	AddressU64<2059>,
				// 	ProxyPrecompile<R>,
				// 	CallableByContract<OnlyIsProxy<R>>,
				// >,
				PrecompileAt<
					AddressU64<2060>,
					XcmUtilsPrecompile<R, XcmExecutorConfig>,
					CallableByContract<
						pallet_evm_precompile_xcm_utils::AllExceptXcmExecute<R, XcmExecutorConfig>,
					>,
				>,
				// (Moonbase only)
				// PrecompileAt<
				// 	AddressU64<2061>,
				// 	XcmTransactorPrecompileV2<R>,
				// 	(CallableByContract, CallableByPrecompile),
				// >,
				PrecompileAt<
					AddressU64<2062>,
					CollectivePrecompile<R, CouncilInstance>,
					CallableByContract,
				>,
				PrecompileAt<
					AddressU64<2063>,
					CollectivePrecompile<R, TechCommitteeInstance>,
					CallableByContract,
				>,
				PrecompileAt<
					AddressU64<2064>,
					CollectivePrecompile<R, TreasuryCouncilInstance>,
					CallableByContract,
				>,
=======
				PrecompileAt<AddressU64<2048>, ParachainStakingPrecompile<R>>,
				PrecompileAt<AddressU64<2049>, CrowdloanRewardsPrecompile<R>>,
				PrecompileAt<AddressU64<2050>, Erc20BalancesPrecompile<R, NativeErc20Metadata>>,
				PrecompileAt<AddressU64<2051>, DemocracyPrecompile<R>>,
				PrecompileAt<AddressU64<2052>, XtokensPrecompile<R>>,
				PrecompileAt<AddressU64<2053>, RelayEncoderPrecompile<R, KusamaEncoder>>,
				PrecompileAt<AddressU64<2054>, XcmTransactorPrecompileV1<R>>,
				PrecompileAt<AddressU64<2055>, AuthorMappingPrecompile<R>>,
				PrecompileAt<AddressU64<2056>, BatchPrecompile<R>, LimitRecursionTo<2>>,
				PrecompileAt<AddressU64<2057>, RandomnessPrecompile<R>>,
				PrecompileAt<AddressU64<2058>, CallPermitPrecompile<R>>,
				// PrecompileAt<AddressU64<2059>, ProxyPrecompile<R>>, (Moonbase only)
				PrecompileAt<AddressU64<2060>, XcmUtilsPrecompile<R, XcmExecutorConfig>>,
				// PrecompileAt<AddressU64<2061>, XcmTransactorPrecompileV2<R>>, (Moonbase only)
				PrecompileAt<AddressU64<2062>, CollectivePrecompile<R, CouncilInstance>>,
				PrecompileAt<AddressU64<2063>, CollectivePrecompile<R, TechCommitteeInstance>>,
				PrecompileAt<AddressU64<2064>, CollectivePrecompile<R, TreasuryCouncilInstance>>,
				PrecompileAt<
					AddressU64<2065>,
					ReferendaPrecompile<R, crate::governance::custom_origins::Origin>,
				>,
				PrecompileAt<AddressU64<2066>, ConvictionVotingPrecompile<R>>,
				PrecompileAt<AddressU64<2067>, PreimagePrecompile<R>>,
				PrecompileAt<AddressU64<2068>, CollectivePrecompile<R, OpenTechCommitteeInstance>>,
>>>>>>> 22745c1f
			),
		>,
		// Prefixed precompile sets (XC20)
		PrecompileSetStartingWith<
			ForeignAssetPrefix,
			Erc20AssetsPrecompileSet<R, IsForeign, ForeignAssetInstance>,
			CallableByContract,
		>,
		PrecompileSetStartingWith<
			LocalAssetPrefix,
			Erc20AssetsPrecompileSet<R, IsLocal, LocalAssetInstance>,
			CallableByContract,
		>,
	),
>;<|MERGE_RESOLUTION|>--- conflicted
+++ resolved
@@ -124,7 +124,6 @@
 					(CallableByContract, CallableByPrecompile),
 				>,
 				// Moonbeam specific precompiles:
-<<<<<<< HEAD
 				PrecompileAt<
 					AddressU64<2048>,
 					ParachainStakingPrecompile<R>,
@@ -206,44 +205,38 @@
 				PrecompileAt<
 					AddressU64<2062>,
 					CollectivePrecompile<R, CouncilInstance>,
-					CallableByContract,
+					(CallableByContract, CallableByPrecompile),
 				>,
 				PrecompileAt<
 					AddressU64<2063>,
 					CollectivePrecompile<R, TechCommitteeInstance>,
-					CallableByContract,
+					(CallableByContract, CallableByPrecompile),
 				>,
 				PrecompileAt<
 					AddressU64<2064>,
 					CollectivePrecompile<R, TreasuryCouncilInstance>,
-					CallableByContract,
-				>,
-=======
-				PrecompileAt<AddressU64<2048>, ParachainStakingPrecompile<R>>,
-				PrecompileAt<AddressU64<2049>, CrowdloanRewardsPrecompile<R>>,
-				PrecompileAt<AddressU64<2050>, Erc20BalancesPrecompile<R, NativeErc20Metadata>>,
-				PrecompileAt<AddressU64<2051>, DemocracyPrecompile<R>>,
-				PrecompileAt<AddressU64<2052>, XtokensPrecompile<R>>,
-				PrecompileAt<AddressU64<2053>, RelayEncoderPrecompile<R, KusamaEncoder>>,
-				PrecompileAt<AddressU64<2054>, XcmTransactorPrecompileV1<R>>,
-				PrecompileAt<AddressU64<2055>, AuthorMappingPrecompile<R>>,
-				PrecompileAt<AddressU64<2056>, BatchPrecompile<R>, LimitRecursionTo<2>>,
-				PrecompileAt<AddressU64<2057>, RandomnessPrecompile<R>>,
-				PrecompileAt<AddressU64<2058>, CallPermitPrecompile<R>>,
-				// PrecompileAt<AddressU64<2059>, ProxyPrecompile<R>>, (Moonbase only)
-				PrecompileAt<AddressU64<2060>, XcmUtilsPrecompile<R, XcmExecutorConfig>>,
-				// PrecompileAt<AddressU64<2061>, XcmTransactorPrecompileV2<R>>, (Moonbase only)
-				PrecompileAt<AddressU64<2062>, CollectivePrecompile<R, CouncilInstance>>,
-				PrecompileAt<AddressU64<2063>, CollectivePrecompile<R, TechCommitteeInstance>>,
-				PrecompileAt<AddressU64<2064>, CollectivePrecompile<R, TreasuryCouncilInstance>>,
+					(CallableByContract, CallableByPrecompile),
+				>,
 				PrecompileAt<
 					AddressU64<2065>,
 					ReferendaPrecompile<R, crate::governance::custom_origins::Origin>,
-				>,
-				PrecompileAt<AddressU64<2066>, ConvictionVotingPrecompile<R>>,
-				PrecompileAt<AddressU64<2067>, PreimagePrecompile<R>>,
-				PrecompileAt<AddressU64<2068>, CollectivePrecompile<R, OpenTechCommitteeInstance>>,
->>>>>>> 22745c1f
+					(CallableByContract, CallableByPrecompile),
+				>,
+				PrecompileAt<
+					AddressU64<2066>,
+					ConvictionVotingPrecompile<R>,
+					(CallableByContract, CallableByPrecompile),
+				>,
+				PrecompileAt<
+					AddressU64<2067>,
+					PreimagePrecompile<R>,
+					(CallableByContract, CallableByPrecompile),
+				>,
+				PrecompileAt<
+					AddressU64<2068>,
+					CollectivePrecompile<R, OpenTechCommitteeInstance>,
+					(CallableByContract, CallableByPrecompile),
+				>,
 			),
 		>,
 		// Prefixed precompile sets (XC20)
