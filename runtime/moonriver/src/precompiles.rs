--- conflicted
+++ resolved
@@ -18,11 +18,8 @@
 use fp_evm::{Context, ExitError, PrecompileOutput};
 use moonbeam_relay_encoder::kusama::KusamaEncoder;
 use pallet_evm::{AddressMapping, Precompile, PrecompileSet};
-<<<<<<< HEAD
 use pallet_evm_precompile_balances_erc20::{Erc20BalancesPrecompile, Erc20Metadata};
-=======
 use pallet_evm_precompile_assets_erc20::Erc20AssetsPrecompileSet;
->>>>>>> bd99af1c
 use pallet_evm_precompile_blake2::Blake2F;
 use pallet_evm_precompile_bn128::{Bn128Add, Bn128Mul, Bn128Pairing};
 use pallet_evm_precompile_dispatch::Dispatch;
@@ -34,11 +31,12 @@
 use sp_core::H160;
 use sp_std::fmt::Debug;
 use sp_std::marker::PhantomData;
-<<<<<<< HEAD
+use xcm_transactor_precompiles::XcmTransactorWrapper;
+use xtokens_precompiles::XtokensWrapper;
+
+pub struct NativeErc20Metadata;
 
 /// ERC20 metadata for the native token.
-pub struct NativeErc20Metadata;
-
 impl Erc20Metadata for NativeErc20Metadata {
 	/// Returns the name of the token.
 	fn name() -> &'static str {
@@ -55,15 +53,11 @@
 		18
 	}
 }
-=======
-use xcm_transactor_precompiles::XcmTransactorWrapper;
-use xtokens_precompiles::XtokensWrapper;
 
 /// The asset precompile address prefix. Addresses that match against this prefix will be routed
 /// to Erc20AssetsPrecompileSet
 pub const ASSET_PRECOMPILE_ADDRESS_PREFIX: &[u8] = &[255u8; 4];
 
->>>>>>> bd99af1c
 /// The PrecompileSet installed in the Moonriver runtime.
 /// We include the nine Istanbul precompiles
 /// (https://github.com/ethereum/go-ethereum/blob/3c46f557/core/vm/contracts.go#L69)
@@ -78,11 +72,7 @@
 	/// Return all addresses that contain precompiles. This can be used to populate dummy code
 	/// under the precompile.
 	pub fn used_addresses() -> impl Iterator<Item = R::AccountId> {
-<<<<<<< HEAD
-		sp_std::vec![1, 2, 3, 4, 5, 6, 7, 8, 9, 1024, 1025, 1026, 2048, 2049, 2050]
-=======
-		sp_std::vec![1, 2, 3, 4, 5, 6, 7, 8, 9, 1024, 1025, 1026, 2048, 2049, 2052, 2053, 2054]
->>>>>>> bd99af1c
+		sp_std::vec![1, 2, 3, 4, 5, 6, 7, 8, 9, 1024, 1025, 1026, 2048, 2049, 2050, 2052, 2053, 2054]
 			.into_iter()
 			.map(|x| R::AddressMapping::into_account_id(hash(x)))
 	}
@@ -97,14 +87,11 @@
 	Dispatch<R>: Precompile,
 	ParachainStakingWrapper<R>: Precompile,
 	CrowdloanRewardsWrapper<R>: Precompile,
-<<<<<<< HEAD
 	Erc20BalancesPrecompile<R, NativeErc20Metadata>: Precompile,
-=======
 	Erc20AssetsPrecompileSet<R>: PrecompileSet,
 	XtokensWrapper<R>: Precompile,
 	RelayEncoderWrapper<R, KusamaEncoder>: Precompile,
 	XcmTransactorWrapper<R>: Precompile,
->>>>>>> bd99af1c
 {
 	fn execute(
 		address: H160,
@@ -134,12 +121,10 @@
 			a if a == hash(2049) => Some(CrowdloanRewardsWrapper::<R>::execute(
 				input, target_gas, context,
 			)),
-<<<<<<< HEAD
 			a if a == hash(2050) => {
 				Some(Erc20BalancesPrecompile::<R, NativeErc20Metadata>::execute(
 					input, target_gas, context,
 				))
-=======
 			a if a == hash(2052) => Some(XtokensWrapper::<R>::execute(input, target_gas, context)),
 			a if a == hash(2053) => Some(RelayEncoderWrapper::<R, KusamaEncoder>::execute(
 				input, target_gas, context,
@@ -150,7 +135,6 @@
 			// If the address matches asset prefix, the we route through the asset precompile set
 			a if &a.to_fixed_bytes()[0..4] == ASSET_PRECOMPILE_ADDRESS_PREFIX => {
 				Erc20AssetsPrecompileSet::<R>::execute(address, input, target_gas, context)
->>>>>>> bd99af1c
 			}
 			_ => None,
 		}
