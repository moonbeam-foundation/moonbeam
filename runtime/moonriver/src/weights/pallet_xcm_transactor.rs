// Copyright 2025 Moonbeam foundation
// This file is part of Moonbeam.

// Moonbeam is free software: you can redistribute it and/or modify
// it under the terms of the GNU General Public License as published by
// the Free Software Foundation, either version 3 of the License, or
// (at your option) any later version.

// Moonbeam is distributed in the hope that it will be useful,
// but WITHOUT ANY WARRANTY; without even the implied warranty of
// MERCHANTABILITY or FITNESS FOR A PARTICULAR PURPOSE.  See the
// GNU General Public License for more details.

// You should have received a copy of the GNU General Public License
// along with Moonbeam.  If not, see <http://www.gnu.org/licenses/>.


//! Autogenerated weights for `pallet_xcm_transactor`
//!
//! THIS FILE WAS AUTO-GENERATED USING THE SUBSTRATE BENCHMARK CLI VERSION 49.0.0
//! DATE: 2025-12-09, STEPS: `50`, REPEAT: `20`, LOW RANGE: `[]`, HIGH RANGE: `[]`
//! WORST CASE MAP SIZE: `1000000`
//! HOSTNAME: `ip-10-0-0-36`, CPU: `Intel(R) Xeon(R) Platinum 8375C CPU @ 2.90GHz`
//! WASM-EXECUTION: Compiled, CHAIN: None, DB CACHE: 1024

// Executed Command:
// ./frame-omni-bencher
// v1
// benchmark
// pallet
// --runtime=./target/production/wbuild/moonriver-runtime/moonriver_runtime.wasm
// --genesis-builder=runtime
// --genesis-builder-preset=development
// --steps=50
// --repeat=20
// --pallet=pallet_xcm_transactor
// --extrinsic=*
// --wasm-execution=compiled
// --header=./file_header.txt
// --template=./benchmarking/frame-weight-template.hbs
// --output=./runtime/moonriver/src/weights

#![cfg_attr(rustfmt, rustfmt_skip)]
#![allow(unused_parens)]
#![allow(unused_imports)]

use frame_support::{traits::Get, weights::{Weight, constants::RocksDbWeight}};
use sp_std::marker::PhantomData;

/// Weights for `pallet_xcm_transactor`.
pub struct WeightInfo<T>(PhantomData<T>);
impl<T: frame_system::Config> pallet_xcm_transactor::WeightInfo for WeightInfo<T> {
	/// Storage: `XcmTransactor::IndexToAccount` (r:1 w:1)
	/// Proof: `XcmTransactor::IndexToAccount` (`max_values`: None, `max_size`: None, mode: `Measured`)
	fn register() -> Weight {
		// Proof Size summary in bytes:
		//  Measured:  `76`
		//  Estimated: `3541`
		// Minimum execution time: 9_829_000 picoseconds.
		Weight::from_parts(10_285_000, 3541)
			.saturating_add(T::DbWeight::get().reads(1_u64))
			.saturating_add(T::DbWeight::get().writes(1_u64))
	}
	/// Storage: `XcmTransactor::IndexToAccount` (r:0 w:1)
	/// Proof: `XcmTransactor::IndexToAccount` (`max_values`: None, `max_size`: None, mode: `Measured`)
	fn deregister() -> Weight {
		// Proof Size summary in bytes:
		//  Measured:  `0`
		//  Estimated: `0`
		// Minimum execution time: 6_069_000 picoseconds.
		Weight::from_parts(6_525_000, 0)
			.saturating_add(T::DbWeight::get().writes(1_u64))
	}
	/// Storage: `XcmTransactor::TransactInfoWithWeightLimit` (r:0 w:1)
	/// Proof: `XcmTransactor::TransactInfoWithWeightLimit` (`max_values`: None, `max_size`: None, mode: `Measured`)
	fn set_transact_info() -> Weight {
		// Proof Size summary in bytes:
		//  Measured:  `0`
		//  Estimated: `0`
		// Minimum execution time: 7_461_000 picoseconds.
		Weight::from_parts(7_795_000, 0)
			.saturating_add(T::DbWeight::get().writes(1_u64))
	}
	/// Storage: `XcmTransactor::TransactInfoWithWeightLimit` (r:0 w:1)
	/// Proof: `XcmTransactor::TransactInfoWithWeightLimit` (`max_values`: None, `max_size`: None, mode: `Measured`)
	fn remove_transact_info() -> Weight {
		// Proof Size summary in bytes:
		//  Measured:  `0`
		//  Estimated: `0`
		// Minimum execution time: 6_902_000 picoseconds.
		Weight::from_parts(7_102_000, 0)
			.saturating_add(T::DbWeight::get().writes(1_u64))
	}
<<<<<<< HEAD
=======
	/// Storage: `XcmTransactor::DestinationAssetFeePerSecond` (r:0 w:1)
	/// Proof: `XcmTransactor::DestinationAssetFeePerSecond` (`max_values`: None, `max_size`: None, mode: `Measured`)
	fn set_fee_per_second() -> Weight {
		// Proof Size summary in bytes:
		//  Measured:  `0`
		//  Estimated: `0`
		// Minimum execution time: 6_931_000 picoseconds.
		Weight::from_parts(7_280_000, 0)
			.saturating_add(T::DbWeight::get().writes(1_u64))
	}
>>>>>>> 424d8f00
	/// Storage: `EvmForeignAssets::AssetsById` (r:1 w:0)
	/// Proof: `EvmForeignAssets::AssetsById` (`max_values`: None, `max_size`: None, mode: `Measured`)
	/// Storage: `XcmTransactor::IndexToAccount` (r:1 w:0)
	/// Proof: `XcmTransactor::IndexToAccount` (`max_values`: None, `max_size`: None, mode: `Measured`)
	/// Storage: `XcmTransactor::RelayIndices` (r:1 w:0)
	/// Proof: `XcmTransactor::RelayIndices` (`max_values`: Some(1), `max_size`: None, mode: `Measured`)
	/// Storage: `XcmTransactor::TransactInfoWithWeightLimit` (r:1 w:0)
	/// Proof: `XcmTransactor::TransactInfoWithWeightLimit` (`max_values`: None, `max_size`: None, mode: `Measured`)
	/// Storage: `XcmTransactor::DestinationAssetFeePerSecond` (r:1 w:0)
	/// Proof: `XcmTransactor::DestinationAssetFeePerSecond` (`max_values`: None, `max_size`: None, mode: `Measured`)
	/// Storage: `EvmForeignAssets::AssetsByLocation` (r:1 w:0)
	/// Proof: `EvmForeignAssets::AssetsByLocation` (`max_values`: None, `max_size`: None, mode: `Measured`)
	/// Storage: `MaintenanceMode::MaintenanceMode` (r:1 w:0)
	/// Proof: `MaintenanceMode::MaintenanceMode` (`max_values`: Some(1), `max_size`: None, mode: `Measured`)
	/// Storage: `EthereumXcm::EthereumXcmSuspended` (r:1 w:0)
	/// Proof: `EthereumXcm::EthereumXcmSuspended` (`max_values`: Some(1), `max_size`: None, mode: `Measured`)
	/// Storage: `EthereumXcm::Nonce` (r:1 w:1)
	/// Proof: `EthereumXcm::Nonce` (`max_values`: Some(1), `max_size`: None, mode: `Measured`)
	/// Storage: `EthereumChainId::ChainId` (r:1 w:0)
	/// Proof: `EthereumChainId::ChainId` (`max_values`: Some(1), `max_size`: Some(8), added: 503, mode: `MaxEncodedLen`)
	/// Storage: `TransactionPayment::NextFeeMultiplier` (r:1 w:0)
	/// Proof: `TransactionPayment::NextFeeMultiplier` (`max_values`: Some(1), `max_size`: Some(16), added: 511, mode: `MaxEncodedLen`)
	/// Storage: `EVM::AccountCodesMetadata` (r:2 w:0)
	/// Proof: `EVM::AccountCodesMetadata` (`max_values`: None, `max_size`: None, mode: `Measured`)
	/// Storage: `System::Account` (r:1 w:1)
	/// Proof: `System::Account` (`max_values`: None, `max_size`: Some(116), added: 2591, mode: `MaxEncodedLen`)
	/// Storage: `System::Digest` (r:1 w:0)
	/// Proof: `System::Digest` (`max_values`: Some(1), `max_size`: None, mode: `Measured`)
	/// Storage: `Ethereum::CounterForPending` (r:1 w:1)
	/// Proof: `Ethereum::CounterForPending` (`max_values`: Some(1), `max_size`: Some(4), added: 499, mode: `MaxEncodedLen`)
	/// Storage: `Ethereum::Pending` (r:2 w:1)
	/// Proof: `Ethereum::Pending` (`max_values`: None, `max_size`: None, mode: `Measured`)
	/// Storage: `PolkadotXcm::SupportedVersion` (r:1 w:0)
	/// Proof: `PolkadotXcm::SupportedVersion` (`max_values`: None, `max_size`: None, mode: `Measured`)
	/// Storage: `PolkadotXcm::VersionDiscoveryQueue` (r:1 w:1)
	/// Proof: `PolkadotXcm::VersionDiscoveryQueue` (`max_values`: Some(1), `max_size`: None, mode: `Measured`)
	/// Storage: `PolkadotXcm::SafeXcmVersion` (r:1 w:0)
	/// Proof: `PolkadotXcm::SafeXcmVersion` (`max_values`: Some(1), `max_size`: None, mode: `Measured`)
	/// Storage: `ParachainSystem::HostConfiguration` (r:1 w:0)
	/// Proof: `ParachainSystem::HostConfiguration` (`max_values`: Some(1), `max_size`: None, mode: `Measured`)
	/// Storage: `ParachainSystem::PendingUpwardMessages` (r:1 w:1)
	/// Proof: `ParachainSystem::PendingUpwardMessages` (`max_values`: Some(1), `max_size`: None, mode: `Measured`)
	fn transact_through_derivative() -> Weight {
		// Proof Size summary in bytes:
		//  Measured:  `14866`
		//  Estimated: `20806`
		// Minimum execution time: 159_027_000 picoseconds.
		Weight::from_parts(163_853_000, 20806)
			.saturating_add(T::DbWeight::get().reads(23_u64))
			.saturating_add(T::DbWeight::get().writes(6_u64))
	}
	/// Storage: `EvmForeignAssets::AssetsById` (r:1 w:0)
	/// Proof: `EvmForeignAssets::AssetsById` (`max_values`: None, `max_size`: None, mode: `Measured`)
	/// Storage: `XcmTransactor::TransactInfoWithWeightLimit` (r:1 w:0)
	/// Proof: `XcmTransactor::TransactInfoWithWeightLimit` (`max_values`: None, `max_size`: None, mode: `Measured`)
	/// Storage: `XcmTransactor::DestinationAssetFeePerSecond` (r:1 w:0)
	/// Proof: `XcmTransactor::DestinationAssetFeePerSecond` (`max_values`: None, `max_size`: None, mode: `Measured`)
	/// Storage: `EvmForeignAssets::AssetsByLocation` (r:1 w:0)
	/// Proof: `EvmForeignAssets::AssetsByLocation` (`max_values`: None, `max_size`: None, mode: `Measured`)
	/// Storage: `MaintenanceMode::MaintenanceMode` (r:1 w:0)
	/// Proof: `MaintenanceMode::MaintenanceMode` (`max_values`: Some(1), `max_size`: None, mode: `Measured`)
	/// Storage: `EthereumXcm::EthereumXcmSuspended` (r:1 w:0)
	/// Proof: `EthereumXcm::EthereumXcmSuspended` (`max_values`: Some(1), `max_size`: None, mode: `Measured`)
	/// Storage: `EthereumXcm::Nonce` (r:1 w:1)
	/// Proof: `EthereumXcm::Nonce` (`max_values`: Some(1), `max_size`: None, mode: `Measured`)
	/// Storage: `EthereumChainId::ChainId` (r:1 w:0)
	/// Proof: `EthereumChainId::ChainId` (`max_values`: Some(1), `max_size`: Some(8), added: 503, mode: `MaxEncodedLen`)
	/// Storage: `TransactionPayment::NextFeeMultiplier` (r:1 w:0)
	/// Proof: `TransactionPayment::NextFeeMultiplier` (`max_values`: Some(1), `max_size`: Some(16), added: 511, mode: `MaxEncodedLen`)
	/// Storage: `EVM::AccountCodesMetadata` (r:2 w:0)
	/// Proof: `EVM::AccountCodesMetadata` (`max_values`: None, `max_size`: None, mode: `Measured`)
	/// Storage: `System::Account` (r:1 w:1)
	/// Proof: `System::Account` (`max_values`: None, `max_size`: Some(116), added: 2591, mode: `MaxEncodedLen`)
	/// Storage: `System::Digest` (r:1 w:0)
	/// Proof: `System::Digest` (`max_values`: Some(1), `max_size`: None, mode: `Measured`)
	/// Storage: `Ethereum::CounterForPending` (r:1 w:1)
	/// Proof: `Ethereum::CounterForPending` (`max_values`: Some(1), `max_size`: Some(4), added: 499, mode: `MaxEncodedLen`)
	/// Storage: `Ethereum::Pending` (r:2 w:1)
	/// Proof: `Ethereum::Pending` (`max_values`: None, `max_size`: None, mode: `Measured`)
	/// Storage: `PolkadotXcm::SupportedVersion` (r:1 w:0)
	/// Proof: `PolkadotXcm::SupportedVersion` (`max_values`: None, `max_size`: None, mode: `Measured`)
	/// Storage: `PolkadotXcm::VersionDiscoveryQueue` (r:1 w:1)
	/// Proof: `PolkadotXcm::VersionDiscoveryQueue` (`max_values`: Some(1), `max_size`: None, mode: `Measured`)
	/// Storage: `PolkadotXcm::SafeXcmVersion` (r:1 w:0)
	/// Proof: `PolkadotXcm::SafeXcmVersion` (`max_values`: Some(1), `max_size`: None, mode: `Measured`)
	/// Storage: `ParachainSystem::HostConfiguration` (r:1 w:0)
	/// Proof: `ParachainSystem::HostConfiguration` (`max_values`: Some(1), `max_size`: None, mode: `Measured`)
	/// Storage: `ParachainSystem::PendingUpwardMessages` (r:1 w:1)
	/// Proof: `ParachainSystem::PendingUpwardMessages` (`max_values`: Some(1), `max_size`: None, mode: `Measured`)
	fn transact_through_sovereign() -> Weight {
		// Proof Size summary in bytes:
		//  Measured:  `14804`
		//  Estimated: `20744`
		// Minimum execution time: 152_599_000 picoseconds.
		Weight::from_parts(161_795_000, 20744)
			.saturating_add(T::DbWeight::get().reads(21_u64))
			.saturating_add(T::DbWeight::get().writes(6_u64))
	}
	/// Storage: `EvmForeignAssets::AssetsById` (r:1 w:0)
	/// Proof: `EvmForeignAssets::AssetsById` (`max_values`: None, `max_size`: None, mode: `Measured`)
	/// Storage: `XcmTransactor::TransactInfoWithWeightLimit` (r:1 w:0)
	/// Proof: `XcmTransactor::TransactInfoWithWeightLimit` (`max_values`: None, `max_size`: None, mode: `Measured`)
	/// Storage: `XcmTransactor::DestinationAssetFeePerSecond` (r:1 w:0)
	/// Proof: `XcmTransactor::DestinationAssetFeePerSecond` (`max_values`: None, `max_size`: None, mode: `Measured`)
	/// Storage: `PolkadotXcm::SupportedVersion` (r:1 w:0)
	/// Proof: `PolkadotXcm::SupportedVersion` (`max_values`: None, `max_size`: None, mode: `Measured`)
	/// Storage: `PolkadotXcm::VersionDiscoveryQueue` (r:1 w:1)
	/// Proof: `PolkadotXcm::VersionDiscoveryQueue` (`max_values`: Some(1), `max_size`: None, mode: `Measured`)
	/// Storage: `PolkadotXcm::SafeXcmVersion` (r:1 w:0)
	/// Proof: `PolkadotXcm::SafeXcmVersion` (`max_values`: Some(1), `max_size`: None, mode: `Measured`)
	/// Storage: `ParachainSystem::HostConfiguration` (r:1 w:0)
	/// Proof: `ParachainSystem::HostConfiguration` (`max_values`: Some(1), `max_size`: None, mode: `Measured`)
	/// Storage: `ParachainSystem::PendingUpwardMessages` (r:1 w:1)
	/// Proof: `ParachainSystem::PendingUpwardMessages` (`max_values`: Some(1), `max_size`: None, mode: `Measured`)
	fn transact_through_signed() -> Weight {
		// Proof Size summary in bytes:
		//  Measured:  `591`
		//  Estimated: `4056`
		// Minimum execution time: 52_818_000 picoseconds.
		Weight::from_parts(55_443_000, 4056)
			.saturating_add(T::DbWeight::get().reads(8_u64))
			.saturating_add(T::DbWeight::get().writes(2_u64))
	}
	/// Storage: `XcmTransactor::RelayIndices` (r:1 w:0)
	/// Proof: `XcmTransactor::RelayIndices` (`max_values`: Some(1), `max_size`: None, mode: `Measured`)
	/// Storage: `EvmForeignAssets::AssetsById` (r:1 w:0)
	/// Proof: `EvmForeignAssets::AssetsById` (`max_values`: None, `max_size`: None, mode: `Measured`)
	/// Storage: `XcmTransactor::TransactInfoWithWeightLimit` (r:1 w:0)
	/// Proof: `XcmTransactor::TransactInfoWithWeightLimit` (`max_values`: None, `max_size`: None, mode: `Measured`)
	/// Storage: `XcmTransactor::DestinationAssetFeePerSecond` (r:1 w:0)
	/// Proof: `XcmTransactor::DestinationAssetFeePerSecond` (`max_values`: None, `max_size`: None, mode: `Measured`)
	/// Storage: `PolkadotXcm::SupportedVersion` (r:1 w:0)
	/// Proof: `PolkadotXcm::SupportedVersion` (`max_values`: None, `max_size`: None, mode: `Measured`)
	/// Storage: `PolkadotXcm::VersionDiscoveryQueue` (r:1 w:1)
	/// Proof: `PolkadotXcm::VersionDiscoveryQueue` (`max_values`: Some(1), `max_size`: None, mode: `Measured`)
	/// Storage: `PolkadotXcm::SafeXcmVersion` (r:1 w:0)
	/// Proof: `PolkadotXcm::SafeXcmVersion` (`max_values`: Some(1), `max_size`: None, mode: `Measured`)
	/// Storage: `ParachainSystem::HostConfiguration` (r:1 w:0)
	/// Proof: `ParachainSystem::HostConfiguration` (`max_values`: Some(1), `max_size`: None, mode: `Measured`)
	/// Storage: `ParachainSystem::PendingUpwardMessages` (r:1 w:1)
	/// Proof: `ParachainSystem::PendingUpwardMessages` (`max_values`: Some(1), `max_size`: None, mode: `Measured`)
	fn hrmp_manage() -> Weight {
		// Proof Size summary in bytes:
		//  Measured:  `591`
		//  Estimated: `4056`
		// Minimum execution time: 56_206_000 picoseconds.
		Weight::from_parts(58_260_000, 4056)
			.saturating_add(T::DbWeight::get().reads(9_u64))
			.saturating_add(T::DbWeight::get().writes(2_u64))
	}
}<|MERGE_RESOLUTION|>--- conflicted
+++ resolved
@@ -91,19 +91,6 @@
 		Weight::from_parts(7_102_000, 0)
 			.saturating_add(T::DbWeight::get().writes(1_u64))
 	}
-<<<<<<< HEAD
-=======
-	/// Storage: `XcmTransactor::DestinationAssetFeePerSecond` (r:0 w:1)
-	/// Proof: `XcmTransactor::DestinationAssetFeePerSecond` (`max_values`: None, `max_size`: None, mode: `Measured`)
-	fn set_fee_per_second() -> Weight {
-		// Proof Size summary in bytes:
-		//  Measured:  `0`
-		//  Estimated: `0`
-		// Minimum execution time: 6_931_000 picoseconds.
-		Weight::from_parts(7_280_000, 0)
-			.saturating_add(T::DbWeight::get().writes(1_u64))
-	}
->>>>>>> 424d8f00
 	/// Storage: `EvmForeignAssets::AssetsById` (r:1 w:0)
 	/// Proof: `EvmForeignAssets::AssetsById` (`max_values`: None, `max_size`: None, mode: `Measured`)
 	/// Storage: `XcmTransactor::IndexToAccount` (r:1 w:0)
