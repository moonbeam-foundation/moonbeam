// Copyright 2019-2022 PureStake Inc.
// This file is part of Moonbeam.

// Moonbeam is free software: you can redistribute it and/or modify
// it under the terms of the GNU General Public License as published by
// the Free Software Foundation, either version 3 of the License, or
// (at your option) any later version.

// Moonbeam is distributed in the hope that it will be useful,
// but WITHOUT ANY WARRANTY; without even the implied warranty of
// MERCHANTABILITY or FITNESS FOR A PARTICULAR PURPOSE.  See the
// GNU General Public License for more details.

// You should have received a copy of the GNU General Public License
// along with Moonbeam.  If not, see <http://www.gnu.org/licenses/>.

//! Moonriver Runtime Integration Tests

#![cfg(test)]

mod common;
use common::*;

use fp_evm::{Context, IsPrecompileResult};
use frame_support::traits::fungible::Inspect;
use frame_support::{
	assert_noop, assert_ok,
	dispatch::DispatchClass,
	traits::{Currency as CurrencyT, EnsureOrigin, PalletInfo, StorageInfo, StorageInfoTrait},
	weights::{constants::WEIGHT_REF_TIME_PER_SECOND, Weight},
	StorageHasher, Twox128,
};
use moonbeam_xcm_benchmarks::weights::XcmWeight;
use moonkit_xcm_primitives::AccountIdAssetIdConversion;
use moonriver_runtime::currency::{GIGAWEI, WEI};
use moonriver_runtime::{
	asset_config::ForeignAssetInstance,
	xcm_config::{CurrencyId, SelfReserve},
	AssetId, Balances, CrowdloanRewards, Executive, OpenTechCommitteeCollective, PolkadotXcm,
	Precompiles, RuntimeBlockWeights, TransactionPayment, TransactionPaymentAsGasPrice,
	TreasuryCouncilCollective, XTokens, XcmTransactor, FOREIGN_ASSET_PRECOMPILE_ADDRESS_PREFIX,
	WEEKS,
};
use nimbus_primitives::NimbusId;
use pallet_evm::PrecompileSet;
use pallet_evm_precompileset_assets_erc20::{SELECTOR_LOG_APPROVAL, SELECTOR_LOG_TRANSFER};
use pallet_transaction_payment::Multiplier;
use pallet_xcm_transactor::{Currency, CurrencyPayment, TransactWeights};
use parity_scale_codec::Encode;
use polkadot_parachain::primitives::Sibling;
use precompile_utils::{
	precompile_set::{is_precompile_or_fail, IsActivePrecompile},
	prelude::*,
	testing::*,
};
use sha3::{Digest, Keccak256};
use sp_core::{ByteArray, Pair, H160, U256};
use sp_runtime::{
	traits::{Convert, Dispatchable},
	BuildStorage, DispatchError, ModuleError,
};
use std::str::from_utf8;
use xcm::latest::prelude::*;
use xcm::{VersionedAssets, VersionedLocation};
use xcm_builder::{ParentIsPreset, SiblingParachainConvertsVia};
use xcm_executor::traits::ConvertLocation;

type BatchPCall = pallet_evm_precompile_batch::BatchPrecompileCall<Runtime>;
type CrowdloanRewardsPCall =
	pallet_evm_precompile_crowdloan_rewards::CrowdloanRewardsPrecompileCall<Runtime>;
type XcmUtilsPCall = pallet_evm_precompile_xcm_utils::XcmUtilsPrecompileCall<
	Runtime,
	moonriver_runtime::xcm_config::XcmExecutorConfig,
>;
type XtokensPCall = pallet_evm_precompile_xtokens::XtokensPrecompileCall<Runtime>;
type ForeignAssetsPCall = pallet_evm_precompileset_assets_erc20::Erc20AssetsPrecompileSetCall<
	Runtime,
	ForeignAssetInstance,
>;
type XcmTransactorV2PCall =
	pallet_evm_precompile_xcm_transactor::v2::XcmTransactorPrecompileV2Call<Runtime>;

const BASE_FEE_GENESIS: u128 = 100 * GIGAWEI;

#[test]
fn xcmp_queue_controller_origin_is_root() {
	// important for the XcmExecutionManager impl of PauseExecution which uses root origin
	// to suspend/resume XCM execution in xcmp_queue::on_idle
	assert_ok!(
		<moonriver_runtime::Runtime as cumulus_pallet_xcmp_queue::Config
		>::ControllerOrigin::ensure_origin(root_origin())
	);
}

#[test]
fn verify_pallet_prefixes() {
	fn is_pallet_prefix<P: 'static>(name: &str) {
		// Compares the unhashed pallet prefix in the `StorageInstance` implementation by every
		// storage item in the pallet P. This pallet prefix is used in conjunction with the
		// item name to get the unique storage key: hash(PalletPrefix) + hash(StorageName)
		// https://github.com/paritytech/substrate/blob/master/frame/support/procedural/src/pallet/
		// expand/storage.rs#L389-L401
		assert_eq!(
			<moonriver_runtime::Runtime as frame_system::Config>::PalletInfo::name::<P>(),
			Some(name)
		);
	}
	// TODO: use StorageInfoTrait from https://github.com/paritytech/substrate/pull/9246
	// This is now available with polkadot-v0.9.9 dependencies
	is_pallet_prefix::<moonriver_runtime::System>("System");
	is_pallet_prefix::<moonriver_runtime::Utility>("Utility");
	is_pallet_prefix::<moonriver_runtime::ParachainSystem>("ParachainSystem");
	is_pallet_prefix::<moonriver_runtime::TransactionPayment>("TransactionPayment");
	is_pallet_prefix::<moonriver_runtime::ParachainInfo>("ParachainInfo");
	is_pallet_prefix::<moonriver_runtime::EthereumChainId>("EthereumChainId");
	is_pallet_prefix::<moonriver_runtime::EVM>("EVM");
	is_pallet_prefix::<moonriver_runtime::Ethereum>("Ethereum");
	is_pallet_prefix::<moonriver_runtime::ParachainStaking>("ParachainStaking");
	is_pallet_prefix::<moonriver_runtime::MaintenanceMode>("MaintenanceMode");
	is_pallet_prefix::<moonriver_runtime::Scheduler>("Scheduler");
	is_pallet_prefix::<moonriver_runtime::OpenTechCommitteeCollective>(
		"OpenTechCommitteeCollective",
	);
	is_pallet_prefix::<moonriver_runtime::Treasury>("Treasury");
	is_pallet_prefix::<moonriver_runtime::AuthorInherent>("AuthorInherent");
	is_pallet_prefix::<moonriver_runtime::AuthorFilter>("AuthorFilter");
	is_pallet_prefix::<moonriver_runtime::CrowdloanRewards>("CrowdloanRewards");
	is_pallet_prefix::<moonriver_runtime::AuthorMapping>("AuthorMapping");
	is_pallet_prefix::<moonriver_runtime::Identity>("Identity");
	is_pallet_prefix::<moonriver_runtime::XcmpQueue>("XcmpQueue");
	is_pallet_prefix::<moonriver_runtime::CumulusXcm>("CumulusXcm");
	is_pallet_prefix::<moonriver_runtime::DmpQueue>("DmpQueue");
	is_pallet_prefix::<moonriver_runtime::PolkadotXcm>("PolkadotXcm");
	is_pallet_prefix::<moonriver_runtime::Assets>("Assets");
	is_pallet_prefix::<moonriver_runtime::XTokens>("XTokens");
	is_pallet_prefix::<moonriver_runtime::AssetManager>("AssetManager");
	is_pallet_prefix::<moonriver_runtime::Migrations>("Migrations");
	is_pallet_prefix::<moonriver_runtime::XcmTransactor>("XcmTransactor");
	is_pallet_prefix::<moonriver_runtime::ProxyGenesisCompanion>("ProxyGenesisCompanion");
	is_pallet_prefix::<moonriver_runtime::MoonbeamOrbiters>("MoonbeamOrbiters");
	is_pallet_prefix::<moonriver_runtime::TreasuryCouncilCollective>("TreasuryCouncilCollective");
	is_pallet_prefix::<moonriver_runtime::MoonbeamLazyMigrations>("MoonbeamLazyMigrations");
	is_pallet_prefix::<moonriver_runtime::RelayStorageRoots>("RelayStorageRoots");

	let prefix = |pallet_name, storage_name| {
		let mut res = [0u8; 32];
		res[0..16].copy_from_slice(&Twox128::hash(pallet_name));
		res[16..32].copy_from_slice(&Twox128::hash(storage_name));
		res.to_vec()
	};
	assert_eq!(
		<moonriver_runtime::Timestamp as StorageInfoTrait>::storage_info(),
		vec![
			StorageInfo {
				pallet_name: b"Timestamp".to_vec(),
				storage_name: b"Now".to_vec(),
				prefix: prefix(b"Timestamp", b"Now"),
				max_values: Some(1),
				max_size: Some(8),
			},
			StorageInfo {
				pallet_name: b"Timestamp".to_vec(),
				storage_name: b"DidUpdate".to_vec(),
				prefix: prefix(b"Timestamp", b"DidUpdate"),
				max_values: Some(1),
				max_size: Some(1),
			}
		]
	);
	assert_eq!(
		<moonriver_runtime::Balances as StorageInfoTrait>::storage_info(),
		vec![
			StorageInfo {
				pallet_name: b"Balances".to_vec(),
				storage_name: b"TotalIssuance".to_vec(),
				prefix: prefix(b"Balances", b"TotalIssuance"),
				max_values: Some(1),
				max_size: Some(16),
			},
			StorageInfo {
				pallet_name: b"Balances".to_vec(),
				storage_name: b"InactiveIssuance".to_vec(),
				prefix: prefix(b"Balances", b"InactiveIssuance"),
				max_values: Some(1),
				max_size: Some(16),
			},
			StorageInfo {
				pallet_name: b"Balances".to_vec(),
				storage_name: b"Account".to_vec(),
				prefix: prefix(b"Balances", b"Account"),
				max_values: None,
				max_size: Some(100),
			},
			StorageInfo {
				pallet_name: b"Balances".to_vec(),
				storage_name: b"Locks".to_vec(),
				prefix: prefix(b"Balances", b"Locks"),
				max_values: None,
				max_size: Some(1287),
			},
			StorageInfo {
				pallet_name: b"Balances".to_vec(),
				storage_name: b"Reserves".to_vec(),
				prefix: prefix(b"Balances", b"Reserves"),
				max_values: None,
				max_size: Some(1037),
			},
			StorageInfo {
				pallet_name: b"Balances".to_vec(),
				storage_name: b"Holds".to_vec(),
				prefix: prefix(b"Balances", b"Holds"),
				max_values: None,
				max_size: Some(55),
			},
			StorageInfo {
				pallet_name: b"Balances".to_vec(),
				storage_name: b"Freezes".to_vec(),
				prefix: prefix(b"Balances", b"Freezes"),
				max_values: None,
				max_size: Some(37),
			},
		]
	);
	assert_eq!(
		<moonriver_runtime::Proxy as StorageInfoTrait>::storage_info(),
		vec![
			StorageInfo {
				pallet_name: b"Proxy".to_vec(),
				storage_name: b"Proxies".to_vec(),
				prefix: prefix(b"Proxy", b"Proxies"),
				max_values: None,
				max_size: Some(845),
			},
			StorageInfo {
				pallet_name: b"Proxy".to_vec(),
				storage_name: b"Announcements".to_vec(),
				prefix: prefix(b"Proxy", b"Announcements"),
				max_values: None,
				max_size: Some(1837),
			}
		]
	);
	assert_eq!(
		<moonriver_runtime::MaintenanceMode as StorageInfoTrait>::storage_info(),
		vec![StorageInfo {
			pallet_name: b"MaintenanceMode".to_vec(),
			storage_name: b"MaintenanceMode".to_vec(),
			prefix: prefix(b"MaintenanceMode", b"MaintenanceMode"),
			max_values: Some(1),
			max_size: None,
		},]
	);
	assert_eq!(
		<moonriver_runtime::RelayStorageRoots as StorageInfoTrait>::storage_info(),
		vec![
			StorageInfo {
				pallet_name: b"RelayStorageRoots".to_vec(),
				storage_name: b"RelayStorageRoot".to_vec(),
				prefix: prefix(b"RelayStorageRoots", b"RelayStorageRoot"),
				max_values: None,
				max_size: Some(44),
			},
			StorageInfo {
				pallet_name: b"RelayStorageRoots".to_vec(),
				storage_name: b"RelayStorageRootKeys".to_vec(),
				prefix: prefix(b"RelayStorageRoots", b"RelayStorageRootKeys"),
				max_values: Some(1),
				max_size: Some(121),
			},
		]
	);
}

#[test]
fn test_collectives_storage_item_prefixes() {
	for StorageInfo { pallet_name, .. } in
		<moonriver_runtime::TreasuryCouncilCollective as StorageInfoTrait>::storage_info()
	{
		assert_eq!(pallet_name, b"TreasuryCouncilCollective".to_vec());
	}

	for StorageInfo { pallet_name, .. } in
		<moonriver_runtime::OpenTechCommitteeCollective as StorageInfoTrait>::storage_info()
	{
		assert_eq!(pallet_name, b"OpenTechCommitteeCollective".to_vec());
	}
}

#[test]
fn collective_set_members_root_origin_works() {
	ExtBuilder::default().build().execute_with(|| {
		// TreasuryCouncilCollective
		assert_ok!(TreasuryCouncilCollective::set_members(
			<Runtime as frame_system::Config>::RuntimeOrigin::root(),
			vec![AccountId::from(ALICE), AccountId::from(BOB)],
			Some(AccountId::from(ALICE)),
			2
		));
		// OpenTechCommitteeCollective
		assert_ok!(OpenTechCommitteeCollective::set_members(
			<Runtime as frame_system::Config>::RuntimeOrigin::root(),
			vec![AccountId::from(ALICE), AccountId::from(BOB)],
			Some(AccountId::from(ALICE)),
			2
		));
	});
}

#[test]
fn collective_set_members_general_admin_origin_works() {
	use moonriver_runtime::{
		governance::custom_origins::Origin as CustomOrigin, OriginCaller, Utility,
	};

	ExtBuilder::default().build().execute_with(|| {
		let root_caller = <Runtime as frame_system::Config>::RuntimeOrigin::root();
		let alice = AccountId::from(ALICE);

		// TreasuryCouncilCollective
		let _ = Utility::dispatch_as(
			root_caller.clone(),
			Box::new(OriginCaller::Origins(CustomOrigin::GeneralAdmin)),
			Box::new(
				pallet_collective::Call::<Runtime, pallet_collective::Instance3>::set_members {
					new_members: vec![alice, AccountId::from(BOB)],
					prime: Some(alice),
					old_count: 2,
				}
				.into(),
			),
		);
		// OpenTechCommitteeCollective
		let _ = Utility::dispatch_as(
			root_caller,
			Box::new(OriginCaller::Origins(CustomOrigin::GeneralAdmin)),
			Box::new(
				pallet_collective::Call::<Runtime, pallet_collective::Instance4>::set_members {
					new_members: vec![alice, AccountId::from(BOB)],
					prime: Some(alice),
					old_count: 2,
				}
				.into(),
			),
		);

		assert_eq!(
			System::events()
				.into_iter()
				.filter_map(|r| {
					match r.event {
						RuntimeEvent::Utility(pallet_utility::Event::DispatchedAs { result })
							if result.is_ok() =>
						{
							Some(true)
						}
						_ => None,
					}
				})
				.collect::<Vec<_>>()
				.len(),
			2
		)
	});
}

#[test]
fn collective_set_members_signed_origin_does_not_work() {
	let alice = AccountId::from(ALICE);
	ExtBuilder::default().build().execute_with(|| {
		// TreasuryCouncilCollective
		assert!(TreasuryCouncilCollective::set_members(
			<Runtime as frame_system::Config>::RuntimeOrigin::signed(alice),
			vec![AccountId::from(ALICE), AccountId::from(BOB)],
			Some(AccountId::from(ALICE)),
			2
		)
		.is_err());
		// OpenTechCommitteeCollective
		assert!(OpenTechCommitteeCollective::set_members(
			<Runtime as frame_system::Config>::RuntimeOrigin::signed(alice),
			vec![AccountId::from(ALICE), AccountId::from(BOB)],
			Some(AccountId::from(ALICE)),
			2
		)
		.is_err());
	});
}

#[test]
fn verify_pallet_indices() {
	fn is_pallet_index<P: 'static>(index: usize) {
		assert_eq!(
			<moonriver_runtime::Runtime as frame_system::Config>::PalletInfo::index::<P>(),
			Some(index)
		);
	}
	// System support
	is_pallet_index::<moonriver_runtime::System>(0);
	is_pallet_index::<moonriver_runtime::ParachainSystem>(1);
	is_pallet_index::<moonriver_runtime::Timestamp>(3);
	is_pallet_index::<moonriver_runtime::ParachainInfo>(4);
	// Monetary
	is_pallet_index::<moonriver_runtime::Balances>(10);
	is_pallet_index::<moonriver_runtime::TransactionPayment>(11);
	// Consensus support
	is_pallet_index::<moonriver_runtime::ParachainStaking>(20);
	is_pallet_index::<moonriver_runtime::AuthorInherent>(21);
	is_pallet_index::<moonriver_runtime::AuthorFilter>(22);
	is_pallet_index::<moonriver_runtime::AuthorMapping>(23);
	is_pallet_index::<moonriver_runtime::MoonbeamOrbiters>(24);
	// Handy utilities
	is_pallet_index::<moonriver_runtime::Utility>(30);
	is_pallet_index::<moonriver_runtime::Proxy>(31);
	is_pallet_index::<moonriver_runtime::MaintenanceMode>(32);
	is_pallet_index::<moonriver_runtime::Identity>(33);
	is_pallet_index::<moonriver_runtime::Migrations>(34);
	is_pallet_index::<moonriver_runtime::ProxyGenesisCompanion>(35);
	is_pallet_index::<moonriver_runtime::MoonbeamLazyMigrations>(37);
	// Ethereum compatibility
	is_pallet_index::<moonriver_runtime::EthereumChainId>(50);
	is_pallet_index::<moonriver_runtime::EVM>(51);
	is_pallet_index::<moonriver_runtime::Ethereum>(52);
	// Governance
	is_pallet_index::<moonriver_runtime::Scheduler>(60);
	// is_pallet_index::<moonriver_runtime::Democracy>(61); Removed
	// Council
	// is_pallet_index::<moonriver_runtime::CouncilCollective>(70); Removed
	// is_pallet_index::<moonriver_runtime::TechCommitteeCollective>(71); Removed
	is_pallet_index::<moonriver_runtime::TreasuryCouncilCollective>(72);
	is_pallet_index::<moonriver_runtime::OpenTechCommitteeCollective>(73);
	// Treasury
	is_pallet_index::<moonriver_runtime::Treasury>(80);
	// Crowdloan
	is_pallet_index::<moonriver_runtime::CrowdloanRewards>(90);
	// XCM Stuff
	is_pallet_index::<moonriver_runtime::XcmpQueue>(100);
	is_pallet_index::<moonriver_runtime::CumulusXcm>(101);
	is_pallet_index::<moonriver_runtime::DmpQueue>(102);
	is_pallet_index::<moonriver_runtime::PolkadotXcm>(103);
	is_pallet_index::<moonriver_runtime::Assets>(104);
	is_pallet_index::<moonriver_runtime::AssetManager>(105);
	is_pallet_index::<moonriver_runtime::XTokens>(106);
	is_pallet_index::<moonriver_runtime::XcmTransactor>(107);
}

#[test]
fn verify_reserved_indices() {
	let mut t: sp_io::TestExternalities = frame_system::GenesisConfig::<Runtime>::default()
		.build_storage()
		.unwrap()
		.into();

	t.execute_with(|| {
		use frame_metadata::*;
		let metadata = moonriver_runtime::Runtime::metadata();
		let metadata = match metadata.1 {
			RuntimeMetadata::V14(metadata) => metadata,
			_ => panic!("metadata has been bumped, test needs to be updated"),
		};
		// 40: Sudo
		// 53: BaseFee
		// 108: pallet_assets::<Instance1>
		let reserved = vec![40, 53, 108];
		let existing = metadata
			.pallets
			.iter()
			.map(|p| p.index)
			.collect::<Vec<u8>>();
		assert!(reserved.iter().all(|index| !existing.contains(index)));
	});
}

#[test]
fn verify_proxy_type_indices() {
	assert_eq!(moonriver_runtime::ProxyType::Any as u8, 0);
	assert_eq!(moonriver_runtime::ProxyType::NonTransfer as u8, 1);
	assert_eq!(moonriver_runtime::ProxyType::Governance as u8, 2);
	assert_eq!(moonriver_runtime::ProxyType::Staking as u8, 3);
	assert_eq!(moonriver_runtime::ProxyType::CancelProxy as u8, 4);
	assert_eq!(moonriver_runtime::ProxyType::Balances as u8, 5);
	assert_eq!(moonriver_runtime::ProxyType::AuthorMapping as u8, 6);
	assert_eq!(moonriver_runtime::ProxyType::IdentityJudgement as u8, 7);
}

#[test]
fn join_collator_candidates() {
	ExtBuilder::default()
		.with_balances(vec![
			(AccountId::from(ALICE), 20_000 * MOVR),
			(AccountId::from(BOB), 20_000 * MOVR),
			(AccountId::from(CHARLIE), 10_100 * MOVR),
			(AccountId::from(DAVE), 10_000 * MOVR),
		])
		.with_collators(vec![
			(AccountId::from(ALICE), 10_000 * MOVR),
			(AccountId::from(BOB), 10_000 * MOVR),
		])
		.with_delegations(vec![
			(AccountId::from(CHARLIE), AccountId::from(ALICE), 50 * MOVR),
			(AccountId::from(CHARLIE), AccountId::from(BOB), 50 * MOVR),
		])
		.build()
		.execute_with(|| {
			assert_noop!(
				ParachainStaking::join_candidates(
					origin_of(AccountId::from(ALICE)),
					10_000 * MOVR,
					2u32
				),
				pallet_parachain_staking::Error::<Runtime>::CandidateExists
			);
			assert_noop!(
				ParachainStaking::join_candidates(
					origin_of(AccountId::from(CHARLIE)),
					10_000 * MOVR,
					2u32
				),
				pallet_parachain_staking::Error::<Runtime>::DelegatorExists
			);
			assert!(System::events().is_empty());
			assert_ok!(ParachainStaking::join_candidates(
				origin_of(AccountId::from(DAVE)),
				10_000 * MOVR,
				2u32
			));
			assert_eq!(
				last_event(),
				RuntimeEvent::ParachainStaking(
					pallet_parachain_staking::Event::JoinedCollatorCandidates {
						account: AccountId::from(DAVE),
						amount_locked: 10_000 * MOVR,
						new_total_amt_locked: 30_100 * MOVR
					}
				)
			);
			let candidates = ParachainStaking::candidate_pool();
			assert_eq!(candidates.0[0].owner, AccountId::from(ALICE));
			assert_eq!(candidates.0[0].amount, 10_050 * MOVR);
			assert_eq!(candidates.0[1].owner, AccountId::from(BOB));
			assert_eq!(candidates.0[1].amount, 10_050 * MOVR);
			assert_eq!(candidates.0[2].owner, AccountId::from(DAVE));
			assert_eq!(candidates.0[2].amount, 10_000 * MOVR);
		});
}

#[test]
fn transfer_through_evm_to_stake() {
	ExtBuilder::default()
		.with_balances(vec![(AccountId::from(ALICE), 20_000 * MOVR)])
		.build()
		.execute_with(|| {
			// Charlie has no balance => fails to stake
			assert_noop!(
				ParachainStaking::join_candidates(
					origin_of(AccountId::from(CHARLIE)),
					10_000 * MOVR,
					2u32
				),
				DispatchError::Module(ModuleError {
					index: 20,
					error: [8, 0, 0, 0],
					message: Some("InsufficientBalance")
				})
			);
			// Alice transfer from free balance 20000 MOVR to Bob
			assert_ok!(Balances::transfer_allow_death(
				origin_of(AccountId::from(ALICE)),
				AccountId::from(BOB),
				20_000 * MOVR,
			));
			assert_eq!(Balances::free_balance(AccountId::from(BOB)), 20_000 * MOVR);

			let gas_limit = 100000u64;
			let gas_price: U256 = BASE_FEE_GENESIS.into();
			// Bob transfers 10000 MOVR to Charlie via EVM
			assert_ok!(RuntimeCall::EVM(pallet_evm::Call::<Runtime>::call {
				source: H160::from(BOB),
				target: H160::from(CHARLIE),
				input: vec![],
				value: (10_000 * MOVR).into(),
				gas_limit,
				max_fee_per_gas: gas_price,
				max_priority_fee_per_gas: None,
				nonce: None,
				access_list: Vec::new(),
			})
			.dispatch(<Runtime as frame_system::Config>::RuntimeOrigin::root()));
			assert_eq!(
				Balances::free_balance(AccountId::from(CHARLIE)),
				10_000 * MOVR,
			);

			// Charlie can stake now
			assert_ok!(ParachainStaking::join_candidates(
				origin_of(AccountId::from(CHARLIE)),
				10_000 * MOVR,
				2u32,
			),);
			let candidates = ParachainStaking::candidate_pool();
			assert_eq!(candidates.0[0].owner, AccountId::from(CHARLIE));
			assert_eq!(candidates.0[0].amount, 10_000 * MOVR);
		});
}

#[test]
fn reward_block_authors() {
	ExtBuilder::default()
		.with_balances(vec![
			// Alice gets 100 extra tokens for her mapping deposit
			(AccountId::from(ALICE), 20_100 * MOVR),
			(AccountId::from(BOB), 10_000 * MOVR),
		])
		.with_collators(vec![(AccountId::from(ALICE), 10_000 * MOVR)])
		.with_delegations(vec![(
			AccountId::from(BOB),
			AccountId::from(ALICE),
			500 * MOVR,
		)])
		.with_mappings(vec![(
			NimbusId::from_slice(&ALICE_NIMBUS).unwrap(),
			AccountId::from(ALICE),
		)])
		.build()
		.execute_with(|| {
			increase_last_relay_slot_number(1);

			// Just before round 3
			run_to_block(2399, Some(NimbusId::from_slice(&ALICE_NIMBUS).unwrap()));

			// no rewards doled out yet
			assert_eq!(
				Balances::usable_balance(AccountId::from(ALICE)),
				10_100 * MOVR,
			);
			assert_eq!(Balances::usable_balance(AccountId::from(BOB)), 9500 * MOVR,);
			run_to_block(2401, Some(NimbusId::from_slice(&ALICE_NIMBUS).unwrap()));

			// rewards minted and distributed
			assert_eq!(
				Balances::usable_balance(AccountId::from(ALICE)),
				11547666666208000000000,
			);
			assert_eq!(
				Balances::usable_balance(AccountId::from(BOB)),
				9557333332588000000000,
			);
		});
}

#[test]
fn reward_block_authors_with_parachain_bond_reserved() {
	ExtBuilder::default()
		.with_balances(vec![
			// Alice gets 100 extra tokens for her mapping deposit
			(AccountId::from(ALICE), 20_100 * MOVR),
			(AccountId::from(BOB), 10_000 * MOVR),
			(AccountId::from(CHARLIE), MOVR),
		])
		.with_collators(vec![(AccountId::from(ALICE), 10_000 * MOVR)])
		.with_delegations(vec![(
			AccountId::from(BOB),
			AccountId::from(ALICE),
			500 * MOVR,
		)])
		.with_mappings(vec![(
			NimbusId::from_slice(&ALICE_NIMBUS).unwrap(),
			AccountId::from(ALICE),
		)])
		.build()
		.execute_with(|| {
			increase_last_relay_slot_number(1);
			assert_ok!(ParachainStaking::set_parachain_bond_account(
				root_origin(),
				AccountId::from(CHARLIE),
			),);

			// Stop just before round 2
			run_to_block(1199, Some(NimbusId::from_slice(&ALICE_NIMBUS).unwrap()));

			// no collator rewards doled out yet
			assert_eq!(
				Balances::usable_balance(AccountId::from(ALICE)),
				10_100 * MOVR,
			);
			assert_eq!(Balances::usable_balance(AccountId::from(BOB)), 9500 * MOVR,);

			// Go to round 2
			run_to_block(1201, Some(NimbusId::from_slice(&ALICE_NIMBUS).unwrap()));

			// 30% reserved for parachain bond
			assert_eq!(
				Balances::usable_balance(AccountId::from(CHARLIE)),
				452515000000000000000,
			);

			// Go to round 3
			run_to_block(2401, Some(NimbusId::from_slice(&ALICE_NIMBUS).unwrap()));

			// rewards minted and distributed
			assert_eq!(
				Balances::usable_balance(AccountId::from(ALICE)),
				11117700475903800000000,
			);
			assert_eq!(
				Balances::usable_balance(AccountId::from(BOB)),
				9535834523343675000000,
			);
			// 30% reserved for parachain bond again
			assert_eq!(
				Balances::usable_balance(AccountId::from(CHARLIE)),
				910802725000000000000,
			);
		});
}

#[test]
fn initialize_crowdloan_addresses_with_batch_and_pay() {
	ExtBuilder::default()
		.with_balances(vec![
			(AccountId::from(ALICE), 2_000 * MOVR),
			(AccountId::from(BOB), 1_000 * MOVR),
		])
		.with_collators(vec![(AccountId::from(ALICE), 1_000 * MOVR)])
		.with_mappings(vec![(
			NimbusId::from_slice(&ALICE_NIMBUS).unwrap(),
			AccountId::from(ALICE),
		)])
		.with_crowdloan_fund(3_000_000 * MOVR)
		.build()
		.execute_with(|| {
			// set parachain inherent data
			set_parachain_inherent_data();
			let init_block = CrowdloanRewards::init_vesting_block();
			// This matches the previous vesting
			let end_block = init_block + 48 * WEEKS;
			// Batch calls always succeed. We just need to check the inner event
			assert_ok!(
				RuntimeCall::Utility(pallet_utility::Call::<Runtime>::batch_all {
					calls: vec![
						RuntimeCall::CrowdloanRewards(
							pallet_crowdloan_rewards::Call::<Runtime>::initialize_reward_vec {
								rewards: vec![(
									[4u8; 32].into(),
									Some(AccountId::from(CHARLIE)),
									1_500_000 * MOVR
								)]
							}
						),
						RuntimeCall::CrowdloanRewards(
							pallet_crowdloan_rewards::Call::<Runtime>::initialize_reward_vec {
								rewards: vec![(
									[5u8; 32].into(),
									Some(AccountId::from(DAVE)),
									1_500_000 * MOVR
								)]
							}
						),
						RuntimeCall::CrowdloanRewards(
							pallet_crowdloan_rewards::Call::<Runtime>::complete_initialization {
								lease_ending_block: end_block
							}
						)
					]
				})
				.dispatch(root_origin())
			);
			// 30 percent initial payout
			assert_eq!(Balances::balance(&AccountId::from(CHARLIE)), 450_000 * MOVR);
			// 30 percent initial payout
			assert_eq!(Balances::balance(&AccountId::from(DAVE)), 450_000 * MOVR);
			let expected = RuntimeEvent::Utility(pallet_utility::Event::BatchCompleted);
			assert_eq!(last_event(), expected);
			// This one should fail, as we already filled our data
			assert_ok!(
				RuntimeCall::Utility(pallet_utility::Call::<Runtime>::batch {
					calls: vec![RuntimeCall::CrowdloanRewards(
						pallet_crowdloan_rewards::Call::<Runtime>::initialize_reward_vec {
							rewards: vec![([4u8; 32].into(), Some(AccountId::from(ALICE)), 432000)]
						}
					)]
				})
				.dispatch(root_origin())
			);
			let expected_fail = RuntimeEvent::Utility(pallet_utility::Event::BatchInterrupted {
				index: 0,
				error: DispatchError::Module(ModuleError {
					index: 90,
					error: [8, 0, 0, 0],
					message: None,
				}),
			});
			assert_eq!(last_event(), expected_fail);
			// Claim 1 block.
			assert_ok!(CrowdloanRewards::claim(origin_of(AccountId::from(CHARLIE))));
			assert_ok!(CrowdloanRewards::claim(origin_of(AccountId::from(DAVE))));

			let vesting_period = 48 * WEEKS as u128;
			let per_block = (1_050_000 * MOVR) / vesting_period;

			assert_eq!(
				CrowdloanRewards::accounts_payable(&AccountId::from(CHARLIE))
					.unwrap()
					.claimed_reward,
				(450_000 * MOVR) + per_block
			);
			assert_eq!(
				CrowdloanRewards::accounts_payable(&AccountId::from(DAVE))
					.unwrap()
					.claimed_reward,
				(450_000 * MOVR) + per_block
			);
			// The total claimed reward should be equal to the account balance at this point.
			assert_eq!(
				Balances::balance(&AccountId::from(CHARLIE)),
				(450_000 * MOVR) + per_block
			);
			assert_eq!(
				Balances::balance(&AccountId::from(DAVE)),
				(450_000 * MOVR) + per_block
			);
			assert_noop!(
				CrowdloanRewards::claim(origin_of(AccountId::from(ALICE))),
				pallet_crowdloan_rewards::Error::<Runtime>::NoAssociatedClaim
			);
		});
}

#[test]
fn initialize_crowdloan_address_and_change_with_relay_key_sig() {
	ExtBuilder::default()
		.with_balances(vec![
			(AccountId::from(ALICE), 2_000 * MOVR),
			(AccountId::from(BOB), 1_000 * MOVR),
		])
		.with_collators(vec![(AccountId::from(ALICE), 1_000 * MOVR)])
		.with_mappings(vec![(
			NimbusId::from_slice(&ALICE_NIMBUS).unwrap(),
			AccountId::from(ALICE),
		)])
		.with_crowdloan_fund(3_000_000 * MOVR)
		.build()
		.execute_with(|| {
			// set parachain inherent data
			set_parachain_inherent_data();
			let init_block = CrowdloanRewards::init_vesting_block();
			// This matches the previous vesting
			let end_block = init_block + 4 * WEEKS;

			let (pair1, _) = sp_core::sr25519::Pair::generate();
			let (pair2, _) = sp_core::sr25519::Pair::generate();

			let public1 = pair1.public();
			let public2 = pair2.public();

			// signature:
			// WRAP_BYTES|| NetworkIdentifier|| new_account || previous_account || WRAP_BYTES
			let mut message = pallet_crowdloan_rewards::WRAPPED_BYTES_PREFIX.to_vec();
			message.append(&mut b"moonriver-".to_vec());
			message.append(&mut AccountId::from(DAVE).encode());
			message.append(&mut AccountId::from(CHARLIE).encode());
			message.append(&mut pallet_crowdloan_rewards::WRAPPED_BYTES_POSTFIX.to_vec());
			let signature1 = pair1.sign(&message);
			let signature2 = pair2.sign(&message);

			// Batch calls always succeed. We just need to check the inner event
			assert_ok!(
				// two relay accounts pointing at the same reward account
				RuntimeCall::Utility(pallet_utility::Call::<Runtime>::batch_all {
					calls: vec![
						RuntimeCall::CrowdloanRewards(
							pallet_crowdloan_rewards::Call::<Runtime>::initialize_reward_vec {
								rewards: vec![(
									public1.into(),
									Some(AccountId::from(CHARLIE)),
									1_500_000 * MOVR
								)]
							}
						),
						RuntimeCall::CrowdloanRewards(
							pallet_crowdloan_rewards::Call::<Runtime>::initialize_reward_vec {
								rewards: vec![(
									public2.into(),
									Some(AccountId::from(CHARLIE)),
									1_500_000 * MOVR
								)]
							}
						),
						RuntimeCall::CrowdloanRewards(
							pallet_crowdloan_rewards::Call::<Runtime>::complete_initialization {
								lease_ending_block: end_block
							}
						)
					]
				})
				.dispatch(root_origin())
			);
			// 30 percent initial payout
			assert_eq!(Balances::balance(&AccountId::from(CHARLIE)), 900_000 * MOVR);

			// this should fail, as we are only providing one signature
			assert_noop!(
				CrowdloanRewards::change_association_with_relay_keys(
					origin_of(AccountId::from(CHARLIE)),
					AccountId::from(DAVE),
					AccountId::from(CHARLIE),
					vec![(public1.into(), signature1.clone().into())]
				),
				pallet_crowdloan_rewards::Error::<Runtime>::InsufficientNumberOfValidProofs
			);

			// this should be valid
			assert_ok!(CrowdloanRewards::change_association_with_relay_keys(
				origin_of(AccountId::from(CHARLIE)),
				AccountId::from(DAVE),
				AccountId::from(CHARLIE),
				vec![
					(public1.into(), signature1.into()),
					(public2.into(), signature2.into())
				]
			));

			assert_eq!(
				CrowdloanRewards::accounts_payable(&AccountId::from(DAVE))
					.unwrap()
					.claimed_reward,
				(900_000 * MOVR)
			);
		});
}

#[test]
fn claim_via_precompile() {
	ExtBuilder::default()
		.with_balances(vec![
			(AccountId::from(ALICE), 2_000 * MOVR),
			(AccountId::from(BOB), 1_000 * MOVR),
		])
		.with_collators(vec![(AccountId::from(ALICE), 1_000 * MOVR)])
		.with_mappings(vec![(
			NimbusId::from_slice(&ALICE_NIMBUS).unwrap(),
			AccountId::from(ALICE),
		)])
		.with_crowdloan_fund(3_000_000 * MOVR)
		.build()
		.execute_with(|| {
			// set parachain inherent data
			set_parachain_inherent_data();
			let init_block = CrowdloanRewards::init_vesting_block();
			// This matches the previous vesting
			let end_block = init_block + 4 * WEEKS;
			// Batch calls always succeed. We just need to check the inner event
			assert_ok!(
				RuntimeCall::Utility(pallet_utility::Call::<Runtime>::batch_all {
					calls: vec![
						RuntimeCall::CrowdloanRewards(
							pallet_crowdloan_rewards::Call::<Runtime>::initialize_reward_vec {
								rewards: vec![(
									[4u8; 32].into(),
									Some(AccountId::from(CHARLIE)),
									1_500_000 * MOVR
								)]
							}
						),
						RuntimeCall::CrowdloanRewards(
							pallet_crowdloan_rewards::Call::<Runtime>::initialize_reward_vec {
								rewards: vec![(
									[5u8; 32].into(),
									Some(AccountId::from(DAVE)),
									1_500_000 * MOVR
								)]
							}
						),
						RuntimeCall::CrowdloanRewards(
							pallet_crowdloan_rewards::Call::<Runtime>::complete_initialization {
								lease_ending_block: end_block
							}
						)
					]
				})
				.dispatch(root_origin())
			);

			assert!(CrowdloanRewards::initialized());

			// 30 percent initial payout
			assert_eq!(Balances::balance(&AccountId::from(CHARLIE)), 450_000 * MOVR);
			// 30 percent initial payout
			assert_eq!(Balances::balance(&AccountId::from(DAVE)), 450_000 * MOVR);

			let crowdloan_precompile_address = H160::from_low_u64_be(2049);

			// Alice uses the crowdloan precompile to claim through the EVM
			let gas_limit = 100000u64;
			let gas_price: U256 = BASE_FEE_GENESIS.into();

			// Construct the call data (selector, amount)
			let mut call_data = Vec::<u8>::from([0u8; 4]);
			call_data[0..4].copy_from_slice(&Keccak256::digest(b"claim()")[0..4]);

			assert_ok!(RuntimeCall::EVM(pallet_evm::Call::<Runtime>::call {
				source: H160::from(CHARLIE),
				target: crowdloan_precompile_address,
				input: call_data,
				value: U256::zero(), // No value sent in EVM
				gas_limit,
				max_fee_per_gas: gas_price,
				max_priority_fee_per_gas: None,
				nonce: None, // Use the next nonce
				access_list: Vec::new(),
			})
			.dispatch(<Runtime as frame_system::Config>::RuntimeOrigin::root()));

			let vesting_period = 4 * WEEKS as u128;
			let per_block = (1_050_000 * MOVR) / vesting_period;

			assert_eq!(
				CrowdloanRewards::accounts_payable(&AccountId::from(CHARLIE))
					.unwrap()
					.claimed_reward,
				(450_000 * MOVR) + per_block
			);
		})
}

#[test]
fn is_contributor_via_precompile() {
	ExtBuilder::default()
		.with_balances(vec![
			(AccountId::from(ALICE), 2_000 * MOVR),
			(AccountId::from(BOB), 1_000 * MOVR),
		])
		.with_collators(vec![(AccountId::from(ALICE), 1_000 * MOVR)])
		.with_mappings(vec![(
			NimbusId::from_slice(&ALICE_NIMBUS).unwrap(),
			AccountId::from(ALICE),
		)])
		.with_crowdloan_fund(3_000_000 * MOVR)
		.build()
		.execute_with(|| {
			// set parachain inherent data
			set_parachain_inherent_data();
			let init_block = CrowdloanRewards::init_vesting_block();
			// This matches the previous vesting
			let end_block = init_block + 4 * WEEKS;
			// Batch calls always succeed. We just need to check the inner event
			assert_ok!(
				RuntimeCall::Utility(pallet_utility::Call::<Runtime>::batch_all {
					calls: vec![
						RuntimeCall::CrowdloanRewards(
							pallet_crowdloan_rewards::Call::<Runtime>::initialize_reward_vec {
								rewards: vec![(
									[4u8; 32].into(),
									Some(AccountId::from(CHARLIE)),
									1_500_000 * MOVR
								)]
							}
						),
						RuntimeCall::CrowdloanRewards(
							pallet_crowdloan_rewards::Call::<Runtime>::initialize_reward_vec {
								rewards: vec![(
									[5u8; 32].into(),
									Some(AccountId::from(DAVE)),
									1_500_000 * MOVR
								)]
							}
						),
						RuntimeCall::CrowdloanRewards(
							pallet_crowdloan_rewards::Call::<Runtime>::complete_initialization {
								lease_ending_block: end_block
							}
						)
					]
				})
				.dispatch(root_origin())
			);

			let crowdloan_precompile_address = H160::from_low_u64_be(2049);

			// Assert precompile reports Bob is not a contributor
			Precompiles::new()
				.prepare_test(
					ALICE,
					crowdloan_precompile_address,
					CrowdloanRewardsPCall::is_contributor {
						contributor: Address(AccountId::from(BOB).into()),
					},
				)
				.expect_cost(1669)
				.expect_no_logs()
				.execute_returns(false);

			// Assert precompile reports Charlie is a nominator
			Precompiles::new()
				.prepare_test(
					ALICE,
					crowdloan_precompile_address,
					CrowdloanRewardsPCall::is_contributor {
						contributor: Address(AccountId::from(CHARLIE).into()),
					},
				)
				.expect_cost(1669)
				.expect_no_logs()
				.execute_returns(true);
		})
}

#[test]
fn reward_info_via_precompile() {
	ExtBuilder::default()
		.with_balances(vec![
			(AccountId::from(ALICE), 2_000 * MOVR),
			(AccountId::from(BOB), 1_000 * MOVR),
		])
		.with_collators(vec![(AccountId::from(ALICE), 1_000 * MOVR)])
		.with_mappings(vec![(
			NimbusId::from_slice(&ALICE_NIMBUS).unwrap(),
			AccountId::from(ALICE),
		)])
		.with_crowdloan_fund(3_000_000 * MOVR)
		.build()
		.execute_with(|| {
			// set parachain inherent data
			set_parachain_inherent_data();
			let init_block = CrowdloanRewards::init_vesting_block();
			// This matches the previous vesting
			let end_block = init_block + 4 * WEEKS;
			// Batch calls always succeed. We just need to check the inner event
			assert_ok!(
				RuntimeCall::Utility(pallet_utility::Call::<Runtime>::batch_all {
					calls: vec![
						RuntimeCall::CrowdloanRewards(
							pallet_crowdloan_rewards::Call::<Runtime>::initialize_reward_vec {
								rewards: vec![(
									[4u8; 32].into(),
									Some(AccountId::from(CHARLIE)),
									1_500_000 * MOVR
								)]
							}
						),
						RuntimeCall::CrowdloanRewards(
							pallet_crowdloan_rewards::Call::<Runtime>::initialize_reward_vec {
								rewards: vec![(
									[5u8; 32].into(),
									Some(AccountId::from(DAVE)),
									1_500_000 * MOVR
								)]
							}
						),
						RuntimeCall::CrowdloanRewards(
							pallet_crowdloan_rewards::Call::<Runtime>::complete_initialization {
								lease_ending_block: end_block
							}
						)
					]
				})
				.dispatch(root_origin())
			);

			let crowdloan_precompile_address = H160::from_low_u64_be(2049);

			let expected_total: U256 = (1_500_000 * MOVR).into();
			let expected_claimed: U256 = (450_000 * MOVR).into();

			// Assert precompile reports correct Charlie reward info.
			Precompiles::new()
				.prepare_test(
					ALICE,
					crowdloan_precompile_address,
					CrowdloanRewardsPCall::reward_info {
						contributor: Address(AccountId::from(CHARLIE).into()),
					},
				)
				.expect_cost(1669)
				.expect_no_logs()
				.execute_returns((expected_total, expected_claimed));
		})
}

#[test]
fn update_reward_address_via_precompile() {
	ExtBuilder::default()
		.with_balances(vec![
			(AccountId::from(ALICE), 2_000 * MOVR),
			(AccountId::from(BOB), 1_000 * MOVR),
		])
		.with_collators(vec![(AccountId::from(ALICE), 1_000 * MOVR)])
		.with_mappings(vec![(
			NimbusId::from_slice(&ALICE_NIMBUS).unwrap(),
			AccountId::from(ALICE),
		)])
		.with_crowdloan_fund(3_000_000 * MOVR)
		.build()
		.execute_with(|| {
			// set parachain inherent data
			set_parachain_inherent_data();
			let init_block = CrowdloanRewards::init_vesting_block();
			// This matches the previous vesting
			let end_block = init_block + 4 * WEEKS;
			// Batch calls always succeed. We just need to check the inner event
			assert_ok!(
				RuntimeCall::Utility(pallet_utility::Call::<Runtime>::batch_all {
					calls: vec![
						RuntimeCall::CrowdloanRewards(
							pallet_crowdloan_rewards::Call::<Runtime>::initialize_reward_vec {
								rewards: vec![(
									[4u8; 32].into(),
									Some(AccountId::from(CHARLIE)),
									1_500_000 * MOVR
								)]
							}
						),
						RuntimeCall::CrowdloanRewards(
							pallet_crowdloan_rewards::Call::<Runtime>::initialize_reward_vec {
								rewards: vec![(
									[5u8; 32].into(),
									Some(AccountId::from(DAVE)),
									1_500_000 * MOVR
								)]
							}
						),
						RuntimeCall::CrowdloanRewards(
							pallet_crowdloan_rewards::Call::<Runtime>::complete_initialization {
								lease_ending_block: end_block
							}
						)
					]
				})
				.dispatch(root_origin())
			);

			let crowdloan_precompile_address = H160::from_low_u64_be(2049);

			// Charlie uses the crowdloan precompile to update address through the EVM
			let gas_limit = 100000u64;
			let gas_price: U256 = BASE_FEE_GENESIS.into();

			// Construct the input data to check if Bob is a contributor
			let mut call_data = Vec::<u8>::from([0u8; 36]);
			call_data[0..4]
				.copy_from_slice(&Keccak256::digest(b"update_reward_address(address)")[0..4]);
			call_data[16..36].copy_from_slice(&ALICE);

			assert_ok!(RuntimeCall::EVM(pallet_evm::Call::<Runtime>::call {
				source: H160::from(CHARLIE),
				target: crowdloan_precompile_address,
				input: call_data,
				value: U256::zero(), // No value sent in EVM
				gas_limit,
				max_fee_per_gas: gas_price,
				max_priority_fee_per_gas: None,
				nonce: None, // Use the next nonce
				access_list: Vec::new(),
			})
			.dispatch(<Runtime as frame_system::Config>::RuntimeOrigin::root()));

			assert!(CrowdloanRewards::accounts_payable(&AccountId::from(CHARLIE)).is_none());
			assert_eq!(
				CrowdloanRewards::accounts_payable(&AccountId::from(ALICE))
					.unwrap()
					.claimed_reward,
				(450_000 * MOVR)
			);
		})
}

fn run_with_system_weight<F>(w: Weight, mut assertions: F)
where
	F: FnMut() -> (),
{
	let mut t: sp_io::TestExternalities = frame_system::GenesisConfig::<Runtime>::default()
		.build_storage()
		.unwrap()
		.into();
	t.execute_with(|| {
		System::set_block_consumed_resources(w, 0);
		assertions()
	});
}

#[test]
#[rustfmt::skip]
fn length_fee_is_sensible() {
	use sp_runtime::testing::TestXt;

	// tests that length fee is sensible for a few hypothetical transactions
	ExtBuilder::default().build().execute_with(|| {
		let call = frame_system::Call::remark::<Runtime> { remark: vec![] };
		let uxt: TestXt<_, ()> = TestXt::new(call, Some((1u64, ())));

		let calc_fee = |len: u32| -> Balance {
			moonriver_runtime::TransactionPayment::query_fee_details(uxt.clone(), len)
				.inclusion_fee
				.expect("fee should be calculated")
				.len_fee
		};

		// editorconfig-checker-disable
		//                  left: cost of length fee, right: size in bytes
		//                             /------------- proportional component: O(N * 1B)
		//                             |           /- exponential component: O(N ** 3)
		//                             |           |
		assert_eq!(                    1_000_000_001, calc_fee(1));
		assert_eq!(                   10_000_001_000, calc_fee(10));
		assert_eq!(                  100_001_000_000, calc_fee(100));
		assert_eq!(                1_001_000_000_000, calc_fee(1_000));
		assert_eq!(               11_000_000_000_000, calc_fee(10_000)); // inflection point
		assert_eq!(            1_100_000_000_000_000, calc_fee(100_000));
		assert_eq!(        1_001_000_000_000_000_000, calc_fee(1_000_000)); // one MOVR, ~ 1MB
		assert_eq!(    1_000_010_000_000_000_000_000, calc_fee(10_000_000));
		assert_eq!(1_000_000_100_000_000_000_000_000, calc_fee(100_000_000));
		// editorconfig-checker-enable
	});
}

#[test]
fn multiplier_can_grow_from_zero() {
	use frame_support::traits::Get;

	let minimum_multiplier = moonriver_runtime::MinimumMultiplier::get();
	let target = moonriver_runtime::TargetBlockFullness::get()
		* RuntimeBlockWeights::get()
			.get(DispatchClass::Normal)
			.max_total
			.unwrap();
	// if the min is too small, then this will not change, and we are doomed forever.
	// the weight is 1/100th bigger than target.
	run_with_system_weight(target * 101 / 100, || {
		let next =
			moonriver_runtime::SlowAdjustingFeeUpdate::<Runtime>::convert(minimum_multiplier);
		assert!(
			next > minimum_multiplier,
			"{:?} !>= {:?}",
			next,
			minimum_multiplier
		);
	})
}

#[test]
fn ethereum_invalid_transaction() {
	ExtBuilder::default().build().execute_with(|| {
		// Ensure an extrinsic not containing enough gas limit to store the transaction
		// on chain is rejected.
		assert_eq!(
			Executive::apply_extrinsic(unchecked_eth_tx(INVALID_ETH_TX)),
			Err(
				sp_runtime::transaction_validity::TransactionValidityError::Invalid(
					sp_runtime::transaction_validity::InvalidTransaction::Custom(0u8)
				)
			)
		);
	});
}

#[test]
fn initial_gas_fee_is_correct() {
	use fp_evm::FeeCalculator;

	ExtBuilder::default().build().execute_with(|| {
		let multiplier = TransactionPayment::next_fee_multiplier();
		assert_eq!(multiplier, Multiplier::from(10u128));

		assert_eq!(
			TransactionPaymentAsGasPrice::min_gas_price(),
			(
				12_500_000_000u128.into(),
				Weight::from_parts(41_742_000u64, 0)
			)
		);
	});
}

#[test]
fn min_gas_fee_is_correct() {
	use fp_evm::FeeCalculator;
	use frame_support::traits::Hooks;

	ExtBuilder::default().build().execute_with(|| {
		pallet_transaction_payment::NextFeeMultiplier::<Runtime>::put(Multiplier::from(0));
		TransactionPayment::on_finalize(System::block_number()); // should trigger min to kick in

		let multiplier = TransactionPayment::next_fee_multiplier();
		assert_eq!(multiplier, Multiplier::from(1u128));

		assert_eq!(
			TransactionPaymentAsGasPrice::min_gas_price(),
			(
				1_250_000_000u128.into(),
				Weight::from_parts(41_742_000u64, 0)
			)
		);
	});
}

#[test]
fn transfer_ed_0_substrate() {
	ExtBuilder::default()
		.with_balances(vec![
			(AccountId::from(ALICE), (1 * MOVR) + (1 * WEI)),
			(AccountId::from(BOB), 0),
		])
		.build()
		.execute_with(|| {
			// Substrate transfer
			assert_ok!(Balances::transfer_allow_death(
				origin_of(AccountId::from(ALICE)),
				AccountId::from(BOB),
				1 * MOVR,
			));
			// 1 WEI is left in the account
			assert_eq!(Balances::free_balance(AccountId::from(ALICE)), 1 * WEI);
		});
}

#[test]
fn transfer_ed_0_evm() {
	ExtBuilder::default()
		.with_balances(vec![
			(
				AccountId::from(ALICE),
				((1 * MOVR) + (21_000 * BASE_FEE_GENESIS)) + (1 * WEI),
			),
			(AccountId::from(BOB), 0),
		])
		.build()
		.execute_with(|| {
			// EVM transfer
			assert_ok!(RuntimeCall::EVM(pallet_evm::Call::<Runtime>::call {
				source: H160::from(ALICE),
				target: H160::from(BOB),
				input: Vec::new(),
				value: (1 * MOVR).into(),
				gas_limit: 21_000u64,
				max_fee_per_gas: U256::from(BASE_FEE_GENESIS),
				max_priority_fee_per_gas: Some(U256::from(BASE_FEE_GENESIS)),
				nonce: Some(U256::from(0)),
				access_list: Vec::new(),
			})
			.dispatch(<Runtime as frame_system::Config>::RuntimeOrigin::root()));
			// 1 WEI is left in the account
			assert_eq!(Balances::free_balance(AccountId::from(ALICE)), 1 * WEI,);
		});
}

#[test]
fn refund_ed_0_evm() {
	ExtBuilder::default()
		.with_balances(vec![
			(
				AccountId::from(ALICE),
				((1 * MOVR) + (21_777 * BASE_FEE_GENESIS)),
			),
			(AccountId::from(BOB), 0),
		])
		.build()
		.execute_with(|| {
			// EVM transfer that zeroes ALICE
			assert_ok!(RuntimeCall::EVM(pallet_evm::Call::<Runtime>::call {
				source: H160::from(ALICE),
				target: H160::from(BOB),
				input: Vec::new(),
				value: (1 * MOVR).into(),
				gas_limit: 21_777u64,
				max_fee_per_gas: U256::from(BASE_FEE_GENESIS),
				max_priority_fee_per_gas: Some(U256::from(BASE_FEE_GENESIS)),
				nonce: Some(U256::from(0)),
				access_list: Vec::new(),
			})
			.dispatch(<Runtime as frame_system::Config>::RuntimeOrigin::root()));
			// ALICE is refunded
			assert_eq!(
				Balances::free_balance(AccountId::from(ALICE)),
				777 * BASE_FEE_GENESIS,
			);
		});
}

#[test]
fn author_does_not_receive_priority_fee() {
	ExtBuilder::default()
		.with_balances(vec![(
			AccountId::from(BOB),
			(1 * MOVR) + (21_000 * (500 * GIGAWEI)),
		)])
		.build()
		.execute_with(|| {
			// Some block author as seen by pallet-evm.
			let author = AccountId::from(<pallet_evm::Pallet<Runtime>>::find_author());
			// Currently the default impl of the evm uses `deposit_into_existing`.
			// If we were to use this implementation, and for an author to receive eventual tips,
			// the account needs to be somehow initialized, otherwise the deposit would fail.
			Balances::make_free_balance_be(&author, 100 * MOVR);

			// EVM transfer.
			assert_ok!(RuntimeCall::EVM(pallet_evm::Call::<Runtime>::call {
				source: H160::from(BOB),
				target: H160::from(ALICE),
				input: Vec::new(),
				value: (1 * MOVR).into(),
				gas_limit: 21_000u64,
				max_fee_per_gas: U256::from(300 * GIGAWEI),
				max_priority_fee_per_gas: Some(U256::from(200 * GIGAWEI)),
				nonce: Some(U256::from(0)),
				access_list: Vec::new(),
			})
			.dispatch(<Runtime as frame_system::Config>::RuntimeOrigin::root()));
			// Author free balance didn't change.
			assert_eq!(Balances::free_balance(author), 100 * MOVR,);
		});
}

#[test]
fn total_issuance_after_evm_transaction_with_priority_fee() {
	ExtBuilder::default()
		.with_balances(vec![(
			AccountId::from(BOB),
			(1 * MOVR) + (21_000 * (2 * BASE_FEE_GENESIS)),
		)])
		.build()
		.execute_with(|| {
			let issuance_before = <Runtime as pallet_evm::Config>::Currency::total_issuance();
			// EVM transfer.
			assert_ok!(RuntimeCall::EVM(pallet_evm::Call::<Runtime>::call {
				source: H160::from(BOB),
				target: H160::from(ALICE),
				input: Vec::new(),
				value: (1 * MOVR).into(),
				gas_limit: 21_000u64,
				max_fee_per_gas: U256::from(2u128 * BASE_FEE_GENESIS),
				max_priority_fee_per_gas: Some(U256::from(2u128 * BASE_FEE_GENESIS)),
				nonce: Some(U256::from(0)),
				access_list: Vec::new(),
			})
			.dispatch(<Runtime as frame_system::Config>::RuntimeOrigin::root()));

			let issuance_after = <Runtime as pallet_evm::Config>::Currency::total_issuance();
			let fee = ((2 * BASE_FEE_GENESIS) * 21_000) as f64;
			// 80% was burned.
			let expected_burn = (fee * 0.8) as u128;
			assert_eq!(issuance_after, issuance_before - expected_burn,);
			// 20% was sent to treasury.
			let expected_treasury = (fee * 0.2) as u128;
			assert_eq!(moonriver_runtime::Treasury::pot(), expected_treasury);
		});
}

#[test]
fn total_issuance_after_evm_transaction_without_priority_fee() {
	ExtBuilder::default()
		.with_balances(vec![(
			AccountId::from(BOB),
			(1 * MOVR) + (21_000 * (2 * BASE_FEE_GENESIS)),
		)])
		.build()
		.execute_with(|| {
			let issuance_before = <Runtime as pallet_evm::Config>::Currency::total_issuance();
			// EVM transfer.
			assert_ok!(RuntimeCall::EVM(pallet_evm::Call::<Runtime>::call {
				source: H160::from(BOB),
				target: H160::from(ALICE),
				input: Vec::new(),
				value: (1 * MOVR).into(),
				gas_limit: 21_000u64,
				max_fee_per_gas: U256::from(BASE_FEE_GENESIS),
				max_priority_fee_per_gas: Some(U256::from(BASE_FEE_GENESIS)),
				nonce: Some(U256::from(0)),
				access_list: Vec::new(),
			})
			.dispatch(<Runtime as frame_system::Config>::RuntimeOrigin::root()));

			let issuance_after = <Runtime as pallet_evm::Config>::Currency::total_issuance();
			let fee = ((1 * BASE_FEE_GENESIS) * 21_000) as f64;
			// 80% was burned.
			let expected_burn = (fee * 0.8) as u128;
			assert_eq!(issuance_after, issuance_before - expected_burn,);
			// 20% was sent to treasury.
			let expected_treasury = (fee * 0.2) as u128;
			assert_eq!(moonriver_runtime::Treasury::pot(), expected_treasury);
		});
}

#[test]
fn root_can_change_default_xcm_vers() {
	ExtBuilder::default()
		.with_balances(vec![
			(AccountId::from(ALICE), 2_000 * MOVR),
			(AccountId::from(BOB), 1_000 * MOVR),
		])
		.with_xcm_assets(vec![XcmAssetInitialization {
			asset_type: AssetType::Xcm(xcm::v3::Location::parent()),
			metadata: AssetRegistrarMetadata {
				name: b"RelayToken".to_vec(),
				symbol: b"Relay".to_vec(),
				decimals: 12,
				is_frozen: false,
			},
			balances: vec![(AccountId::from(ALICE), 1_000_000_000_000_000)],
			is_sufficient: true,
		}])
		.build()
		.execute_with(|| {
			let source_location = AssetType::Xcm(xcm::v3::Location::parent());
			let dest = Location {
				parents: 1,
				interior: [AccountId32 {
					network: None,
					id: [1u8; 32],
				}]
				.into(),
			};
			let source_id: moonriver_runtime::AssetId = source_location.clone().into();
			// Default XCM version is not set yet, so xtokens should fail because it does not
			// know with which version to send
			assert_noop!(
				XTokens::transfer(
					origin_of(AccountId::from(ALICE)),
					CurrencyId::ForeignAsset(source_id),
					100_000_000_000_000,
					Box::new(xcm::VersionedLocation::V4(dest.clone())),
					WeightLimit::Limited(4000000000.into())
				),
				orml_xtokens::Error::<Runtime>::XcmExecutionFailed
			);

			// Root sets the defaultXcm
			assert_ok!(PolkadotXcm::force_default_xcm_version(
				root_origin(),
				Some(2)
			));

			// Now transferring does not fail
			assert_ok!(XTokens::transfer(
				origin_of(AccountId::from(ALICE)),
				CurrencyId::ForeignAsset(source_id),
				100_000_000_000_000,
				Box::new(xcm::VersionedLocation::V4(dest)),
				WeightLimit::Limited(4000000000.into())
			));
		})
}

#[test]
fn asset_can_be_registered() {
	ExtBuilder::default().build().execute_with(|| {
		let source_location = AssetType::Xcm(xcm::v3::Location::parent());
		let source_id: moonriver_runtime::AssetId = source_location.clone().into();
		let asset_metadata = AssetRegistrarMetadata {
			name: b"RelayToken".to_vec(),
			symbol: b"Relay".to_vec(),
			decimals: 12,
			is_frozen: false,
		};
		assert_ok!(AssetManager::register_foreign_asset(
			moonriver_runtime::RuntimeOrigin::root(),
			source_location,
			asset_metadata,
			1u128,
			true
		));
		assert!(AssetManager::asset_id_type(source_id).is_some());
	});
}

#[test]
fn xcm_asset_erc20_precompiles_supply_and_balance() {
	ExtBuilder::default()
		.with_xcm_assets(vec![XcmAssetInitialization {
			asset_type: AssetType::Xcm(xcm::v3::Location::parent()),
			metadata: AssetRegistrarMetadata {
				name: b"RelayToken".to_vec(),
				symbol: b"Relay".to_vec(),
				decimals: 12,
				is_frozen: false,
			},
			balances: vec![(AccountId::from(ALICE), 1_000 * MOVR)],
			is_sufficient: true,
		}])
		.with_balances(vec![
			(AccountId::from(ALICE), 2_000 * MOVR),
			(AccountId::from(BOB), 1_000 * MOVR),
		])
		.build()
		.execute_with(|| {
			// We have the assetId that corresponds to the relay chain registered
			let relay_asset_id: AssetId = AssetType::Xcm(xcm::v3::Location::parent()).into();

			// Its address is
			let asset_precompile_address = Runtime::asset_id_to_account(
				FOREIGN_ASSET_PRECOMPILE_ADDRESS_PREFIX,
				relay_asset_id,
			);

			// Assert the asset has been created with the correct supply
			assert_eq!(
				moonriver_runtime::Assets::total_supply(relay_asset_id),
				1_000 * MOVR
			);

			// Access totalSupply through precompile. Important that the context is correct
			Precompiles::new()
				.prepare_test(
					ALICE,
					asset_precompile_address,
					ForeignAssetsPCall::total_supply {},
				)
				.expect_cost(3338)
				.expect_no_logs()
				.execute_returns(U256::from(1000 * MOVR));

			// Access balanceOf through precompile
			Precompiles::new()
				.prepare_test(
					ALICE,
					asset_precompile_address,
					ForeignAssetsPCall::balance_of {
						who: Address(ALICE.into()),
					},
				)
				.expect_cost(3338)
				.expect_no_logs()
				.execute_returns(U256::from(1000 * MOVR));
		});
}

#[test]
fn xcm_asset_erc20_precompiles_transfer() {
	ExtBuilder::default()
		.with_xcm_assets(vec![XcmAssetInitialization {
			asset_type: AssetType::Xcm(xcm::v3::Location::parent()),
			metadata: AssetRegistrarMetadata {
				name: b"RelayToken".to_vec(),
				symbol: b"Relay".to_vec(),
				decimals: 12,
				is_frozen: false,
			},
			balances: vec![(AccountId::from(ALICE), 1_000 * MOVR)],
			is_sufficient: true,
		}])
		.with_balances(vec![
			(AccountId::from(ALICE), 2_000 * MOVR),
			(AccountId::from(BOB), 1_000 * MOVR),
		])
		.build()
		.execute_with(|| {
			// We have the assetId that corresponds to the relay chain registered
			let relay_asset_id: AssetId = AssetType::Xcm(xcm::v3::Location::parent()).into();

			// Its address is
			let asset_precompile_address = Runtime::asset_id_to_account(
				FOREIGN_ASSET_PRECOMPILE_ADDRESS_PREFIX,
				relay_asset_id,
			);

			// Transfer tokens from Aice to Bob, 400 MOVR.
			Precompiles::new()
				.prepare_test(
					ALICE,
					asset_precompile_address,
					ForeignAssetsPCall::transfer {
						to: Address(BOB.into()),
						value: { 400 * MOVR }.into(),
					},
				)
				.expect_cost(24713)
				.expect_log(log3(
					asset_precompile_address,
					SELECTOR_LOG_TRANSFER,
					H160::from(ALICE),
					H160::from(BOB),
					solidity::encode_event_data(U256::from(400 * MOVR)),
				))
				.execute_returns(true);

			// Make sure BOB has 400 MOVR
			Precompiles::new()
				.prepare_test(
					BOB,
					asset_precompile_address,
					ForeignAssetsPCall::balance_of {
						who: Address(BOB.into()),
					},
				)
				.expect_cost(3338)
				.expect_no_logs()
				.execute_returns(U256::from(400 * MOVR));
		});
}

#[test]
fn xcm_asset_erc20_precompiles_approve() {
	ExtBuilder::default()
		.with_xcm_assets(vec![XcmAssetInitialization {
			asset_type: AssetType::Xcm(xcm::v3::Location::parent()),
			metadata: AssetRegistrarMetadata {
				name: b"RelayToken".to_vec(),
				symbol: b"Relay".to_vec(),
				decimals: 12,
				is_frozen: false,
			},
			balances: vec![(AccountId::from(ALICE), 1_000 * MOVR)],
			is_sufficient: true,
		}])
		.with_balances(vec![
			(AccountId::from(ALICE), 2_000 * MOVR),
			(AccountId::from(BOB), 1_000 * MOVR),
		])
		.build()
		.execute_with(|| {
			// We have the assetId that corresponds to the relay chain registered
			let relay_asset_id: AssetId = AssetType::Xcm(xcm::v3::Location::parent()).into();

			// Its address is
			let asset_precompile_address = Runtime::asset_id_to_account(
				FOREIGN_ASSET_PRECOMPILE_ADDRESS_PREFIX,
				relay_asset_id,
			);

			// Aprove Bob for spending 400 MOVR from Alice
			Precompiles::new()
				.prepare_test(
					ALICE,
					asset_precompile_address,
					ForeignAssetsPCall::approve {
						spender: Address(BOB.into()),
						value: { 400 * MOVR }.into(),
					},
				)
				.expect_cost(15587)
				.expect_log(log3(
					asset_precompile_address,
					SELECTOR_LOG_APPROVAL,
					H160::from(ALICE),
					H160::from(BOB),
					solidity::encode_event_data(U256::from(400 * MOVR)),
				))
				.execute_returns(true);

			// Transfer tokens from Alice to Charlie by using BOB as origin
			Precompiles::new()
				.prepare_test(
					BOB,
					asset_precompile_address,
					ForeignAssetsPCall::transfer_from {
						from: Address(ALICE.into()),
						to: Address(CHARLIE.into()),
						value: { 400 * MOVR }.into(),
					},
				)
				.expect_cost(29969)
				.expect_log(log3(
					asset_precompile_address,
					SELECTOR_LOG_TRANSFER,
					H160::from(ALICE),
					H160::from(CHARLIE),
					solidity::encode_event_data(U256::from(400 * MOVR)),
				))
				.execute_returns(true);

			// Make sure CHARLIE has 400 MOVR
			Precompiles::new()
				.prepare_test(
					CHARLIE,
					asset_precompile_address,
					ForeignAssetsPCall::balance_of {
						who: Address(CHARLIE.into()),
					},
				)
				.expect_cost(3338)
				.expect_no_logs()
				.execute_returns(U256::from(400 * MOVR));
		});
}

#[test]
fn xtokens_precompiles_transfer() {
	ExtBuilder::default()
		.with_xcm_assets(vec![XcmAssetInitialization {
			asset_type: AssetType::Xcm(xcm::v3::Location::parent()),
			metadata: AssetRegistrarMetadata {
				name: b"RelayToken".to_vec(),
				symbol: b"Relay".to_vec(),
				decimals: 12,
				is_frozen: false,
			},
			balances: vec![(AccountId::from(ALICE), 1_000_000_000_000_000)],
			is_sufficient: true,
		}])
		.with_balances(vec![
			(AccountId::from(ALICE), 2_000 * MOVR),
			(AccountId::from(BOB), 1_000 * MOVR),
		])
		.with_safe_xcm_version(2)
		.build()
		.execute_with(|| {
			let xtokens_precompile_address = H160::from_low_u64_be(2052);

			// We have the assetId that corresponds to the relay chain registered
			let relay_asset_id: moonriver_runtime::AssetId =
				AssetType::Xcm(xcm::v3::Location::parent()).into();

			// Its address is
			let asset_precompile_address = Runtime::asset_id_to_account(
				FOREIGN_ASSET_PRECOMPILE_ADDRESS_PREFIX,
				relay_asset_id,
			);

			// Alice has 1000 tokens. She should be able to send through precompile
			let destination = Location::new(
				1,
				[Junction::AccountId32 {
					network: None,
					id: [1u8; 32],
				}],
			);

			// We use the address of the asset as an identifier of the asset we want to transferS
			Precompiles::new()
				.prepare_test(
					ALICE,
					xtokens_precompile_address,
					XtokensPCall::transfer {
						currency_address: Address(asset_precompile_address.into()),
						amount: 500_000_000_000_000u128.into(),
						destination,
						weight: 4_000_000,
					},
				)
<<<<<<< HEAD
				.expect_cost(194639)
=======
				.expect_cost(59490)
>>>>>>> 14fd8688
				.expect_no_logs()
				.execute_returns(())
		})
}

#[test]
fn xtokens_precompiles_transfer_multiasset() {
	ExtBuilder::default()
		.with_xcm_assets(vec![XcmAssetInitialization {
			asset_type: AssetType::Xcm(xcm::v3::Location::parent()),
			metadata: AssetRegistrarMetadata {
				name: b"RelayToken".to_vec(),
				symbol: b"Relay".to_vec(),
				decimals: 12,
				is_frozen: false,
			},
			balances: vec![(AccountId::from(ALICE), 1_000_000_000_000_000)],
			is_sufficient: true,
		}])
		.with_balances(vec![
			(AccountId::from(ALICE), 2_000 * MOVR),
			(AccountId::from(BOB), 1_000 * MOVR),
		])
		.with_safe_xcm_version(2)
		.build()
		.execute_with(|| {
			let xtokens_precompile_address = H160::from_low_u64_be(2052);

			// Alice has 1000 tokens. She should be able to send through precompile
			let destination = Location::new(
				1,
				[Junction::AccountId32 {
					network: None,
					id: [1u8; 32],
				}],
			);

			// This time we transfer it through TransferMultiAsset
			// Instead of the address, we encode directly the multilocation referencing the asset
			Precompiles::new()
				.prepare_test(
					ALICE,
					xtokens_precompile_address,
					XtokensPCall::transfer_multiasset {
						// We want to transfer the relay token
						asset: Location::parent(),
						amount: 500_000_000_000_000u128.into(),
						destination,
						weight: 4_000_000,
					},
				)
<<<<<<< HEAD
				.expect_cost(194639)
=======
				.expect_cost(59490)
>>>>>>> 14fd8688
				.expect_no_logs()
				.execute_returns(());
		})
}

#[test]
fn make_sure_polkadot_xcm_cannot_be_called() {
	ExtBuilder::default()
		.with_balances(vec![
			(AccountId::from(ALICE), 2_000 * MOVR),
			(AccountId::from(BOB), 1_000 * MOVR),
		])
		.with_collators(vec![(AccountId::from(ALICE), 1_000 * MOVR)])
		.with_mappings(vec![(
			NimbusId::from_slice(&ALICE_NIMBUS).unwrap(),
			AccountId::from(ALICE),
		)])
		.build()
		.execute_with(|| {
			let dest = Location {
				parents: 1,
				interior: [AccountId32 {
					network: None,
					id: [1u8; 32],
				}]
				.into(),
			};
			let assets: Assets = [Asset {
				id: AssetId(moonriver_runtime::xcm_config::SelfLocation::get()),
				fun: Fungible(1000),
			}]
			.to_vec()
			.into();
			assert_noop!(
				RuntimeCall::PolkadotXcm(pallet_xcm::Call::<Runtime>::reserve_transfer_assets {
					dest: Box::new(VersionedLocation::V4(dest.clone())),
					beneficiary: Box::new(VersionedLocation::V4(dest)),
					assets: Box::new(VersionedAssets::V4(assets)),
					fee_asset_item: 0,
				})
				.dispatch(<Runtime as frame_system::Config>::RuntimeOrigin::signed(
					AccountId::from(ALICE)
				)),
				frame_system::Error::<Runtime>::CallFiltered
			);
		});
}

#[test]
fn transactor_cannot_use_more_than_max_weight() {
	ExtBuilder::default()
		.with_balances(vec![
			(AccountId::from(ALICE), 2_000 * MOVR),
			(AccountId::from(BOB), 1_000 * MOVR),
		])
		.with_xcm_assets(vec![XcmAssetInitialization {
			asset_type: AssetType::Xcm(xcm::v3::Location::parent()),
			metadata: AssetRegistrarMetadata {
				name: b"RelayToken".to_vec(),
				symbol: b"Relay".to_vec(),
				decimals: 12,
				is_frozen: false,
			},
			balances: vec![(AccountId::from(ALICE), 1_000_000_000_000_000)],
			is_sufficient: true,
		}])
		.build()
		.execute_with(|| {
			let source_location = AssetType::Xcm(xcm::v3::Location::parent());
			let source_id: moonriver_runtime::AssetId = source_location.clone().into();
			assert_ok!(XcmTransactor::register(
				root_origin(),
				AccountId::from(ALICE),
				0,
			));

			// Root can set transact info
			assert_ok!(XcmTransactor::set_transact_info(
				root_origin(),
				Box::new(xcm::VersionedLocation::V4(Location::parent())),
				// Relay charges 1000 for every instruction, and we have 3, so 3000
				3000.into(),
				20000.into(),
				None
			));

			// Root can set transact info
			assert_ok!(XcmTransactor::set_fee_per_second(
				root_origin(),
				Box::new(xcm::VersionedLocation::V4(Location::parent())),
				1
			));

			assert_noop!(
				XcmTransactor::transact_through_derivative(
					origin_of(AccountId::from(ALICE)),
					moonriver_runtime::xcm_config::Transactors::Relay,
					0,
					CurrencyPayment {
						currency: Currency::AsMultiLocation(Box::new(xcm::VersionedLocation::V4(
							Location::parent()
						))),
						fee_amount: None
					},
					vec![],
					// 2000 is the max
					TransactWeights {
						transact_required_weight_at_most: 17001.into(),
						overall_weight: None
					},
					false
				),
				pallet_xcm_transactor::Error::<Runtime>::MaxWeightTransactReached
			);
			assert_noop!(
				XcmTransactor::transact_through_derivative(
					origin_of(AccountId::from(ALICE)),
					moonriver_runtime::xcm_config::Transactors::Relay,
					0,
					CurrencyPayment {
						currency: Currency::AsCurrencyId(CurrencyId::ForeignAsset(source_id)),
						fee_amount: None
					},
					vec![],
					// 20000 is the max
					TransactWeights {
						transact_required_weight_at_most: 17001.into(),
						overall_weight: None
					},
					false
				),
				pallet_xcm_transactor::Error::<Runtime>::MaxWeightTransactReached
			);
		})
}

#[test]
fn transact_through_signed_precompile_works_v2() {
	ExtBuilder::default()
		.with_balances(vec![
			(AccountId::from(ALICE), 2_000 * MOVR),
			(AccountId::from(BOB), 1_000 * MOVR),
		])
		.with_safe_xcm_version(2)
		.build()
		.execute_with(|| {
			// Destination
			let dest = Location::parent();

			let fee_payer_asset = Location::parent();

			let bytes = vec![1u8, 2u8, 3u8];

			let total_weight = 1_000_000_000u64;

			let xcm_transactor_v2_precompile_address = H160::from_low_u64_be(2061);

			Precompiles::new()
				.prepare_test(
					ALICE,
					xcm_transactor_v2_precompile_address,
					XcmTransactorV2PCall::transact_through_signed_multilocation {
						dest,
						fee_asset: fee_payer_asset,
						weight: 4_000_000,
						call: bytes.into(),
						fee_amount: u128::from(total_weight).into(),
						overall_weight: total_weight,
					},
				)
				.expect_cost(23278)
				.expect_no_logs()
				.execute_returns(());
		});
}

#[test]
fn transact_through_signed_cannot_send_to_local_chain() {
	ExtBuilder::default()
		.with_balances(vec![
			(AccountId::from(ALICE), 2_000 * MOVR),
			(AccountId::from(BOB), 1_000 * MOVR),
		])
		.with_safe_xcm_version(2)
		.build()
		.execute_with(|| {
			// Destination
			let dest = Location::here();

			let fee_payer_asset = Location::parent();

			let bytes = vec![1u8, 2u8, 3u8];

			let total_weight = 1_000_000_000u64;

			let xcm_transactor_v2_precompile_address = H160::from_low_u64_be(2061);

			Precompiles::new()
				.prepare_test(
					ALICE,
					xcm_transactor_v2_precompile_address,
					XcmTransactorV2PCall::transact_through_signed_multilocation {
						dest,
						fee_asset: fee_payer_asset,
						weight: 4_000_000,
						call: bytes.into(),
						fee_amount: u128::from(total_weight).into(),
						overall_weight: total_weight,
					},
				)
				.execute_reverts(|output| {
					from_utf8(&output)
						.unwrap()
						.contains("Dispatched call failed with error:")
						&& from_utf8(&output).unwrap().contains("ErrorValidating")
				});
		});
}

#[test]
fn call_xtokens_with_fee() {
	ExtBuilder::default()
		.with_balances(vec![
			(AccountId::from(ALICE), 2_000 * MOVR),
			(AccountId::from(BOB), 1_000 * MOVR),
		])
		.with_safe_xcm_version(2)
		.with_xcm_assets(vec![XcmAssetInitialization {
			asset_type: AssetType::Xcm(xcm::v3::Location::parent()),
			metadata: AssetRegistrarMetadata {
				name: b"RelayToken".to_vec(),
				symbol: b"Relay".to_vec(),
				decimals: 12,
				is_frozen: false,
			},
			balances: vec![(AccountId::from(ALICE), 1_000_000_000_000_000)],
			is_sufficient: true,
		}])
		.build()
		.execute_with(|| {
			let source_location = AssetType::Xcm(xcm::v3::Location::parent());
			let dest = Location {
				parents: 1,
				interior: [AccountId32 {
					network: None,
					id: [1u8; 32],
				}]
				.into(),
			};
			let source_id: moonriver_runtime::AssetId = source_location.clone().into();

			let before_balance =
				moonriver_runtime::Assets::balance(source_id, &AccountId::from(ALICE));

			// We are able to transfer with fee
			assert_ok!(XTokens::transfer_with_fee(
				origin_of(AccountId::from(ALICE)),
				CurrencyId::ForeignAsset(source_id),
				100_000_000_000_000,
				100,
				Box::new(xcm::VersionedLocation::V4(dest.clone())),
				WeightLimit::Limited(4000000000.into())
			),);

			let after_balance =
				moonriver_runtime::Assets::balance(source_id, &AccountId::from(ALICE));
			// At least these much (plus fees) should have been charged
			assert_eq!(before_balance - 100_000_000_000_000 - 100, after_balance);
		});
}

#[test]
fn test_xcm_utils_ml_tp_account() {
	ExtBuilder::default().build().execute_with(|| {
		let xcm_utils_precompile_address = H160::from_low_u64_be(2060);
		let expected_address_parent: H160 =
			ParentIsPreset::<AccountId>::convert_location(&Location::parent())
				.unwrap()
				.into();

		Precompiles::new()
			.prepare_test(
				ALICE,
				xcm_utils_precompile_address,
				XcmUtilsPCall::multilocation_to_address {
					location: Location::parent(),
				},
			)
			.expect_cost(1669)
			.expect_no_logs()
			.execute_returns(Address(expected_address_parent));

		let parachain_2000_multilocation = Location::new(1, [Parachain(2000)]);
		let expected_address_parachain: H160 =
			SiblingParachainConvertsVia::<Sibling, AccountId>::convert_location(
				&parachain_2000_multilocation,
			)
			.unwrap()
			.into();

		Precompiles::new()
			.prepare_test(
				ALICE,
				xcm_utils_precompile_address,
				XcmUtilsPCall::multilocation_to_address {
					location: parachain_2000_multilocation,
				},
			)
			.expect_cost(1669)
			.expect_no_logs()
			.execute_returns(Address(expected_address_parachain));

		let alice_in_parachain_2000_location = Location::new(
			1,
			[
				Parachain(2000),
				AccountKey20 {
					network: None,
					key: ALICE,
				},
			],
		);
		let expected_address_alice_in_parachain_2000 =
			xcm_builder::HashedDescription::<
				AccountId,
				xcm_builder::DescribeFamily<xcm_builder::DescribeAllTerminal>,
			>::convert_location(&alice_in_parachain_2000_location)
			.unwrap()
			.into();

		Precompiles::new()
			.prepare_test(
				ALICE,
				xcm_utils_precompile_address,
				XcmUtilsPCall::multilocation_to_address {
					location: alice_in_parachain_2000_location,
				},
			)
			.expect_cost(1669)
			.expect_no_logs()
			.execute_returns(Address(expected_address_alice_in_parachain_2000));
	});
}

#[test]
fn test_xcm_utils_weight_message() {
	ExtBuilder::default().build().execute_with(|| {
		let xcm_utils_precompile_address = H160::from_low_u64_be(2060);
		let expected_weight =
			XcmWeight::<moonriver_runtime::Runtime, RuntimeCall>::clear_origin().ref_time();

		let message: Vec<u8> = xcm::VersionedXcm::<()>::V4(Xcm(vec![ClearOrigin])).encode();

		let input = XcmUtilsPCall::weight_message {
			message: message.into(),
		};

		Precompiles::new()
			.prepare_test(ALICE, xcm_utils_precompile_address, input)
			.expect_cost(0)
			.expect_no_logs()
			.execute_returns(expected_weight);
	});
}

#[test]
fn test_xcm_utils_get_units_per_second() {
	ExtBuilder::default().build().execute_with(|| {
		let xcm_utils_precompile_address = H160::from_low_u64_be(2060);
		let location = SelfReserve::get();

		let input = XcmUtilsPCall::get_units_per_second { location };

		let expected_units =
			WEIGHT_REF_TIME_PER_SECOND as u128 * moonriver_runtime::currency::WEIGHT_FEE;

		Precompiles::new()
			.prepare_test(ALICE, xcm_utils_precompile_address, input)
			.expect_cost(1669)
			.expect_no_logs()
			.execute_returns(expected_units);
	});
}

#[test]
fn precompile_existence() {
	ExtBuilder::default().build().execute_with(|| {
		let precompiles = Precompiles::new();
		let precompile_addresses: std::collections::BTreeSet<_> = vec![
			1, 2, 3, 4, 5, 6, 7, 8, 9, 256, 1024, 1025, 1026, 2048, 2049, 2050, 2051, 2052, 2053,
			2054, 2055, 2056, 2057, 2058, 2059, 2060, 2061, 2062, 2063, 2064, 2065, 2066, 2067,
			2068, 2069, 2070, 2071, 2072, 2073,
		]
		.into_iter()
		.map(H160::from_low_u64_be)
		.collect();

		for i in 0..3000 {
			let address = H160::from_low_u64_be(i);

			if precompile_addresses.contains(&address) {
				assert!(
					is_precompile_or_fail::<Runtime>(address, 100_000u64).expect("to be ok"),
					"is_precompile({}) should return true",
					i
				);

				assert!(
					precompiles
						.execute(&mut MockHandle::new(
							address,
							Context {
								address,
								caller: H160::zero(),
								apparent_value: U256::zero()
							}
						),)
						.is_some(),
					"execute({},..) should return Some(_)",
					i
				);
			} else {
				assert!(
					!is_precompile_or_fail::<Runtime>(address, 100_000u64).expect("to be ok"),
					"is_precompile({}) should return false",
					i
				);

				assert!(
					precompiles
						.execute(&mut MockHandle::new(
							address,
							Context {
								address,
								caller: H160::zero(),
								apparent_value: U256::zero()
							}
						),)
						.is_none(),
					"execute({},..) should return None",
					i
				);
			}
		}
	});
}

#[test]
fn removed_precompiles() {
	ExtBuilder::default().build().execute_with(|| {
		let precompiles = Precompiles::new();
		let removed_precompiles = [1025, 2051, 2062, 2063];

		for i in 1..3000 {
			let address = H160::from_low_u64_be(i);

			if !is_precompile_or_fail::<Runtime>(address, 100_000u64).expect("to be ok") {
				continue;
			}

			if !removed_precompiles.contains(&i) {
				assert!(
					match precompiles.is_active_precompile(address, 100_000u64) {
						IsPrecompileResult::Answer { is_precompile, .. } => is_precompile,
						_ => false,
					},
					"{i} should be an active precompile"
				);
				continue;
			}

			assert!(
				!match precompiles.is_active_precompile(address, 100_000u64) {
					IsPrecompileResult::Answer { is_precompile, .. } => is_precompile,
					_ => false,
				},
				"{i} shouldn't be an active precompile"
			);

			precompiles
				.prepare_test(Alice, address, [])
				.execute_reverts(|out| out == b"Removed precompile");
		}
	})
}

#[test]
fn deal_with_fees_handles_tip() {
	use frame_support::traits::OnUnbalanced;
	use moonriver_runtime::{DealWithFees, Treasury};

	ExtBuilder::default().build().execute_with(|| {
		// This test checks the functionality of the `DealWithFees` trait implementation in the runtime.
		// It simulates a scenario where a fee and a tip are issued to an account and ensures that the
		// treasury receives the correct amount (20% of the total), and the rest is burned (80%).
		//
		// The test follows these steps:
		// 1. It issues a fee of 100 and a tip of 1000.
		// 2. It checks the total supply before the fee and tip are dealt with, which should be 1_100.
		// 3. It checks that the treasury's balance is initially 0.
		// 4. It calls `DealWithFees::on_unbalanceds` with the fee and tip.
		// 5. It checks that the treasury's balance is now 220 (20% of the fee and tip).
		// 6. It checks that the total supply has decreased by 880 (80% of the fee and tip), indicating
		//    that this amount was burned.
		let fee = <pallet_balances::Pallet<Runtime> as frame_support::traits::fungible::Balanced<
			AccountId,
		>>::issue(100);
		let tip = <pallet_balances::Pallet<Runtime> as frame_support::traits::fungible::Balanced<
			AccountId,
		>>::issue(1000);

		let total_supply_before = Balances::total_issuance();
		assert_eq!(total_supply_before, 1_100);
		assert_eq!(Balances::free_balance(&Treasury::account_id()), 0);

		DealWithFees::on_unbalanceds(vec![fee, tip].into_iter());

		// treasury should have received 20%
		assert_eq!(Balances::free_balance(&Treasury::account_id()), 220);

		// verify 80% burned
		let total_supply_after = Balances::total_issuance();
		assert_eq!(total_supply_before - total_supply_after, 880);
	});
}

#[test]
fn evm_revert_substrate_events() {
	ExtBuilder::default()
		.with_balances(vec![(AccountId::from(ALICE), 1_000 * MOVR)])
		.build()
		.execute_with(|| {
			let batch_precompile_address = H160::from_low_u64_be(2056);

			// Batch a transfer followed by an invalid call to batch.
			// Thus BatchAll will revert the transfer.
			assert_ok!(RuntimeCall::EVM(pallet_evm::Call::call {
				source: ALICE.into(),
				target: batch_precompile_address,
				input: BatchPCall::batch_all {
					to: vec![Address(BOB.into()), Address(batch_precompile_address)].into(),
					value: vec![U256::from(1 * MOVR), U256::zero()].into(),
					call_data: vec![].into(),
					gas_limit: vec![].into()
				}
				.into(),
				value: U256::zero(), // No value sent in EVM
				gas_limit: 500_000,
				max_fee_per_gas: U256::from(BASE_FEE_GENESIS),
				max_priority_fee_per_gas: None,
				nonce: Some(U256::from(0)),
				access_list: Vec::new(),
			})
			.dispatch(<Runtime as frame_system::Config>::RuntimeOrigin::root()));

			let transfer_count = System::events()
				.iter()
				.filter(|r| match r.event {
					RuntimeEvent::Balances(pallet_balances::Event::Transfer { .. }) => true,
					_ => false,
				})
				.count();

			assert_eq!(transfer_count, 0, "there should be no transfer event");
		});
}

#[test]
fn evm_success_keeps_substrate_events() {
	ExtBuilder::default()
		.with_balances(vec![(AccountId::from(ALICE), 1_000 * MOVR)])
		.build()
		.execute_with(|| {
			let batch_precompile_address = H160::from_low_u64_be(2056);

			assert_ok!(RuntimeCall::EVM(pallet_evm::Call::call {
				source: ALICE.into(),
				target: batch_precompile_address,
				input: BatchPCall::batch_all {
					to: vec![Address(BOB.into())].into(),
					value: vec![U256::from(1 * MOVR)].into(),
					call_data: vec![].into(),
					gas_limit: vec![].into()
				}
				.into(),
				value: U256::zero(), // No value sent in EVM
				gas_limit: 500_000,
				max_fee_per_gas: U256::from(BASE_FEE_GENESIS),
				max_priority_fee_per_gas: None,
				nonce: Some(U256::from(0)),
				access_list: Vec::new(),
			})
			.dispatch(<Runtime as frame_system::Config>::RuntimeOrigin::root()));

			let transfer_count = System::events()
				.iter()
				.filter(|r| match r.event {
					RuntimeEvent::Balances(pallet_balances::Event::Transfer { .. }) => true,
					_ => false,
				})
				.count();

			assert_eq!(transfer_count, 1, "there should be 1 transfer event");
		});
}

#[cfg(test)]
mod fee_tests {
	use super::*;
	use fp_evm::FeeCalculator;
	use frame_support::{
		traits::{ConstU128, OnFinalize},
		weights::{ConstantMultiplier, WeightToFee},
	};
	use moonriver_runtime::{
		currency, LengthToFee, MinimumMultiplier, RuntimeBlockWeights, SlowAdjustingFeeUpdate,
		TargetBlockFullness, TransactionPaymentAsGasPrice, NORMAL_WEIGHT, WEIGHT_PER_GAS,
	};
	use sp_core::Get;
	use sp_runtime::{BuildStorage, FixedPointNumber, Perbill};

	fn run_with_system_weight<F>(w: Weight, mut assertions: F)
	where
		F: FnMut() -> (),
	{
		let mut t: sp_io::TestExternalities = frame_system::GenesisConfig::<Runtime>::default()
			.build_storage()
			.unwrap()
			.into();
		t.execute_with(|| {
			System::set_block_consumed_resources(w, 0);
			assertions()
		});
	}

	#[test]
	fn test_multiplier_can_grow_from_zero() {
		let minimum_multiplier = MinimumMultiplier::get();
		let target = TargetBlockFullness::get()
			* RuntimeBlockWeights::get()
				.get(DispatchClass::Normal)
				.max_total
				.unwrap();
		// if the min is too small, then this will not change, and we are doomed forever.
		// the weight is 1/100th bigger than target.
		run_with_system_weight(target * 101 / 100, || {
			let next = SlowAdjustingFeeUpdate::<Runtime>::convert(minimum_multiplier);
			assert!(
				next > minimum_multiplier,
				"{:?} !>= {:?}",
				next,
				minimum_multiplier
			);
		})
	}

	#[test]
	fn test_fee_calculation() {
		let base_extrinsic = RuntimeBlockWeights::get()
			.get(DispatchClass::Normal)
			.base_extrinsic;
		let multiplier = sp_runtime::FixedU128::from_float(0.999000000000000000);
		let extrinsic_len = 100u32;
		let extrinsic_weight = Weight::from_parts(5_000u64, 1);
		let tip = 42u128;
		type WeightToFeeImpl = ConstantMultiplier<u128, ConstU128<{ currency::WEIGHT_FEE }>>;
		type LengthToFeeImpl = LengthToFee;

		// base_fee + (multiplier * extrinsic_weight_fee) + extrinsic_length_fee + tip
		let expected_fee = WeightToFeeImpl::weight_to_fee(&base_extrinsic)
			+ multiplier.saturating_mul_int(WeightToFeeImpl::weight_to_fee(&extrinsic_weight))
			+ LengthToFeeImpl::weight_to_fee(&(Weight::from_parts(extrinsic_len as u64, 1)))
			+ tip;

		let mut t: sp_io::TestExternalities = frame_system::GenesisConfig::<Runtime>::default()
			.build_storage()
			.unwrap()
			.into();
		t.execute_with(|| {
			pallet_transaction_payment::NextFeeMultiplier::<Runtime>::set(multiplier);
			let actual_fee = TransactionPayment::compute_fee(
				extrinsic_len,
				&frame_support::dispatch::DispatchInfo {
					class: DispatchClass::Normal,
					pays_fee: frame_support::dispatch::Pays::Yes,
					weight: extrinsic_weight,
				},
				tip,
			);

			assert_eq!(
				expected_fee,
				actual_fee,
				"The actual fee did not match the expected fee, diff {}",
				actual_fee - expected_fee
			);
		});
	}

	#[test]
	fn test_min_gas_price_is_deterministic() {
		let mut t: sp_io::TestExternalities = frame_system::GenesisConfig::<Runtime>::default()
			.build_storage()
			.unwrap()
			.into();
		t.execute_with(|| {
			let multiplier = sp_runtime::FixedU128::from_u32(1);
			pallet_transaction_payment::NextFeeMultiplier::<Runtime>::set(multiplier);
			let actual = TransactionPaymentAsGasPrice::min_gas_price().0;
			let expected: U256 = multiplier
				.saturating_mul_int(currency::WEIGHT_FEE.saturating_mul(WEIGHT_PER_GAS as u128))
				.into();

			assert_eq!(expected, actual);
		});
	}

	#[test]
	fn test_min_gas_price_has_no_precision_loss_from_saturating_mul_int() {
		let mut t: sp_io::TestExternalities = frame_system::GenesisConfig::<Runtime>::default()
			.build_storage()
			.unwrap()
			.into();
		t.execute_with(|| {
			let multiplier_1 = sp_runtime::FixedU128::from_float(0.999593900000000000);
			let multiplier_2 = sp_runtime::FixedU128::from_float(0.999593200000000000);

			pallet_transaction_payment::NextFeeMultiplier::<Runtime>::set(multiplier_1);
			let a = TransactionPaymentAsGasPrice::min_gas_price();
			pallet_transaction_payment::NextFeeMultiplier::<Runtime>::set(multiplier_2);
			let b = TransactionPaymentAsGasPrice::min_gas_price();

			assert_ne!(
				a, b,
				"both gas prices were equal, unexpected precision loss incurred"
			);
		});
	}

	#[test]
	fn test_fee_scenarios() {
		use sp_runtime::FixedU128;
		let mut t: sp_io::TestExternalities = frame_system::GenesisConfig::<Runtime>::default()
			.build_storage()
			.unwrap()
			.into();
		t.execute_with(|| {
			let weight_fee_per_gas = currency::WEIGHT_FEE.saturating_mul(WEIGHT_PER_GAS as u128);
			let sim = |start_gas_price: u128, fullness: Perbill, num_blocks: u64| -> U256 {
				let start_multiplier =
					FixedU128::from_rational(start_gas_price, weight_fee_per_gas);
				pallet_transaction_payment::NextFeeMultiplier::<Runtime>::set(start_multiplier);

				let block_weight = NORMAL_WEIGHT * fullness;

				for i in 0..num_blocks {
					System::set_block_number(i as u32);
					System::set_block_consumed_resources(block_weight, 0);
					TransactionPayment::on_finalize(i as u32);
				}

				TransactionPaymentAsGasPrice::min_gas_price().0
			};

			// The expected values are the ones observed during test execution,
			// they are expected to change when parameters that influence
			// the fee calculation are changed, and should be updated accordingly.
			// If a test fails when nothing specific to fees has changed,
			// it may indicate an unexpected collateral effect and should be investigated

			assert_eq!(
				sim(1_000_000_000, Perbill::from_percent(0), 1),
				U256::from(1_250_000_000u128),
			);
			assert_eq!(
				sim(1_000_000_000, Perbill::from_percent(25), 1),
				U256::from(1_250_000_000u128),
			);
			assert_eq!(
				sim(1_000_000_000, Perbill::from_percent(50), 1),
				U256::from(1_250_750_225u128),
			);
			assert_eq!(
				sim(1_000_000_000, Perbill::from_percent(100), 1),
				U256::from(1_253_254_225u128),
			);

			// 1 "real" hour (at 6-second blocks)
			assert_eq!(
				sim(1_000_000_000, Perbill::from_percent(0), 600),
				U256::from(1_250_000_000u128),
			);
			assert_eq!(
				sim(1_000_000_000, Perbill::from_percent(25), 600),
				U256::from(1_250_000_000u128),
			);
			assert_eq!(
				sim(1_000_000_000, Perbill::from_percent(50), 600),
				U256::from(1_791_661_729u128),
			);
			assert_eq!(
				sim(1_000_000_000, Perbill::from_percent(100), 600),
				U256::from(5_948_516_121u128),
			);

			// 1 "real" day (at 6-second blocks)
			assert_eq!(
				sim(1_000_000_000, Perbill::from_percent(0), 14400),
				U256::from(1_250_000_000u128), // lower bound enforced
			);
			assert_eq!(
				sim(1_000_000_000, Perbill::from_percent(25), 14400),
				U256::from(1_250_000_000u128),
			);
			assert_eq!(
				sim(1_000_000_000, Perbill::from_percent(50), 14400),
				U256::from(7_066_658_618_836u128),
			);
			assert_eq!(
				sim(1_000_000_000, Perbill::from_percent(100), 14400),
				U256::from(125_000_000_000_000u128), // upper bound enforced
			);
		});
	}
}<|MERGE_RESOLUTION|>--- conflicted
+++ resolved
@@ -1925,11 +1925,7 @@
 						weight: 4_000_000,
 					},
 				)
-<<<<<<< HEAD
 				.expect_cost(194639)
-=======
-				.expect_cost(59490)
->>>>>>> 14fd8688
 				.expect_no_logs()
 				.execute_returns(())
 		})
@@ -1981,11 +1977,7 @@
 						weight: 4_000_000,
 					},
 				)
-<<<<<<< HEAD
 				.expect_cost(194639)
-=======
-				.expect_cost(59490)
->>>>>>> 14fd8688
 				.expect_no_logs()
 				.execute_returns(());
 		})
