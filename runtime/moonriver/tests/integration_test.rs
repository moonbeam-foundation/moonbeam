// Copyright 2019-2022 PureStake Inc.
// This file is part of Moonbeam.

// Moonbeam is free software: you can redistribute it and/or modify
// it under the terms of the GNU General Public License as published by
// the Free Software Foundation, either version 3 of the License, or
// (at your option) any later version.

// Moonbeam is distributed in the hope that it will be useful,
// but WITHOUT ANY WARRANTY; without even the implied warranty of
// MERCHANTABILITY or FITNESS FOR A PARTICULAR PURPOSE.  See the
// GNU General Public License for more details.

// You should have received a copy of the GNU General Public License
// along with Moonbeam.  If not, see <http://www.gnu.org/licenses/>.

//! Moonriver Runtime Integration Tests

#![cfg(test)]

mod common;
use common::*;

use fp_evm::Context;
use frame_support::{
	assert_noop, assert_ok,
	dispatch::Dispatchable,
	traits::{
		fungible::Inspect, fungibles::Inspect as FungiblesInspect, Currency as CurrencyT,
		EnsureOrigin, PalletInfo, StorageInfo, StorageInfoTrait,
	},
	weights::{DispatchClass, Weight},
	StorageHasher, Twox128,
};
use moonriver_runtime::{
	asset_config::LocalAssetInstance, xcm_config::CurrencyId, AssetId, BaseFee, BlockWeights,
	LocalAssets, PolkadotXcm, Precompiles, XTokens, XcmTransactor,
	FOREIGN_ASSET_PRECOMPILE_ADDRESS_PREFIX, LOCAL_ASSET_PRECOMPILE_ADDRESS_PREFIX,
};
use nimbus_primitives::NimbusId;
use pallet_evm::PrecompileSet;
use pallet_evm_precompile_crowdloan_rewards::Action as CrowdloanAction;
use pallet_evm_precompile_xtokens::Action as XtokensAction;
use pallet_evm_precompileset_assets_erc20::{
	AccountIdAssetIdConversion, Action as AssetAction, SELECTOR_LOG_APPROVAL, SELECTOR_LOG_TRANSFER,
};
use pallet_transaction_payment::Multiplier;
use parity_scale_codec::Encode;
use precompile_utils::{prelude::*, testing::*};
use sha3::{Digest, Keccak256};
use sp_core::{ByteArray, Pair, H160, U256};
use sp_runtime::{
	traits::{Convert, One},
	DispatchError, ModuleError, TokenError,
};
use xcm::latest::prelude::*;
use xcm::{VersionedMultiAssets, VersionedMultiLocation};

#[test]
fn xcmp_queue_controller_origin_is_root() {
	// important for the XcmExecutionManager impl of PauseExecution which uses root origin
	// to suspend/resume XCM execution in xcmp_queue::on_idle
	assert_ok!(
		<moonriver_runtime::Runtime as cumulus_pallet_xcmp_queue::Config
		>::ControllerOrigin::ensure_origin(root_origin())
	);
}

#[test]
fn fast_track_available() {
	assert!(moonriver_runtime::get!(
		pallet_democracy,
		InstantAllowed,
		bool
	));
}

#[test]
fn verify_pallet_prefixes() {
	fn is_pallet_prefix<P: 'static>(name: &str) {
		// Compares the unhashed pallet prefix in the `StorageInstance` implementation by every
		// storage item in the pallet P. This pallet prefix is used in conjunction with the
		// item name to get the unique storage key: hash(PalletPrefix) + hash(StorageName)
		// https://github.com/paritytech/substrate/blob/master/frame/support/procedural/src/pallet/
		// expand/storage.rs#L389-L401
		assert_eq!(
			<moonriver_runtime::Runtime as frame_system::Config>::PalletInfo::name::<P>(),
			Some(name)
		);
	}
	// TODO: use StorageInfoTrait from https://github.com/paritytech/substrate/pull/9246
	// This is now available with polkadot-v0.9.9 dependencies
	is_pallet_prefix::<moonriver_runtime::System>("System");
	is_pallet_prefix::<moonriver_runtime::Utility>("Utility");
	is_pallet_prefix::<moonriver_runtime::RandomnessCollectiveFlip>("RandomnessCollectiveFlip");
	is_pallet_prefix::<moonriver_runtime::ParachainSystem>("ParachainSystem");
	is_pallet_prefix::<moonriver_runtime::TransactionPayment>("TransactionPayment");
	is_pallet_prefix::<moonriver_runtime::ParachainInfo>("ParachainInfo");
	is_pallet_prefix::<moonriver_runtime::EthereumChainId>("EthereumChainId");
	is_pallet_prefix::<moonriver_runtime::EVM>("EVM");
	is_pallet_prefix::<moonriver_runtime::Ethereum>("Ethereum");
	is_pallet_prefix::<moonriver_runtime::ParachainStaking>("ParachainStaking");
	is_pallet_prefix::<moonriver_runtime::MaintenanceMode>("MaintenanceMode");
	is_pallet_prefix::<moonriver_runtime::Scheduler>("Scheduler");
	is_pallet_prefix::<moonriver_runtime::Democracy>("Democracy");
	is_pallet_prefix::<moonriver_runtime::CouncilCollective>("CouncilCollective");
	is_pallet_prefix::<moonriver_runtime::TechCommitteeCollective>("TechCommitteeCollective");
	is_pallet_prefix::<moonriver_runtime::Treasury>("Treasury");
	is_pallet_prefix::<moonriver_runtime::AuthorInherent>("AuthorInherent");
	is_pallet_prefix::<moonriver_runtime::AuthorFilter>("AuthorFilter");
	is_pallet_prefix::<moonriver_runtime::CrowdloanRewards>("CrowdloanRewards");
	is_pallet_prefix::<moonriver_runtime::AuthorMapping>("AuthorMapping");
	let prefix = |pallet_name, storage_name| {
		let mut res = [0u8; 32];
		res[0..16].copy_from_slice(&Twox128::hash(pallet_name));
		res[16..32].copy_from_slice(&Twox128::hash(storage_name));
		res.to_vec()
	};
	assert_eq!(
		<moonriver_runtime::Timestamp as StorageInfoTrait>::storage_info(),
		vec![
			StorageInfo {
				pallet_name: b"Timestamp".to_vec(),
				storage_name: b"Now".to_vec(),
				prefix: prefix(b"Timestamp", b"Now"),
				max_values: Some(1),
				max_size: Some(8),
			},
			StorageInfo {
				pallet_name: b"Timestamp".to_vec(),
				storage_name: b"DidUpdate".to_vec(),
				prefix: prefix(b"Timestamp", b"DidUpdate"),
				max_values: Some(1),
				max_size: Some(1),
			}
		]
	);
	assert_eq!(
		<moonriver_runtime::Balances as StorageInfoTrait>::storage_info(),
		vec![
			StorageInfo {
				pallet_name: b"Balances".to_vec(),
				storage_name: b"TotalIssuance".to_vec(),
				prefix: prefix(b"Balances", b"TotalIssuance"),
				max_values: Some(1),
				max_size: Some(16),
			},
			StorageInfo {
				pallet_name: b"Balances".to_vec(),
				storage_name: b"Account".to_vec(),
				prefix: prefix(b"Balances", b"Account"),
				max_values: Some(300_000),
				max_size: Some(100),
			},
			StorageInfo {
				pallet_name: b"Balances".to_vec(),
				storage_name: b"Locks".to_vec(),
				prefix: prefix(b"Balances", b"Locks"),
				max_values: Some(300_000),
				max_size: Some(1287),
			},
			StorageInfo {
				pallet_name: b"Balances".to_vec(),
				storage_name: b"Reserves".to_vec(),
				prefix: prefix(b"Balances", b"Reserves"),
				max_values: None,
				max_size: Some(1037),
			},
			StorageInfo {
				pallet_name: b"Balances".to_vec(),
				storage_name: b"StorageVersion".to_vec(),
				prefix: prefix(b"Balances", b"StorageVersion"),
				max_values: Some(1),
				max_size: Some(1),
			}
		]
	);
	assert_eq!(
		<moonriver_runtime::Proxy as StorageInfoTrait>::storage_info(),
		vec![
			StorageInfo {
				pallet_name: b"Proxy".to_vec(),
				storage_name: b"Proxies".to_vec(),
				prefix: prefix(b"Proxy", b"Proxies"),
				max_values: None,
				max_size: Some(845),
			},
			StorageInfo {
				pallet_name: b"Proxy".to_vec(),
				storage_name: b"Announcements".to_vec(),
				prefix: prefix(b"Proxy", b"Announcements"),
				max_values: None,
				max_size: Some(1837),
			}
		]
	);
	assert_eq!(
		<moonriver_runtime::MaintenanceMode as StorageInfoTrait>::storage_info(),
		vec![StorageInfo {
			pallet_name: b"MaintenanceMode".to_vec(),
			storage_name: b"MaintenanceMode".to_vec(),
			prefix: prefix(b"MaintenanceMode", b"MaintenanceMode"),
			max_values: Some(1),
			max_size: None,
		},]
	);
}

#[test]
fn test_collectives_storage_item_prefixes() {
	for StorageInfo { pallet_name, .. } in
		<moonriver_runtime::CouncilCollective as StorageInfoTrait>::storage_info()
	{
		assert_eq!(pallet_name, b"CouncilCollective".to_vec());
	}

	for StorageInfo { pallet_name, .. } in
		<moonriver_runtime::TechCommitteeCollective as StorageInfoTrait>::storage_info()
	{
		assert_eq!(pallet_name, b"TechCommitteeCollective".to_vec());
	}
}

#[test]
fn verify_pallet_indices() {
	fn is_pallet_index<P: 'static>(index: usize) {
		assert_eq!(
			<moonriver_runtime::Runtime as frame_system::Config>::PalletInfo::index::<P>(),
			Some(index)
		);
	}
	// System support
	is_pallet_index::<moonriver_runtime::System>(0);
	is_pallet_index::<moonriver_runtime::ParachainSystem>(1);
	is_pallet_index::<moonriver_runtime::RandomnessCollectiveFlip>(2);
	is_pallet_index::<moonriver_runtime::Timestamp>(3);
	is_pallet_index::<moonriver_runtime::ParachainInfo>(4);
	// Monetary
	is_pallet_index::<moonriver_runtime::Balances>(10);
	is_pallet_index::<moonriver_runtime::TransactionPayment>(11);
	// Consensus support
	is_pallet_index::<moonriver_runtime::ParachainStaking>(20);
	is_pallet_index::<moonriver_runtime::AuthorInherent>(21);
	is_pallet_index::<moonriver_runtime::AuthorFilter>(22);
	is_pallet_index::<moonriver_runtime::AuthorMapping>(23);
	// Handy utilities
	is_pallet_index::<moonriver_runtime::Utility>(30);
	is_pallet_index::<moonriver_runtime::Proxy>(31);
	is_pallet_index::<moonriver_runtime::MaintenanceMode>(32);
	// TODO Sudo was previously index 40, should we test that there is nothing there now?
	// Ethereum compatibility
	is_pallet_index::<moonriver_runtime::EthereumChainId>(50);
	is_pallet_index::<moonriver_runtime::EVM>(51);
	is_pallet_index::<moonriver_runtime::Ethereum>(52);
	// Governance
	is_pallet_index::<moonriver_runtime::Scheduler>(60);
	is_pallet_index::<moonriver_runtime::Democracy>(61);
	// Council
	is_pallet_index::<moonriver_runtime::CouncilCollective>(70);
	is_pallet_index::<moonriver_runtime::TechCommitteeCollective>(71);
	// Treasury
	is_pallet_index::<moonriver_runtime::Treasury>(80);
	// Crowdloan
	is_pallet_index::<moonriver_runtime::CrowdloanRewards>(90);
}

#[test]
fn verify_proxy_type_indices() {
	assert_eq!(moonriver_runtime::ProxyType::Any as u8, 0);
	assert_eq!(moonriver_runtime::ProxyType::NonTransfer as u8, 1);
	assert_eq!(moonriver_runtime::ProxyType::Governance as u8, 2);
	assert_eq!(moonriver_runtime::ProxyType::Staking as u8, 3);
	assert_eq!(moonriver_runtime::ProxyType::CancelProxy as u8, 4);
	assert_eq!(moonriver_runtime::ProxyType::Balances as u8, 5);
	assert_eq!(moonriver_runtime::ProxyType::AuthorMapping as u8, 6);
	assert_eq!(moonriver_runtime::ProxyType::IdentityJudgement as u8, 7);
}

#[test]
fn join_collator_candidates() {
	ExtBuilder::default()
		.with_balances(vec![
			(AccountId::from(ALICE), 2_000 * MOVR),
			(AccountId::from(BOB), 2_000 * MOVR),
			(AccountId::from(CHARLIE), 1_100 * MOVR),
			(AccountId::from(DAVE), 1_000 * MOVR),
		])
		.with_collators(vec![
			(AccountId::from(ALICE), 1_000 * MOVR),
			(AccountId::from(BOB), 1_000 * MOVR),
		])
		.with_delegations(vec![
			(AccountId::from(CHARLIE), AccountId::from(ALICE), 50 * MOVR),
			(AccountId::from(CHARLIE), AccountId::from(BOB), 50 * MOVR),
		])
		.build()
		.execute_with(|| {
			assert_noop!(
				ParachainStaking::join_candidates(
					origin_of(AccountId::from(ALICE)),
					1_000 * MOVR,
					2u32
				),
				pallet_parachain_staking::Error::<Runtime>::CandidateExists
			);
			assert_noop!(
				ParachainStaking::join_candidates(
					origin_of(AccountId::from(CHARLIE)),
					1_000 * MOVR,
					2u32
				),
				pallet_parachain_staking::Error::<Runtime>::DelegatorExists
			);
			assert!(System::events().is_empty());
			assert_ok!(ParachainStaking::join_candidates(
				origin_of(AccountId::from(DAVE)),
				1_000 * MOVR,
				2u32
			));
			assert_eq!(
				last_event(),
				Event::ParachainStaking(
					pallet_parachain_staking::Event::JoinedCollatorCandidates {
						account: AccountId::from(DAVE),
						amount_locked: 1_000 * MOVR,
						new_total_amt_locked: 3_100 * MOVR
					}
				)
			);
			let candidates = ParachainStaking::candidate_pool();
			assert_eq!(candidates.0[0].owner, AccountId::from(ALICE));
			assert_eq!(candidates.0[0].amount, 1_050 * MOVR);
			assert_eq!(candidates.0[1].owner, AccountId::from(BOB));
			assert_eq!(candidates.0[1].amount, 1_050 * MOVR);
			assert_eq!(candidates.0[2].owner, AccountId::from(DAVE));
			assert_eq!(candidates.0[2].amount, 1_000 * MOVR);
		});
}

#[test]
fn transfer_through_evm_to_stake() {
	ExtBuilder::default()
		.with_balances(vec![(AccountId::from(ALICE), 2_000 * MOVR)])
		.build()
		.execute_with(|| {
			// Charlie has no balance => fails to stake
			assert_noop!(
				ParachainStaking::join_candidates(
					origin_of(AccountId::from(CHARLIE)),
					1_000 * MOVR,
					2u32
				),
				DispatchError::Module(ModuleError {
					index: 10,
					error: [2, 0, 0, 0],
					message: Some("InsufficientBalance")
				})
			);
			// Alice transfer from free balance 2000 MOVR to Bob
			assert_ok!(Balances::transfer(
				origin_of(AccountId::from(ALICE)),
				AccountId::from(BOB),
				2_000 * MOVR,
			));
			assert_eq!(Balances::free_balance(AccountId::from(BOB)), 2_000 * MOVR);

			let gas_limit = 100000u64;
			let gas_price: U256 = 1_000_000_000u64.into();
			// Bob transfers 1000 MOVR to Charlie via EVM
			assert_ok!(Call::EVM(pallet_evm::Call::<Runtime>::call {
				source: H160::from(BOB),
				target: H160::from(CHARLIE),
				input: vec![],
				value: (1_000 * MOVR).into(),
				gas_limit,
				max_fee_per_gas: gas_price,
				max_priority_fee_per_gas: None,
				nonce: None,
				access_list: Vec::new(),
			})
			.dispatch(<Runtime as frame_system::Config>::Origin::root()));
			assert_eq!(
				Balances::free_balance(AccountId::from(CHARLIE)),
				1_000 * MOVR,
			);

			// Charlie can stake now
			assert_ok!(ParachainStaking::join_candidates(
				origin_of(AccountId::from(CHARLIE)),
				1_000 * MOVR,
				2u32,
			),);
			let candidates = ParachainStaking::candidate_pool();
			assert_eq!(candidates.0[0].owner, AccountId::from(CHARLIE));
			assert_eq!(candidates.0[0].amount, 1_000 * MOVR);
		});
}

#[test]
fn reward_block_authors() {
	ExtBuilder::default()
		.with_balances(vec![
			// Alice gets 100 extra tokens for her mapping deposit
			(AccountId::from(ALICE), 2_100 * MOVR),
			(AccountId::from(BOB), 1_000 * MOVR),
		])
		.with_collators(vec![(AccountId::from(ALICE), 1_000 * MOVR)])
		.with_delegations(vec![(
			AccountId::from(BOB),
			AccountId::from(ALICE),
			500 * MOVR,
		)])
		.with_mappings(vec![(
			NimbusId::from_slice(&ALICE_NIMBUS).unwrap(),
			AccountId::from(ALICE),
		)])
		.build()
		.execute_with(|| {
			set_parachain_inherent_data();
			for x in 2..1199 {
				run_to_block(x, Some(NimbusId::from_slice(&ALICE_NIMBUS).unwrap()));
			}
			// no rewards doled out yet
			assert_eq!(Balances::free_balance(AccountId::from(ALICE)), 1_000 * MOVR,);
			assert_eq!(Balances::free_balance(AccountId::from(BOB)), 500 * MOVR,);
			run_to_block(1200, Some(NimbusId::from_slice(&ALICE_NIMBUS).unwrap()));
			// rewards minted and distributed
			assert_eq!(
				Balances::free_balance(AccountId::from(ALICE)),
				1113666666584000000000,
			);
			assert_eq!(
				Balances::free_balance(AccountId::from(BOB)),
				541333333292000000000,
			);
		});
}

#[test]
fn reward_block_authors_with_parachain_bond_reserved() {
	ExtBuilder::default()
		.with_balances(vec![
			// Alice gets 100 extra tokens for her mapping deposit
			(AccountId::from(ALICE), 2_100 * MOVR),
			(AccountId::from(BOB), 1_000 * MOVR),
			(AccountId::from(CHARLIE), MOVR),
		])
		.with_collators(vec![(AccountId::from(ALICE), 1_000 * MOVR)])
		.with_delegations(vec![(
			AccountId::from(BOB),
			AccountId::from(ALICE),
			500 * MOVR,
		)])
		.with_mappings(vec![(
			NimbusId::from_slice(&ALICE_NIMBUS).unwrap(),
			AccountId::from(ALICE),
		)])
		.build()
		.execute_with(|| {
			set_parachain_inherent_data();
			assert_ok!(ParachainStaking::set_parachain_bond_account(
				root_origin(),
				AccountId::from(CHARLIE),
			),);
			for x in 2..1199 {
				run_to_block(x, Some(NimbusId::from_slice(&ALICE_NIMBUS).unwrap()));
			}
			// no rewards doled out yet
			assert_eq!(Balances::free_balance(AccountId::from(ALICE)), 1_000 * MOVR,);
			assert_eq!(Balances::free_balance(AccountId::from(BOB)), 500 * MOVR,);
			assert_eq!(Balances::free_balance(AccountId::from(CHARLIE)), MOVR,);
			run_to_block(1200, Some(NimbusId::from_slice(&ALICE_NIMBUS).unwrap()));
			// rewards minted and distributed
			assert_eq!(
				Balances::free_balance(AccountId::from(ALICE)),
				1082693333281650000000,
			);
			assert_eq!(
				Balances::free_balance(AccountId::from(BOB)),
				525841666640825000000,
			);
			// 30% reserved for parachain bond
			assert_eq!(
				Balances::free_balance(AccountId::from(CHARLIE)),
				47515000000000000000,
			);
		});
}

#[test]
fn initialize_crowdloan_addresses_with_batch_and_pay() {
	ExtBuilder::default()
		.with_balances(vec![
			(AccountId::from(ALICE), 2_000 * MOVR),
			(AccountId::from(BOB), 1_000 * MOVR),
		])
		.with_collators(vec![(AccountId::from(ALICE), 1_000 * MOVR)])
		.with_mappings(vec![(
			NimbusId::from_slice(&ALICE_NIMBUS).unwrap(),
			AccountId::from(ALICE),
		)])
		.with_crowdloan_fund(3_000_000 * MOVR)
		.build()
		.execute_with(|| {
			// set parachain inherent data
			set_parachain_inherent_data();
			let init_block = CrowdloanRewards::init_vesting_block();
			// This matches the previous vesting
			let end_block = init_block + 48 * WEEKS;
			// Batch calls always succeed. We just need to check the inner event
			assert_ok!(Call::Utility(pallet_utility::Call::<Runtime>::batch_all {
				calls: vec![
					Call::CrowdloanRewards(
						pallet_crowdloan_rewards::Call::<Runtime>::initialize_reward_vec {
							rewards: vec![(
								[4u8; 32].into(),
								Some(AccountId::from(CHARLIE)),
								1_500_000 * MOVR
							)]
						}
					),
					Call::CrowdloanRewards(
						pallet_crowdloan_rewards::Call::<Runtime>::initialize_reward_vec {
							rewards: vec![(
								[5u8; 32].into(),
								Some(AccountId::from(DAVE)),
								1_500_000 * MOVR
							)]
						}
					),
					Call::CrowdloanRewards(
						pallet_crowdloan_rewards::Call::<Runtime>::complete_initialization {
							lease_ending_block: end_block
						}
					)
				]
			})
			.dispatch(root_origin()));
			// 30 percent initial payout
			assert_eq!(Balances::balance(&AccountId::from(CHARLIE)), 450_000 * MOVR);
			// 30 percent initial payout
			assert_eq!(Balances::balance(&AccountId::from(DAVE)), 450_000 * MOVR);
			let expected = Event::Utility(pallet_utility::Event::BatchCompleted);
			assert_eq!(last_event(), expected);
			// This one should fail, as we already filled our data
			assert_ok!(Call::Utility(pallet_utility::Call::<Runtime>::batch {
				calls: vec![Call::CrowdloanRewards(pallet_crowdloan_rewards::Call::<
					Runtime,
				>::initialize_reward_vec {
					rewards: vec![([4u8; 32].into(), Some(AccountId::from(ALICE)), 432000)]
				})]
			})
			.dispatch(root_origin()));
			let expected_fail = Event::Utility(pallet_utility::Event::BatchInterrupted {
				index: 0,
				error: DispatchError::Module(ModuleError {
					index: 90,
					error: [8, 0, 0, 0],
					message: None,
				}),
			});
			assert_eq!(last_event(), expected_fail);
			// Claim 1 block.
			assert_ok!(CrowdloanRewards::claim(origin_of(AccountId::from(CHARLIE))));
			assert_ok!(CrowdloanRewards::claim(origin_of(AccountId::from(DAVE))));

			let vesting_period = 48 * WEEKS as u128;
			let per_block = (1_050_000 * MOVR) / vesting_period;

			assert_eq!(
				CrowdloanRewards::accounts_payable(&AccountId::from(CHARLIE))
					.unwrap()
					.claimed_reward,
				(450_000 * MOVR) + per_block
			);
			assert_eq!(
				CrowdloanRewards::accounts_payable(&AccountId::from(DAVE))
					.unwrap()
					.claimed_reward,
				(450_000 * MOVR) + per_block
			);
			// The total claimed reward should be equal to the account balance at this point.
			assert_eq!(
				Balances::balance(&AccountId::from(CHARLIE)),
				(450_000 * MOVR) + per_block
			);
			assert_eq!(
				Balances::balance(&AccountId::from(DAVE)),
				(450_000 * MOVR) + per_block
			);
			assert_noop!(
				CrowdloanRewards::claim(origin_of(AccountId::from(ALICE))),
				pallet_crowdloan_rewards::Error::<Runtime>::NoAssociatedClaim
			);
		});
}

#[test]
fn initialize_crowdloan_address_and_change_with_relay_key_sig() {
	ExtBuilder::default()
		.with_balances(vec![
			(AccountId::from(ALICE), 2_000 * MOVR),
			(AccountId::from(BOB), 1_000 * MOVR),
		])
		.with_collators(vec![(AccountId::from(ALICE), 1_000 * MOVR)])
		.with_mappings(vec![(
			NimbusId::from_slice(&ALICE_NIMBUS).unwrap(),
			AccountId::from(ALICE),
		)])
		.with_crowdloan_fund(3_000_000 * MOVR)
		.build()
		.execute_with(|| {
			// set parachain inherent data
			set_parachain_inherent_data();
			let init_block = CrowdloanRewards::init_vesting_block();
			// This matches the previous vesting
			let end_block = init_block + 4 * WEEKS;

			let (pair1, _) = sp_core::sr25519::Pair::generate();
			let (pair2, _) = sp_core::sr25519::Pair::generate();

			let public1 = pair1.public();
			let public2 = pair2.public();

			// signature:
			// WRAP_BYTES|| NetworkIdentifier|| new_account || previous_account || WRAP_BYTES
			let mut message = pallet_crowdloan_rewards::WRAPPED_BYTES_PREFIX.to_vec();
			message.append(&mut b"moonriver-".to_vec());
			message.append(&mut AccountId::from(DAVE).encode());
			message.append(&mut AccountId::from(CHARLIE).encode());
			message.append(&mut pallet_crowdloan_rewards::WRAPPED_BYTES_POSTFIX.to_vec());
			let signature1 = pair1.sign(&message);
			let signature2 = pair2.sign(&message);

			// Batch calls always succeed. We just need to check the inner event
			assert_ok!(
				// two relay accounts pointing at the same reward account
				Call::Utility(pallet_utility::Call::<Runtime>::batch_all {
					calls: vec![
						Call::CrowdloanRewards(
							pallet_crowdloan_rewards::Call::<Runtime>::initialize_reward_vec {
								rewards: vec![(
									public1.into(),
									Some(AccountId::from(CHARLIE)),
									1_500_000 * MOVR
								)]
							}
						),
						Call::CrowdloanRewards(
							pallet_crowdloan_rewards::Call::<Runtime>::initialize_reward_vec {
								rewards: vec![(
									public2.into(),
									Some(AccountId::from(CHARLIE)),
									1_500_000 * MOVR
								)]
							}
						),
						Call::CrowdloanRewards(
							pallet_crowdloan_rewards::Call::<Runtime>::complete_initialization {
								lease_ending_block: end_block
							}
						)
					]
				})
				.dispatch(root_origin())
			);
			// 30 percent initial payout
			assert_eq!(Balances::balance(&AccountId::from(CHARLIE)), 900_000 * MOVR);

			// this should fail, as we are only providing one signature
			assert_noop!(
				CrowdloanRewards::change_association_with_relay_keys(
					origin_of(AccountId::from(CHARLIE)),
					AccountId::from(DAVE),
					AccountId::from(CHARLIE),
					vec![(public1.into(), signature1.clone().into())]
				),
				pallet_crowdloan_rewards::Error::<Runtime>::InsufficientNumberOfValidProofs
			);

			// this should be valid
			assert_ok!(CrowdloanRewards::change_association_with_relay_keys(
				origin_of(AccountId::from(CHARLIE)),
				AccountId::from(DAVE),
				AccountId::from(CHARLIE),
				vec![
					(public1.into(), signature1.into()),
					(public2.into(), signature2.into())
				]
			));

			assert_eq!(
				CrowdloanRewards::accounts_payable(&AccountId::from(DAVE))
					.unwrap()
					.claimed_reward,
				(900_000 * MOVR)
			);
		});
}

#[test]
fn claim_via_precompile() {
	ExtBuilder::default()
		.with_balances(vec![
			(AccountId::from(ALICE), 2_000 * MOVR),
			(AccountId::from(BOB), 1_000 * MOVR),
		])
		.with_collators(vec![(AccountId::from(ALICE), 1_000 * MOVR)])
		.with_mappings(vec![(
			NimbusId::from_slice(&ALICE_NIMBUS).unwrap(),
			AccountId::from(ALICE),
		)])
		.with_crowdloan_fund(3_000_000 * MOVR)
		.build()
		.execute_with(|| {
			// set parachain inherent data
			set_parachain_inherent_data();
			let init_block = CrowdloanRewards::init_vesting_block();
			// This matches the previous vesting
			let end_block = init_block + 4 * WEEKS;
			// Batch calls always succeed. We just need to check the inner event
			assert_ok!(Call::Utility(pallet_utility::Call::<Runtime>::batch_all {
				calls: vec![
					Call::CrowdloanRewards(
						pallet_crowdloan_rewards::Call::<Runtime>::initialize_reward_vec {
							rewards: vec![(
								[4u8; 32].into(),
								Some(AccountId::from(CHARLIE)),
								1_500_000 * MOVR
							)]
						}
					),
					Call::CrowdloanRewards(
						pallet_crowdloan_rewards::Call::<Runtime>::initialize_reward_vec {
							rewards: vec![(
								[5u8; 32].into(),
								Some(AccountId::from(DAVE)),
								1_500_000 * MOVR
							)]
						}
					),
					Call::CrowdloanRewards(
						pallet_crowdloan_rewards::Call::<Runtime>::complete_initialization {
							lease_ending_block: end_block
						}
					)
				]
			})
			.dispatch(root_origin()));

			assert!(CrowdloanRewards::initialized());

			run_to_block(4, None);
			// 30 percent initial payout
			assert_eq!(Balances::balance(&AccountId::from(CHARLIE)), 450_000 * MOVR);
			// 30 percent initial payout
			assert_eq!(Balances::balance(&AccountId::from(DAVE)), 450_000 * MOVR);

			let crowdloan_precompile_address = H160::from_low_u64_be(2049);

			// Alice uses the crowdloan precompile to claim through the EVM
			let gas_limit = 100000u64;
			let gas_price: U256 = 1_000_000_000u64.into();

			// Construct the call data (selector, amount)
			let mut call_data = Vec::<u8>::from([0u8; 4]);
			call_data[0..4].copy_from_slice(&Keccak256::digest(b"claim()")[0..4]);

			assert_ok!(Call::EVM(pallet_evm::Call::<Runtime>::call {
				source: H160::from(CHARLIE),
				target: crowdloan_precompile_address,
				input: call_data,
				value: U256::zero(), // No value sent in EVM
				gas_limit,
				max_fee_per_gas: gas_price,
				max_priority_fee_per_gas: None,
				nonce: None, // Use the next nonce
				access_list: Vec::new(),
			})
			.dispatch(<Runtime as frame_system::Config>::Origin::root()));

			let vesting_period = 4 * WEEKS as u128;
			let per_block = (1_050_000 * MOVR) / vesting_period;

			assert_eq!(
				CrowdloanRewards::accounts_payable(&AccountId::from(CHARLIE))
					.unwrap()
					.claimed_reward,
				(450_000 * MOVR) + per_block
			);
		})
}

#[test]
fn is_contributor_via_precompile() {
	ExtBuilder::default()
		.with_balances(vec![
			(AccountId::from(ALICE), 2_000 * MOVR),
			(AccountId::from(BOB), 1_000 * MOVR),
		])
		.with_collators(vec![(AccountId::from(ALICE), 1_000 * MOVR)])
		.with_mappings(vec![(
			NimbusId::from_slice(&ALICE_NIMBUS).unwrap(),
			AccountId::from(ALICE),
		)])
		.with_crowdloan_fund(3_000_000 * MOVR)
		.build()
		.execute_with(|| {
			// set parachain inherent data
			set_parachain_inherent_data();
			let init_block = CrowdloanRewards::init_vesting_block();
			// This matches the previous vesting
			let end_block = init_block + 4 * WEEKS;
			// Batch calls always succeed. We just need to check the inner event
			assert_ok!(Call::Utility(pallet_utility::Call::<Runtime>::batch_all {
				calls: vec![
					Call::CrowdloanRewards(
						pallet_crowdloan_rewards::Call::<Runtime>::initialize_reward_vec {
							rewards: vec![(
								[4u8; 32].into(),
								Some(AccountId::from(CHARLIE)),
								1_500_000 * MOVR
							)]
						}
					),
					Call::CrowdloanRewards(
						pallet_crowdloan_rewards::Call::<Runtime>::initialize_reward_vec {
							rewards: vec![(
								[5u8; 32].into(),
								Some(AccountId::from(DAVE)),
								1_500_000 * MOVR
							)]
						}
					),
					Call::CrowdloanRewards(
						pallet_crowdloan_rewards::Call::<Runtime>::complete_initialization {
							lease_ending_block: end_block
						}
					)
				]
			})
			.dispatch(root_origin()));

			let crowdloan_precompile_address = H160::from_low_u64_be(2049);

			// Assert precompile reports Bob is not a contributor
			Precompiles::new()
				.prepare_test(
					ALICE,
					crowdloan_precompile_address,
					EvmDataWriter::new_with_selector(CrowdloanAction::IsContributor)
						.write(Address(AccountId::from(BOB).into()))
						.build(),
				)
				.expect_cost(1000)
				.expect_no_logs()
				.execute_returns(EvmDataWriter::new().write(false).build());

			// Assert precompile reports Charlie is a nominator
			Precompiles::new()
				.prepare_test(
					ALICE,
					crowdloan_precompile_address,
					EvmDataWriter::new_with_selector(CrowdloanAction::IsContributor)
						.write(Address(AccountId::from(CHARLIE).into()))
						.build(),
				)
				.expect_cost(1000)
				.expect_no_logs()
				.execute_returns(EvmDataWriter::new().write(true).build());
		})
}

#[test]
fn reward_info_via_precompile() {
	ExtBuilder::default()
		.with_balances(vec![
			(AccountId::from(ALICE), 2_000 * MOVR),
			(AccountId::from(BOB), 1_000 * MOVR),
		])
		.with_collators(vec![(AccountId::from(ALICE), 1_000 * MOVR)])
		.with_mappings(vec![(
			NimbusId::from_slice(&ALICE_NIMBUS).unwrap(),
			AccountId::from(ALICE),
		)])
		.with_crowdloan_fund(3_000_000 * MOVR)
		.build()
		.execute_with(|| {
			// set parachain inherent data
			set_parachain_inherent_data();
			let init_block = CrowdloanRewards::init_vesting_block();
			// This matches the previous vesting
			let end_block = init_block + 4 * WEEKS;
			// Batch calls always succeed. We just need to check the inner event
			assert_ok!(Call::Utility(pallet_utility::Call::<Runtime>::batch_all {
				calls: vec![
					Call::CrowdloanRewards(
						pallet_crowdloan_rewards::Call::<Runtime>::initialize_reward_vec {
							rewards: vec![(
								[4u8; 32].into(),
								Some(AccountId::from(CHARLIE)),
								1_500_000 * MOVR
							)]
						}
					),
					Call::CrowdloanRewards(
						pallet_crowdloan_rewards::Call::<Runtime>::initialize_reward_vec {
							rewards: vec![(
								[5u8; 32].into(),
								Some(AccountId::from(DAVE)),
								1_500_000 * MOVR
							)]
						}
					),
					Call::CrowdloanRewards(
						pallet_crowdloan_rewards::Call::<Runtime>::complete_initialization {
							lease_ending_block: end_block
						}
					)
				]
			})
			.dispatch(root_origin()));

			let crowdloan_precompile_address = H160::from_low_u64_be(2049);

			let expected_total: U256 = (1_500_000 * MOVR).into();
			let expected_claimed: U256 = (450_000 * MOVR).into();

			// Assert precompile reports correct Charlie reward info.
			Precompiles::new()
				.prepare_test(
					ALICE,
					crowdloan_precompile_address,
					EvmDataWriter::new_with_selector(CrowdloanAction::RewardInfo)
						.write(Address(AccountId::from(CHARLIE).into()))
						.build(),
				)
				.expect_cost(1000)
				.expect_no_logs()
				.execute_returns(
					EvmDataWriter::new()
						.write(expected_total)
						.write(expected_claimed)
						.build(),
				);
		})
}

#[test]
fn update_reward_address_via_precompile() {
	ExtBuilder::default()
		.with_balances(vec![
			(AccountId::from(ALICE), 2_000 * MOVR),
			(AccountId::from(BOB), 1_000 * MOVR),
		])
		.with_collators(vec![(AccountId::from(ALICE), 1_000 * MOVR)])
		.with_mappings(vec![(
			NimbusId::from_slice(&ALICE_NIMBUS).unwrap(),
			AccountId::from(ALICE),
		)])
		.with_crowdloan_fund(3_000_000 * MOVR)
		.build()
		.execute_with(|| {
			// set parachain inherent data
			set_parachain_inherent_data();
			let init_block = CrowdloanRewards::init_vesting_block();
			// This matches the previous vesting
			let end_block = init_block + 4 * WEEKS;
			// Batch calls always succeed. We just need to check the inner event
			assert_ok!(Call::Utility(pallet_utility::Call::<Runtime>::batch_all {
				calls: vec![
					Call::CrowdloanRewards(
						pallet_crowdloan_rewards::Call::<Runtime>::initialize_reward_vec {
							rewards: vec![(
								[4u8; 32].into(),
								Some(AccountId::from(CHARLIE)),
								1_500_000 * MOVR
							)]
						}
					),
					Call::CrowdloanRewards(
						pallet_crowdloan_rewards::Call::<Runtime>::initialize_reward_vec {
							rewards: vec![(
								[5u8; 32].into(),
								Some(AccountId::from(DAVE)),
								1_500_000 * MOVR
							)]
						}
					),
					Call::CrowdloanRewards(
						pallet_crowdloan_rewards::Call::<Runtime>::complete_initialization {
							lease_ending_block: end_block
						}
					)
				]
			})
			.dispatch(root_origin()));

			let crowdloan_precompile_address = H160::from_low_u64_be(2049);

			// Charlie uses the crowdloan precompile to update address through the EVM
			let gas_limit = 100000u64;
			let gas_price: U256 = 1_000_000_000u64.into();

			// Construct the input data to check if Bob is a contributor
			let mut call_data = Vec::<u8>::from([0u8; 36]);
			call_data[0..4]
				.copy_from_slice(&Keccak256::digest(b"update_reward_address(address)")[0..4]);
			call_data[16..36].copy_from_slice(&ALICE);

			assert_ok!(Call::EVM(pallet_evm::Call::<Runtime>::call {
				source: H160::from(CHARLIE),
				target: crowdloan_precompile_address,
				input: call_data,
				value: U256::zero(), // No value sent in EVM
				gas_limit,
				max_fee_per_gas: gas_price,
				max_priority_fee_per_gas: None,
				nonce: None, // Use the next nonce
				access_list: Vec::new(),
			})
			.dispatch(<Runtime as frame_system::Config>::Origin::root()));

			assert!(CrowdloanRewards::accounts_payable(&AccountId::from(CHARLIE)).is_none());
			assert_eq!(
				CrowdloanRewards::accounts_payable(&AccountId::from(ALICE))
					.unwrap()
					.claimed_reward,
				(450_000 * MOVR)
			);
		})
}

fn run_with_system_weight<F>(w: Weight, mut assertions: F)
where
	F: FnMut() -> (),
{
	let mut t: sp_io::TestExternalities = frame_system::GenesisConfig::default()
		.build_storage::<Runtime>()
		.unwrap()
		.into();
	t.execute_with(|| {
		System::set_block_consumed_resources(w, 0);
		assertions()
	});
}

#[test]
#[rustfmt::skip]
fn length_fee_is_sensible() {
	use sp_runtime::testing::TestXt;

	// tests that length fee is sensible for a few hypothetical transactions
	ExtBuilder::default().build().execute_with(|| {
		let call = frame_system::Call::remark::<Runtime> { remark: vec![] };
		let uxt: TestXt<_, ()> = TestXt::new(call, Some((1u64, ())));

		let calc_fee = |len: u32| -> Balance {
			moonriver_runtime::TransactionPayment::query_fee_details(uxt.clone(), len)
				.inclusion_fee
				.expect("fee should be calculated")
				.len_fee
		};

		// editorconfig-checker-disable
		//                  left: cost of length fee, right: size in bytes
		//                             /------------- proportional component: O(N * 1B)
		//                             |           /- exponential component: O(N ** 3)
		//                             |           |
		assert_eq!(                    1_000_000_001, calc_fee(1));
		assert_eq!(                   10_000_001_000, calc_fee(10));
		assert_eq!(                  100_001_000_000, calc_fee(100));
		assert_eq!(                1_001_000_000_000, calc_fee(1_000));
		assert_eq!(               11_000_000_000_000, calc_fee(10_000)); // inflection point
		assert_eq!(            1_100_000_000_000_000, calc_fee(100_000));
		assert_eq!(        1_001_000_000_000_000_000, calc_fee(1_000_000)); // one MOVR, ~ 1MB
		assert_eq!(    1_000_010_000_000_000_000_000, calc_fee(10_000_000));
		assert_eq!(1_000_000_100_000_000_000_000_000, calc_fee(100_000_000));
		// editorconfig-checker-enable
	});
}

#[test]
fn multiplier_can_grow_from_zero() {
	let minimum_multiplier = moonriver_runtime::MinimumMultiplier::get();
	let target = moonriver_runtime::TargetBlockFullness::get()
		* BlockWeights::get()
			.get(DispatchClass::Normal)
			.max_total
			.unwrap();
	// if the min is too small, then this will not change, and we are doomed forever.
	// the weight is 1/100th bigger than target.
	run_with_system_weight(target * 101 / 100, || {
		let next =
			moonriver_runtime::SlowAdjustingFeeUpdate::<Runtime>::convert(minimum_multiplier);
		assert!(
			next > minimum_multiplier,
			"{:?} !>= {:?}",
			next,
			minimum_multiplier
		);
	})
}

#[test]
#[ignore] // test runs for a very long time
fn multiplier_growth_simulator() {
	// assume the multiplier is initially set to its minimum. We update it with values twice the
	//target (target is 25%, thus 50%) and we see at which point it reaches 1.
	let mut multiplier = moonriver_runtime::MinimumMultiplier::get();
	let block_weight = moonriver_runtime::TargetBlockFullness::get()
		* BlockWeights::get()
			.get(DispatchClass::Normal)
			.max_total
			.unwrap()
		* 2;
	let mut blocks = 0;
	while multiplier <= Multiplier::one() {
		run_with_system_weight(block_weight, || {
			let next = moonriver_runtime::SlowAdjustingFeeUpdate::<Runtime>::convert(multiplier);
			// ensure that it is growing as well.
			assert!(next > multiplier, "{:?} !>= {:?}", next, multiplier);
			multiplier = next;
		});
		blocks += 1;
		println!("block = {} multiplier {:?}", blocks, multiplier);
	}
}

#[test]
fn ethereum_invalid_transaction() {
	ExtBuilder::default().build().execute_with(|| {
		// Ensure an extrinsic not containing enough gas limit to store the transaction
		// on chain is rejected.
		assert_eq!(
			Executive::apply_extrinsic(unchecked_eth_tx(INVALID_ETH_TX)),
			Err(
				sp_runtime::transaction_validity::TransactionValidityError::Invalid(
					sp_runtime::transaction_validity::InvalidTransaction::Custom(3u8)
				)
			)
		);
	});
}

#[test]
fn transfer_ed_0_substrate() {
	ExtBuilder::default()
		.with_balances(vec![
			(AccountId::from(ALICE), (1 * MOVR) + (1 * WEI)),
			(AccountId::from(BOB), 0),
		])
		.build()
		.execute_with(|| {
			// Substrate transfer
			assert_ok!(Balances::transfer(
				origin_of(AccountId::from(ALICE)),
				AccountId::from(BOB),
				1 * MOVR,
			));
			// 1 WEI is left in the account
			assert_eq!(Balances::free_balance(AccountId::from(ALICE)), 1 * WEI);
		});
}

#[test]
fn transfer_ed_0_evm() {
	ExtBuilder::default()
		.with_balances(vec![
			(
				AccountId::from(ALICE),
				((1 * MOVR) + (21_000 * 1_000_000_000)) + (1 * WEI),
			),
			(AccountId::from(BOB), 0),
		])
		.build()
		.execute_with(|| {
			// EVM transfer
			assert_ok!(Call::EVM(pallet_evm::Call::<Runtime>::call {
				source: H160::from(ALICE),
				target: H160::from(BOB),
				input: Vec::new(),
				value: (1 * MOVR).into(),
				gas_limit: 21_000u64,
				max_fee_per_gas: U256::from(1_000_000_000),
				max_priority_fee_per_gas: None,
				nonce: Some(U256::from(0)),
				access_list: Vec::new(),
			})
			.dispatch(<Runtime as frame_system::Config>::Origin::root()));
			// 1 WEI is left in the account
			assert_eq!(Balances::free_balance(AccountId::from(ALICE)), 1 * WEI,);
		});
}

#[test]
fn refund_ed_0_evm() {
	ExtBuilder::default()
		.with_balances(vec![
			(
				AccountId::from(ALICE),
				((1 * MOVR) + (21_777 * 1_000_000_000)),
			),
			(AccountId::from(BOB), 0),
		])
		.build()
		.execute_with(|| {
			// EVM transfer that zeroes ALICE
			assert_ok!(Call::EVM(pallet_evm::Call::<Runtime>::call {
				source: H160::from(ALICE),
				target: H160::from(BOB),
				input: Vec::new(),
				value: (1 * MOVR).into(),
				gas_limit: 21_777u64,
				max_fee_per_gas: U256::from(1_000_000_000),
				max_priority_fee_per_gas: None,
				nonce: Some(U256::from(0)),
				access_list: Vec::new(),
			})
			.dispatch(<Runtime as frame_system::Config>::Origin::root()));
			// ALICE is refunded
			assert_eq!(
				Balances::free_balance(AccountId::from(ALICE)),
				777 * 1_000_000_000,
			);
		});
}

#[test]
fn author_does_not_receive_priority_fee() {
	ExtBuilder::default()
		.with_balances(vec![(
			AccountId::from(BOB),
			(1 * MOVR) + (21_000 * (500 * GIGAWEI)),
		)])
		.build()
		.execute_with(|| {
			// Some block author as seen by pallet-evm.
			let author = AccountId::from(<pallet_evm::Pallet<Runtime>>::find_author());
			// Currently the default impl of the evm uses `deposit_into_existing`.
			// If we were to use this implementation, and for an author to receive eventual tips,
			// the account needs to be somehow initialized, otherwise the deposit would fail.
			Balances::make_free_balance_be(&author, 100 * MOVR);

			// EVM transfer.
			assert_ok!(Call::EVM(pallet_evm::Call::<Runtime>::call {
				source: H160::from(BOB),
				target: H160::from(ALICE),
				input: Vec::new(),
				value: (1 * MOVR).into(),
				gas_limit: 21_000u64,
				max_fee_per_gas: U256::from(300 * GIGAWEI),
				max_priority_fee_per_gas: Some(U256::from(200 * GIGAWEI)),
				nonce: Some(U256::from(0)),
				access_list: Vec::new(),
			})
			.dispatch(<Runtime as frame_system::Config>::Origin::root()));
			// Author free balance didn't change.
			assert_eq!(Balances::free_balance(author), 100 * MOVR,);
		});
}

#[test]
fn total_issuance_after_evm_transaction_with_priority_fee() {
	ExtBuilder::default()
		.with_balances(vec![(
			AccountId::from(BOB),
			(1 * MOVR) + (21_000 * (2 * GIGAWEI)),
		)])
		.build()
		.execute_with(|| {
			let issuance_before = <Runtime as pallet_evm::Config>::Currency::total_issuance();
			// EVM transfer.
			assert_ok!(Call::EVM(pallet_evm::Call::<Runtime>::call {
				source: H160::from(BOB),
				target: H160::from(ALICE),
				input: Vec::new(),
				value: (1 * MOVR).into(),
				gas_limit: 21_000u64,
				max_fee_per_gas: U256::from(2 * GIGAWEI),
				max_priority_fee_per_gas: Some(U256::from(1 * GIGAWEI)),
				nonce: Some(U256::from(0)),
				access_list: Vec::new(),
			})
			.dispatch(<Runtime as frame_system::Config>::Origin::root()));

			let issuance_after = <Runtime as pallet_evm::Config>::Currency::total_issuance();
			// Fee is 1 GWEI base fee + 1 GWEI tip.
			let fee = ((2 * GIGAWEI) * 21_000) as f64;
			// 80% was burned.
			let expected_burn = (fee * 0.8) as u128;
			assert_eq!(issuance_after, issuance_before - expected_burn,);
			// 20% was sent to treasury.
			let expected_treasury = (fee * 0.2) as u128;
			assert_eq!(moonriver_runtime::Treasury::pot(), expected_treasury);
		});
}

#[test]
fn total_issuance_after_evm_transaction_without_priority_fee() {
	ExtBuilder::default()
		.with_balances(vec![(
			AccountId::from(BOB),
			(1 * MOVR) + (21_000 * (2 * GIGAWEI)),
		)])
		.build()
		.execute_with(|| {
			let issuance_before = <Runtime as pallet_evm::Config>::Currency::total_issuance();
			// EVM transfer.
			assert_ok!(Call::EVM(pallet_evm::Call::<Runtime>::call {
				source: H160::from(BOB),
				target: H160::from(ALICE),
				input: Vec::new(),
				value: (1 * MOVR).into(),
				gas_limit: 21_000u64,
				max_fee_per_gas: U256::from(1 * GIGAWEI),
				max_priority_fee_per_gas: None,
				nonce: Some(U256::from(0)),
				access_list: Vec::new(),
			})
			.dispatch(<Runtime as frame_system::Config>::Origin::root()));

			let issuance_after = <Runtime as pallet_evm::Config>::Currency::total_issuance();
			// Fee is 1 GWEI base fee.
			let fee = ((1 * GIGAWEI) * 21_000) as f64;
			// 80% was burned.
			let expected_burn = (fee * 0.8) as u128;
			assert_eq!(issuance_after, issuance_before - expected_burn,);
			// 20% was sent to treasury.
			let expected_treasury = (fee * 0.2) as u128;
			assert_eq!(moonriver_runtime::Treasury::pot(), expected_treasury);
		});
}

#[test]
fn root_can_change_default_xcm_vers() {
	ExtBuilder::default()
		.with_balances(vec![
			(AccountId::from(ALICE), 2_000 * MOVR),
			(AccountId::from(BOB), 1_000 * MOVR),
		])
		.with_xcm_assets(vec![XcmAssetInitialization {
			asset_type: AssetType::Xcm(MultiLocation::parent()),
			metadata: AssetRegistrarMetadata {
				name: b"RelayToken".to_vec(),
				symbol: b"Relay".to_vec(),
				decimals: 12,
				is_frozen: false,
			},
			balances: vec![(AccountId::from(ALICE), 1_000_000_000_000_000)],
			is_sufficient: true,
		}])
		.build()
		.execute_with(|| {
			let source_location = AssetType::Xcm(MultiLocation::parent());
			let dest = MultiLocation {
				parents: 1,
				interior: X1(AccountId32 {
					network: NetworkId::Any,
					id: [1u8; 32],
				}),
			};
			let source_id: moonriver_runtime::AssetId = source_location.clone().into();
			// Default XCM version is not set yet, so xtokens should fail because it does not
			// know with which version to send
			assert_noop!(
				XTokens::transfer(
					origin_of(AccountId::from(ALICE)),
					CurrencyId::ForeignAsset(source_id),
					100_000_000_000_000,
					Box::new(xcm::VersionedMultiLocation::V1(dest.clone())),
					4000000000
				),
				orml_xtokens::Error::<Runtime>::XcmExecutionFailed
			);

			// Root sets the defaultXcm
			assert_ok!(PolkadotXcm::force_default_xcm_version(
				root_origin(),
				Some(2)
			));

			// Now transferring does not fail
			assert_ok!(XTokens::transfer(
				origin_of(AccountId::from(ALICE)),
				CurrencyId::ForeignAsset(source_id),
				100_000_000_000_000,
				Box::new(xcm::VersionedMultiLocation::V1(dest)),
				4000000000
			));
		})
}

#[test]
fn asset_can_be_registered() {
	ExtBuilder::default().build().execute_with(|| {
		let source_location = AssetType::Xcm(MultiLocation::parent());
		let source_id: moonriver_runtime::AssetId = source_location.clone().into();
		let asset_metadata = AssetRegistrarMetadata {
			name: b"RelayToken".to_vec(),
			symbol: b"Relay".to_vec(),
			decimals: 12,
			is_frozen: false,
		};
		assert_ok!(AssetManager::register_foreign_asset(
			moonriver_runtime::Origin::root(),
			source_location,
			asset_metadata,
			1u128,
			true
		));
		assert!(AssetManager::asset_id_type(source_id).is_some());
	});
}

#[test]
fn local_assets_cannot_be_create_by_signed_origins() {
	ExtBuilder::default()
		.with_balances(vec![
			(AccountId::from(ALICE), 2_000 * MOVR * SUPPLY_FACTOR),
			(AccountId::from(BOB), 1_000 * MOVR * SUPPLY_FACTOR),
		])
		.build()
		.execute_with(|| {
			assert_noop!(
				Call::LocalAssets(pallet_assets::Call::<Runtime, LocalAssetInstance>::create {
					id: 11u128,
					admin: AccountId::from(ALICE),
					min_balance: 1u128
				})
				.dispatch(<Runtime as frame_system::Config>::Origin::signed(
					AccountId::from(ALICE)
				)),
				frame_system::Error::<Runtime>::CallFiltered
			);
		});
}

#[test]
fn asset_erc20_precompiles_supply_and_balance() {
	ExtBuilder::default()
		.with_local_assets(vec![(
			0u128,
			vec![(AccountId::from(ALICE), 1_000 * MOVR)],
			AccountId::from(ALICE),
		)])
		.build()
		.execute_with(|| {
			// Assert the asset has been created with the correct supply
			assert_eq!(LocalAssets::total_supply(0u128), 1_000 * MOVR);

			// Convert the assetId to its corresponding precompile address
			let asset_precompile_address =
				Runtime::asset_id_to_account(LOCAL_ASSET_PRECOMPILE_ADDRESS_PREFIX, 0u128);

			// The expected result for both total supply and balance of is the same, as only Alice
			// holds balance.

			// Access totalSupply through precompile.
			Precompiles::new()
				.prepare_test(
					ALICE,
					asset_precompile_address,
					EvmDataWriter::new_with_selector(AssetAction::TotalSupply).build(),
				)
				.expect_cost(1000)
				.expect_no_logs()
				.execute_returns(EvmDataWriter::new().write(U256::from(1000 * MOVR)).build());

			// Access balanceOf through precompile
			Precompiles::new()
				.prepare_test(
					ALICE,
					asset_precompile_address,
					EvmDataWriter::new_with_selector(AssetAction::BalanceOf)
						.write(Address(ALICE.into()))
						.build(),
				)
				.expect_cost(1000)
				.expect_no_logs()
				.execute_returns(EvmDataWriter::new().write(U256::from(1000 * MOVR)).build());
		});
}

#[test]
fn asset_erc20_precompiles_transfer() {
	ExtBuilder::default()
		.with_local_assets(vec![(
			0u128,
			vec![(AccountId::from(ALICE), 1_000 * MOVR)],
			AccountId::from(ALICE),
		)])
		.with_balances(vec![
			(AccountId::from(ALICE), 2_000 * MOVR),
			(AccountId::from(BOB), 1_000 * MOVR),
		])
		.build()
		.execute_with(|| {
			let asset_precompile_address =
				Runtime::asset_id_to_account(LOCAL_ASSET_PRECOMPILE_ADDRESS_PREFIX, 0u128);

			// Transfer tokens from Aice to Bob, 400 MOVR.
			Precompiles::new()
				.prepare_test(
					ALICE,
					asset_precompile_address,
					EvmDataWriter::new_with_selector(AssetAction::Transfer)
						.write(Address(BOB.into()))
						.write(U256::from(400 * MOVR))
						.build(),
				)
<<<<<<< HEAD
				.expect_cost(23518u64)
				.expect_log(LogsBuilder::new(asset_precompile_address.into()).log3(
=======
				.expect_cost(23516u64)
				.expect_log(log3(
					asset_precompile_address,
>>>>>>> 13c685d2
					SELECTOR_LOG_TRANSFER,
					H160::from(ALICE),
					H160::from(BOB),
					EvmDataWriter::new().write(U256::from(400 * MOVR)).build(),
				))
				.execute_returns(EvmDataWriter::new().write(true).build());

			// Make sure BOB has 400 MOVR
			Precompiles::new()
				.prepare_test(
					BOB,
					asset_precompile_address,
					EvmDataWriter::new_with_selector(AssetAction::BalanceOf)
						.write(Address(BOB.into()))
						.build(),
				)
				.expect_cost(1000)
				.expect_no_logs()
				.execute_returns(EvmDataWriter::new().write(U256::from(400 * MOVR)).build());
		});
}

#[test]
fn asset_erc20_precompiles_approve() {
	ExtBuilder::default()
		.with_local_assets(vec![(
			0u128,
			vec![(AccountId::from(ALICE), 1_000 * MOVR)],
			AccountId::from(ALICE),
		)])
		.with_balances(vec![
			(AccountId::from(ALICE), 2_000 * MOVR),
			(AccountId::from(BOB), 1_000 * MOVR),
		])
		.build()
		.execute_with(|| {
			let asset_precompile_address =
				Runtime::asset_id_to_account(LOCAL_ASSET_PRECOMPILE_ADDRESS_PREFIX, 0u128);

			// Aprove Bob for spending 400 MOVR from Alice
			Precompiles::new()
				.prepare_test(
					ALICE,
					asset_precompile_address,
					EvmDataWriter::new_with_selector(AssetAction::Approve)
						.write(Address(BOB.into()))
						.write(U256::from(400 * MOVR))
						.build(),
				)
<<<<<<< HEAD
				.expect_cost(14006)
				.expect_log(LogsBuilder::new(asset_precompile_address.into()).log3(
=======
				.expect_cost(13989)
				.expect_log(log3(
					asset_precompile_address,
>>>>>>> 13c685d2
					SELECTOR_LOG_APPROVAL,
					H160::from(ALICE),
					H160::from(BOB),
					EvmDataWriter::new().write(U256::from(400 * MOVR)).build(),
				))
				.execute_returns(EvmDataWriter::new().write(true).build());

			// Transfer tokens from Alice to Charlie by using BOB as origin
			Precompiles::new()
				.prepare_test(
					BOB,
					asset_precompile_address,
					EvmDataWriter::new_with_selector(AssetAction::TransferFrom)
						.write(Address(ALICE.into()))
						.write(Address(CHARLIE.into()))
						.write(U256::from(400 * MOVR))
						.build(),
				)
<<<<<<< HEAD
				.expect_cost(28967)
				.expect_log(LogsBuilder::new(asset_precompile_address.into()).log3(
=======
				.expect_cost(29006)
				.expect_log(log3(
					asset_precompile_address,
>>>>>>> 13c685d2
					SELECTOR_LOG_TRANSFER,
					H160::from(ALICE),
					H160::from(CHARLIE),
					EvmDataWriter::new().write(U256::from(400 * MOVR)).build(),
				))
				.execute_returns(EvmDataWriter::new().write(true).build());

			// Make sure CHARLIE has 400 MOVR
			Precompiles::new()
				.prepare_test(
					CHARLIE,
					asset_precompile_address,
					EvmDataWriter::new_with_selector(AssetAction::BalanceOf)
						.write(Address(CHARLIE.into()))
						.build(),
				)
				.expect_cost(1000)
				.expect_no_logs()
				.execute_returns(EvmDataWriter::new().write(U256::from(400 * MOVR)).build());
		});
}

#[test]
fn asset_erc20_precompiles_mint_burn() {
	ExtBuilder::default()
		.with_local_assets(vec![(
			0u128,
			vec![(AccountId::from(ALICE), 1_000 * MOVR)],
			AccountId::from(ALICE),
		)])
		.with_balances(vec![
			(AccountId::from(ALICE), 2_000 * MOVR),
			(AccountId::from(BOB), 1_000 * MOVR),
		])
		.build()
		.execute_with(|| {
			let asset_precompile_address =
				Runtime::asset_id_to_account(LOCAL_ASSET_PRECOMPILE_ADDRESS_PREFIX, 0u128);

			// Mint 1000 MOVRS to BOB
			Precompiles::new()
				.prepare_test(
					ALICE,
					asset_precompile_address,
					EvmDataWriter::new_with_selector(AssetAction::Mint)
						.write(Address(BOB.into()))
						.write(U256::from(1000 * MOVR))
						.build(),
				)
<<<<<<< HEAD
				.expect_cost(12795)
				.expect_log(LogsBuilder::new(asset_precompile_address.into()).log3(
=======
				.expect_cost(12821)
				.expect_log(log3(
					asset_precompile_address,
>>>>>>> 13c685d2
					SELECTOR_LOG_TRANSFER,
					H160::default(),
					H160::from(BOB),
					EvmDataWriter::new().write(U256::from(1000 * MOVR)).build(),
				))
				.execute_returns(EvmDataWriter::new().write(true).build());

			// Assert the asset has been minted
			assert_eq!(LocalAssets::total_supply(0u128), 2_000 * MOVR);
			assert_eq!(
				LocalAssets::balance(0u128, AccountId::from(BOB)),
				1_000 * MOVR
			);

			// Burn tokens
			Precompiles::new()
				.prepare_test(
					ALICE,
					asset_precompile_address,
					EvmDataWriter::new_with_selector(AssetAction::Burn)
						.write(Address(BOB.into()))
						.write(U256::from(500 * MOVR))
						.build(),
				)
<<<<<<< HEAD
				.expect_cost(12987)
				.expect_log(LogsBuilder::new(asset_precompile_address.into()).log3(
=======
				.expect_cost(12957)
				.expect_log(log3(
					asset_precompile_address,
>>>>>>> 13c685d2
					SELECTOR_LOG_TRANSFER,
					H160::from(BOB),
					H160::default(),
					EvmDataWriter::new().write(U256::from(500 * MOVR)).build(),
				))
				.execute_returns(EvmDataWriter::new().write(true).build());

			// Assert the asset has been burnt
			assert_eq!(LocalAssets::total_supply(0u128), 1_500 * MOVR);
			assert_eq!(
				LocalAssets::balance(0u128, AccountId::from(BOB)),
				500 * MOVR
			);
		});
}

#[test]
fn asset_erc20_precompiles_freeze_thaw_account() {
	ExtBuilder::default()
		.with_local_assets(vec![(
			0u128,
			vec![(AccountId::from(ALICE), 1_000 * MOVR)],
			AccountId::from(ALICE),
		)])
		.with_balances(vec![
			(AccountId::from(ALICE), 2_000 * MOVR),
			(AccountId::from(BOB), 1_000 * MOVR),
		])
		.build()
		.execute_with(|| {
			let asset_precompile_address =
				Runtime::asset_id_to_account(LOCAL_ASSET_PRECOMPILE_ADDRESS_PREFIX, 0u128);

			// Freeze Account
			Precompiles::new()
				.prepare_test(
					ALICE,
					asset_precompile_address,
					EvmDataWriter::new_with_selector(AssetAction::Freeze)
						.write(Address(ALICE.into()))
						.build(),
				)
				.expect_cost(6735)
				.expect_no_logs()
				.execute_returns(EvmDataWriter::new().write(true).build());

			// Assert account is frozen
			assert_eq!(
				LocalAssets::can_withdraw(0u128, &AccountId::from(ALICE), 1).into_result(),
				Err(TokenError::Frozen.into())
			);

			// Thaw Account
			Precompiles::new()
				.prepare_test(
					ALICE,
					asset_precompile_address,
					EvmDataWriter::new_with_selector(AssetAction::Thaw)
						.write(Address(ALICE.into()))
						.build(),
				)
				.expect_cost(6728)
				.expect_no_logs()
				.execute_returns(EvmDataWriter::new().write(true).build());

			// Assert account is not frozen
			assert!(LocalAssets::can_withdraw(0u128, &AccountId::from(ALICE), 1)
				.into_result()
				.is_ok());
		});
}

#[test]
fn asset_erc20_precompiles_freeze_thaw_asset() {
	ExtBuilder::default()
		.with_local_assets(vec![(
			0u128,
			vec![(AccountId::from(ALICE), 1_000 * MOVR)],
			AccountId::from(ALICE),
		)])
		.with_balances(vec![
			(AccountId::from(ALICE), 2_000 * MOVR),
			(AccountId::from(BOB), 1_000 * MOVR),
		])
		.build()
		.execute_with(|| {
			let asset_precompile_address =
				Runtime::asset_id_to_account(LOCAL_ASSET_PRECOMPILE_ADDRESS_PREFIX, 0u128);

			// Freeze Asset
			Precompiles::new()
				.prepare_test(
					ALICE,
					asset_precompile_address,
					EvmDataWriter::new_with_selector(AssetAction::FreezeAsset).build(),
				)
				.expect_cost(5595)
				.expect_no_logs()
				.execute_returns(EvmDataWriter::new().write(true).build());

			// Assert account is frozen
			assert_eq!(
				LocalAssets::can_withdraw(0u128, &AccountId::from(ALICE), 1).into_result(),
				Err(TokenError::Frozen.into())
			);

			// Thaw Asset
			Precompiles::new()
				.prepare_test(
					ALICE,
					asset_precompile_address,
					EvmDataWriter::new_with_selector(AssetAction::ThawAsset).build(),
				)
				.expect_cost(5593)
				.expect_no_logs()
				.execute_returns(EvmDataWriter::new().write(true).build());

			// Assert account is not frozen
			assert!(LocalAssets::can_withdraw(0u128, &AccountId::from(ALICE), 1)
				.into_result()
				.is_ok());
		});
}

#[test]
fn asset_erc20_precompiles_freeze_transfer_ownership() {
	ExtBuilder::default()
		.with_local_assets(vec![(
			0u128,
			vec![(AccountId::from(ALICE), 1_000 * MOVR)],
			AccountId::from(ALICE),
		)])
		.with_balances(vec![
			(AccountId::from(ALICE), 2_000 * MOVR),
			(AccountId::from(BOB), 1_000 * MOVR),
		])
		.build()
		.execute_with(|| {
			let asset_precompile_address =
				Runtime::asset_id_to_account(LOCAL_ASSET_PRECOMPILE_ADDRESS_PREFIX, 0u128);

			// Transfer ownerhsip of an asset
			Precompiles::new()
				.prepare_test(
					ALICE,
					asset_precompile_address,
					EvmDataWriter::new_with_selector(AssetAction::TransferOwnership)
						.write(Address(BOB.into()))
						.build(),
				)
				.expect_cost(6641)
				.expect_no_logs()
				.execute_returns(EvmDataWriter::new().write(true).build());

			// No clear way of testing BOB is new owner, other than doing a priviledged function
			// e.g., transfer_ownership again
			assert_ok!(LocalAssets::transfer_ownership(
				origin_of(AccountId::from(BOB)),
				0u128,
				AccountId::from(ALICE)
			));
		});
}

#[test]
fn asset_erc20_precompiles_freeze_set_team() {
	ExtBuilder::default()
		.with_local_assets(vec![(
			0u128,
			vec![(AccountId::from(ALICE), 1_000 * MOVR)],
			AccountId::from(ALICE),
		)])
		.with_balances(vec![
			(AccountId::from(ALICE), 2_000 * MOVR),
			(AccountId::from(BOB), 1_000 * MOVR),
		])
		.build()
		.execute_with(|| {
			let asset_precompile_address =
				Runtime::asset_id_to_account(LOCAL_ASSET_PRECOMPILE_ADDRESS_PREFIX, 0u128);

			// Set Bob as issuer, admin and freezer
			Precompiles::new()
				.prepare_test(
					ALICE,
					asset_precompile_address,
					EvmDataWriter::new_with_selector(AssetAction::SetTeam)
						.write(Address(BOB.into()))
						.write(Address(BOB.into()))
						.write(Address(BOB.into()))
						.build(),
				)
				.expect_cost(5573)
				.expect_no_logs()
				.execute_returns(EvmDataWriter::new().write(true).build());

			// Bob should be able to mint, freeze, and thaw
			assert_ok!(LocalAssets::mint(
				origin_of(AccountId::from(BOB)),
				0u128,
				AccountId::from(BOB),
				1_000 * MOVR
			));
			assert_ok!(LocalAssets::freeze(
				origin_of(AccountId::from(BOB)),
				0u128,
				AccountId::from(ALICE)
			));
			assert_ok!(LocalAssets::thaw(
				origin_of(AccountId::from(BOB)),
				0u128,
				AccountId::from(ALICE)
			));
		});
}

#[test]
fn xcm_asset_erc20_precompiles_supply_and_balance() {
	ExtBuilder::default()
		.with_xcm_assets(vec![XcmAssetInitialization {
			asset_type: AssetType::Xcm(MultiLocation::parent()),
			metadata: AssetRegistrarMetadata {
				name: b"RelayToken".to_vec(),
				symbol: b"Relay".to_vec(),
				decimals: 12,
				is_frozen: false,
			},
			balances: vec![(AccountId::from(ALICE), 1_000 * MOVR)],
			is_sufficient: true,
		}])
		.with_balances(vec![
			(AccountId::from(ALICE), 2_000 * MOVR),
			(AccountId::from(BOB), 1_000 * MOVR),
		])
		.build()
		.execute_with(|| {
			// We have the assetId that corresponds to the relay chain registered
			let relay_asset_id: AssetId = AssetType::Xcm(MultiLocation::parent()).into();

			// Its address is
			let asset_precompile_address = Runtime::asset_id_to_account(
				FOREIGN_ASSET_PRECOMPILE_ADDRESS_PREFIX,
				relay_asset_id,
			);

			// Assert the asset has been created with the correct supply
			assert_eq!(Assets::total_supply(relay_asset_id), 1_000 * MOVR);

			// Access totalSupply through precompile. Important that the context is correct
			Precompiles::new()
				.prepare_test(
					ALICE,
					asset_precompile_address,
					EvmDataWriter::new_with_selector(AssetAction::TotalSupply).build(),
				)
				.expect_cost(1000)
				.expect_no_logs()
				.execute_returns(EvmDataWriter::new().write(U256::from(1000 * MOVR)).build());

			// Access balanceOf through precompile
			Precompiles::new()
				.prepare_test(
					ALICE,
					asset_precompile_address,
					EvmDataWriter::new_with_selector(AssetAction::BalanceOf)
						.write(Address(ALICE.into()))
						.build(),
				)
				.expect_cost(1000)
				.expect_no_logs()
				.execute_returns(EvmDataWriter::new().write(U256::from(1000 * MOVR)).build());
		});
}

#[test]
fn xcm_asset_erc20_precompiles_transfer() {
	ExtBuilder::default()
		.with_xcm_assets(vec![XcmAssetInitialization {
			asset_type: AssetType::Xcm(MultiLocation::parent()),
			metadata: AssetRegistrarMetadata {
				name: b"RelayToken".to_vec(),
				symbol: b"Relay".to_vec(),
				decimals: 12,
				is_frozen: false,
			},
			balances: vec![(AccountId::from(ALICE), 1_000 * MOVR)],
			is_sufficient: true,
		}])
		.with_balances(vec![
			(AccountId::from(ALICE), 2_000 * MOVR),
			(AccountId::from(BOB), 1_000 * MOVR),
		])
		.build()
		.execute_with(|| {
			// We have the assetId that corresponds to the relay chain registered
			let relay_asset_id: AssetId = AssetType::Xcm(MultiLocation::parent()).into();

			// Its address is
			let asset_precompile_address = Runtime::asset_id_to_account(
				FOREIGN_ASSET_PRECOMPILE_ADDRESS_PREFIX,
				relay_asset_id,
			);

			// Transfer tokens from Aice to Bob, 400 MOVR.
			Precompiles::new()
				.prepare_test(
					ALICE,
					asset_precompile_address,
					EvmDataWriter::new_with_selector(AssetAction::Transfer)
						.write(Address(BOB.into()))
						.write(U256::from(400 * MOVR))
						.build(),
				)
<<<<<<< HEAD
				.expect_cost(23518)
				.expect_log(LogsBuilder::new(asset_precompile_address.into()).log3(
=======
				.expect_cost(23516)
				.expect_log(log3(
					asset_precompile_address,
>>>>>>> 13c685d2
					SELECTOR_LOG_TRANSFER,
					H160::from(ALICE),
					H160::from(BOB),
					EvmDataWriter::new().write(U256::from(400 * MOVR)).build(),
				))
				.execute_returns(EvmDataWriter::new().write(true).build());

			// Make sure BOB has 400 MOVR
			Precompiles::new()
				.prepare_test(
					BOB,
					asset_precompile_address,
					EvmDataWriter::new_with_selector(AssetAction::BalanceOf)
						.write(Address(BOB.into()))
						.build(),
				)
				.expect_cost(1000)
				.expect_no_logs()
				.execute_returns(EvmDataWriter::new().write(U256::from(400 * MOVR)).build());
		});
}

#[test]
fn xcm_asset_erc20_precompiles_approve() {
	ExtBuilder::default()
		.with_xcm_assets(vec![XcmAssetInitialization {
			asset_type: AssetType::Xcm(MultiLocation::parent()),
			metadata: AssetRegistrarMetadata {
				name: b"RelayToken".to_vec(),
				symbol: b"Relay".to_vec(),
				decimals: 12,
				is_frozen: false,
			},
			balances: vec![(AccountId::from(ALICE), 1_000 * MOVR)],
			is_sufficient: true,
		}])
		.with_balances(vec![
			(AccountId::from(ALICE), 2_000 * MOVR),
			(AccountId::from(BOB), 1_000 * MOVR),
		])
		.build()
		.execute_with(|| {
			// We have the assetId that corresponds to the relay chain registered
			let relay_asset_id: AssetId = AssetType::Xcm(MultiLocation::parent()).into();

			// Its address is
			let asset_precompile_address = Runtime::asset_id_to_account(
				FOREIGN_ASSET_PRECOMPILE_ADDRESS_PREFIX,
				relay_asset_id,
			);

			// Aprove Bob for spending 400 MOVR from Alice
			Precompiles::new()
				.prepare_test(
					ALICE,
					asset_precompile_address,
					EvmDataWriter::new_with_selector(AssetAction::Approve)
						.write(Address(BOB.into()))
						.write(U256::from(400 * MOVR))
						.build(),
				)
<<<<<<< HEAD
				.expect_cost(14006)
				.expect_log(LogsBuilder::new(asset_precompile_address.into()).log3(
=======
				.expect_cost(13989)
				.expect_log(log3(
					asset_precompile_address,
>>>>>>> 13c685d2
					SELECTOR_LOG_APPROVAL,
					H160::from(ALICE),
					H160::from(BOB),
					EvmDataWriter::new().write(U256::from(400 * MOVR)).build(),
				))
				.execute_returns(EvmDataWriter::new().write(true).build());

			// Transfer tokens from Alice to Charlie by using BOB as origin
			Precompiles::new()
				.prepare_test(
					BOB,
					asset_precompile_address,
					EvmDataWriter::new_with_selector(AssetAction::TransferFrom)
						.write(Address(ALICE.into()))
						.write(Address(CHARLIE.into()))
						.write(U256::from(400 * MOVR))
						.build(),
				)
<<<<<<< HEAD
				.expect_cost(28967)
				.expect_log(LogsBuilder::new(asset_precompile_address.into()).log3(
=======
				.expect_cost(29006)
				.expect_log(log3(
					asset_precompile_address,
>>>>>>> 13c685d2
					SELECTOR_LOG_TRANSFER,
					H160::from(ALICE),
					H160::from(CHARLIE),
					EvmDataWriter::new().write(U256::from(400 * MOVR)).build(),
				))
				.execute_returns(EvmDataWriter::new().write(true).build());

			// Make sure CHARLIE has 400 MOVR
			Precompiles::new()
				.prepare_test(
					CHARLIE,
					asset_precompile_address,
					EvmDataWriter::new_with_selector(AssetAction::BalanceOf)
						.write(Address(CHARLIE.into()))
						.build(),
				)
				.expect_cost(1000)
				.expect_no_logs()
				.execute_returns(EvmDataWriter::new().write(U256::from(400 * MOVR)).build());
		});
}

#[test]
fn xtokens_precompiles_transfer() {
	ExtBuilder::default()
		.with_xcm_assets(vec![XcmAssetInitialization {
			asset_type: AssetType::Xcm(MultiLocation::parent()),
			metadata: AssetRegistrarMetadata {
				name: b"RelayToken".to_vec(),
				symbol: b"Relay".to_vec(),
				decimals: 12,
				is_frozen: false,
			},
			balances: vec![(AccountId::from(ALICE), 1_000_000_000_000_000)],
			is_sufficient: true,
		}])
		.with_balances(vec![
			(AccountId::from(ALICE), 2_000 * MOVR),
			(AccountId::from(BOB), 1_000 * MOVR),
		])
		.with_safe_xcm_version(2)
		.build()
		.execute_with(|| {
			let xtokens_precompile_address = H160::from_low_u64_be(2052);

			// We have the assetId that corresponds to the relay chain registered
			let relay_asset_id: moonriver_runtime::AssetId =
				AssetType::Xcm(MultiLocation::parent()).into();

			// Its address is
			let asset_precompile_address = Runtime::asset_id_to_account(
				FOREIGN_ASSET_PRECOMPILE_ADDRESS_PREFIX,
				relay_asset_id,
			);

			// Alice has 1000 tokens. She should be able to send through precompile
			let destination = MultiLocation::new(
				1,
				Junctions::X1(Junction::AccountId32 {
					network: NetworkId::Any,
					id: [1u8; 32],
				}),
			);

			// We use the address of the asset as an identifier of the asset we want to transferS
			Precompiles::new()
				.prepare_test(
					ALICE,
					xtokens_precompile_address,
					EvmDataWriter::new_with_selector(XtokensAction::Transfer)
						.write(Address(asset_precompile_address.into()))
						.write(U256::from(500_000_000_000_000u128))
						.write(destination.clone())
						.write(U256::from(4000000))
						.build(),
				)
				.expect_cost(20000)
				.expect_no_logs()
				.execute_returns(vec![])
		})
}

#[test]
fn xtokens_precompiles_transfer_multiasset() {
	ExtBuilder::default()
		.with_xcm_assets(vec![XcmAssetInitialization {
			asset_type: AssetType::Xcm(MultiLocation::parent()),
			metadata: AssetRegistrarMetadata {
				name: b"RelayToken".to_vec(),
				symbol: b"Relay".to_vec(),
				decimals: 12,
				is_frozen: false,
			},
			balances: vec![(AccountId::from(ALICE), 1_000_000_000_000_000)],
			is_sufficient: true,
		}])
		.with_balances(vec![
			(AccountId::from(ALICE), 2_000 * MOVR),
			(AccountId::from(BOB), 1_000 * MOVR),
		])
		.with_safe_xcm_version(2)
		.build()
		.execute_with(|| {
			let xtokens_precompile_address = H160::from_low_u64_be(2052);

			// Alice has 1000 tokens. She should be able to send through precompile
			let destination = MultiLocation::new(
				1,
				Junctions::X1(Junction::AccountId32 {
					network: NetworkId::Any,
					id: [1u8; 32],
				}),
			);

			// This time we transfer it through TransferMultiAsset
			// Instead of the address, we encode directly the multilocation referencing the asset
			Precompiles::new()
				.prepare_test(
					ALICE,
					xtokens_precompile_address,
					EvmDataWriter::new_with_selector(XtokensAction::TransferMultiAsset)
						// We want to transfer the relay token
						.write(MultiLocation::parent())
						.write(U256::from(500_000_000_000_000u128))
						.write(destination)
						.write(U256::from(4000000))
						.build(),
				)
				.expect_cost(20000)
				.expect_no_logs()
				.execute_returns(vec![]);
		})
}

#[test]
fn make_sure_polkadot_xcm_cannot_be_called() {
	ExtBuilder::default()
		.with_balances(vec![
			(AccountId::from(ALICE), 2_000 * MOVR),
			(AccountId::from(BOB), 1_000 * MOVR),
		])
		.with_collators(vec![(AccountId::from(ALICE), 1_000 * MOVR)])
		.with_mappings(vec![(
			NimbusId::from_slice(&ALICE_NIMBUS).unwrap(),
			AccountId::from(ALICE),
		)])
		.build()
		.execute_with(|| {
			let dest = MultiLocation {
				parents: 1,
				interior: X1(AccountId32 {
					network: NetworkId::Any,
					id: [1u8; 32],
				}),
			};
			let multiassets: MultiAssets = [MultiAsset {
				id: Concrete(moonriver_runtime::xcm_config::SelfLocation::get()),
				fun: Fungible(1000),
			}]
			.to_vec()
			.into();
			assert_noop!(
				Call::PolkadotXcm(pallet_xcm::Call::<Runtime>::reserve_transfer_assets {
					dest: Box::new(VersionedMultiLocation::V1(dest.clone())),
					beneficiary: Box::new(VersionedMultiLocation::V1(dest)),
					assets: Box::new(VersionedMultiAssets::V1(multiassets)),
					fee_asset_item: 0,
				})
				.dispatch(<Runtime as frame_system::Config>::Origin::signed(
					AccountId::from(ALICE)
				)),
				frame_system::Error::<Runtime>::CallFiltered
			);
		});
}

#[test]
fn transactor_cannot_use_more_than_max_weight() {
	ExtBuilder::default()
		.with_balances(vec![
			(AccountId::from(ALICE), 2_000 * MOVR),
			(AccountId::from(BOB), 1_000 * MOVR),
		])
		.with_xcm_assets(vec![XcmAssetInitialization {
			asset_type: AssetType::Xcm(MultiLocation::parent()),
			metadata: AssetRegistrarMetadata {
				name: b"RelayToken".to_vec(),
				symbol: b"Relay".to_vec(),
				decimals: 12,
				is_frozen: false,
			},
			balances: vec![(AccountId::from(ALICE), 1_000_000_000_000_000)],
			is_sufficient: true,
		}])
		.build()
		.execute_with(|| {
			let source_location = AssetType::Xcm(MultiLocation::parent());
			let source_id: moonriver_runtime::AssetId = source_location.clone().into();
			assert_ok!(XcmTransactor::register(
				root_origin(),
				AccountId::from(ALICE),
				0,
			));

			// Root can set transact info
			assert_ok!(XcmTransactor::set_transact_info(
				root_origin(),
				Box::new(xcm::VersionedMultiLocation::V1(MultiLocation::parent())),
				// Relay charges 1000 for every instruction, and we have 3, so 3000
				3000,
				20000,
				None
			));

			// Root can set transact info
			assert_ok!(XcmTransactor::set_fee_per_second(
				root_origin(),
				Box::new(xcm::VersionedMultiLocation::V1(MultiLocation::parent())),
				1
			));

			assert_noop!(
				XcmTransactor::transact_through_derivative_multilocation(
					origin_of(AccountId::from(ALICE)),
					moonriver_runtime::xcm_config::Transactors::Relay,
					0,
					Box::new(xcm::VersionedMultiLocation::V1(MultiLocation::parent())),
					// 2000 is the max
					17000,
					vec![],
				),
				pallet_xcm_transactor::Error::<Runtime>::MaxWeightTransactReached
			);
			assert_noop!(
				XcmTransactor::transact_through_derivative(
					origin_of(AccountId::from(ALICE)),
					moonriver_runtime::xcm_config::Transactors::Relay,
					0,
					moonriver_runtime::xcm_config::CurrencyId::ForeignAsset(source_id),
					// 20000 is the max
					17000,
					vec![],
				),
				pallet_xcm_transactor::Error::<Runtime>::MaxWeightTransactReached
			);
		})
}

#[test]
fn transact_through_signed_mult_not_enabled() {
	ExtBuilder::default()
		.with_balances(vec![
			(AccountId::from(ALICE), 2_000 * MOVR),
			(AccountId::from(BOB), 1_000 * MOVR),
		])
		.with_xcm_assets(vec![XcmAssetInitialization {
			asset_type: AssetType::Xcm(MultiLocation::parent()),
			metadata: AssetRegistrarMetadata {
				name: b"RelayToken".to_vec(),
				symbol: b"Relay".to_vec(),
				decimals: 12,
				is_frozen: false,
			},
			balances: vec![(AccountId::from(ALICE), 1_000_000_000_000_000)],
			is_sufficient: true,
		}])
		.build()
		.execute_with(|| {
			// Root can set transact info
			assert_ok!(XcmTransactor::set_transact_info(
				root_origin(),
				Box::new(xcm::VersionedMultiLocation::V1(MultiLocation::parent())),
				// Relay charges 1000 for every instruction, and we have 3, so 3000
				3000,
				20000,
				// lets say 1000 per instruction
				Some(4000)
			));

			// Root can set transact info
			assert_ok!(XcmTransactor::set_fee_per_second(
				root_origin(),
				Box::new(xcm::VersionedMultiLocation::V1(MultiLocation::parent())),
				1
			));

			assert_noop!(
				Call::XcmTransactor(
					pallet_xcm_transactor::Call::<Runtime>::transact_through_signed_multilocation {
						dest: Box::new(xcm::VersionedMultiLocation::V1(MultiLocation::parent())),
						fee_location: Box::new(xcm::VersionedMultiLocation::V1(
							MultiLocation::parent()
						)),
						dest_weight: 11000,
						call: vec![],
					}
				)
				.dispatch(<Runtime as frame_system::Config>::Origin::signed(
					AccountId::from(ALICE)
				)),
				frame_system::Error::<Runtime>::CallFiltered
			);
		})
}

#[test]
fn transact_through_signed_not_enabled() {
	ExtBuilder::default()
		.with_balances(vec![
			(AccountId::from(ALICE), 2_000 * MOVR),
			(AccountId::from(BOB), 1_000 * MOVR),
		])
		.with_xcm_assets(vec![XcmAssetInitialization {
			asset_type: AssetType::Xcm(MultiLocation::parent()),
			metadata: AssetRegistrarMetadata {
				name: b"RelayToken".to_vec(),
				symbol: b"Relay".to_vec(),
				decimals: 12,
				is_frozen: false,
			},
			balances: vec![(AccountId::from(ALICE), 1_000_000_000_000_000)],
			is_sufficient: true,
		}])
		.build()
		.execute_with(|| {
			let source_location = AssetType::Xcm(MultiLocation::parent());
			let source_id: moonriver_runtime::AssetId = source_location.clone().into();

			// Root can set transact info
			assert_ok!(XcmTransactor::set_transact_info(
				root_origin(),
				Box::new(xcm::VersionedMultiLocation::V1(MultiLocation::parent())),
				// Relay charges 1000 for every instruction, and we have 3, so 3000
				3000,
				20000,
				// lets say 1000 per instruction
				Some(4000)
			));

			// Root can set transact info
			assert_ok!(XcmTransactor::set_fee_per_second(
				root_origin(),
				Box::new(xcm::VersionedMultiLocation::V1(MultiLocation::parent())),
				1
			));

			assert_noop!(
				Call::XcmTransactor(
					pallet_xcm_transactor::Call::<Runtime>::transact_through_signed {
						dest: Box::new(xcm::VersionedMultiLocation::V1(MultiLocation::parent())),
						fee_currency_id: CurrencyId::ForeignAsset(source_id),
						dest_weight: 11000,
						call: vec![],
					}
				)
				.dispatch(<Runtime as frame_system::Config>::Origin::signed(
					AccountId::from(ALICE)
				)),
				frame_system::Error::<Runtime>::CallFiltered
			);
		})
}

#[test]
fn call_xtokens_with_fee() {
	ExtBuilder::default()
		.with_balances(vec![
			(AccountId::from(ALICE), 2_000 * MOVR),
			(AccountId::from(BOB), 1_000 * MOVR),
		])
		.with_safe_xcm_version(2)
		.with_xcm_assets(vec![XcmAssetInitialization {
			asset_type: AssetType::Xcm(MultiLocation::parent()),
			metadata: AssetRegistrarMetadata {
				name: b"RelayToken".to_vec(),
				symbol: b"Relay".to_vec(),
				decimals: 12,
				is_frozen: false,
			},
			balances: vec![(AccountId::from(ALICE), 1_000_000_000_000_000)],
			is_sufficient: true,
		}])
		.build()
		.execute_with(|| {
			let source_location = AssetType::Xcm(MultiLocation::parent());
			let dest = MultiLocation {
				parents: 1,
				interior: X1(AccountId32 {
					network: NetworkId::Any,
					id: [1u8; 32],
				}),
			};
			let source_id: moonriver_runtime::AssetId = source_location.clone().into();

			let before_balance = Assets::balance(source_id, &AccountId::from(ALICE));

			// We are able to transfer with fee
			assert_ok!(XTokens::transfer_with_fee(
				origin_of(AccountId::from(ALICE)),
				CurrencyId::ForeignAsset(source_id),
				100_000_000_000_000,
				100,
				Box::new(xcm::VersionedMultiLocation::V1(dest.clone())),
				4000000000
			),);

			let after_balance = Assets::balance(source_id, &AccountId::from(ALICE));
			// At least these much (plus fees) should have been charged
			assert_eq!(before_balance - 100_000_000_000_000 - 100, after_balance);
		});
}

#[test]
fn precompile_existence() {
	ExtBuilder::default().build().execute_with(|| {
		let precompiles = Precompiles::new();
		let precompile_addresses: std::collections::BTreeSet<_> = vec![
			1, 2, 3, 4, 5, 6, 7, 8, 9, 1024, 1025, 1026, 2048, 2049, 2050, 2051, 2052, 2053, 2054,
			2055, 2056,
		]
		.into_iter()
		.map(H160::from_low_u64_be)
		.collect();

		for i in 0..3000 {
			let address = H160::from_low_u64_be(i);

			if precompile_addresses.contains(&address) {
				assert!(
					precompiles.is_precompile(address),
					"is_precompile({}) should return true",
					i
				);

				assert!(
					precompiles
						.execute(&mut MockHandle::new(
							address,
							Context {
								address,
								caller: H160::zero(),
								apparent_value: U256::zero()
							}
						),)
						.is_some(),
					"execute({},..) should return Some(_)",
					i
				);
			} else {
				assert!(
					!precompiles.is_precompile(address),
					"is_precompile({}) should return false",
					i
				);

				assert!(
					precompiles
						.execute(&mut MockHandle::new(
							address,
							Context {
								address,
								caller: H160::zero(),
								apparent_value: U256::zero()
							}
						),)
						.is_none(),
					"execute({},..) should return None",
					i
				);
			}
		}
	});
}

#[test]
fn base_fee_should_default_to_associate_type_value() {
	ExtBuilder::default().build().execute_with(|| {
		assert_eq!(
			BaseFee::base_fee_per_gas(),
			(1 * GIGAWEI * SUPPLY_FACTOR).into()
		);
	});
}<|MERGE_RESOLUTION|>--- conflicted
+++ resolved
@@ -1509,14 +1509,9 @@
 						.write(U256::from(400 * MOVR))
 						.build(),
 				)
-<<<<<<< HEAD
 				.expect_cost(23518u64)
-				.expect_log(LogsBuilder::new(asset_precompile_address.into()).log3(
-=======
-				.expect_cost(23516u64)
 				.expect_log(log3(
 					asset_precompile_address,
->>>>>>> 13c685d2
 					SELECTOR_LOG_TRANSFER,
 					H160::from(ALICE),
 					H160::from(BOB),
@@ -1566,14 +1561,9 @@
 						.write(U256::from(400 * MOVR))
 						.build(),
 				)
-<<<<<<< HEAD
 				.expect_cost(14006)
-				.expect_log(LogsBuilder::new(asset_precompile_address.into()).log3(
-=======
-				.expect_cost(13989)
 				.expect_log(log3(
 					asset_precompile_address,
->>>>>>> 13c685d2
 					SELECTOR_LOG_APPROVAL,
 					H160::from(ALICE),
 					H160::from(BOB),
@@ -1592,14 +1582,9 @@
 						.write(U256::from(400 * MOVR))
 						.build(),
 				)
-<<<<<<< HEAD
 				.expect_cost(28967)
-				.expect_log(LogsBuilder::new(asset_precompile_address.into()).log3(
-=======
-				.expect_cost(29006)
 				.expect_log(log3(
 					asset_precompile_address,
->>>>>>> 13c685d2
 					SELECTOR_LOG_TRANSFER,
 					H160::from(ALICE),
 					H160::from(CHARLIE),
@@ -1649,14 +1634,9 @@
 						.write(U256::from(1000 * MOVR))
 						.build(),
 				)
-<<<<<<< HEAD
 				.expect_cost(12795)
-				.expect_log(LogsBuilder::new(asset_precompile_address.into()).log3(
-=======
-				.expect_cost(12821)
 				.expect_log(log3(
 					asset_precompile_address,
->>>>>>> 13c685d2
 					SELECTOR_LOG_TRANSFER,
 					H160::default(),
 					H160::from(BOB),
@@ -1681,14 +1661,9 @@
 						.write(U256::from(500 * MOVR))
 						.build(),
 				)
-<<<<<<< HEAD
 				.expect_cost(12987)
-				.expect_log(LogsBuilder::new(asset_precompile_address.into()).log3(
-=======
-				.expect_cost(12957)
 				.expect_log(log3(
 					asset_precompile_address,
->>>>>>> 13c685d2
 					SELECTOR_LOG_TRANSFER,
 					H160::from(BOB),
 					H160::default(),
@@ -2002,14 +1977,9 @@
 						.write(U256::from(400 * MOVR))
 						.build(),
 				)
-<<<<<<< HEAD
 				.expect_cost(23518)
-				.expect_log(LogsBuilder::new(asset_precompile_address.into()).log3(
-=======
-				.expect_cost(23516)
 				.expect_log(log3(
 					asset_precompile_address,
->>>>>>> 13c685d2
 					SELECTOR_LOG_TRANSFER,
 					H160::from(ALICE),
 					H160::from(BOB),
@@ -2071,14 +2041,9 @@
 						.write(U256::from(400 * MOVR))
 						.build(),
 				)
-<<<<<<< HEAD
 				.expect_cost(14006)
-				.expect_log(LogsBuilder::new(asset_precompile_address.into()).log3(
-=======
-				.expect_cost(13989)
 				.expect_log(log3(
 					asset_precompile_address,
->>>>>>> 13c685d2
 					SELECTOR_LOG_APPROVAL,
 					H160::from(ALICE),
 					H160::from(BOB),
@@ -2097,14 +2062,9 @@
 						.write(U256::from(400 * MOVR))
 						.build(),
 				)
-<<<<<<< HEAD
 				.expect_cost(28967)
-				.expect_log(LogsBuilder::new(asset_precompile_address.into()).log3(
-=======
-				.expect_cost(29006)
 				.expect_log(log3(
 					asset_precompile_address,
->>>>>>> 13c685d2
 					SELECTOR_LOG_TRANSFER,
 					H160::from(ALICE),
 					H160::from(CHARLIE),
