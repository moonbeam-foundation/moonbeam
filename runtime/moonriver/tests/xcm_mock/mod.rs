// Copyright 2021 Parity Technologies (UK) Ltd.
// This file is part of Polkadot.

// Polkadot is free software: you can redistribute it and/or modify
// it under the terms of the GNU General Public License as published by
// the Free Software Foundation, either version 3 of the License, or
// (at your option) any later version.

// Polkadot is distributed in the hope that it will be useful,
// but WITHOUT ANY WARRANTY; without even the implied warranty of
// MERCHANTABILITY or FITNESS FOR A PARTICULAR PURPOSE.  See the
// GNU General Public License for more details.

// You should have received a copy of the GNU General Public License
// along with Polkadot.  If not, see <http://www.gnu.org/licenses/>.

pub mod parachain;
pub mod relay_chain;
pub mod statemine_like;

use cumulus_primitives_core::ParaId;
use pallet_xcm_transactor::chain_indices::*;
use sp_runtime::traits::AccountIdConversion;
use sp_runtime::{AccountId32, BuildStorage};
use xcm_simulator::{decl_test_network, decl_test_parachain, decl_test_relay_chain, TestExt};

use parachain::MockTransactors;

use polkadot_runtime_parachains::configuration::{
	GenesisConfig as ConfigurationGenesisConfig, HostConfiguration,
};
use polkadot_runtime_parachains::paras::{
	GenesisConfig as ParasGenesisConfig, ParaGenesisArgs, ParaKind,
};
use sp_core::{H160, U256};
use std::{collections::BTreeMap, str::FromStr};

pub const PARAALICE: [u8; 20] = [1u8; 20];
pub const PARABOB: [u8; 20] = [2u8; 20];
pub const RELAYALICE: AccountId32 = AccountId32::new([0u8; 32]);
pub const RELAYBOB: AccountId32 = AccountId32::new([2u8; 32]);

pub fn para_a_account() -> AccountId32 {
	ParaId::from(1).into_account_truncating()
}

pub fn para_b_account() -> AccountId32 {
	ParaId::from(2).into_account_truncating()
}

pub fn para_a_account_20() -> parachain::AccountId {
	ParaId::from(1).into_account_truncating()
}

pub fn evm_account() -> H160 {
	H160::from_str("1000000000000000000000000000000000000001").unwrap()
}

pub fn mock_para_genesis_info() -> ParaGenesisArgs {
	ParaGenesisArgs {
		genesis_head: vec![1u8].into(),
		validation_code: vec![1u8].into(),
		para_kind: ParaKind::Parachain,
	}
}

pub fn mock_relay_config() -> HostConfiguration<relay_chain::BlockNumber> {
	HostConfiguration::<relay_chain::BlockNumber> {
		hrmp_channel_max_capacity: u32::MAX,
		hrmp_channel_max_total_size: u32::MAX,
		hrmp_max_parachain_inbound_channels: 10,
		hrmp_max_parachain_outbound_channels: 10,
		hrmp_channel_max_message_size: u32::MAX,
		// Changed to avoid arithmetic errors within hrmp_close
		max_downward_message_size: 100_000u32,
		..Default::default()
	}
}

pub fn mock_xcm_transactor_storage() -> RelayChainIndices {
	RelayChainIndices {
		staking: 0u8,
		utility: 5u8,
		hrmp: 6u8,
		bond: 0u8,
		bond_extra: 1u8,
		unbond: 2u8,
		withdraw_unbonded: 3u8,
		validate: 4u8,
		nominate: 5u8,
		chill: 6u8,
		set_payee: 7u8,
		set_controller: 8u8,
		rebond: 19u8,
		as_derivative: 1u8,
		init_open_channel: 0u8,
		accept_open_channel: 1u8,
		close_channel: 2u8,
		cancel_open_request: 6u8,
	}
}

decl_test_parachain! {
	pub struct ParaA {
		Runtime = parachain::Runtime,
		XcmpMessageHandler = parachain::MsgQueue,
		DmpMessageHandler = parachain::MsgQueue,
		new_ext = para_ext(1),
	}
}

decl_test_parachain! {
	pub struct ParaB {
		Runtime = parachain::Runtime,
		XcmpMessageHandler = parachain::MsgQueue,
		DmpMessageHandler = parachain::MsgQueue,
		new_ext = para_ext(2),
	}
}

decl_test_parachain! {
	pub struct ParaC {
		Runtime = parachain::Runtime,
		XcmpMessageHandler = parachain::MsgQueue,
		DmpMessageHandler = parachain::MsgQueue,
		new_ext = para_ext(3),
	}
}

decl_test_parachain! {
	pub struct Statemine {
		Runtime = statemine_like::Runtime,
		XcmpMessageHandler = statemine_like::MsgQueue,
		DmpMessageHandler = statemine_like::MsgQueue,
		new_ext = statemine_ext(1000),
	}
}

decl_test_relay_chain! {
	pub struct Relay {
		Runtime = relay_chain::Runtime,
		RuntimeCall = relay_chain::RuntimeCall,
		RuntimeEvent = relay_chain::RuntimeEvent,
		XcmConfig = relay_chain::XcmConfig,
		MessageQueue = relay_chain::MessageQueue,
		System = relay_chain::System,
		new_ext = relay_ext(vec![1, 2, 3, 1000]),
	}
}

decl_test_network! {
	pub struct MockNet {
		relay_chain = Relay,
		parachains = vec![
			(1, ParaA),
			(2, ParaB),
			(3, ParaC),
			(1000, Statemine),
		],
	}
}

pub const INITIAL_BALANCE: u128 = 10_000_000_000_000_000;

pub const INITIAL_EVM_BALANCE: u128 = 0;
pub const INITIAL_EVM_NONCE: u32 = 1;

pub fn para_ext(para_id: u32) -> sp_io::TestExternalities {
	use parachain::{MsgQueue, Runtime, System};

	let mut t = frame_system::GenesisConfig::<Runtime>::default()
		.build_storage()
		.unwrap();

	pallet_balances::GenesisConfig::<Runtime> {
		balances: vec![(PARAALICE.into(), INITIAL_BALANCE)],
		dev_accounts: None,
	}
	.assimilate_storage(&mut t)
	.unwrap();

	pallet_xcm_transactor::GenesisConfig::<Runtime> {
<<<<<<< HEAD
		// match relay runtime construct_runtime order in xcm_mock::relay_chain
		chain_indices_map: vec![(
			MockTransactors::Relay,
			pallet_xcm_transactor::chain_indices::ChainIndices::Relay(RelayChainIndices {
				hrmp: 6u8,
				init_open_channel: 0u8,
				accept_open_channel: 1u8,
				close_channel: 2u8,
				cancel_open_request: 6u8,
				..Default::default()
			}),
		)],
=======
		relay_indices: mock_xcm_transactor_storage(),
>>>>>>> e5d0948e
		..Default::default()
	}
	.assimilate_storage(&mut t)
	.unwrap();

	// EVM accounts are self-sufficient.
	let mut evm_accounts = BTreeMap::new();
	evm_accounts.insert(
		evm_account(),
		fp_evm::GenesisAccount {
			nonce: U256::from(INITIAL_EVM_NONCE),
			balance: U256::from(INITIAL_EVM_BALANCE),
			storage: Default::default(),
			code: vec![
				0x00, // STOP
			],
		},
	);

	let genesis_config = pallet_evm::GenesisConfig::<Runtime> {
		accounts: evm_accounts,
		..Default::default()
	};
	genesis_config.assimilate_storage(&mut t).unwrap();

	let mut ext = sp_io::TestExternalities::new(t);
	ext.execute_with(|| {
		System::set_block_number(1);
		MsgQueue::set_para_id(para_id.into());
	});
	ext
}

pub fn statemine_ext(para_id: u32) -> sp_io::TestExternalities {
	use statemine_like::{MsgQueue, Runtime, System};

	let mut t = frame_system::GenesisConfig::<Runtime>::default()
		.build_storage()
		.unwrap();

	pallet_balances::GenesisConfig::<Runtime> {
		balances: vec![
			(RELAYALICE.into(), INITIAL_BALANCE),
			(RELAYBOB.into(), INITIAL_BALANCE),
		],
		dev_accounts: None,
	}
	.assimilate_storage(&mut t)
	.unwrap();

	let mut ext = sp_io::TestExternalities::new(t);
	ext.execute_with(|| {
		System::set_block_number(1);
		MsgQueue::set_para_id(para_id.into());
	});
	ext
}

pub fn relay_ext(paras: Vec<u32>) -> sp_io::TestExternalities {
	use relay_chain::{Runtime, System};

	let mut t = frame_system::GenesisConfig::<Runtime>::default()
		.build_storage()
		.unwrap();

	pallet_balances::GenesisConfig::<Runtime> {
		balances: vec![(RELAYALICE, INITIAL_BALANCE)],
		dev_accounts: None,
	}
	.assimilate_storage(&mut t)
	.unwrap();

	let para_genesis: Vec<(ParaId, ParaGenesisArgs)> = paras
		.iter()
		.map(|&para_id| (para_id.into(), mock_para_genesis_info()))
		.collect();

	let genesis_config = ConfigurationGenesisConfig::<Runtime> {
		config: mock_relay_config(),
	};
	genesis_config.assimilate_storage(&mut t).unwrap();

	let genesis_config = ParasGenesisConfig::<Runtime> {
		paras: para_genesis,
		..Default::default()
	};
	genesis_config.assimilate_storage(&mut t).unwrap();

	let mut ext = sp_io::TestExternalities::new(t);
	ext.execute_with(|| {
		System::set_block_number(1);
	});
	ext
}

pub type RelayChainPalletXcm = pallet_xcm::Pallet<relay_chain::Runtime>;
pub type Hrmp = polkadot_runtime_parachains::hrmp::Pallet<relay_chain::Runtime>;

pub type StatemineBalances = pallet_balances::Pallet<statemine_like::Runtime>;
pub type StatemineChainPalletXcm = pallet_xcm::Pallet<statemine_like::Runtime>;
pub type StatemineAssets = pallet_assets::Pallet<statemine_like::Runtime>;

pub type ParachainPalletXcm = pallet_xcm::Pallet<parachain::Runtime>;

pub type RelayBalances = pallet_balances::Pallet<relay_chain::Runtime>;
pub type ParaBalances = pallet_balances::Pallet<parachain::Runtime>;
pub type XcmTransactor = pallet_xcm_transactor::Pallet<parachain::Runtime>;<|MERGE_RESOLUTION|>--- conflicted
+++ resolved
@@ -23,8 +23,6 @@
 use sp_runtime::traits::AccountIdConversion;
 use sp_runtime::{AccountId32, BuildStorage};
 use xcm_simulator::{decl_test_network, decl_test_parachain, decl_test_relay_chain, TestExt};
-
-use parachain::MockTransactors;
 
 use polkadot_runtime_parachains::configuration::{
 	GenesisConfig as ConfigurationGenesisConfig, HostConfiguration,
@@ -180,10 +178,9 @@
 	.unwrap();
 
 	pallet_xcm_transactor::GenesisConfig::<Runtime> {
-<<<<<<< HEAD
 		// match relay runtime construct_runtime order in xcm_mock::relay_chain
 		chain_indices_map: vec![(
-			MockTransactors::Relay,
+			moonriver_runtime::xcm_config::Transactors::Relay,
 			pallet_xcm_transactor::chain_indices::ChainIndices::Relay(RelayChainIndices {
 				hrmp: 6u8,
 				init_open_channel: 0u8,
@@ -193,9 +190,6 @@
 				..Default::default()
 			}),
 		)],
-=======
-		relay_indices: mock_xcm_transactor_storage(),
->>>>>>> e5d0948e
 		..Default::default()
 	}
 	.assimilate_storage(&mut t)
