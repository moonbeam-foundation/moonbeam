--- conflicted
+++ resolved
@@ -802,7 +802,6 @@
 			false,
 		)
 	}
-<<<<<<< HEAD
 
 	fn create_local_asset(
 		asset: AssetId,
@@ -822,8 +821,7 @@
 		);*/
 		Ok(())
 	}
-=======
-	fn destroy_asset(
+	fn destroy_foreign_asset(
 		asset: AssetId,
 		asset_destroy_witness: pallet_assets::DestroyWitness,
 	) -> DispatchResult {
@@ -833,17 +831,29 @@
 		Ok(())
 	}
 
+	fn destroy_local_asset(
+		asset: AssetId,
+		asset_destroy_witness: pallet_assets::DestroyWitness,
+	) -> DispatchResult {
+		// First destroy the asset
+		LocalAssets::destroy(Origin::root(), asset, asset_destroy_witness)
+			.map_err(|info| info.error)?;
+
+		Ok(())
+	}
+
 	fn destroy_asset_dispatch_info_weight(
 		asset: AssetId,
 		asset_destroy_witness: pallet_assets::DestroyWitness,
 	) -> Weight {
-		let call = Call::Assets(pallet_assets::Call::<Runtime>::destroy {
-			id: asset,
-			witness: asset_destroy_witness,
-		});
+		let call = Call::Assets(
+			pallet_assets::Call::<Runtime, ForeignAssetInstance>::destroy {
+				id: asset,
+				witness: asset_destroy_witness,
+			},
+		);
 		call.get_dispatch_info().weight
 	}
->>>>>>> f2a970d0
 }
 
 #[derive(Clone, Default, Eq, Debug, PartialEq, Ord, PartialOrd, Encode, Decode, TypeInfo)]
@@ -872,14 +882,10 @@
 	type AssetRegistrarMetadata = AssetMetadata;
 	type ForeignAssetType = AssetType;
 	type AssetRegistrar = AssetRegistrar;
-<<<<<<< HEAD
 	type ForeignAssetModifierOrigin = EnsureRoot<AccountId>;
 	type LocalAssetModifierOrigin = EnsureRoot<AccountId>;
 	type LocalAssetIdCreator = LocalAssetIdCreator;
-=======
-	type AssetModifierOrigin = EnsureRoot<AccountId>;
 	type AssetDestroyWitness = pallet_assets::DestroyWitness;
->>>>>>> f2a970d0
 	type WeightInfo = ();
 }
 
@@ -1000,11 +1006,7 @@
 		XcmVersioner: mock_version_changer::{Pallet, Storage, Event<T>},
 
 		PolkadotXcm: pallet_xcm::{Pallet, Call, Event<T>, Origin},
-<<<<<<< HEAD
-		Assets: pallet_assets::<Instance1>::{Pallet, Storage, Event<T>},
-=======
-		Assets: pallet_assets::{Pallet, Call, Storage, Event<T>},
->>>>>>> f2a970d0
+		Assets: pallet_assets::<Instance1>::{Pallet, Call, Storage, Event<T>},
 		CumulusXcm: cumulus_pallet_xcm::{Pallet, Event<T>, Origin},
 		XTokens: orml_xtokens::{Pallet, Call, Storage, Event<T>},
 		AssetManager: pallet_asset_manager::{Pallet, Call, Storage, Event<T>},
