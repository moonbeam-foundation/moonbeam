// Copyright 2021 Parity Technologies (UK) Ltd.
// This file is part of Polkadot.

// Polkadot is free software: you can redistribute it and/or modify
// it under the terms of the GNU General Public License as published by
// the Free Software Foundation, either version 3 of the License, or
// (at your option) any later version.

// Polkadot is distributed in the hope that it will be useful,
// but WITHOUT ANY WARRANTY; without even the implied warranty of
// MERCHANTABILITY or FITNESS FOR A PARTICULAR PURPOSE.  See the
// GNU General Public License for more details.

// You should have received a copy of the GNU General Public License
// along with Polkadot.  If not, see <http://www.gnu.org/licenses/>.

//! Parachain runtime mock.

use frame_support::{
	construct_runtime, ensure, parameter_types,
	traits::{
		fungible::NativeOrWithId, ConstU32, EitherOf, Everything, Get, InstanceFilter, Nothing,
		PalletInfoAccess,
	},
	weights::Weight,
	PalletId,
};
use frame_system::{pallet_prelude::BlockNumberFor, EnsureRoot};
use moonbeam_runtime_common::{
	impl_asset_conversion::AssetRateConverter, impl_multiasset_paymaster::MultiAssetPaymaster,
	xcm_origins::AllowSiblingParachains,
};
use pallet_moonbeam_foreign_assets::{MapSuccessToGovernance, MapSuccessToXcm};
use pallet_xcm::{migration::v1::VersionUncheckedMigrateToV1, EnsureXcm};
use parity_scale_codec::{Decode, DecodeWithMemTracking, Encode, MaxEncodedLen};
use sp_core::{H160, H256};
use sp_runtime::{
	traits::{BlakeTwo256, Hash, IdentityLookup, MaybeEquivalence, Zero},
	Permill,
};
use sp_std::{convert::TryFrom, prelude::*};
use xcm::{latest::prelude::*, Version as XcmVersion, VersionedXcm};

use cumulus_primitives_core::relay_chain::HrmpChannelId;
use pallet_ethereum::PostLogContent;
use polkadot_core_primitives::BlockNumber as RelayBlockNumber;
use polkadot_parachain::primitives::{Id as ParaId, Sibling};
use xcm::latest::{
	Error as XcmError, ExecuteXcm,
	Junction::{PalletInstance, Parachain},
	Location, NetworkId, Outcome, Xcm,
};
use xcm_builder::{
	AccountKey20Aliases, AllowKnownQueryResponses, AllowSubscriptionsFrom,
	AllowTopLevelPaidExecutionFrom, Case, EnsureXcmOrigin, FixedWeightBounds, FungibleAdapter,
	IsConcrete, ParentAsSuperuser, ParentIsPreset, RelayChainAsNative, SiblingParachainAsNative,
	SiblingParachainConvertsVia, SignedAccountKey20AsNative, SovereignSignedViaLocation,
	TakeWeightCredit, WithComputedOrigin,
};
use xcm_executor::{Config, XcmExecutor};

#[cfg(feature = "runtime-benchmarks")]
use moonbeam_runtime_common::benchmarking::BenchmarkHelper as ArgumentsBenchmarkHelper;
pub use moonriver_runtime::xcm_config::AssetType;
use scale_info::TypeInfo;
use xcm_simulator::{
	DmpMessageHandlerT as DmpMessageHandler, XcmpMessageFormat,
	XcmpMessageHandlerT as XcmpMessageHandler,
};

pub type AccountId = moonbeam_core_primitives::AccountId;
pub type Balance = u128;
pub type AssetId = u128;
pub type BlockNumber = BlockNumberFor<Runtime>;

parameter_types! {
	pub const BlockHashCount: u32 = 250;
}

impl frame_system::Config for Runtime {
	type RuntimeOrigin = RuntimeOrigin;
	type RuntimeCall = RuntimeCall;
	type RuntimeTask = RuntimeTask;
	type Nonce = u64;
	type Block = Block;
	type Hash = H256;
	type Hashing = ::sp_runtime::traits::BlakeTwo256;
	type AccountId = AccountId;
	type Lookup = IdentityLookup<AccountId>;
	type RuntimeEvent = RuntimeEvent;
	type BlockHashCount = BlockHashCount;
	type BlockWeights = ();
	type BlockLength = ();
	type Version = ();
	type PalletInfo = PalletInfo;
	type AccountData = pallet_balances::AccountData<Balance>;
	type OnNewAccount = ();
	type OnKilledAccount = ();
	type DbWeight = ();
	type BaseCallFilter = Everything;
	type SystemWeightInfo = ();
	type SS58Prefix = ();
	type OnSetCode = ();
	type MaxConsumers = frame_support::traits::ConstU32<16>;
	type SingleBlockMigrations = ();
	type MultiBlockMigrator = ();
	type PreInherents = ();
	type PostInherents = ();
	type PostTransactions = ();
	type ExtensionsWeightInfo = ();
}

parameter_types! {
	pub ExistentialDeposit: Balance = 0;
	pub const MaxLocks: u32 = 50;
	pub const MaxReserves: u32 = 50;
}

impl pallet_balances::Config for Runtime {
	type MaxLocks = MaxLocks;
	type Balance = Balance;
	type RuntimeEvent = RuntimeEvent;
	type DustRemoval = ();
	type ExistentialDeposit = ExistentialDeposit;
	type AccountStore = System;
	type WeightInfo = ();
	type MaxReserves = MaxReserves;
	type ReserveIdentifier = [u8; 8];
	type RuntimeHoldReason = ();
	type FreezeIdentifier = ();
	type MaxFreezes = ();
	type RuntimeFreezeReason = ();
	type DoneSlashHandler = ();
}

/// Type for specifying how a `Location` can be converted into an `AccountId`. This is used
/// when determining ownership of accounts for asset transacting and when attempting to use XCM
/// `Transact` in order to determine the dispatch Origin.
pub type LocationToAccountId = (
	// The parent (Relay-chain) origin converts to the default `AccountId`.
	ParentIsPreset<AccountId>,
	// Sibling parachain origins convert to AccountId via the `ParaId::into`.
	SiblingParachainConvertsVia<Sibling, AccountId>,
	AccountKey20Aliases<RelayNetwork, AccountId>,
	// Generate remote accounts according to polkadot standards
	xcm_builder::HashedDescription<
		AccountId,
		xcm_builder::DescribeFamily<xcm_builder::DescribeAllTerminal>,
	>,
);

/// This is the type we use to convert an (incoming) XCM origin into a local `Origin` instance,
/// ready for dispatching a transaction with Xcm's `Transact`. There is an `OriginKind` which can
/// biases the kind of local `Origin` it will become.
pub type XcmOriginToTransactDispatchOrigin = (
	// Sovereign account converter; this attempts to derive an `AccountId` from the origin location
	// using `LocationToAccountId` and then turn that into the usual `Signed` origin. Useful for
	// foreign chains who want to have a local sovereign account on this chain which they control.
	SovereignSignedViaLocation<LocationToAccountId, RuntimeOrigin>,
	// Native converter for Relay-chain (Parent) location; will converts to a `Relay` origin when
	// recognised.
	RelayChainAsNative<RelayChainOrigin, RuntimeOrigin>,
	// Native converter for sibling Parachains; will convert to a `SiblingPara` origin when
	// recognised.
	SiblingParachainAsNative<cumulus_pallet_xcm::Origin, RuntimeOrigin>,
	// Superuser converter for the Relay-chain (Parent) location. This will allow it to issue a
	// transaction from the Root origin.
	ParentAsSuperuser<RuntimeOrigin>,
	// Xcm origins can be represented natively under the Xcm pallet's Xcm origin.
	pallet_xcm::XcmPassthrough<RuntimeOrigin>,
	SignedAccountKey20AsNative<RelayNetwork, RuntimeOrigin>,
);

parameter_types! {
	pub const UnitWeightCost: Weight = Weight::from_parts(1u64, 1u64);
	pub MaxInstructions: u32 = 100;
}

pub type LocalAssetTransactor = FungibleAdapter<
	// Use this currency:
	Balances,
	// Use this currency when it is a fungible asset matching any of the locations in
	// SelfReserveRepresentations
	IsConcrete<SelfReserve>,
	// We can convert the Locations with our converter above:
	LocationToAccountId,
	// Our chain's account ID type (we can't get away without mentioning it explicitly):
	AccountId,
	// We dont allow teleport
	(),
>;

// We use both transactors
pub type AssetTransactors = (LocalAssetTransactor, EvmForeignAssets);

pub type XcmRouter = super::ParachainXcmRouter<MsgQueue>;

pub type XcmBarrier = (
	// Weight that is paid for may be consumed.
	TakeWeightCredit,
	// Expected responses are OK.
	AllowKnownQueryResponses<PolkadotXcm>,
	WithComputedOrigin<
		(
			// If the message is one that immediately attemps to pay for execution, then allow it.
			AllowTopLevelPaidExecutionFrom<Everything>,
			// Subscriptions for version tracking are OK.
			AllowSubscriptionsFrom<Everything>,
		),
		UniversalLocation,
		ConstU32<8>,
	>,
);

parameter_types! {
	/// Xcm fees will go to the treasury account
	pub XcmFeesAccount: AccountId = Treasury::account_id();
	/// Parachain token units per second of execution
	pub ParaTokensPerSecond: u128 = 1000000000000;
}

pub struct WeightToFee;
impl sp_weights::WeightToFee for WeightToFee {
	type Balance = Balance;

	fn weight_to_fee(weight: &Weight) -> Self::Balance {
		use sp_runtime::SaturatedConversion as _;
		Self::Balance::saturated_from(weight.ref_time())
			.saturating_mul(ParaTokensPerSecond::get())
			.saturating_div(frame_support::weights::constants::WEIGHT_REF_TIME_PER_SECOND as u128)
	}
}

parameter_types! {
	pub RelayNetwork: NetworkId = moonriver_runtime::xcm_config::RelayNetwork::get();
	pub RelayChainOrigin: RuntimeOrigin = cumulus_pallet_xcm::Origin::Relay.into();
	pub UniversalLocation: InteriorLocation =
		[GlobalConsensus(RelayNetwork::get()), Parachain(MsgQueue::parachain_id().into())].into();
	pub SelfReserve: Location = Location {
		parents:0,
		interior: [
			PalletInstance(<Balances as PalletInfoAccess>::index() as u8)
		].into()
	};
	pub const MaxAssetsIntoHolding: u32 = 64;

	pub AssetHubLocation: Location = Location::new(1, [Parachain(1000)]);
	pub RelayLocationFilter: AssetFilter = Wild(AllOf {
		fun: WildFungible,
		id: xcm::prelude::AssetId(Location::parent()),
	});

	pub RelayChainNativeAssetFromAssetHub: (AssetFilter, Location) = (
		RelayLocationFilter::get(),
		AssetHubLocation::get()
	);
}

use frame_system::RawOrigin;
use sp_runtime::traits::PostDispatchInfoOf;
use sp_runtime::DispatchErrorWithPostInfo;
use xcm_executor::traits::CallDispatcher;
moonbeam_runtime_common::impl_moonbeam_xcm_call!();

type Reserves = (
	// Relaychain (DOT) from Asset Hub
	Case<RelayChainNativeAssetFromAssetHub>,
	// Assets which the reserve is the same as the origin.
	xcm_primitives::MultiNativeAsset<
		xcm_primitives::AbsoluteAndRelativeReserve<SelfLocationAbsolute>,
	>,
);

pub struct XcmConfig;
impl Config for XcmConfig {
	type RuntimeCall = RuntimeCall;
	type XcmSender = XcmRouter;
	type AssetTransactor = AssetTransactors;
	type OriginConverter = XcmOriginToTransactDispatchOrigin;
	type IsReserve = Reserves;
	type IsTeleporter = ();
	type UniversalLocation = UniversalLocation;
	type Barrier = XcmBarrier;
	type Weigher = FixedWeightBounds<UnitWeightCost, RuntimeCall, MaxInstructions>;
	type Trader = pallet_xcm_weight_trader::Trader<Runtime>;
	type ResponseHandler = PolkadotXcm;
	type SubscriptionService = PolkadotXcm;
	type AssetTrap = PolkadotXcm;
	type AssetClaims = PolkadotXcm;
	type CallDispatcher = MoonbeamCall;
	type AssetLocker = ();
	type AssetExchanger = ();
	type PalletInstancesInfo = ();
	type MaxAssetsIntoHolding = MaxAssetsIntoHolding;
	type FeeManager = ();
	type MessageExporter = ();
	type UniversalAliases = Nothing;
	type SafeCallFilter = Everything;
	type Aliasers = Nothing;
	type TransactionalProcessor = ();
	type HrmpNewChannelOpenRequestHandler = ();
	type HrmpChannelAcceptedHandler = ();
	type HrmpChannelClosingHandler = ();
	type XcmRecorder = PolkadotXcm;
	type XcmEventEmitter = PolkadotXcm;
}

impl cumulus_pallet_xcm::Config for Runtime {
	type RuntimeEvent = RuntimeEvent;
	type XcmExecutor = XcmExecutor<XcmConfig>;
}

// Our currencyId. We distinguish for now between SelfReserve, and Others, defined by their Id.
#[derive(
	Clone, Eq, Debug, PartialEq, Ord, PartialOrd, Encode, Decode, TypeInfo, DecodeWithMemTracking,
)]
pub enum CurrencyId {
	SelfReserve,
	ForeignAsset(AssetId),
}

// How to convert from CurrencyId to Location
pub struct CurrencyIdToLocation<AssetXConverter>(sp_std::marker::PhantomData<AssetXConverter>);
impl<AssetXConverter> sp_runtime::traits::Convert<CurrencyId, Option<Location>>
	for CurrencyIdToLocation<AssetXConverter>
where
	AssetXConverter: MaybeEquivalence<Location, AssetId>,
{
	fn convert(currency: CurrencyId) -> Option<Location> {
		match currency {
			CurrencyId::SelfReserve => {
				// For now and until Xtokens is adapted to handle 0.9.16 version we use
				// the old anchoring here
				// This is not a problem in either cases, since the view of the destination
				// chain does not change
				// TODO! change this to NewAnchoringSelfReserve once xtokens is adapted for it
				let multi: Location = SelfReserve::get();
				Some(multi)
			}
			CurrencyId::ForeignAsset(asset) => AssetXConverter::convert_back(&asset),
		}
	}
}

parameter_types! {
	pub const BaseXcmWeight: Weight = Weight::from_parts(100u64, 100u64);
	pub const MaxAssetsForTransfer: usize = 2;
	pub SelfLocation: Location = Location::here();
	pub SelfLocationAbsolute: Location = Location {
		parents:1,
		interior: [
			Parachain(MsgQueue::parachain_id().into())
		].into()
	};
}

parameter_types! {
	pub const ProposalBond: Permill = Permill::from_percent(5);
	pub const ProposalBondMinimum: Balance = 0;
	pub const SpendPeriod: u32 = 0;
	pub const TreasuryId: PalletId = PalletId(*b"pc/trsry");
	pub const MaxApprovals: u32 = 100;
	pub TreasuryAccount: AccountId = Treasury::account_id();
}

impl pallet_treasury::Config for Runtime {
	type PalletId = TreasuryId;
	type Currency = Balances;
	type RejectOrigin = EnsureRoot<AccountId>;
	type RuntimeEvent = RuntimeEvent;
	type SpendPeriod = SpendPeriod;
	type Burn = ();
	type BurnDestination = ();
	type MaxApprovals = MaxApprovals;
	type WeightInfo = ();
	type SpendFunds = ();
	type SpendOrigin = frame_support::traits::NeverEnsureOrigin<Balance>; // Same as Polkadot
	type AssetKind = NativeOrWithId<AssetId>;
	type Beneficiary = AccountId;
	type BeneficiaryLookup = IdentityLookup<AccountId>;
	type Paymaster = MultiAssetPaymaster<Runtime, TreasuryAccount, Balances>;
	type BalanceConverter = AssetRateConverter<Runtime, Balances>;
	type PayoutPeriod = ConstU32<0>;
	#[cfg(feature = "runtime-benchmarks")]
	type BenchmarkHelper = ArgumentsBenchmarkHelper;
	type BlockNumberProvider = System;
}

#[frame_support::pallet]
pub mod mock_msg_queue {
	use super::*;
	use frame_support::pallet_prelude::*;

	#[pallet::config]
	pub trait Config: frame_system::Config {
		type RuntimeEvent: From<Event<Self>> + IsType<<Self as frame_system::Config>::RuntimeEvent>;
		type XcmExecutor: ExecuteXcm<Self::RuntimeCall>;
	}

	#[pallet::call]
	impl<T: Config> Pallet<T> {}

	#[pallet::pallet]
	pub struct Pallet<T>(_);

	#[pallet::storage]
	#[pallet::getter(fn parachain_id)]
	pub(super) type ParachainId<T: Config> = StorageValue<_, ParaId, ValueQuery>;

	impl<T: Config> Get<ParaId> for Pallet<T> {
		fn get() -> ParaId {
			Self::parachain_id()
		}
	}

	pub type MessageId = [u8; 32];

	#[pallet::event]
	#[pallet::generate_deposit(pub(super) fn deposit_event)]
	pub enum Event<T: Config> {
		// XCMP
		/// Some XCM was executed OK.
		Success(Option<T::Hash>),
		/// Some XCM failed.
		Fail(Option<T::Hash>, XcmError),
		/// Bad XCM version used.
		BadVersion(Option<T::Hash>),
		/// Bad XCM format used.
		BadFormat(Option<T::Hash>),

		// DMP
		/// Downward message is invalid XCM.
		InvalidFormat(MessageId),
		/// Downward message is unsupported version of XCM.
		UnsupportedVersion(MessageId),
		/// Downward message executed with the given outcome.
		ExecutedDownward(MessageId, Outcome),
	}

	impl<T: Config> Pallet<T> {
		pub fn set_para_id(para_id: ParaId) {
			ParachainId::<T>::put(para_id);
		}

		fn handle_xcmp_message(
			sender: ParaId,
			_sent_at: RelayBlockNumber,
			xcm: VersionedXcm<T::RuntimeCall>,
			max_weight: Weight,
		) -> Result<Weight, XcmError> {
			let hash = Encode::using_encoded(&xcm, T::Hashing::hash);
			let (result, event) = match Xcm::<T::RuntimeCall>::try_from(xcm) {
				Ok(xcm) => {
					let location = Location::new(1, [Parachain(sender.into())]);
					let mut id = [0u8; 32];
					id.copy_from_slice(hash.as_ref());
					match T::XcmExecutor::prepare_and_execute(
						location,
						xcm,
						&mut id,
						max_weight,
						Weight::zero(),
					) {
						Outcome::Error { error } => {
							(Err(error.clone()), Event::Fail(Some(hash), error))
						}
						Outcome::Complete { used } => (Ok(used), Event::Success(Some(hash))),
						// As far as the caller is concerned, this was dispatched without error, so
						// we just report the weight used.
						Outcome::Incomplete { used, error } => {
							(Ok(used), Event::Fail(Some(hash), error))
						}
					}
				}
				Err(()) => (
					Err(XcmError::UnhandledXcmVersion),
					Event::BadVersion(Some(hash)),
				),
			};
			Self::deposit_event(event);
			result
		}
	}

	impl<T: Config> XcmpMessageHandler for Pallet<T> {
		fn handle_xcmp_messages<'a, I: Iterator<Item = (ParaId, RelayBlockNumber, &'a [u8])>>(
			iter: I,
			max_weight: Weight,
		) -> Weight {
			for (sender, sent_at, data) in iter {
				let mut data_ref = data;
				let _ = XcmpMessageFormat::decode(&mut data_ref)
					.expect("Simulator encodes with versioned xcm format; qed");

				let mut remaining_fragments = &data_ref[..];
				while !remaining_fragments.is_empty() {
					if let Ok(xcm) =
						VersionedXcm::<T::RuntimeCall>::decode(&mut remaining_fragments)
					{
						let _ = Self::handle_xcmp_message(sender, sent_at, xcm, max_weight);
					} else {
						debug_assert!(false, "Invalid incoming XCMP message data");
					}
				}
			}
			max_weight
		}
	}

	impl<T: Config> DmpMessageHandler for Pallet<T> {
		fn handle_dmp_messages(
			iter: impl Iterator<Item = (RelayBlockNumber, Vec<u8>)>,
			limit: Weight,
		) -> Weight {
			for (_i, (_sent_at, data)) in iter.enumerate() {
				let mut id = sp_io::hashing::blake2_256(&data[..]);
				let maybe_msg = VersionedXcm::<T::RuntimeCall>::decode(&mut &data[..])
					.map(Xcm::<T::RuntimeCall>::try_from);
				match maybe_msg {
					Err(_) => {
						Self::deposit_event(Event::InvalidFormat(id));
					}
					Ok(Err(())) => {
						Self::deposit_event(Event::UnsupportedVersion(id));
					}
					Ok(Ok(x)) => {
						let outcome = T::XcmExecutor::prepare_and_execute(
							Parent,
							x,
							&mut id,
							limit,
							Weight::zero(),
						);

						Self::deposit_event(Event::ExecutedDownward(id, outcome));
					}
				}
			}
			limit
		}
	}
}

// Pallet to provide the version, used to test runtime upgrade version changes
#[frame_support::pallet]
pub mod mock_version_changer {
	use super::*;
	use frame_support::pallet_prelude::*;

	#[pallet::config]
	pub trait Config: frame_system::Config {
		type RuntimeEvent: From<Event<Self>> + IsType<<Self as frame_system::Config>::RuntimeEvent>;
	}

	#[pallet::call]
	impl<T: Config> Pallet<T> {}

	#[pallet::pallet]
	pub struct Pallet<T>(_);

	#[pallet::storage]
	#[pallet::getter(fn current_version)]
	pub(super) type CurrentVersion<T: Config> = StorageValue<_, XcmVersion, ValueQuery>;

	impl<T: Config> Get<XcmVersion> for Pallet<T> {
		fn get() -> XcmVersion {
			Self::current_version()
		}
	}

	#[pallet::event]
	#[pallet::generate_deposit(pub(super) fn deposit_event)]
	pub enum Event<T: Config> {
		// XCMP
		/// Some XCM was executed OK.
		VersionChanged(XcmVersion),
	}

	impl<T: Config> Pallet<T> {
		pub fn set_version(version: XcmVersion) {
			CurrentVersion::<T>::put(version);
			Self::deposit_event(Event::VersionChanged(version));
		}
	}
}

impl mock_msg_queue::Config for Runtime {
	type RuntimeEvent = RuntimeEvent;
	type XcmExecutor = XcmExecutor<XcmConfig>;
}

impl mock_version_changer::Config for Runtime {
	type RuntimeEvent = RuntimeEvent;
}

pub type LocalOriginToLocation =
	xcm_primitives::SignedToAccountId20<RuntimeOrigin, AccountId, RelayNetwork>;

parameter_types! {
	pub MatcherLocation: Location = Location::here();
}

impl pallet_xcm::Config for Runtime {
	type RuntimeEvent = RuntimeEvent;
	type SendXcmOrigin = EnsureXcmOrigin<RuntimeOrigin, LocalOriginToLocation>;
	type XcmRouter = XcmRouter;
	type ExecuteXcmOrigin = EnsureXcmOrigin<RuntimeOrigin, LocalOriginToLocation>;
	type XcmExecuteFilter = frame_support::traits::Nothing;
	type XcmExecutor = XcmExecutor<XcmConfig>;
	// Do not allow teleports
	type XcmTeleportFilter = Nothing;
	type XcmReserveTransferFilter = Everything;
	type Weigher = FixedWeightBounds<UnitWeightCost, RuntimeCall, MaxInstructions>;
	type UniversalLocation = UniversalLocation;
	type RuntimeOrigin = RuntimeOrigin;
	type RuntimeCall = RuntimeCall;
	const VERSION_DISCOVERY_QUEUE_SIZE: u32 = 100;
	// We use a custom one to test runtime upgrades
	type AdvertisedXcmVersion = XcmVersioner;
	type Currency = Balances;
	type CurrencyMatcher = IsConcrete<MatcherLocation>;
	type TrustedLockers = ();
	type SovereignAccountOf = ();
	type MaxLockers = ConstU32<8>;
	type WeightInfo = pallet_xcm::TestWeightInfo;
	type MaxRemoteLockConsumers = ConstU32<0>;
	type RemoteLockConsumerIdentifier = ();
	type AdminOrigin = frame_system::EnsureRoot<AccountId>;
	type AuthorizedAliasConsideration = Disabled;
	type AssetHubMigrationStarted = ConstBool<false>;
}

#[derive(
	Clone,
	Default,
	Eq,
	Debug,
	PartialEq,
	Ord,
	PartialOrd,
	Encode,
	Decode,
	TypeInfo,
	DecodeWithMemTracking,
)]
pub struct AssetMetadata {
	pub name: Vec<u8>,
	pub symbol: Vec<u8>,
	pub decimals: u8,
}

pub struct AccountIdToH160;
impl sp_runtime::traits::Convert<AccountId, H160> for AccountIdToH160 {
	fn convert(account_id: AccountId) -> H160 {
		account_id.into()
	}
}

pub struct EvmForeignAssetIdFilter;
impl frame_support::traits::Contains<AssetId> for EvmForeignAssetIdFilter {
	fn contains(_asset_id: &AssetId) -> bool {
		true
	}
}

pub type ForeignAssetManagerOrigin = EitherOf<
	MapSuccessToXcm<EnsureXcm<AllowSiblingParachains>>,
	MapSuccessToGovernance<EnsureRoot<AccountId>>,
>;

moonbeam_runtime_common::impl_evm_runner_precompile_or_eth_xcm!();

parameter_types! {
	pub ForeignAssetCreationDeposit: u128 = 100 * currency::MOVR;
}

impl pallet_moonbeam_foreign_assets::Config for Runtime {
	type AccountIdToH160 = AccountIdToH160;
	type AssetIdFilter = EvmForeignAssetIdFilter;
	type EvmRunner = EvmRunnerPrecompileOrEthXcm<MoonbeamCall, Self>;
	type ConvertLocation =
		SiblingParachainConvertsVia<polkadot_parachain::primitives::Sibling, AccountId>;
	type ForeignAssetCreatorOrigin = ForeignAssetManagerOrigin;
	type ForeignAssetFreezerOrigin = ForeignAssetManagerOrigin;
	type ForeignAssetModifierOrigin = ForeignAssetManagerOrigin;
	type ForeignAssetUnfreezerOrigin = ForeignAssetManagerOrigin;
	type OnForeignAssetCreated = ();
	type MaxForeignAssets = ConstU32<256>;
	type RuntimeEvent = RuntimeEvent;
	type WeightInfo = ();
	type XcmLocationToH160 = LocationToH160;
	type ForeignAssetCreationDeposit = ForeignAssetCreationDeposit;
	type Balance = Balance;
	type Currency = Balances;
}

// 1 KSM should be enough
parameter_types! {
	pub MaxHrmpRelayFee: Asset = (Location::parent(), 1_000_000_000_000u128).into();
}

impl pallet_xcm_transactor::Config for Runtime {
	type RuntimeEvent = RuntimeEvent;
	type Balance = Balance;
	type Transactor = moonriver_runtime::xcm_config::Transactors;
	type DerivativeAddressRegistrationOrigin = EnsureRoot<AccountId>;
	type SovereignAccountDispatcherOrigin = frame_system::EnsureRoot<AccountId>;
	type CurrencyId = CurrencyId;
	type AccountIdToLocation = xcm_primitives::AccountIdToLocation<AccountId>;
	type CurrencyIdToLocation = CurrencyIdToLocation<EvmForeignAssets>;
	type SelfLocation = SelfLocation;
	type Weigher = xcm_builder::FixedWeightBounds<UnitWeightCost, RuntimeCall, MaxInstructions>;
	type UniversalLocation = UniversalLocation;
	type XcmSender = XcmRouter;
	type BaseXcmWeight = BaseXcmWeight;
	type AssetTransactor = AssetTransactors;
	type ReserveProvider = xcm_primitives::AbsoluteAndRelativeReserve<SelfLocationAbsolute>;
	type WeightInfo = ();
	type HrmpManipulatorOrigin = EnsureRoot<AccountId>;
	type HrmpOpenOrigin = EnsureRoot<AccountId>;
	type MaxHrmpFee = xcm_builder::Case<MaxHrmpRelayFee>;
}

parameter_types! {
	pub RelayLocation: Location = Location::parent();
}

impl pallet_xcm_weight_trader::Config for Runtime {
	type AccountIdToLocation = xcm_primitives::AccountIdToLocation<AccountId>;
	type AddSupportedAssetOrigin = EnsureRoot<AccountId>;
	type AssetLocationFilter = Everything;
	type AssetTransactor = AssetTransactors;
	type Balance = Balance;
	type EditSupportedAssetOrigin = EnsureRoot<AccountId>;
	type NativeLocation = SelfReserve;
	type PauseSupportedAssetOrigin = EnsureRoot<AccountId>;
	type RemoveSupportedAssetOrigin = EnsureRoot<AccountId>;
	type RuntimeEvent = RuntimeEvent;
	type ResumeSupportedAssetOrigin = EnsureRoot<AccountId>;
	type WeightInfo = ();
	type WeightToFee = WeightToFee;
	type XcmFeesAccount = XcmFeesAccount;
	#[cfg(feature = "runtime-benchmarks")]
	type NotFilteredLocation = RelayLocation;
}

parameter_types! {
	pub const MinimumPeriod: u64 = 1000;
}
impl pallet_timestamp::Config for Runtime {
	type Moment = u64;
	type OnTimestampSet = ();
	type MinimumPeriod = MinimumPeriod;
	type WeightInfo = ();
}

parameter_types! {
	pub BlockGasLimit: U256 = moonriver_runtime::BlockGasLimit::get();
	pub WeightPerGas: Weight = moonriver_runtime::WeightPerGas::get();
	pub const GasLimitPovSizeRatio: u64 = moonriver_runtime::GasLimitPovSizeRatio::get();
	pub GasLimitStorageGrowthRatio: u64 = moonriver_runtime::GasLimitStorageGrowthRatio::get();
}

impl pallet_evm::Config for Runtime {
	type FeeCalculator = ();
	type GasWeightMapping = pallet_evm::FixedGasWeightMapping<Self>;
	type WeightPerGas = WeightPerGas;

	type CallOrigin = pallet_evm::EnsureAddressRoot<AccountId>;
	type WithdrawOrigin = pallet_evm::EnsureAddressNever<AccountId>;

	type AddressMapping = pallet_evm::IdentityAddressMapping;
	type Currency = Balances;
	type Runner = pallet_evm::runner::stack::Runner<Self>;

	type RuntimeEvent = RuntimeEvent;
	type PrecompilesType = ();
	type PrecompilesValue = ();
	type ChainId = ();
	type BlockGasLimit = BlockGasLimit;
	type OnChargeTransaction = ();
	type BlockHashMapping = pallet_evm::SubstrateBlockHashMapping<Self>;
	type FindAuthor = ();
	type OnCreate = ();
	type GasLimitPovSizeRatio = GasLimitPovSizeRatio;
	type GasLimitStorageGrowthRatio = GasLimitStorageGrowthRatio;
	type Timestamp = Timestamp;
	type WeightInfo = pallet_evm::weights::SubstrateWeight<Runtime>;
	type AccountProvider = FrameSystemAccountProvider<Runtime>;
	type CreateOriginFilter = ();
	type CreateInnerOriginFilter = ();
}

#[allow(dead_code)]
pub struct NormalFilter;

impl frame_support::traits::Contains<RuntimeCall> for NormalFilter {
	fn contains(c: &RuntimeCall) -> bool {
		match c {
			_ => true,
		}
	}
}

// We need to use the encoding from the relay mock runtime
#[derive(Encode, Decode)]
pub enum RelayCall {
	#[codec(index = 5u8)]
	// the index should match the position of the module in `construct_runtime!`
	Utility(UtilityCall),
	#[codec(index = 6u8)]
	// the index should match the position of the module in `construct_runtime!`
	Hrmp(HrmpCall),
}

#[derive(Encode, Decode)]
pub enum UtilityCall {
	#[codec(index = 1u8)]
	AsDerivative(u16),
}

// HRMP call encoding, needed for xcm transactor pallet
#[derive(Encode, Decode)]
pub enum HrmpCall {
	#[codec(index = 0u8)]
	InitOpenChannel(ParaId, u32, u32),
	#[codec(index = 1u8)]
	AcceptOpenChannel(ParaId),
	#[codec(index = 2u8)]
	CloseChannel(HrmpChannelId),
	#[codec(index = 6u8)]
	CancelOpenRequest(HrmpChannelId, u32),
}

<<<<<<< HEAD
#[derive(
	Clone,
	Eq,
	Debug,
	PartialEq,
	Ord,
	PartialOrd,
	Encode,
	Decode,
	TypeInfo,
	DecodeWithMemTracking,
	serde::Serialize,
	serde::Deserialize,
)]
pub enum MockTransactors {
	Relay,
	AssetHub,
}

impl xcm_primitives::XcmTransact for MockTransactors {
	fn destination(self) -> Location {
		match self {
			MockTransactors::Relay => Location::parent(),
			MockTransactors::AssetHub => Location::new(1, [Parachain(1000)]),
		}
	}
}

impl xcm_primitives::UtilityEncodeCall for MockTransactors {
	fn encode_call(self, call: xcm_primitives::UtilityAvailableCalls) -> Vec<u8> {
		match self {
			MockTransactors::Relay | MockTransactors::AssetHub => match call {
				xcm_primitives::UtilityAvailableCalls::AsDerivative(a, b) => {
					let mut call =
						RelayCall::Utility(UtilityCall::AsDerivative(a.clone())).encode();
					call.append(&mut b.clone());
					call
				}
			},
		}
	}
}

impl xcm_primitives::RelayChainTransactor for MockTransactors {
	fn relay() -> Self {
		MockTransactors::Relay
	}
}

impl xcm_primitives::AssetHubTransactor for MockTransactors {
	fn asset_hub() -> Self {
		MockTransactors::AssetHub
	}
}

=======
>>>>>>> e5d0948e
#[allow(dead_code)]
pub struct MockHrmpEncoder;

impl xcm_primitives::HrmpEncodeCall for MockHrmpEncoder {
	fn hrmp_encode_call(
		call: xcm_primitives::HrmpAvailableCalls,
	) -> Result<Vec<u8>, xcm::latest::Error> {
		match call {
			xcm_primitives::HrmpAvailableCalls::InitOpenChannel(a, b, c) => Ok(RelayCall::Hrmp(
				HrmpCall::InitOpenChannel(a.clone(), b.clone(), c.clone()),
			)
			.encode()),
			xcm_primitives::HrmpAvailableCalls::AcceptOpenChannel(a) => {
				Ok(RelayCall::Hrmp(HrmpCall::AcceptOpenChannel(a.clone())).encode())
			}
			xcm_primitives::HrmpAvailableCalls::CloseChannel(a) => {
				Ok(RelayCall::Hrmp(HrmpCall::CloseChannel(a.clone())).encode())
			}
			xcm_primitives::HrmpAvailableCalls::CancelOpenRequest(a, b) => {
				Ok(RelayCall::Hrmp(HrmpCall::CancelOpenRequest(a.clone(), b.clone())).encode())
			}
		}
	}
}

parameter_types! {
	pub const PostBlockAndTxnHashes: PostLogContent = PostLogContent::BlockAndTxnHashes;
}

impl pallet_ethereum::Config for Runtime {
	type RuntimeEvent = RuntimeEvent;
	type StateRoot =
		pallet_ethereum::IntermediateStateRoot<<Runtime as frame_system::Config>::Version>;
	type PostLogContent = PostBlockAndTxnHashes;
	type ExtraDataLength = ConstU32<30>;
}

parameter_types! {
	pub ReservedXcmpWeight: Weight = Weight::from_parts(u64::max_value(), 0);
}

#[derive(
	Copy,
	Clone,
	Eq,
	PartialEq,
	Ord,
	PartialOrd,
	Encode,
	Decode,
	Debug,
	MaxEncodedLen,
	TypeInfo,
	DecodeWithMemTracking,
)]
pub enum ProxyType {
	NotAllowed = 0,
	Any = 1,
}

impl pallet_evm_precompile_proxy::EvmProxyCallFilter for ProxyType {}

impl InstanceFilter<RuntimeCall> for ProxyType {
	fn filter(&self, _c: &RuntimeCall) -> bool {
		match self {
			ProxyType::NotAllowed => false,
			ProxyType::Any => true,
		}
	}
	fn is_superset(&self, _o: &Self) -> bool {
		false
	}
}

impl Default for ProxyType {
	fn default() -> Self {
		Self::NotAllowed
	}
}

parameter_types! {
	pub const ProxyCost: u64 = 1;
}

impl pallet_proxy::Config for Runtime {
	type RuntimeEvent = RuntimeEvent;
	type RuntimeCall = RuntimeCall;
	type Currency = Balances;
	type ProxyType = ProxyType;
	type ProxyDepositBase = ProxyCost;
	type ProxyDepositFactor = ProxyCost;
	type MaxProxies = ConstU32<32>;
	type WeightInfo = pallet_proxy::weights::SubstrateWeight<Runtime>;
	type MaxPending = ConstU32<32>;
	type CallHasher = BlakeTwo256;
	type AnnouncementDepositBase = ProxyCost;
	type AnnouncementDepositFactor = ProxyCost;
	type BlockNumberProvider = System;
}

pub struct EthereumXcmEnsureProxy;
impl xcm_primitives::EnsureProxy<AccountId> for EthereumXcmEnsureProxy {
	fn ensure_ok(delegator: AccountId, delegatee: AccountId) -> Result<(), &'static str> {
		// The EVM implicitly contains an Any proxy, so we only allow for "Any" proxies
		let def: pallet_proxy::ProxyDefinition<AccountId, ProxyType, BlockNumber> =
			pallet_proxy::Pallet::<Runtime>::find_proxy(
				&delegator,
				&delegatee,
				Some(ProxyType::Any),
			)
			.map_err(|_| "proxy error: expected `ProxyType::Any`")?;
		// We only allow to use it for delay zero proxies, as the call will immediately be executed
		ensure!(def.delay.is_zero(), "proxy delay is Non-zero`");
		Ok(())
	}
}

impl pallet_ethereum_xcm::Config for Runtime {
	type RuntimeEvent = RuntimeEvent;
	type InvalidEvmTransactionError = pallet_ethereum::InvalidTransactionWrapper;
	type ValidatedTransaction = pallet_ethereum::ValidatedTransaction<Self>;
	type XcmEthereumOrigin = pallet_ethereum_xcm::EnsureXcmEthereumTransaction;
	type ReservedXcmpWeight = ReservedXcmpWeight;
	type EnsureProxy = EthereumXcmEnsureProxy;
	type ControllerOrigin = EnsureRoot<AccountId>;
	type ForceOrigin = EnsureRoot<AccountId>;
}

type Block = frame_system::mocking::MockBlockU32<Runtime>;

construct_runtime!(
	pub enum Runtime	{
		System: frame_system,
		Balances: pallet_balances,
		MsgQueue: mock_msg_queue,
		XcmVersioner: mock_version_changer,

		PolkadotXcm: pallet_xcm,
		CumulusXcm: cumulus_pallet_xcm,
		XcmTransactor: pallet_xcm_transactor,
		XcmWeightTrader: pallet_xcm_weight_trader,
		Treasury: pallet_treasury,
		Proxy: pallet_proxy,

		Timestamp: pallet_timestamp,
		EVM: pallet_evm,
		Ethereum: pallet_ethereum,
		EthereumXcm: pallet_ethereum_xcm,
		EvmForeignAssets: pallet_moonbeam_foreign_assets,
	}
);

pub(crate) fn para_events() -> Vec<RuntimeEvent> {
	System::events()
		.into_iter()
		.map(|r| r.event)
		.filter_map(|e| Some(e))
		.collect::<Vec<_>>()
}

use frame_support::traits::{
	ConstBool, Disabled, OnFinalize, OnInitialize, UncheckedOnRuntimeUpgrade,
};
use moonriver_runtime::{currency, xcm_config::LocationToH160};
use pallet_evm::FrameSystemAccountProvider;

pub(crate) fn on_runtime_upgrade() {
	VersionUncheckedMigrateToV1::<Runtime>::on_runtime_upgrade();
}

pub(crate) fn para_roll_to(n: BlockNumber) {
	while System::block_number() < n {
		PolkadotXcm::on_finalize(System::block_number());
		Balances::on_finalize(System::block_number());
		System::on_finalize(System::block_number());
		System::set_block_number(System::block_number() + 1);
		System::on_initialize(System::block_number());
		Balances::on_initialize(System::block_number());
		PolkadotXcm::on_initialize(System::block_number());
	}
}<|MERGE_RESOLUTION|>--- conflicted
+++ resolved
@@ -832,7 +832,6 @@
 	CancelOpenRequest(HrmpChannelId, u32),
 }
 
-<<<<<<< HEAD
 #[derive(
 	Clone,
 	Eq,
@@ -862,16 +861,16 @@
 }
 
 impl xcm_primitives::UtilityEncodeCall for MockTransactors {
-	fn encode_call(self, call: xcm_primitives::UtilityAvailableCalls) -> Vec<u8> {
-		match self {
-			MockTransactors::Relay | MockTransactors::AssetHub => match call {
-				xcm_primitives::UtilityAvailableCalls::AsDerivative(a, b) => {
-					let mut call =
-						RelayCall::Utility(UtilityCall::AsDerivative(a.clone())).encode();
-					call.append(&mut b.clone());
-					call
-				}
-			},
+	fn encode_call<Transactor: xcm_primitives::XcmTransact>(
+		_transactor: Transactor,
+		call: xcm_primitives::UtilityAvailableCalls,
+	) -> Vec<u8> {
+		match call {
+			xcm_primitives::UtilityAvailableCalls::AsDerivative(a, b) => {
+				let mut call = RelayCall::Utility(UtilityCall::AsDerivative(a.clone())).encode();
+				call.append(&mut b.clone());
+				call
+			}
 		}
 	}
 }
@@ -888,8 +887,6 @@
 	}
 }
 
-=======
->>>>>>> e5d0948e
 #[allow(dead_code)]
 pub struct MockHrmpEncoder;
 
