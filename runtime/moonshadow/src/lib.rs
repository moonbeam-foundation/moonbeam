// Copyright 2019-2021 PureStake Inc.
// This file is part of Moonbeam.

// Moonbeam is free software: you can redistribute it and/or modify
// it under the terms of the GNU General Public License as published by
// the Free Software Foundation, either version 3 of the License, or
// (at your option) any later version.

// Moonbeam is distributed in the hope that it will be useful,
// but WITHOUT ANY WARRANTY; without even the implied warranty of
// MERCHANTABILITY or FITNESS FOR A PARTICULAR PURPOSE.  See the
// GNU General Public License for more details.

// You should have received a copy of the GNU General Public License
// along with Moonbeam.  If not, see <http://www.gnu.org/licenses/>.

//! The Moonshadow Runtime.
//!
//! Primary features of this runtime include:
//! * Ethereum compatibility
//! * Moonshadow tokenomics

#![cfg_attr(not(feature = "std"), no_std)]
// `construct_runtime!` does a lot of recursion and requires us to increase the limit to 256.
#![recursion_limit = "256"]

// Make the WASM binary available.
#[cfg(feature = "std")]
include!(concat!(env!("OUT_DIR"), "/wasm_binary.rs"));

use fp_rpc::TransactionStatus;
use frame_support::{
	construct_runtime, parameter_types,
	traits::{Filter, Get, Imbalance, InstanceFilter, OnUnbalanced},
	weights::{
		constants::{RocksDbWeight, WEIGHT_PER_SECOND},
		IdentityFee, Weight,
	},
	PalletId,
};
use frame_system::{EnsureOneOf, EnsureRoot};
pub use moonbeam_core_primitives::{
	AccountId, AccountIndex, Address, Balance, BlockNumber, DigestItem, Hash, Header, Index,
	Signature,
};
use moonbeam_rpc_primitives_txpool::TxPoolResponse;
use pallet_balances::NegativeImbalance;
use pallet_ethereum::Call::transact;
use pallet_ethereum::Transaction as EthereumTransaction;
use pallet_evm::{
	Account as EVMAccount, EnsureAddressNever, EnsureAddressRoot, FeeCalculator,
	IdentityAddressMapping, Runner,
};
use pallet_transaction_payment::CurrencyAdapter;
pub use parachain_staking::{InflationInfo, Range};
use parity_scale_codec::{Decode, Encode};
use precompiles::MoonbeamPrecompiles;
use sp_api::impl_runtime_apis;
use sp_core::{u32_trait::*, OpaqueMetadata, H160, H256, U256};
use sp_runtime::{
	create_runtime_str, generic, impl_opaque_keys,
	traits::{BlakeTwo256, Block as BlockT, IdentityLookup},
	transaction_validity::{InvalidTransaction, TransactionSource, TransactionValidity},
	AccountId32, ApplyExtrinsicResult, Perbill, Percent, Permill,
};
use sp_std::{convert::TryFrom, prelude::*};
#[cfg(feature = "std")]
use sp_version::NativeVersion;
use sp_version::RuntimeVersion;

use nimbus_primitives::{CanAuthor, NimbusId};

#[cfg(any(feature = "std", test))]
pub use sp_runtime::BuildStorage;

pub type Precompiles = MoonbeamPrecompiles<Runtime>;

/// MSHD, the native token, uses 18 decimals of precision.
pub mod currency {
	use super::Balance;

	pub const MSHD: Balance = 1_000_000_000_000_000_000;
	pub const KILOMSHDS: Balance = MSHD * 1_000;
	pub const MILLIMSHDS: Balance = MSHD / 1_000;
	pub const MICROMSHDS: Balance = MILLIMSHDS / 1_000;
	pub const NANOMSHDS: Balance = MICROMSHDS / 1_000;

	pub const BYTE_FEE: Balance = 100 * MICROMSHDS;

	pub const fn deposit(items: u32, bytes: u32) -> Balance {
		items as Balance * 1 * MSHD + (bytes as Balance) * BYTE_FEE
	}
}

/// Maximum weight per block
pub const MAXIMUM_BLOCK_WEIGHT: Weight = WEIGHT_PER_SECOND / 2;

pub const MILLISECS_PER_BLOCK: u64 = 12000;
pub const MINUTES: BlockNumber = 60_000 / (MILLISECS_PER_BLOCK as BlockNumber);
pub const HOURS: BlockNumber = MINUTES * 60;
pub const DAYS: BlockNumber = HOURS * 24;
pub const WEEKS: BlockNumber = DAYS * 7;
/// Opaque types. These are used by the CLI to instantiate machinery that don't need to know
/// the specifics of the runtime. They can then be made to be agnostic over specific formats
/// of data like extrinsics, allowing for them to continue syncing the network through upgrades
/// to even the core datastructures.
pub mod opaque {
	use super::*;

	pub use sp_runtime::OpaqueExtrinsic as UncheckedExtrinsic;
	pub type Block = generic::Block<Header, UncheckedExtrinsic>;

	impl_opaque_keys! {
		pub struct SessionKeys {
			pub nimbus: AuthorInherent,
		}
	}
}

/// This runtime version.
/// The spec_version is composed of 2x2 digits. The first 2 digits represent major changes
/// that can't be skipped, such as data migration upgrades. The last 2 digits represent minor
/// changes which can be skipped.
#[sp_version::runtime_version]
pub const VERSION: RuntimeVersion = RuntimeVersion {
	spec_name: create_runtime_str!("moonshadow"),
	impl_name: create_runtime_str!("moonshadow"),
	authoring_version: 3,
<<<<<<< HEAD
	spec_version: 0153,
=======
	spec_version: 54,
>>>>>>> 8e22e4ec
	impl_version: 0,
	apis: RUNTIME_API_VERSIONS,
	transaction_version: 2,
};

/// The version information used to identify this runtime when compiled natively.
#[cfg(feature = "std")]
pub fn native_version() -> NativeVersion {
	NativeVersion {
		runtime_version: VERSION,
		can_author_with: Default::default(),
	}
}

const NORMAL_DISPATCH_RATIO: Perbill = Perbill::from_percent(75);

/// Returns if calls are allowed through the filter
pub struct BaseFilter;
impl Filter<Call> for BaseFilter {
	fn filter(c: &Call) -> bool {
		match c {
			Call::Balances(_) => false,
			Call::CrowdloanRewards(_) => false,
			Call::Ethereum(_) => false,
			Call::EVM(_) => false,
			_ => true,
		}
	}
}

parameter_types! {
	pub const BlockHashCount: BlockNumber = 256;
	pub const Version: RuntimeVersion = VERSION;
	/// We allow for one half second of compute with a 6 second average block time.
	/// These values are dictated by Polkadot for the parachain.
	pub BlockWeights: frame_system::limits::BlockWeights = frame_system::limits::BlockWeights
		::with_sensible_defaults(WEIGHT_PER_SECOND / 2, NORMAL_DISPATCH_RATIO);
	/// We allow for 5 MB blocks.
	pub BlockLength: frame_system::limits::BlockLength = frame_system::limits::BlockLength
		::max_with_normal_ratio(5 * 1024 * 1024, NORMAL_DISPATCH_RATIO);
	pub const SS58Prefix: u8 = 42;
}

impl frame_system::Config for Runtime {
	/// The identifier used to distinguish between accounts.
	type AccountId = AccountId;
	/// The aggregated dispatch type that is available for extrinsics.
	type Call = Call;
	/// The lookup mechanism to get account ID from whatever is passed in dispatchers.
	type Lookup = IdentityLookup<AccountId>;
	/// The index type for storing how many extrinsics an account has signed.
	type Index = Index;
	/// The index type for blocks.
	type BlockNumber = BlockNumber;
	/// The type for hashing blocks and tries.
	type Hash = Hash;
	/// The hashing algorithm used.
	type Hashing = BlakeTwo256;
	/// The header type.
	type Header = generic::Header<BlockNumber, BlakeTwo256>;
	/// The ubiquitous event type.
	type Event = Event;
	/// The ubiquitous origin type.
	type Origin = Origin;
	/// Maximum number of block number to block hash mappings to keep (oldest pruned first).
	type BlockHashCount = BlockHashCount;
	/// Maximum weight of each block. With a default weight system of 1byte == 1weight, 4mb is ok.
	type BlockWeights = BlockWeights;
	/// Maximum size of all encoded transactions (in bytes) that are allowed in one block.
	type BlockLength = BlockLength;
	/// Runtime version.
	type Version = Version;
	type PalletInfo = PalletInfo;
	type AccountData = pallet_balances::AccountData<Balance>;
	type OnNewAccount = ();
	type OnKilledAccount = ();
	type DbWeight = RocksDbWeight;
	type BaseCallFilter = BaseFilter;
	type SystemWeightInfo = ();
	/// This is used as an identifier of the chain. 42 is the generic substrate prefix.
	type SS58Prefix = SS58Prefix;
	type OnSetCode = cumulus_pallet_parachain_system::ParachainSetCode<Self>;
}

impl pallet_utility::Config for Runtime {
	type Event = Event;
	type Call = Call;
	type WeightInfo = pallet_utility::weights::SubstrateWeight<Runtime>;
}

parameter_types! {
	pub const MinimumPeriod: u64 = 1;
}

impl pallet_timestamp::Config for Runtime {
	/// A timestamp: milliseconds since the unix epoch.
	type Moment = u64;
	type OnTimestampSet = ();
	type MinimumPeriod = MinimumPeriod;
	type WeightInfo = pallet_timestamp::weights::SubstrateWeight<Runtime>;
}

parameter_types! {
	pub const MaxLocks: u32 = 50;
	pub const MaxReserves: u32 = 50;
	pub const ExistentialDeposit: u128 = 0;
}

impl pallet_balances::Config for Runtime {
	type MaxReserves = MaxReserves;
	type ReserveIdentifier = [u8; 4];
	type MaxLocks = MaxLocks;
	/// The type for recording an account's balance.
	type Balance = Balance;
	/// The ubiquitous event type.
	type Event = Event;
	type DustRemoval = ();
	type ExistentialDeposit = ExistentialDeposit;
	type AccountStore = System;
	type WeightInfo = pallet_balances::weights::SubstrateWeight<Runtime>;
}

pub struct DealWithFees<R>(sp_std::marker::PhantomData<R>);
impl<R> OnUnbalanced<NegativeImbalance<R>> for DealWithFees<R>
where
	R: pallet_balances::Config + pallet_treasury::Config,
	pallet_treasury::Module<R>: OnUnbalanced<NegativeImbalance<R>>,
{
	fn on_unbalanceds<B>(mut fees_then_tips: impl Iterator<Item = NegativeImbalance<R>>) {
		if let Some(fees) = fees_then_tips.next() {
			// for fees, 80% are burned, 20% to the treasury
			let (_, to_treasury) = fees.ration(80, 20);
			// Balances module automatically burns dropped Negative Imbalances by decreasing
			// total_supply accordingly
			<pallet_treasury::Module<R> as OnUnbalanced<_>>::on_unbalanced(to_treasury);
		}
	}
}

parameter_types! {
	pub const TransactionByteFee: Balance = currency::BYTE_FEE;
}

impl pallet_transaction_payment::Config for Runtime {
	type OnChargeTransaction = CurrencyAdapter<Balances, DealWithFees<Runtime>>;
	type TransactionByteFee = TransactionByteFee;
	type WeightToFee = IdentityFee<Balance>;
	type FeeMultiplierUpdate = ();
}

impl pallet_sudo::Config for Runtime {
	type Call = Call;
	type Event = Event;
}

impl pallet_ethereum_chain_id::Config for Runtime {}

impl pallet_randomness_collective_flip::Config for Runtime {}

/// Current approximation of the gas/s consumption considering
/// EVM execution over compiled WASM (on 4.4Ghz CPU).
/// Given the 500ms Weight, from which 75% only are used for transactions,
/// the total EVM execution gas limit is: GAS_PER_SECOND * 0.500 * 0.75 ~= 15_000_000.
pub const GAS_PER_SECOND: u64 = 40_000_000;

/// Approximate ratio of the amount of Weight per Gas.
/// u64 works for approximations because Weight is a very small unit compared to gas.
pub const WEIGHT_PER_GAS: u64 = WEIGHT_PER_SECOND / GAS_PER_SECOND;

pub struct MoonbeamGasWeightMapping;

impl pallet_evm::GasWeightMapping for MoonbeamGasWeightMapping {
	fn gas_to_weight(gas: u64) -> Weight {
		gas.saturating_mul(WEIGHT_PER_GAS)
	}
	fn weight_to_gas(weight: Weight) -> u64 {
		u64::try_from(weight.wrapping_div(WEIGHT_PER_GAS)).unwrap_or(u32::MAX as u64)
	}
}

parameter_types! {
	pub BlockGasLimit: U256
		= U256::from(NORMAL_DISPATCH_RATIO * MAXIMUM_BLOCK_WEIGHT / WEIGHT_PER_GAS);
}

pub struct FixedGasPrice;
impl FeeCalculator for FixedGasPrice {
	fn min_gas_price() -> U256 {
		(1 * currency::NANOMSHDS).into()
	}
}

impl pallet_evm::Config for Runtime {
	type FeeCalculator = FixedGasPrice;
	type GasWeightMapping = MoonbeamGasWeightMapping;
	type CallOrigin = EnsureAddressRoot<AccountId>;
	type WithdrawOrigin = EnsureAddressNever<AccountId>;
	type AddressMapping = IdentityAddressMapping;
	type Currency = Balances;
	type Event = Event;
	type Runner = pallet_evm::runner::stack::Runner<Self>;
	type Precompiles = MoonbeamPrecompiles<Self>;
	type ChainId = EthereumChainId;
	type OnChargeTransaction = ();
	type BlockGasLimit = BlockGasLimit;
}

parameter_types! {
	pub MaximumSchedulerWeight: Weight = NORMAL_DISPATCH_RATIO * BlockWeights::get().max_block;
	pub const MaxScheduledPerBlock: u32 = 50;
}

impl pallet_scheduler::Config for Runtime {
	type Event = Event;
	type Origin = Origin;
	type PalletsOrigin = OriginCaller;
	type Call = Call;
	type MaximumWeight = MaximumSchedulerWeight;
	type ScheduleOrigin = EnsureRoot<AccountId>;
	type MaxScheduledPerBlock = MaxScheduledPerBlock;
	type WeightInfo = pallet_scheduler::weights::SubstrateWeight<Runtime>;
}

parameter_types! {
	/// The maximum amount of time (in blocks) for council members to vote on motions.
	/// Motions may end in fewer blocks if enough votes are cast to determine the result.
	pub const CouncilMotionDuration: BlockNumber = 3 * DAYS;
	/// The maximum number of Proposlas that can be open in the council at once.
	pub const CouncilMaxProposals: u32 = 100;
	/// The maximum number of council members.
	pub const CouncilMaxMembers: u32 = 100;

	/// The maximum amount of time (in blocks) for technical committee members to vote on motions.
	/// Motions may end in fewer blocks if enough votes are cast to determine the result.
	pub const TechComitteeMotionDuration: BlockNumber = 3 * DAYS;
	/// The maximum number of Proposlas that can be open in the technical committee at once.
	pub const TechComitteeMaxProposals: u32 = 100;
	/// The maximum number of technical committee members.
	pub const TechComitteeMaxMembers: u32 = 100;
}

type CouncilInstance = pallet_collective::Instance1;
type TechCommitteeInstance = pallet_collective::Instance2;

impl pallet_collective::Config<CouncilInstance> for Runtime {
	type Origin = Origin;
	type Event = Event;
	type Proposal = Call;
	type MotionDuration = CouncilMotionDuration;
	type MaxProposals = CouncilMaxProposals;
	type MaxMembers = CouncilMaxMembers;
	type DefaultVote = pallet_collective::MoreThanMajorityThenPrimeDefaultVote;
	type WeightInfo = pallet_collective::weights::SubstrateWeight<Runtime>;
}

impl pallet_collective::Config<TechCommitteeInstance> for Runtime {
	type Origin = Origin;
	type Event = Event;
	type Proposal = Call;
	type MotionDuration = TechComitteeMotionDuration;
	type MaxProposals = TechComitteeMaxProposals;
	type MaxMembers = TechComitteeMaxMembers;
	type DefaultVote = pallet_collective::MoreThanMajorityThenPrimeDefaultVote;
	type WeightInfo = pallet_collective::weights::SubstrateWeight<Runtime>;
}

parameter_types! {
	pub const LaunchPeriod: BlockNumber = 1 * DAYS;
	pub const VotingPeriod: BlockNumber = 5 * DAYS;
	pub const FastTrackVotingPeriod: BlockNumber = 4 * HOURS;
	pub const EnactmentPeriod: BlockNumber = 1 * DAYS;
	pub const CooloffPeriod: BlockNumber = 7 * DAYS;
	pub const MinimumDeposit: Balance = 4 * currency::MSHD;
	pub const MaxVotes: u32 = 100;
	pub const MaxProposals: u32 = 100;
	pub const PreimageByteDeposit: Balance = currency::BYTE_FEE;
	pub const InstantAllowed: bool = false;
}

// todo : ensure better origins
impl pallet_democracy::Config for Runtime {
	type Proposal = Call;
	type Event = Event;
	type Currency = Balances;
	type EnactmentPeriod = EnactmentPeriod;
	type LaunchPeriod = LaunchPeriod;
	type VotingPeriod = VotingPeriod;
	type FastTrackVotingPeriod = FastTrackVotingPeriod;
	type MinimumDeposit = MinimumDeposit;
	/// A straight majority of the council can decide what their next motion is.
	type ExternalOrigin =
		pallet_collective::EnsureProportionAtLeast<_1, _2, AccountId, CouncilInstance>;
	/// A majority can have the next scheduled referendum be a straight majority-carries vote.
	type ExternalMajorityOrigin =
		pallet_collective::EnsureProportionAtLeast<_1, _2, AccountId, CouncilInstance>;
	/// A unanimous council can have the next scheduled referendum be a straight default-carries
	/// (NTB) vote.
	type ExternalDefaultOrigin =
		pallet_collective::EnsureProportionAtLeast<_1, _1, AccountId, CouncilInstance>;
	/// Two thirds of the technical committee can have an ExternalMajority/ExternalDefault vote
	/// be tabled immediately and with a shorter voting/enactment period.
	type FastTrackOrigin =
		pallet_collective::EnsureProportionAtLeast<_2, _3, AccountId, TechCommitteeInstance>;
	/// Instant is currently not allowed.
	type InstantOrigin =
		pallet_collective::EnsureProportionAtLeast<_1, _1, AccountId, TechCommitteeInstance>;
	// To cancel a proposal which has been passed, 2/3 of the council must agree to it.
	type CancellationOrigin = EnsureOneOf<
		AccountId,
		EnsureRoot<AccountId>,
		pallet_collective::EnsureProportionAtLeast<_2, _3, AccountId, CouncilInstance>,
	>;
	// To cancel a proposal before it has been passed, the technical committee must be unanimous or
	// Root must agree.
	type CancelProposalOrigin = EnsureOneOf<
		AccountId,
		EnsureRoot<AccountId>,
		pallet_collective::EnsureProportionAtLeast<_1, _1, AccountId, TechCommitteeInstance>,
	>;
	type BlacklistOrigin = EnsureRoot<AccountId>;
	// Any single technical committee member may veto a coming council proposal, however they can
	// only do it once and it lasts only for the cooloff period.
	type VetoOrigin = pallet_collective::EnsureMember<AccountId, TechCommitteeInstance>;
	type CooloffPeriod = CooloffPeriod;
	type PreimageByteDeposit = PreimageByteDeposit;
	type Slash = ();
	type InstantAllowed = InstantAllowed;
	type Scheduler = Scheduler;
	type MaxVotes = MaxVotes;
	type OperationalPreimageOrigin = pallet_collective::EnsureMember<AccountId, CouncilInstance>;
	type PalletsOrigin = OriginCaller;
	type WeightInfo = pallet_democracy::weights::SubstrateWeight<Runtime>;
	type MaxProposals = MaxProposals;
}

parameter_types! {
	pub const ProposalBond: Permill = Permill::from_percent(5);
	pub const ProposalBondMinimum: Balance = 1 * currency::MSHD;
	pub const SpendPeriod: BlockNumber = 6 * DAYS;
	pub const TreasuryId: PalletId = PalletId(*b"pc/trsry");
	pub const MaxApprovals: u32 = 100;
}

impl pallet_treasury::Config for Runtime {
	type PalletId = TreasuryId;
	type Currency = Balances;
	// Democracy dispatches Root
	type ApproveOrigin = EnsureRoot<AccountId>;
	// Democracy dispatches Root
	type RejectOrigin = EnsureRoot<AccountId>;
	type Event = Event;
	// If spending proposal rejected, transfer proposer bond to treasury
	type OnSlash = Treasury;
	type ProposalBond = ProposalBond;
	type ProposalBondMinimum = ProposalBondMinimum;
	type SpendPeriod = SpendPeriod;
	type Burn = ();
	type BurnDestination = ();
	type MaxApprovals = MaxApprovals;
	type WeightInfo = pallet_treasury::weights::SubstrateWeight<Runtime>;
	type SpendFunds = ();
}

pub struct TransactionConverter;

impl fp_rpc::ConvertTransaction<UncheckedExtrinsic> for TransactionConverter {
	fn convert_transaction(&self, transaction: pallet_ethereum::Transaction) -> UncheckedExtrinsic {
		UncheckedExtrinsic::new_unsigned(
			pallet_ethereum::Call::<Runtime>::transact(transaction).into(),
		)
	}
}

impl fp_rpc::ConvertTransaction<opaque::UncheckedExtrinsic> for TransactionConverter {
	fn convert_transaction(
		&self,
		transaction: pallet_ethereum::Transaction,
	) -> opaque::UncheckedExtrinsic {
		let extrinsic = UncheckedExtrinsic::new_unsigned(
			pallet_ethereum::Call::<Runtime>::transact(transaction).into(),
		);
		let encoded = extrinsic.encode();
		opaque::UncheckedExtrinsic::decode(&mut &encoded[..])
			.expect("Encoded extrinsic is always valid")
	}
}

impl pallet_ethereum::Config for Runtime {
	type Event = Event;
	type FindAuthor = AuthorInherent;
	type StateRoot = pallet_ethereum::IntermediateStateRoot;
}

parameter_types! {
	pub const ReservedXcmpWeight: Weight = MAXIMUM_BLOCK_WEIGHT / 4;
}

impl cumulus_pallet_parachain_system::Config for Runtime {
	type Event = Event;
	type OnValidationData = ();
	type SelfParaId = ParachainInfo;
	type DmpMessageHandler = ();
	type ReservedDmpWeight = ();
	type OutboundXcmpMessageSource = ();
	type XcmpMessageHandler = ();
	type ReservedXcmpWeight = ReservedXcmpWeight;
}

impl parachain_info::Config for Runtime {}

parameter_types! {
	/// Minimum round length is 2 minutes (10 * 12 second block times)
	pub const MinBlocksPerRound: u32 = 10;
	/// Default BlocksPerRound is every hour (300 * 12 second block times)
	pub const DefaultBlocksPerRound: u32 = 300;
	/// Reward payments and collator exit requests are delayed by 2 hours (2 * 300 * block_time)
	pub const BondDuration: u32 = 2;
	/// Minimum 8 collators selected per round, default at genesis and minimum forever after
	pub const MinSelectedCandidates: u32 = 8;
	/// Maximum 10 nominators per collator
	pub const MaxNominatorsPerCollator: u32 = 10;
	/// Maximum 25 collators per nominator
	pub const MaxCollatorsPerNominator: u32 = 25;
	/// Default fixed percent a collator takes off the top of due rewards is 20%
	pub const DefaultCollatorCommission: Perbill = Perbill::from_percent(20);
	/// Default percent of inflation set aside for parachain bond every round
	pub const DefaultParachainBondReservePercent: Percent = Percent::from_percent(30);
	/// Minimum stake required to be reserved to be a collator is 1_000
	pub const MinCollatorStk: u128 = 1 * currency::KILOMSHDS;
	/// Minimum stake required to be reserved to be a nominator is 5
	pub const MinNominatorStk: u128 = 5 * currency::MSHD;
}
impl parachain_staking::Config for Runtime {
	type Event = Event;
	type Currency = Balances;
	type MinBlocksPerRound = MinBlocksPerRound;
	type DefaultBlocksPerRound = DefaultBlocksPerRound;
	type BondDuration = BondDuration;
	type MinSelectedCandidates = MinSelectedCandidates;
	type MaxNominatorsPerCollator = MaxNominatorsPerCollator;
	type MaxCollatorsPerNominator = MaxCollatorsPerNominator;
	type DefaultCollatorCommission = DefaultCollatorCommission;
	type DefaultParachainBondReservePercent = DefaultParachainBondReservePercent;
	type MinCollatorStk = MinCollatorStk;
	type MinCollatorCandidateStk = MinCollatorStk;
	type MinNomination = MinNominatorStk;
	type MinNominatorStk = MinNominatorStk;
	type WeightInfo = parachain_staking::weights::SubstrateWeight<Runtime>;
}

impl pallet_author_inherent::Config for Runtime {
	type AuthorId = NimbusId;
	type SlotBeacon = pallet_author_inherent::RelayChainBeacon<Self>;
	type AccountLookup = AuthorMapping;
	type EventHandler = ParachainStaking;
	type CanAuthor = AuthorFilter;
}

impl pallet_author_slot_filter::Config for Runtime {
	type Event = Event;
	type RandomnessSource = RandomnessCollectiveFlip;
	type PotentialAuthors = ParachainStaking;
}

parameter_types! {
	// TODO to be revisited
	pub const VestingPeriod: BlockNumber = 48 * WEEKS;
	pub const MinimumReward: Balance = 0;
	pub const Initialized: bool = false;
	pub const InitializationPayment: Perbill = Perbill::from_percent(30);
}

impl pallet_crowdloan_rewards::Config for Runtime {
	type Event = Event;
	type Initialized = Initialized;
	type InitializationPayment = InitializationPayment;
	type MinimumReward = MinimumReward;
	type RewardCurrency = Balances;
	type RelayChainAccountId = AccountId32;
	type VestingPeriod = VestingPeriod;
}

parameter_types! {
	pub const DepositAmount: Balance = 100 * currency::MSHD;
}
// This is a simple session key manager. It should probably either work with, or be replaced
// entirely by pallet sessions
impl pallet_author_mapping::Config for Runtime {
	type Event = Event;
	type AuthorId = NimbusId;
	type DepositCurrency = Balances;
	type DepositAmount = DepositAmount;
	fn can_register(account: &AccountId) -> bool {
		ParachainStaking::is_candidate(account)
	}
}

parameter_types! {
	// One storage item; key size 32, value size 8; .
	pub const ProxyDepositBase: Balance = currency::deposit(1, 8);
	// Additional storage item size of 21 bytes (20 bytes AccountId + 1 byte sizeof(ProxyType)).
	pub const ProxyDepositFactor: Balance = currency::deposit(0, 21);
	pub const MaxProxies: u16 = 32;
	pub const AnnouncementDepositBase: Balance = currency::deposit(1, 8);
	// Additional storage item size of 56 bytes:
	// - 20 bytes AccountId
	// - 32 bytes Hasher (Blake2256)
	// - 4 bytes BlockNumber (u32)
	pub const AnnouncementDepositFactor: Balance = currency::deposit(0, 56);
	pub const MaxPending: u16 = 32;
}

/// The type used to represent the kinds of proxying allowed.
#[derive(
	Copy,
	Clone,
	Eq,
	PartialEq,
	Ord,
	PartialOrd,
	Encode,
	Decode,
	Debug,
	max_encoded_len::MaxEncodedLen,
)]
pub enum ProxyType {
	/// All calls can be proxied. This is the trivial/most permissive filter.
	Any,
	/// Only extrinsics that do not transfer funds.
	NonTransfer,
	/// Only extrinsics related to governance (democracy and collectives).
	Governance,
	/// Only extrinsics related to staking.
	Staking,
	/// Allow to veto an announced proxy call.
	CancelProxy,
}

impl Default for ProxyType {
	fn default() -> Self {
		Self::Any
	}
}

impl InstanceFilter<Call> for ProxyType {
	fn filter(&self, c: &Call) -> bool {
		match self {
			ProxyType::Any => true,
			ProxyType::NonTransfer => matches!(
				c,
				Call::System(..) |
				Call::Timestamp(..) |
				Call::ParachainStaking(..) |
				// Call::Session(..) |
				Call::Democracy(..) |
				Call::CouncilCollective(..) |
				Call::TechComitteeCollective(..) |
				// Call::Treasury(..) |
				Call::Utility(..) |
				Call::Scheduler(..) |
				Call::Proxy(..)
			),
			ProxyType::Governance => matches!(
				c,
				Call::Democracy(..)
					| Call::CouncilCollective(..)
					| Call::TechComitteeCollective(..)
					// | Call::Treasury(..) 
					| Call::Utility(..)
			),
			ProxyType::Staking => matches!(c, Call::ParachainStaking(..) | Call::Utility(..)),
			ProxyType::CancelProxy => {
				matches!(c, Call::Proxy(pallet_proxy::Call::reject_announcement(..)))
			}
		}
	}

	fn is_superset(&self, o: &Self) -> bool {
		match (self, o) {
			(x, y) if x == y => true,
			(ProxyType::Any, _) => true,
			(_, ProxyType::Any) => false,
			_ => false,
		}
	}
}

impl pallet_proxy::Config for Runtime {
	type Event = Event;
	type Call = Call;
	type Currency = Balances;
	type ProxyType = ProxyType;
	type ProxyDepositBase = ProxyDepositBase;
	type ProxyDepositFactor = ProxyDepositFactor;
	type MaxProxies = MaxProxies;
	type WeightInfo = pallet_proxy::weights::SubstrateWeight<Runtime>;
	type MaxPending = MaxPending;
	type CallHasher = BlakeTwo256;
	type AnnouncementDepositBase = AnnouncementDepositBase;
	type AnnouncementDepositFactor = AnnouncementDepositFactor;
}

construct_runtime! {
	pub enum Runtime where
		Block = Block,
		NodeBlock = opaque::Block,
		UncheckedExtrinsic = UncheckedExtrinsic
	{
		System: frame_system::{Pallet, Call, Storage, Config, Event<T>},
		Utility: pallet_utility::{Pallet, Call, Event},
		Timestamp: pallet_timestamp::{Pallet, Call, Storage, Inherent},
		Balances: pallet_balances::{Pallet, Call, Storage, Config<T>, Event<T>},
		Sudo: pallet_sudo::{Pallet, Call, Config<T>, Storage, Event<T>},
		RandomnessCollectiveFlip: pallet_randomness_collective_flip::{Pallet, Call, Storage},
		ParachainSystem: cumulus_pallet_parachain_system::{Pallet, Call, Storage, Inherent, Event<T>},
		TransactionPayment: pallet_transaction_payment::{Pallet, Storage},
		ParachainInfo: parachain_info::{Pallet, Storage, Config},
		EthereumChainId: pallet_ethereum_chain_id::{Pallet, Storage, Config},
		EVM: pallet_evm::{Pallet, Config, Call, Storage, Event<T>},
		Ethereum: pallet_ethereum::{Pallet, Call, Storage, Event, Config, ValidateUnsigned},
		ParachainStaking: parachain_staking::{Pallet, Call, Storage, Event<T>, Config<T>},
		Scheduler: pallet_scheduler::{Pallet, Storage, Config, Event<T>, Call},
		Democracy: pallet_democracy::{Pallet, Storage, Config<T>, Event<T>, Call},
		CouncilCollective:
			pallet_collective::<Instance1>::{Pallet, Call, Storage, Event<T>, Origin<T>, Config<T>},
		TechComitteeCollective:
			pallet_collective::<Instance2>::{Pallet, Call, Storage, Event<T>, Origin<T>, Config<T>},
		Treasury: pallet_treasury::{Pallet, Storage, Config, Event<T>, Call},
		AuthorInherent: pallet_author_inherent::{Pallet, Call, Storage, Inherent},
		AuthorFilter: pallet_author_slot_filter::{Pallet, Call, Storage, Event, Config},
		CrowdloanRewards: pallet_crowdloan_rewards::{Pallet, Call, Config<T>, Storage, Event<T>},
		AuthorMapping: pallet_author_mapping::{Pallet, Call, Config<T>, Storage, Event<T>},
		Proxy: pallet_proxy::{Pallet, Call, Storage, Event<T>},
	}
}

/// Block type as expected by this runtime.
pub type Block = generic::Block<Header, UncheckedExtrinsic>;
/// A Block signed with a Justification
pub type SignedBlock = generic::SignedBlock<Block>;
/// BlockId type as expected by this runtime.
pub type BlockId = generic::BlockId<Block>;
/// The SignedExtension to the basic transaction logic.
pub type SignedExtra = (
	frame_system::CheckSpecVersion<Runtime>,
	frame_system::CheckTxVersion<Runtime>,
	frame_system::CheckGenesis<Runtime>,
	frame_system::CheckEra<Runtime>,
	frame_system::CheckNonce<Runtime>,
	frame_system::CheckWeight<Runtime>,
	pallet_transaction_payment::ChargeTransactionPayment<Runtime>,
);
/// Unchecked extrinsic type as expected by this runtime.
pub type UncheckedExtrinsic = generic::UncheckedExtrinsic<Address, Call, Signature, SignedExtra>;
/// Extrinsic type that has already been checked.
pub type CheckedExtrinsic = generic::CheckedExtrinsic<AccountId, Call, SignedExtra>;
/// Executive: handles dispatch to the various pallets.
pub type Executive = frame_executive::Executive<
	Runtime,
	Block,
	frame_system::ChainContext<Runtime>,
	Runtime,
	AllPallets,
>;

// All of our runtimes share most of their Runtime API implementations.
// We use a macro to implement this common part and add runtime-specific additional implementations.
// This macro expands to :
// ```
// impl_runtime_apis! {
//     // All impl blocks shared between all runtimes.
//
//     // Specific impls provided to the `impl_runtime_apis_plus_common!` macro.
// }
// ```
runtime_common::impl_runtime_apis_plus_common! {
	impl sp_transaction_pool::runtime_api::TaggedTransactionQueue<Block> for Runtime {
		fn validate_transaction(
			source: TransactionSource,
			tx: <Block as BlockT>::Extrinsic,
		) -> TransactionValidity {
			// Filtered calls should not enter the tx pool as they'll fail if inserted.
			let allowed = <Runtime as frame_system::Config>
				::BaseCallFilter::filter(&tx.function);

			if allowed {
				Executive::validate_transaction(source, tx)
			} else {
				InvalidTransaction::Call.into()
			}
		}
	}
}

// Check the timestamp and parachain inherents
struct CheckInherents;

impl cumulus_pallet_parachain_system::CheckInherents<Block> for CheckInherents {
	fn check_inherents(
		block: &Block,
		relay_state_proof: &cumulus_pallet_parachain_system::RelayChainStateProof,
	) -> sp_inherents::CheckInherentsResult {
		let relay_chain_slot = relay_state_proof
			.read_slot()
			.expect("Could not read the relay chain slot from the proof");

		let inherent_data =
			cumulus_primitives_timestamp::InherentDataProvider::from_relay_chain_slot_and_duration(
				relay_chain_slot,
				sp_std::time::Duration::from_secs(6),
			)
			.create_inherent_data()
			.expect("Could not create the timestamp inherent data");

		inherent_data.check_extrinsics(&block)
	}
}

// Nimbus's Executive wrapper allows relay validators to verify the seal digest
cumulus_pallet_parachain_system::register_validate_block! {
	Runtime = Runtime,
	BlockExecutor = pallet_author_inherent::BlockExecutor::<Runtime, Executive>,
	CheckInherents = CheckInherents,
}<|MERGE_RESOLUTION|>--- conflicted
+++ resolved
@@ -126,11 +126,7 @@
 	spec_name: create_runtime_str!("moonshadow"),
 	impl_name: create_runtime_str!("moonshadow"),
 	authoring_version: 3,
-<<<<<<< HEAD
-	spec_version: 0153,
-=======
-	spec_version: 54,
->>>>>>> 8e22e4ec
+	spec_version: 0154,
 	impl_version: 0,
 	apis: RUNTIME_API_VERSIONS,
 	transaction_version: 2,
