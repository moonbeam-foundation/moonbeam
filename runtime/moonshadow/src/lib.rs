// Copyright 2019-2021 PureStake Inc.
// This file is part of Moonbeam.

// Moonbeam is free software: you can redistribute it and/or modify
// it under the terms of the GNU General Public License as published by
// the Free Software Foundation, either version 3 of the License, or
// (at your option) any later version.

// Moonbeam is distributed in the hope that it will be useful,
// but WITHOUT ANY WARRANTY; without even the implied warranty of
// MERCHANTABILITY or FITNESS FOR A PARTICULAR PURPOSE.  See the
// GNU General Public License for more details.

// You should have received a copy of the GNU General Public License
// along with Moonbeam.  If not, see <http://www.gnu.org/licenses/>.

//! The Moonshadow Runtime.
//!
//! Primary features of this runtime include:
//! * Ethereum compatibility
//! * Moonshadow tokenomics

#![cfg_attr(not(feature = "std"), no_std)]
// `construct_runtime!` does a lot of recursion and requires us to increase the limit to 256.
#![recursion_limit = "256"]

// Make the WASM binary available.
#[cfg(feature = "std")]
include!(concat!(env!("OUT_DIR"), "/wasm_binary.rs"));

use cumulus_pallet_parachain_system::RelaychainBlockNumberProvider;
use fp_rpc::TransactionStatus;
use frame_support::{
	construct_runtime, parameter_types,
	traits::{Filter, Get, Imbalance, InstanceFilter, OnUnbalanced},
	weights::{
		constants::{RocksDbWeight, WEIGHT_PER_SECOND},
		IdentityFee, Weight,
	},
	PalletId,
};
use frame_system::{EnsureOneOf, EnsureRoot};
pub use moonbeam_core_primitives::{
	AccountId, AccountIndex, Address, Balance, BlockNumber, DigestItem, Hash, Header, Index,
	Signature,
};
use moonbeam_rpc_primitives_txpool::TxPoolResponse;
use pallet_balances::NegativeImbalance;
use pallet_ethereum::Call::transact;
use pallet_ethereum::Transaction as EthereumTransaction;
use pallet_evm::{
	Account as EVMAccount, EnsureAddressNever, EnsureAddressRoot, FeeCalculator,
	IdentityAddressMapping, Runner,
};
use pallet_transaction_payment::{CurrencyAdapter, Multiplier, TargetedFeeAdjustment};
pub use parachain_staking::{InflationInfo, Range};
use parity_scale_codec::{Decode, Encode};
use sp_api::impl_runtime_apis;
use sp_core::{u32_trait::*, OpaqueMetadata, H160, H256, U256};
use sp_runtime::{
	create_runtime_str, generic, impl_opaque_keys,
	traits::{BlakeTwo256, Block as BlockT, IdentityLookup},
	transaction_validity::{InvalidTransaction, TransactionSource, TransactionValidity},
	AccountId32, ApplyExtrinsicResult, FixedPointNumber, Perbill, Percent, Permill, Perquintill,
};
use sp_std::{convert::TryFrom, prelude::*};
#[cfg(feature = "std")]
use sp_version::NativeVersion;
use sp_version::RuntimeVersion;

use nimbus_primitives::{CanAuthor, NimbusId};

mod precompiles;
use precompiles::MoonshadowPrecompiles;

#[cfg(any(feature = "std", test))]
pub use sp_runtime::BuildStorage;

pub type Precompiles = MoonshadowPrecompiles<Runtime>;

/// MSHD, the native token, uses 18 decimals of precision.
pub mod currency {
	use super::Balance;

	pub const MSHD: Balance = 1_000_000_000_000_000_000;
	pub const KILOMSHD: Balance = MSHD * 1_000;
	pub const MILLIMSHD: Balance = MSHD / 1_000;
	pub const MICROMSHD: Balance = MILLIMSHD / 1_000;
	pub const NANOMSHD: Balance = MICROMSHD / 1_000;

	pub const BYTE_FEE: Balance = 100 * MICROMSHD;

	pub const fn deposit(items: u32, bytes: u32) -> Balance {
		items as Balance * 1 * MSHD + (bytes as Balance) * BYTE_FEE
	}
}

/// Maximum weight per block
pub const MAXIMUM_BLOCK_WEIGHT: Weight = WEIGHT_PER_SECOND / 2;

pub const MILLISECS_PER_BLOCK: u64 = 12000;
pub const MINUTES: BlockNumber = 60_000 / (MILLISECS_PER_BLOCK as BlockNumber);
pub const HOURS: BlockNumber = MINUTES * 60;
pub const DAYS: BlockNumber = HOURS * 24;
pub const WEEKS: BlockNumber = DAYS * 7;
/// Opaque types. These are used by the CLI to instantiate machinery that don't need to know
/// the specifics of the runtime. They can then be made to be agnostic over specific formats
/// of data like extrinsics, allowing for them to continue syncing the network through upgrades
/// to even the core datastructures.
pub mod opaque {
	use super::*;

	pub use sp_runtime::OpaqueExtrinsic as UncheckedExtrinsic;
	pub type Block = generic::Block<Header, UncheckedExtrinsic>;

	impl_opaque_keys! {
		pub struct SessionKeys {
			pub nimbus: AuthorInherent,
		}
	}
}

/// This runtime version.
/// The spec_version is composed of 2x2 digits. The first 2 digits represent major changes
/// that can't be skipped, such as data migration upgrades. The last 2 digits represent minor
/// changes which can be skipped.
#[sp_version::runtime_version]
pub const VERSION: RuntimeVersion = RuntimeVersion {
	spec_name: create_runtime_str!("moonshadow"),
	impl_name: create_runtime_str!("moonshadow"),
	authoring_version: 3,
	spec_version: 0155,
	impl_version: 0,
	apis: RUNTIME_API_VERSIONS,
	transaction_version: 2,
};

/// The version information used to identify this runtime when compiled natively.
#[cfg(feature = "std")]
pub fn native_version() -> NativeVersion {
	NativeVersion {
		runtime_version: VERSION,
		can_author_with: Default::default(),
	}
}

const NORMAL_DISPATCH_RATIO: Perbill = Perbill::from_percent(75);

/// Returns if calls are allowed through the filter
pub struct BaseFilter;
impl Filter<Call> for BaseFilter {
	fn filter(c: &Call) -> bool {
		match c {
			Call::Balances(_) => false,
			Call::CrowdloanRewards(_) => false,
			Call::Ethereum(_) => false,
			Call::EVM(_) => false,
			_ => true,
		}
	}
}

parameter_types! {
	pub const BlockHashCount: BlockNumber = 256;
	pub const Version: RuntimeVersion = VERSION;
	/// We allow for one half second of compute with a 6 second average block time.
	/// These values are dictated by Polkadot for the parachain.
	pub BlockWeights: frame_system::limits::BlockWeights = frame_system::limits::BlockWeights
		::with_sensible_defaults(MAXIMUM_BLOCK_WEIGHT, NORMAL_DISPATCH_RATIO);
	/// We allow for 5 MB blocks.
	pub BlockLength: frame_system::limits::BlockLength = frame_system::limits::BlockLength
		::max_with_normal_ratio(5 * 1024 * 1024, NORMAL_DISPATCH_RATIO);
	pub const SS58Prefix: u16 = 1288;
}

impl frame_system::Config for Runtime {
	/// The identifier used to distinguish between accounts.
	type AccountId = AccountId;
	/// The aggregated dispatch type that is available for extrinsics.
	type Call = Call;
	/// The lookup mechanism to get account ID from whatever is passed in dispatchers.
	type Lookup = IdentityLookup<AccountId>;
	/// The index type for storing how many extrinsics an account has signed.
	type Index = Index;
	/// The index type for blocks.
	type BlockNumber = BlockNumber;
	/// The type for hashing blocks and tries.
	type Hash = Hash;
	/// The hashing algorithm used.
	type Hashing = BlakeTwo256;
	/// The header type.
	type Header = generic::Header<BlockNumber, BlakeTwo256>;
	/// The ubiquitous event type.
	type Event = Event;
	/// The ubiquitous origin type.
	type Origin = Origin;
	/// Maximum number of block number to block hash mappings to keep (oldest pruned first).
	type BlockHashCount = BlockHashCount;
	/// Maximum weight of each block. With a default weight system of 1byte == 1weight, 4mb is ok.
	type BlockWeights = BlockWeights;
	/// Maximum size of all encoded transactions (in bytes) that are allowed in one block.
	type BlockLength = BlockLength;
	/// Runtime version.
	type Version = Version;
	type PalletInfo = PalletInfo;
	type AccountData = pallet_balances::AccountData<Balance>;
	type OnNewAccount = ();
	type OnKilledAccount = ();
	type DbWeight = RocksDbWeight;
	type BaseCallFilter = BaseFilter;
	type SystemWeightInfo = ();
	/// This is used as an identifier of the chain. 42 is the generic substrate prefix.
	type SS58Prefix = SS58Prefix;
	type OnSetCode = cumulus_pallet_parachain_system::ParachainSetCode<Self>;
}

impl pallet_utility::Config for Runtime {
	type Event = Event;
	type Call = Call;
	type WeightInfo = pallet_utility::weights::SubstrateWeight<Runtime>;
}

parameter_types! {
	pub const MinimumPeriod: u64 = 1;
}

impl pallet_timestamp::Config for Runtime {
	/// A timestamp: milliseconds since the unix epoch.
	type Moment = u64;
	type OnTimestampSet = ();
	type MinimumPeriod = MinimumPeriod;
	type WeightInfo = pallet_timestamp::weights::SubstrateWeight<Runtime>;
}

parameter_types! {
	pub const MaxLocks: u32 = 50;
	pub const MaxReserves: u32 = 50;
	pub const ExistentialDeposit: u128 = 0;
}

impl pallet_balances::Config for Runtime {
	type MaxReserves = MaxReserves;
	type ReserveIdentifier = [u8; 4];
	type MaxLocks = MaxLocks;
	/// The type for recording an account's balance.
	type Balance = Balance;
	/// The ubiquitous event type.
	type Event = Event;
	type DustRemoval = ();
	type ExistentialDeposit = ExistentialDeposit;
	type AccountStore = System;
	type WeightInfo = pallet_balances::weights::SubstrateWeight<Runtime>;
}

pub struct DealWithFees<R>(sp_std::marker::PhantomData<R>);
impl<R> OnUnbalanced<NegativeImbalance<R>> for DealWithFees<R>
where
	R: pallet_balances::Config + pallet_treasury::Config,
	pallet_treasury::Module<R>: OnUnbalanced<NegativeImbalance<R>>,
{
	fn on_unbalanceds<B>(mut fees_then_tips: impl Iterator<Item = NegativeImbalance<R>>) {
		if let Some(fees) = fees_then_tips.next() {
			// for fees, 80% are burned, 20% to the treasury
			let (_, to_treasury) = fees.ration(80, 20);
			// Balances module automatically burns dropped Negative Imbalances by decreasing
			// total_supply accordingly
			<pallet_treasury::Module<R> as OnUnbalanced<_>>::on_unbalanced(to_treasury);
		}
	}
}

parameter_types! {
	pub const TransactionByteFee: Balance = currency::BYTE_FEE;
}

impl pallet_transaction_payment::Config for Runtime {
	type OnChargeTransaction = CurrencyAdapter<Balances, DealWithFees<Runtime>>;
	type TransactionByteFee = TransactionByteFee;
	type WeightToFee = IdentityFee<Balance>;
	type FeeMultiplierUpdate = SlowAdjustingFeeUpdate<Runtime>;
}

impl pallet_sudo::Config for Runtime {
	type Call = Call;
	type Event = Event;
}

impl pallet_ethereum_chain_id::Config for Runtime {}

impl pallet_randomness_collective_flip::Config for Runtime {}

/// Current approximation of the gas/s consumption considering
/// EVM execution over compiled WASM (on 4.4Ghz CPU).
/// Given the 500ms Weight, from which 75% only are used for transactions,
/// the total EVM execution gas limit is: GAS_PER_SECOND * 0.500 * 0.75 ~= 15_000_000.
pub const GAS_PER_SECOND: u64 = 40_000_000;

/// Approximate ratio of the amount of Weight per Gas.
/// u64 works for approximations because Weight is a very small unit compared to gas.
pub const WEIGHT_PER_GAS: u64 = WEIGHT_PER_SECOND / GAS_PER_SECOND;

pub struct MoonbeamGasWeightMapping;

impl pallet_evm::GasWeightMapping for MoonbeamGasWeightMapping {
	fn gas_to_weight(gas: u64) -> Weight {
		gas.saturating_mul(WEIGHT_PER_GAS)
	}
	fn weight_to_gas(weight: Weight) -> u64 {
		u64::try_from(weight.wrapping_div(WEIGHT_PER_GAS)).unwrap_or(u32::MAX as u64)
	}
}

parameter_types! {
	pub BlockGasLimit: U256
		= U256::from(NORMAL_DISPATCH_RATIO * MAXIMUM_BLOCK_WEIGHT / WEIGHT_PER_GAS);
	/// The portion of the `NORMAL_DISPATCH_RATIO` that we adjust the fees with. Blocks filled less
	/// than this will decrease the weight and more will increase.
	pub const TargetBlockFullness: Perquintill = Perquintill::from_percent(25);
	/// The adjustment variable of the runtime. Higher values will cause `TargetBlockFullness` to
	/// change the fees more rapidly. This low value causes changes to occur slowly over time.
	pub AdjustmentVariable: Multiplier = Multiplier::saturating_from_rational(3, 100_000);
	/// Minimum amount of the multiplier. This value cannot be too low. A test case should ensure
	/// that combined with `AdjustmentVariable`, we can recover from the minimum.
	/// See `multiplier_can_grow_from_zero` in integration_tests.rs.
	/// This value is currently only used by pallet-transaction-payment as an assertion that the
	/// next multiplier is always > min value.
	pub MinimumMultiplier: Multiplier = Multiplier::saturating_from_rational(1, 1_000_000u128);
}

pub struct FixedGasPrice;
impl FeeCalculator for FixedGasPrice {
	fn min_gas_price() -> U256 {
		(1 * currency::NANOMSHD).into()
	}
}

/// Parameterized slow adjusting fee updated based on
/// https://w3f-research.readthedocs.io/en/latest/polkadot/overview/2-token-economics.html#-2.-slow-adjusting-mechanism // editorconfig-checker-disable-line
///
/// The adjustment algorithm boils down to:
///
/// diff = (previous_block_weight - target) / maximum_block_weight
/// next_multiplier = prev_multiplier * (1 + (v * diff) + ((v * diff)^2 / 2))
/// assert(next_multiplier > min)
///     where: v is AdjustmentVariable
///            target is TargetBlockFullness
///            min is MinimumMultiplier
pub type SlowAdjustingFeeUpdate<R> =
	TargetedFeeAdjustment<R, TargetBlockFullness, AdjustmentVariable, MinimumMultiplier>;

impl pallet_evm::Config for Runtime {
	type FeeCalculator = FixedGasPrice;
	type GasWeightMapping = MoonbeamGasWeightMapping;
	type CallOrigin = EnsureAddressRoot<AccountId>;
	type WithdrawOrigin = EnsureAddressNever<AccountId>;
	type AddressMapping = IdentityAddressMapping;
	type Currency = Balances;
	type Event = Event;
	type Runner = pallet_evm::runner::stack::Runner<Self>;
	type Precompiles = MoonshadowPrecompiles<Self>;
	type ChainId = EthereumChainId;
	type OnChargeTransaction = ();
	type BlockGasLimit = BlockGasLimit;
}

parameter_types! {
	pub MaximumSchedulerWeight: Weight = NORMAL_DISPATCH_RATIO * BlockWeights::get().max_block;
	pub const MaxScheduledPerBlock: u32 = 50;
}

impl pallet_scheduler::Config for Runtime {
	type Event = Event;
	type Origin = Origin;
	type PalletsOrigin = OriginCaller;
	type Call = Call;
	type MaximumWeight = MaximumSchedulerWeight;
	type ScheduleOrigin = EnsureRoot<AccountId>;
	type MaxScheduledPerBlock = MaxScheduledPerBlock;
	type WeightInfo = pallet_scheduler::weights::SubstrateWeight<Runtime>;
}

parameter_types! {
	/// The maximum amount of time (in blocks) for council members to vote on motions.
	/// Motions may end in fewer blocks if enough votes are cast to determine the result.
	pub const CouncilMotionDuration: BlockNumber = 3 * DAYS;
	/// The maximum number of Proposlas that can be open in the council at once.
	pub const CouncilMaxProposals: u32 = 100;
	/// The maximum number of council members.
	pub const CouncilMaxMembers: u32 = 100;

	/// The maximum amount of time (in blocks) for technical committee members to vote on motions.
	/// Motions may end in fewer blocks if enough votes are cast to determine the result.
	pub const TechComitteeMotionDuration: BlockNumber = 3 * DAYS;
	/// The maximum number of Proposlas that can be open in the technical committee at once.
	pub const TechComitteeMaxProposals: u32 = 100;
	/// The maximum number of technical committee members.
	pub const TechComitteeMaxMembers: u32 = 100;
}

type CouncilInstance = pallet_collective::Instance1;
type TechCommitteeInstance = pallet_collective::Instance2;

impl pallet_collective::Config<CouncilInstance> for Runtime {
	type Origin = Origin;
	type Event = Event;
	type Proposal = Call;
	type MotionDuration = CouncilMotionDuration;
	type MaxProposals = CouncilMaxProposals;
	type MaxMembers = CouncilMaxMembers;
	type DefaultVote = pallet_collective::MoreThanMajorityThenPrimeDefaultVote;
	type WeightInfo = pallet_collective::weights::SubstrateWeight<Runtime>;
}

impl pallet_collective::Config<TechCommitteeInstance> for Runtime {
	type Origin = Origin;
	type Event = Event;
	type Proposal = Call;
	type MotionDuration = TechComitteeMotionDuration;
	type MaxProposals = TechComitteeMaxProposals;
	type MaxMembers = TechComitteeMaxMembers;
	type DefaultVote = pallet_collective::MoreThanMajorityThenPrimeDefaultVote;
	type WeightInfo = pallet_collective::weights::SubstrateWeight<Runtime>;
}

parameter_types! {
	pub const LaunchPeriod: BlockNumber = 1 * DAYS;
	pub const VotingPeriod: BlockNumber = 5 * DAYS;
	pub const FastTrackVotingPeriod: BlockNumber = 4 * HOURS;
	pub const EnactmentPeriod: BlockNumber = 1 * DAYS;
	pub const CooloffPeriod: BlockNumber = 7 * DAYS;
	pub const MinimumDeposit: Balance = 4 * currency::MSHD;
	pub const MaxVotes: u32 = 100;
	pub const MaxProposals: u32 = 100;
	pub const PreimageByteDeposit: Balance = currency::BYTE_FEE;
	pub const InstantAllowed: bool = false;
}

// todo : ensure better origins
impl pallet_democracy::Config for Runtime {
	type Proposal = Call;
	type Event = Event;
	type Currency = Balances;
	type EnactmentPeriod = EnactmentPeriod;
	type LaunchPeriod = LaunchPeriod;
	type VotingPeriod = VotingPeriod;
	type FastTrackVotingPeriod = FastTrackVotingPeriod;
	type MinimumDeposit = MinimumDeposit;
	/// A straight majority of the council can decide what their next motion is.
	type ExternalOrigin =
		pallet_collective::EnsureProportionAtLeast<_1, _2, AccountId, CouncilInstance>;
	/// A majority can have the next scheduled referendum be a straight majority-carries vote.
	type ExternalMajorityOrigin =
		pallet_collective::EnsureProportionAtLeast<_1, _2, AccountId, CouncilInstance>;
	/// A unanimous council can have the next scheduled referendum be a straight default-carries
	/// (NTB) vote.
	type ExternalDefaultOrigin =
		pallet_collective::EnsureProportionAtLeast<_1, _1, AccountId, CouncilInstance>;
	/// Two thirds of the technical committee can have an ExternalMajority/ExternalDefault vote
	/// be tabled immediately and with a shorter voting/enactment period.
	type FastTrackOrigin =
		pallet_collective::EnsureProportionAtLeast<_2, _3, AccountId, TechCommitteeInstance>;
	/// Instant is currently not allowed.
	type InstantOrigin =
		pallet_collective::EnsureProportionAtLeast<_1, _1, AccountId, TechCommitteeInstance>;
	// To cancel a proposal which has been passed, 2/3 of the council must agree to it.
	type CancellationOrigin = EnsureOneOf<
		AccountId,
		EnsureRoot<AccountId>,
		pallet_collective::EnsureProportionAtLeast<_2, _3, AccountId, CouncilInstance>,
	>;
	// To cancel a proposal before it has been passed, the technical committee must be unanimous or
	// Root must agree.
	type CancelProposalOrigin = EnsureOneOf<
		AccountId,
		EnsureRoot<AccountId>,
		pallet_collective::EnsureProportionAtLeast<_1, _1, AccountId, TechCommitteeInstance>,
	>;
	type BlacklistOrigin = EnsureRoot<AccountId>;
	// Any single technical committee member may veto a coming council proposal, however they can
	// only do it once and it lasts only for the cooloff period.
	type VetoOrigin = pallet_collective::EnsureMember<AccountId, TechCommitteeInstance>;
	type CooloffPeriod = CooloffPeriod;
	type PreimageByteDeposit = PreimageByteDeposit;
	type Slash = ();
	type InstantAllowed = InstantAllowed;
	type Scheduler = Scheduler;
	type MaxVotes = MaxVotes;
	type OperationalPreimageOrigin = pallet_collective::EnsureMember<AccountId, CouncilInstance>;
	type PalletsOrigin = OriginCaller;
	type WeightInfo = pallet_democracy::weights::SubstrateWeight<Runtime>;
	type MaxProposals = MaxProposals;
}

parameter_types! {
	pub const ProposalBond: Permill = Permill::from_percent(5);
	pub const ProposalBondMinimum: Balance = 1 * currency::MSHD;
	pub const SpendPeriod: BlockNumber = 6 * DAYS;
	pub const TreasuryId: PalletId = PalletId(*b"pc/trsry");
	pub const MaxApprovals: u32 = 100;
}

impl pallet_treasury::Config for Runtime {
	type PalletId = TreasuryId;
	type Currency = Balances;
	// Democracy dispatches Root
	type ApproveOrigin = EnsureRoot<AccountId>;
	// Democracy dispatches Root
	type RejectOrigin = EnsureRoot<AccountId>;
	type Event = Event;
	// If spending proposal rejected, transfer proposer bond to treasury
	type OnSlash = Treasury;
	type ProposalBond = ProposalBond;
	type ProposalBondMinimum = ProposalBondMinimum;
	type SpendPeriod = SpendPeriod;
	type Burn = ();
	type BurnDestination = ();
	type MaxApprovals = MaxApprovals;
	type WeightInfo = pallet_treasury::weights::SubstrateWeight<Runtime>;
	type SpendFunds = ();
}

pub struct TransactionConverter;

impl fp_rpc::ConvertTransaction<UncheckedExtrinsic> for TransactionConverter {
	fn convert_transaction(&self, transaction: pallet_ethereum::Transaction) -> UncheckedExtrinsic {
		UncheckedExtrinsic::new_unsigned(
			pallet_ethereum::Call::<Runtime>::transact(transaction).into(),
		)
	}
}

impl fp_rpc::ConvertTransaction<opaque::UncheckedExtrinsic> for TransactionConverter {
	fn convert_transaction(
		&self,
		transaction: pallet_ethereum::Transaction,
	) -> opaque::UncheckedExtrinsic {
		let extrinsic = UncheckedExtrinsic::new_unsigned(
			pallet_ethereum::Call::<Runtime>::transact(transaction).into(),
		);
		let encoded = extrinsic.encode();
		opaque::UncheckedExtrinsic::decode(&mut &encoded[..])
			.expect("Encoded extrinsic is always valid")
	}
}

impl pallet_ethereum::Config for Runtime {
	type Event = Event;
	type FindAuthor = AuthorInherent;
	type StateRoot = pallet_ethereum::IntermediateStateRoot;
}

parameter_types! {
	pub const ReservedXcmpWeight: Weight = MAXIMUM_BLOCK_WEIGHT / 4;
}

impl cumulus_pallet_parachain_system::Config for Runtime {
	type Event = Event;
	type OnValidationData = ();
	type SelfParaId = ParachainInfo;
	type DmpMessageHandler = ();
	type ReservedDmpWeight = ();
	type OutboundXcmpMessageSource = ();
	type XcmpMessageHandler = ();
	type ReservedXcmpWeight = ReservedXcmpWeight;
}

impl parachain_info::Config for Runtime {}

parameter_types! {
	/// Minimum round length is 2 minutes (10 * 12 second block times)
	pub const MinBlocksPerRound: u32 = 10;
	/// Default BlocksPerRound is every hour (300 * 12 second block times)
	pub const DefaultBlocksPerRound: u32 = 300;
	/// Reward payments and collator exit requests are delayed by 2 hours (2 * 300 * block_time)
	pub const BondDuration: u32 = 2;
	/// Minimum 8 collators selected per round, default at genesis and minimum forever after
	pub const MinSelectedCandidates: u32 = 8;
	/// Maximum 10 nominators per collator
	pub const MaxNominatorsPerCollator: u32 = 10;
	/// Maximum 25 collators per nominator
	pub const MaxCollatorsPerNominator: u32 = 25;
	/// Default fixed percent a collator takes off the top of due rewards is 20%
	pub const DefaultCollatorCommission: Perbill = Perbill::from_percent(20);
	/// Default percent of inflation set aside for parachain bond every round
	pub const DefaultParachainBondReservePercent: Percent = Percent::from_percent(30);
	/// Minimum stake required to become a collator is 1_000
	pub const MinCollatorStk: u128 = 1 * currency::KILOMSHD;
	/// Minimum stake required to be reserved to be a candidate is 1_000
	pub const MinCollatorCandidateStk: u128 = 1 * currency::KILOMSHD;
	/// Minimum stake required to be reserved to be a nominator is 5
	pub const MinNominatorStk: u128 = 5 * currency::MSHD;
}
impl parachain_staking::Config for Runtime {
	type Event = Event;
	type Currency = Balances;
	type MonetaryGovernanceOrigin = EnsureRoot<AccountId>;
	type MinBlocksPerRound = MinBlocksPerRound;
	type DefaultBlocksPerRound = DefaultBlocksPerRound;
	type BondDuration = BondDuration;
	type MinSelectedCandidates = MinSelectedCandidates;
	type MaxNominatorsPerCollator = MaxNominatorsPerCollator;
	type MaxCollatorsPerNominator = MaxCollatorsPerNominator;
	type DefaultCollatorCommission = DefaultCollatorCommission;
	type DefaultParachainBondReservePercent = DefaultParachainBondReservePercent;
	type MinCollatorStk = MinCollatorStk;
	type MinCollatorCandidateStk = MinCollatorCandidateStk;
	type MinNomination = MinNominatorStk;
	type MinNominatorStk = MinNominatorStk;
	type WeightInfo = parachain_staking::weights::SubstrateWeight<Runtime>;
}

impl pallet_author_inherent::Config for Runtime {
	type AuthorId = NimbusId;
	type SlotBeacon = RelaychainBlockNumberProvider<Self>;
	type AccountLookup = AuthorMapping;
	type EventHandler = ParachainStaking;
	type CanAuthor = AuthorFilter;
}

impl pallet_author_slot_filter::Config for Runtime {
	type Event = Event;
	type RandomnessSource = RandomnessCollectiveFlip;
	type PotentialAuthors = ParachainStaking;
}

parameter_types! {
	// TODO to be revisited
	pub const VestingPeriod: BlockNumber = 48 * WEEKS;
	pub const MinimumReward: Balance = 0;
	pub const Initialized: bool = false;
	pub const InitializationPayment: Perbill = Perbill::from_percent(30);
	pub const MaxInitContributorsBatchSizes: u32 = 1000;
}

impl pallet_crowdloan_rewards::Config for Runtime {
	type Event = Event;
	type Initialized = Initialized;
	type InitializationPayment = InitializationPayment;
	type MaxInitContributors = MaxInitContributorsBatchSizes;
	type MinimumReward = MinimumReward;
	type RewardCurrency = Balances;
	type RelayChainAccountId = AccountId32;
}

parameter_types! {
	pub const DepositAmount: Balance = 100 * currency::MSHD;
}
// This is a simple session key manager. It should probably either work with, or be replaced
// entirely by pallet sessions
impl pallet_author_mapping::Config for Runtime {
	type Event = Event;
	type AuthorId = NimbusId;
	type DepositCurrency = Balances;
	type DepositAmount = DepositAmount;
<<<<<<< HEAD
	type WeightInfo = pallet_author_mapping::weights::SubstrateWeight<Runtime>;
	fn can_register(account: &AccountId) -> bool {
		ParachainStaking::is_candidate(account)
	}
=======
>>>>>>> 447aa867
}

parameter_types! {
	// One storage item; key size 32, value size 8; .
	pub const ProxyDepositBase: Balance = currency::deposit(1, 8);
	// Additional storage item size of 21 bytes (20 bytes AccountId + 1 byte sizeof(ProxyType)).
	pub const ProxyDepositFactor: Balance = currency::deposit(0, 21);
	pub const MaxProxies: u16 = 32;
	pub const AnnouncementDepositBase: Balance = currency::deposit(1, 8);
	// Additional storage item size of 56 bytes:
	// - 20 bytes AccountId
	// - 32 bytes Hasher (Blake2256)
	// - 4 bytes BlockNumber (u32)
	pub const AnnouncementDepositFactor: Balance = currency::deposit(0, 56);
	pub const MaxPending: u16 = 32;
}

/// The type used to represent the kinds of proxying allowed.
#[derive(
	Copy,
	Clone,
	Eq,
	PartialEq,
	Ord,
	PartialOrd,
	Encode,
	Decode,
	Debug,
	max_encoded_len::MaxEncodedLen,
)]
pub enum ProxyType {
	/// All calls can be proxied. This is the trivial/most permissive filter.
	Any,
	/// Only extrinsics that do not transfer funds.
	NonTransfer,
	/// Only extrinsics related to governance (democracy and collectives).
	Governance,
	/// Only extrinsics related to staking.
	Staking,
	/// Allow to veto an announced proxy call.
	CancelProxy,
}

impl Default for ProxyType {
	fn default() -> Self {
		Self::Any
	}
}

impl InstanceFilter<Call> for ProxyType {
	fn filter(&self, c: &Call) -> bool {
		match self {
			ProxyType::Any => true,
			ProxyType::NonTransfer => {
				matches!(
					c,
					Call::System(..)
						| Call::Timestamp(..) | Call::ParachainStaking(..)
						| Call::Democracy(..) | Call::CouncilCollective(..)
						| Call::TechComitteeCollective(..)
						| Call::Utility(..) | Call::Proxy(..)
				)
			}
			ProxyType::Governance => matches!(
				c,
				Call::Democracy(..)
					| Call::CouncilCollective(..)
					| Call::TechComitteeCollective(..)
					| Call::Utility(..)
			),
			ProxyType::Staking => matches!(c, Call::ParachainStaking(..) | Call::Utility(..)),
			ProxyType::CancelProxy => {
				matches!(c, Call::Proxy(pallet_proxy::Call::reject_announcement(..)))
			}
		}
	}

	fn is_superset(&self, o: &Self) -> bool {
		match (self, o) {
			(x, y) if x == y => true,
			(ProxyType::Any, _) => true,
			(_, ProxyType::Any) => false,
			_ => false,
		}
	}
}

impl pallet_proxy::Config for Runtime {
	type Event = Event;
	type Call = Call;
	type Currency = Balances;
	type ProxyType = ProxyType;
	type ProxyDepositBase = ProxyDepositBase;
	type ProxyDepositFactor = ProxyDepositFactor;
	type MaxProxies = MaxProxies;
	type WeightInfo = pallet_proxy::weights::SubstrateWeight<Runtime>;
	type MaxPending = MaxPending;
	type CallHasher = BlakeTwo256;
	type AnnouncementDepositBase = AnnouncementDepositBase;
	type AnnouncementDepositFactor = AnnouncementDepositFactor;
}

construct_runtime! {
	pub enum Runtime where
		Block = Block,
		NodeBlock = opaque::Block,
		UncheckedExtrinsic = UncheckedExtrinsic
	{
		System: frame_system::{Pallet, Call, Storage, Config, Event<T>},
		Utility: pallet_utility::{Pallet, Call, Event},
		Timestamp: pallet_timestamp::{Pallet, Call, Storage, Inherent},
		Balances: pallet_balances::{Pallet, Call, Storage, Config<T>, Event<T>},
		Sudo: pallet_sudo::{Pallet, Call, Config<T>, Storage, Event<T>},
		RandomnessCollectiveFlip: pallet_randomness_collective_flip::{Pallet, Storage},
		ParachainSystem: cumulus_pallet_parachain_system::{Pallet, Call, Storage, Inherent, Event<T>},
		TransactionPayment: pallet_transaction_payment::{Pallet, Storage},
		ParachainInfo: parachain_info::{Pallet, Storage, Config},
		EthereumChainId: pallet_ethereum_chain_id::{Pallet, Storage, Config},
		EVM: pallet_evm::{Pallet, Config, Call, Storage, Event<T>},
		Ethereum: pallet_ethereum::{Pallet, Call, Storage, Event, Config, ValidateUnsigned},
		ParachainStaking: parachain_staking::{Pallet, Call, Storage, Event<T>, Config<T>},
		Scheduler: pallet_scheduler::{Pallet, Storage, Config, Event<T>, Call},
		Democracy: pallet_democracy::{Pallet, Storage, Config<T>, Event<T>, Call},
		CouncilCollective:
			pallet_collective::<Instance1>::{Pallet, Call, Storage, Event<T>, Origin<T>, Config<T>},
		TechComitteeCollective:
			pallet_collective::<Instance2>::{Pallet, Call, Storage, Event<T>, Origin<T>, Config<T>},
		Treasury: pallet_treasury::{Pallet, Storage, Config, Event<T>, Call},
		AuthorInherent: pallet_author_inherent::{Pallet, Call, Storage, Inherent},
		AuthorFilter: pallet_author_slot_filter::{Pallet, Call, Storage, Event, Config},
		CrowdloanRewards: pallet_crowdloan_rewards::{Pallet, Call, Config<T>, Storage, Event<T>},
		AuthorMapping: pallet_author_mapping::{Pallet, Call, Config<T>, Storage, Event<T>},
		Proxy: pallet_proxy::{Pallet, Call, Storage, Event<T>},
	}
}

/// Block type as expected by this runtime.
pub type Block = generic::Block<Header, UncheckedExtrinsic>;
/// A Block signed with a Justification
pub type SignedBlock = generic::SignedBlock<Block>;
/// BlockId type as expected by this runtime.
pub type BlockId = generic::BlockId<Block>;
/// The SignedExtension to the basic transaction logic.
pub type SignedExtra = (
	frame_system::CheckSpecVersion<Runtime>,
	frame_system::CheckTxVersion<Runtime>,
	frame_system::CheckGenesis<Runtime>,
	frame_system::CheckEra<Runtime>,
	frame_system::CheckNonce<Runtime>,
	frame_system::CheckWeight<Runtime>,
	pallet_transaction_payment::ChargeTransactionPayment<Runtime>,
);
/// Unchecked extrinsic type as expected by this runtime.
pub type UncheckedExtrinsic = generic::UncheckedExtrinsic<Address, Call, Signature, SignedExtra>;
/// Extrinsic type that has already been checked.
pub type CheckedExtrinsic = generic::CheckedExtrinsic<AccountId, Call, SignedExtra>;
/// Executive: handles dispatch to the various pallets.
pub type Executive = frame_executive::Executive<
	Runtime,
	Block,
	frame_system::ChainContext<Runtime>,
	Runtime,
	AllPallets,
>;

// All of our runtimes share most of their Runtime API implementations.
// We use a macro to implement this common part and add runtime-specific additional implementations.
// This macro expands to :
// ```
// impl_runtime_apis! {
//     // All impl blocks shared between all runtimes.
//
//     // Specific impls provided to the `impl_runtime_apis_plus_common!` macro.
// }
// ```
runtime_common::impl_runtime_apis_plus_common! {
	impl sp_transaction_pool::runtime_api::TaggedTransactionQueue<Block> for Runtime {
		fn validate_transaction(
			source: TransactionSource,
			tx: <Block as BlockT>::Extrinsic,
			block_hash: <Block as BlockT>::Hash,
		) -> TransactionValidity {
			// Filtered calls should not enter the tx pool as they'll fail if inserted.
			let allowed = <Runtime as frame_system::Config>
				::BaseCallFilter::filter(&tx.function);

			if allowed {
				Executive::validate_transaction(source, tx, block_hash)
			} else {
				InvalidTransaction::Call.into()
			}
		}
	}
}

// Check the timestamp and parachain inherents
struct CheckInherents;

impl cumulus_pallet_parachain_system::CheckInherents<Block> for CheckInherents {
	fn check_inherents(
		block: &Block,
		relay_state_proof: &cumulus_pallet_parachain_system::RelayChainStateProof,
	) -> sp_inherents::CheckInherentsResult {
		let relay_chain_slot = relay_state_proof
			.read_slot()
			.expect("Could not read the relay chain slot from the proof");

		let inherent_data =
			cumulus_primitives_timestamp::InherentDataProvider::from_relay_chain_slot_and_duration(
				relay_chain_slot,
				sp_std::time::Duration::from_secs(6),
			)
			.create_inherent_data()
			.expect("Could not create the timestamp inherent data");

		inherent_data.check_extrinsics(&block)
	}
}

// Nimbus's Executive wrapper allows relay validators to verify the seal digest
cumulus_pallet_parachain_system::register_validate_block!(
	Runtime = Runtime,
	BlockExecutor = pallet_author_inherent::BlockExecutor::<Runtime, Executive>,
	CheckInherents = CheckInherents,
);<|MERGE_RESOLUTION|>--- conflicted
+++ resolved
@@ -652,13 +652,7 @@
 	type AuthorId = NimbusId;
 	type DepositCurrency = Balances;
 	type DepositAmount = DepositAmount;
-<<<<<<< HEAD
 	type WeightInfo = pallet_author_mapping::weights::SubstrateWeight<Runtime>;
-	fn can_register(account: &AccountId) -> bool {
-		ParachainStaking::is_candidate(account)
-	}
-=======
->>>>>>> 447aa867
 }
 
 parameter_types! {
