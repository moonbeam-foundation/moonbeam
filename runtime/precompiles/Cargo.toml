[package]
name = "precompiles"
version = "0.1.0"
authors = ["Samer Afach <info@afach.de>"]
edition = "2018"

[dependencies]
log = "0.4.8"
rustc-hex = { version = "2.0.1", default-features = false }
ripemd160 = { version = "0.9", default-features = false }

<<<<<<< HEAD
sp-std = { git = "https://github.com/paritytech/substrate", default-features = false, branch = "master" }
sp-core = { git = "https://github.com/paritytech/substrate", default-features = false, branch = "master" }
pallet-evm = { git = "https://github.com/joshorndorff/pallet-evm", default-features = false, branch = "master" }
=======
sp-std = { git = "https://github.com/paritytech/substrate", default-features = false, branch = "rococo-branch" }
sp-core = { git = "https://github.com/paritytech/substrate", default-features = false, branch = "rococo-branch" }
pallet-evm = { git = "https://github.com/purestake/substrate", default-features = false, branch = "v0.3-hotfixes" }
>>>>>>> 994ad70e

[features]
default = [ "std" ]
std = [
	"sp-std/std",
	"sp-core/std",
	"ripemd160/std",
]<|MERGE_RESOLUTION|>--- conflicted
+++ resolved
@@ -9,15 +9,9 @@
 rustc-hex = { version = "2.0.1", default-features = false }
 ripemd160 = { version = "0.9", default-features = false }
 
-<<<<<<< HEAD
 sp-std = { git = "https://github.com/paritytech/substrate", default-features = false, branch = "master" }
 sp-core = { git = "https://github.com/paritytech/substrate", default-features = false, branch = "master" }
-pallet-evm = { git = "https://github.com/joshorndorff/pallet-evm", default-features = false, branch = "master" }
-=======
-sp-std = { git = "https://github.com/paritytech/substrate", default-features = false, branch = "rococo-branch" }
-sp-core = { git = "https://github.com/paritytech/substrate", default-features = false, branch = "rococo-branch" }
-pallet-evm = { git = "https://github.com/purestake/substrate", default-features = false, branch = "v0.3-hotfixes" }
->>>>>>> 994ad70e
+pallet-evm = { git = "https://github.com/purestake/frontier", default-features = false, branch = "master" }
 
 [features]
 default = [ "std" ]
