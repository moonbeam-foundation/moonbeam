--- conflicted
+++ resolved
@@ -11,12 +11,9 @@
 sp-std = { git = "https://github.com/paritytech/substrate", default-features = false, branch = "master" }
 sp-core = { git = "https://github.com/paritytech/substrate", default-features = false, branch = "master" }
 pallet-evm = { git = "https://github.com/purestake/frontier", default-features = false, branch = "v0.4-hotfixes" }
-<<<<<<< HEAD
-=======
 # pallet-evm-precompile-bn128 = { git = "https://github.com/purestake/frontier", default-features = false, branch = "v0.4-hotfixes" }
 pallet-evm-precompile-dispatch = { git = "https://github.com/purestake/frontier", default-features = false, branch = "v0.4-hotfixes" }
 pallet-evm-precompile-modexp = { git = "https://github.com/purestake/frontier", default-features = false, branch = "v0.4-hotfixes" }
->>>>>>> 4e62adf2
 pallet-evm-precompile-simple = { git = "https://github.com/purestake/frontier", default-features = false, branch = "v0.4-hotfixes" }
 
 [features]
