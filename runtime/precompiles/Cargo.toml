[package]
name = "precompiles"
version = "0.6.0"
authors = ["PureStake"]
edition = "2018"

[dependencies]
log = "0.4"
# This is need to overcome the double importing of rand 0.5.6 in substrate-bn with and without std
# https://github.com/rust-random/rand/issues/645
rand = { version = "0.5.6", default-features = false }
rustc-hex = { version = "2.0.1", default-features = false }

codec = { package = "parity-scale-codec", version = "2.0.0", default-features = false }
frame-support = { git = "https://github.com/paritytech/substrate", branch = "rococo-v1", default-features = false }
evm = { git = "https://github.com/PureStake/evm", branch = "jeremy-evm-hook", default-features = false, features = ["with-codec"] }
sp-std = { git = "https://github.com/paritytech/substrate", default-features = false, branch = "rococo-v1" }
sp-core = { git = "https://github.com/paritytech/substrate", default-features = false, branch = "rococo-v1" }
<<<<<<< HEAD
pallet-evm = { git = "https://github.com/purestake/frontier", default-features = false, branch = "jeremy-runner-evm-hook" }
pallet-evm-precompile-bn128 = { git = "https://github.com/purestake/frontier", default-features = false, branch = "jeremy-runner-evm-hook" }
pallet-evm-precompile-dispatch = { git = "https://github.com/purestake/frontier", default-features = false, branch = "jeremy-runner-evm-hook" }
pallet-evm-precompile-modexp = { git = "https://github.com/purestake/frontier", default-features = false, branch = "jeremy-runner-evm-hook" }
pallet-evm-precompile-simple = { git = "https://github.com/purestake/frontier", default-features = false, branch = "jeremy-runner-evm-hook" }
=======
sp-io = { git = "https://github.com/paritytech/substrate", default-features = false, branch = "rococo-v1" }
pallet-evm = { git = "https://github.com/purestake/frontier", default-features = false, branch = "notlesh-moonbeam-v0.7" }
pallet-evm-precompile-bn128 = { git = "https://github.com/purestake/frontier", default-features = false, branch = "notlesh-moonbeam-v0.7" }
pallet-evm-precompile-dispatch = { git = "https://github.com/purestake/frontier", default-features = false, branch = "notlesh-moonbeam-v0.7" }
pallet-evm-precompile-modexp = { git = "https://github.com/purestake/frontier", default-features = false, branch = "notlesh-moonbeam-v0.7" }
pallet-evm-precompile-simple = { git = "https://github.com/purestake/frontier", default-features = false, branch = "notlesh-moonbeam-v0.7" }
pallet-evm-precompile-sha3fips = { git = "https://github.com/purestake/frontier", default-features = false, branch = "notlesh-moonbeam-v0.7" }
parachain-staking = { path = "../../pallets/parachain-staking", default-features = false }
frame-system = { git = "https://github.com/paritytech/substrate", default-features = false, branch = "rococo-v1" }

[dev-dependencies]
hex = "0.4"
>>>>>>> 78b24b22

[features]
default = ["std"]
std = [
	"codec/std",
	"frame-support/std",
	"evm/std",
	"sp-std/std",
	"sp-core/std",
	"rand/std",
	"pallet-evm-precompile-bn128/std",
	"pallet-evm-precompile-dispatch/std",
	"pallet-evm-precompile-modexp/std",
	"pallet-evm-precompile-simple/std",
	"parachain-staking/std",
	"frame-system/std",
	"pallet-evm-precompile-sha3fips/std",
]<|MERGE_RESOLUTION|>--- conflicted
+++ resolved
@@ -16,26 +16,18 @@
 evm = { git = "https://github.com/PureStake/evm", branch = "jeremy-evm-hook", default-features = false, features = ["with-codec"] }
 sp-std = { git = "https://github.com/paritytech/substrate", default-features = false, branch = "rococo-v1" }
 sp-core = { git = "https://github.com/paritytech/substrate", default-features = false, branch = "rococo-v1" }
-<<<<<<< HEAD
+sp-io = { git = "https://github.com/paritytech/substrate", default-features = false, branch = "rococo-v1" }
+parachain-staking = { path = "../../pallets/parachain-staking", default-features = false }
+frame-system = { git = "https://github.com/paritytech/substrate", default-features = false, branch = "rococo-v1" }
 pallet-evm = { git = "https://github.com/purestake/frontier", default-features = false, branch = "jeremy-runner-evm-hook" }
 pallet-evm-precompile-bn128 = { git = "https://github.com/purestake/frontier", default-features = false, branch = "jeremy-runner-evm-hook" }
 pallet-evm-precompile-dispatch = { git = "https://github.com/purestake/frontier", default-features = false, branch = "jeremy-runner-evm-hook" }
 pallet-evm-precompile-modexp = { git = "https://github.com/purestake/frontier", default-features = false, branch = "jeremy-runner-evm-hook" }
 pallet-evm-precompile-simple = { git = "https://github.com/purestake/frontier", default-features = false, branch = "jeremy-runner-evm-hook" }
-=======
-sp-io = { git = "https://github.com/paritytech/substrate", default-features = false, branch = "rococo-v1" }
-pallet-evm = { git = "https://github.com/purestake/frontier", default-features = false, branch = "notlesh-moonbeam-v0.7" }
-pallet-evm-precompile-bn128 = { git = "https://github.com/purestake/frontier", default-features = false, branch = "notlesh-moonbeam-v0.7" }
-pallet-evm-precompile-dispatch = { git = "https://github.com/purestake/frontier", default-features = false, branch = "notlesh-moonbeam-v0.7" }
-pallet-evm-precompile-modexp = { git = "https://github.com/purestake/frontier", default-features = false, branch = "notlesh-moonbeam-v0.7" }
-pallet-evm-precompile-simple = { git = "https://github.com/purestake/frontier", default-features = false, branch = "notlesh-moonbeam-v0.7" }
-pallet-evm-precompile-sha3fips = { git = "https://github.com/purestake/frontier", default-features = false, branch = "notlesh-moonbeam-v0.7" }
-parachain-staking = { path = "../../pallets/parachain-staking", default-features = false }
-frame-system = { git = "https://github.com/paritytech/substrate", default-features = false, branch = "rococo-v1" }
+pallet-evm-precompile-sha3fips = { git = "https://github.com/purestake/frontier", default-features = false, branch = "jeremy-runner-evm-hook" }
 
 [dev-dependencies]
 hex = "0.4"
->>>>>>> 78b24b22
 
 [features]
 default = ["std"]
