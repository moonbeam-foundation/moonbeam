[package]
name = "moonbeam-relay-encoder"
authors = [ "PureStake" ]
edition = "2021"
homepage = "https://moonbeam.network"
license = "GPL-3.0-only"
repository = "https://github.com/PureStake/moonbeam/"
version = "0.1.0"

[dependencies]

# Moonbeam
relay-encoder-precompiles = { path = "../../precompiles/relay-encoder/", default-features = false }
xcm-primitives = { path = "../../primitives/xcm", default-features = false }

# Substrate
frame-system = { git = "https://github.com/paritytech/substrate", branch = "polkadot-v0.9.20", default-features = false }
pallet-staking = { git = "https://github.com/paritytech/substrate", branch = "polkadot-v0.9.20", default-features = false }
parity-scale-codec = { version = "3.0.0", default-features = false, features = [ "derive" ] }
sp-runtime = { git = "https://github.com/paritytech/substrate", branch = "polkadot-v0.9.20", default-features = false }
sp-std = { git = "https://github.com/paritytech/substrate", branch = "polkadot-v0.9.20", default-features = false }

# Cumulus
<<<<<<< HEAD
cumulus-primitives-core = { git = "https://github.com/purestake/cumulus", branch = "gorka-kick-off-polkadot-v0.9.18", default-features = false }
=======
cumulus-primitives-core = { git = "https://github.com/paritytech/cumulus", branch = "polkadot-v0.9.20", default-features = false }
>>>>>>> eb6b6688

[dev-dependencies]
frame-support = { git = "https://github.com/paritytech/substrate", branch = "polkadot-v0.9.20" }
pallet-proxy = { git = "https://github.com/paritytech/substrate", branch = "polkadot-v0.9.20" }
pallet-utility = { git = "https://github.com/paritytech/substrate", branch = "polkadot-v0.9.20" }

kusama-runtime = { git = "https://github.com/paritytech/polkadot", branch = "release-v0.9.20" }
polkadot-runtime = { git = "https://github.com/paritytech/polkadot", branch = "release-v0.9.20" }
rococo-runtime = { git = "https://github.com/paritytech/polkadot", branch = "release-v0.9.20" }
westend-runtime = { git = "https://github.com/paritytech/polkadot", branch = "release-v0.9.20" }

[features]
default = [ "std" ]
std = [
	"cumulus-primitives-core/std",
	"frame-system/std",
	"pallet-staking/std",
	"parity-scale-codec/std",
	"parity-scale-codec/std",
	"relay-encoder-precompiles/std",
	"sp-runtime/std",
	"sp-std/std",
	"xcm-primitives/std",
]<|MERGE_RESOLUTION|>--- conflicted
+++ resolved
@@ -21,11 +21,7 @@
 sp-std = { git = "https://github.com/paritytech/substrate", branch = "polkadot-v0.9.20", default-features = false }
 
 # Cumulus
-<<<<<<< HEAD
-cumulus-primitives-core = { git = "https://github.com/purestake/cumulus", branch = "gorka-kick-off-polkadot-v0.9.18", default-features = false }
-=======
 cumulus-primitives-core = { git = "https://github.com/paritytech/cumulus", branch = "polkadot-v0.9.20", default-features = false }
->>>>>>> eb6b6688
 
 [dev-dependencies]
 frame-support = { git = "https://github.com/paritytech/substrate", branch = "polkadot-v0.9.20" }
