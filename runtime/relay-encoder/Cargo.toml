[package]
name = "moonbeam-relay-encoder"
authors = { workspace = true }
edition = "2021"
homepage = "https://moonbeam.network"
license = "GPL-3.0-only"
repository = { workspace = true }
version = "0.1.0"

[dependencies]

# Moonbeam
<<<<<<< HEAD
pallet-evm-precompile-relay-encoder = { path = "../../precompiles/relay-encoder/", default-features = false }
xcm-primitives = { path = "../../primitives/xcm", default-features = false }
pallet-xcm-transactor = { path = "../../pallets/xcm-transactor", default-features = false }

# Substrate
frame-system = { git = "https://github.com/purestake/substrate", branch = "moonbeam-polkadot-v0.9.37", default-features = false }
pallet-staking = { git = "https://github.com/purestake/substrate", branch = "moonbeam-polkadot-v0.9.37", default-features = false }
parity-scale-codec = { version = "3.0.0", default-features = false, features = [ "derive" ] }
sp-runtime = { git = "https://github.com/purestake/substrate", branch = "moonbeam-polkadot-v0.9.37", default-features = false }
sp-std = { git = "https://github.com/purestake/substrate", branch = "moonbeam-polkadot-v0.9.37", default-features = false }
sp-io = { git = "https://github.com/purestake/substrate", branch = "moonbeam-polkadot-v0.9.37", default-features = false }
=======
pallet-evm-precompile-relay-encoder = { workspace = true }
xcm-primitives = { workspace = true }

# Substrate
frame-system = { workspace = true }
pallet-staking = { workspace = true }
parity-scale-codec = { workspace = true }
sp-runtime = { workspace = true }
sp-std = { workspace = true }
>>>>>>> c738580b

# Cumulus
cumulus-primitives-core = { workspace = true }

# Polkadot
xcm = { workspace = true }

[dev-dependencies]
<<<<<<< HEAD
frame-support = { git = "https://github.com/purestake/substrate", branch = "moonbeam-polkadot-v0.9.37" }
pallet-proxy = { git = "https://github.com/purestake/substrate", branch = "moonbeam-polkadot-v0.9.37" }
pallet-utility = { git = "https://github.com/purestake/substrate", branch = "moonbeam-polkadot-v0.9.37" }
moonbeam-runtime-common = { path = "../common" }
kusama-runtime = { git = "https://github.com/purestake/polkadot", branch = "moonbeam-polkadot-v0.9.37" }
polkadot-runtime = { git = "https://github.com/purestake/polkadot", branch = "moonbeam-polkadot-v0.9.37" }
polkadot-runtime-parachains = { git = "https://github.com/purestake/polkadot", branch = "moonbeam-polkadot-v0.9.37" }
rococo-runtime = { git = "https://github.com/purestake/polkadot", branch = "moonbeam-polkadot-v0.9.37" }
westend-runtime = { git = "https://github.com/purestake/polkadot", branch = "moonbeam-polkadot-v0.9.37" }
moonriver-runtime = {path ="../moonriver"}
=======
frame-support = { workspace = true, features = [ "std" ] }
pallet-proxy = { workspace = true, features = [ "std" ] }
pallet-utility = { workspace = true, features = [ "std" ] }

kusama-runtime = { workspace = true }
polkadot-runtime = { workspace = true }
polkadot-runtime-parachains = { workspace = true }
rococo-runtime = { workspace = true }
westend-runtime = { workspace = true }
>>>>>>> c738580b

[features]
default = [ "std" ]
std = [
	"cumulus-primitives-core/std",
	"frame-system/std",
	"pallet-evm-precompile-relay-encoder/std",
	"pallet-staking/std",
	"pallet-xcm-transactor/std",
	"parity-scale-codec/std",
	"sp-runtime/std",
	"sp-std/std",
	"sp-io/std",
	"xcm-primitives/std",
	"moonbeam-runtime-common/std",
	"moonriver-runtime/std",
]<|MERGE_RESOLUTION|>--- conflicted
+++ resolved
@@ -10,21 +10,9 @@
 [dependencies]
 
 # Moonbeam
-<<<<<<< HEAD
-pallet-evm-precompile-relay-encoder = { path = "../../precompiles/relay-encoder/", default-features = false }
-xcm-primitives = { path = "../../primitives/xcm", default-features = false }
-pallet-xcm-transactor = { path = "../../pallets/xcm-transactor", default-features = false }
-
-# Substrate
-frame-system = { git = "https://github.com/purestake/substrate", branch = "moonbeam-polkadot-v0.9.37", default-features = false }
-pallet-staking = { git = "https://github.com/purestake/substrate", branch = "moonbeam-polkadot-v0.9.37", default-features = false }
-parity-scale-codec = { version = "3.0.0", default-features = false, features = [ "derive" ] }
-sp-runtime = { git = "https://github.com/purestake/substrate", branch = "moonbeam-polkadot-v0.9.37", default-features = false }
-sp-std = { git = "https://github.com/purestake/substrate", branch = "moonbeam-polkadot-v0.9.37", default-features = false }
-sp-io = { git = "https://github.com/purestake/substrate", branch = "moonbeam-polkadot-v0.9.37", default-features = false }
-=======
 pallet-evm-precompile-relay-encoder = { workspace = true }
 xcm-primitives = { workspace = true }
+pallet-xcm-transactor = { workspace = true }
 
 # Substrate
 frame-system = { workspace = true }
@@ -32,7 +20,7 @@
 parity-scale-codec = { workspace = true }
 sp-runtime = { workspace = true }
 sp-std = { workspace = true }
->>>>>>> c738580b
+sp-io = { workspace = true }
 
 # Cumulus
 cumulus-primitives-core = { workspace = true }
@@ -41,28 +29,17 @@
 xcm = { workspace = true }
 
 [dev-dependencies]
-<<<<<<< HEAD
-frame-support = { git = "https://github.com/purestake/substrate", branch = "moonbeam-polkadot-v0.9.37" }
-pallet-proxy = { git = "https://github.com/purestake/substrate", branch = "moonbeam-polkadot-v0.9.37" }
-pallet-utility = { git = "https://github.com/purestake/substrate", branch = "moonbeam-polkadot-v0.9.37" }
-moonbeam-runtime-common = { path = "../common" }
-kusama-runtime = { git = "https://github.com/purestake/polkadot", branch = "moonbeam-polkadot-v0.9.37" }
-polkadot-runtime = { git = "https://github.com/purestake/polkadot", branch = "moonbeam-polkadot-v0.9.37" }
-polkadot-runtime-parachains = { git = "https://github.com/purestake/polkadot", branch = "moonbeam-polkadot-v0.9.37" }
-rococo-runtime = { git = "https://github.com/purestake/polkadot", branch = "moonbeam-polkadot-v0.9.37" }
-westend-runtime = { git = "https://github.com/purestake/polkadot", branch = "moonbeam-polkadot-v0.9.37" }
-moonriver-runtime = {path ="../moonriver"}
-=======
 frame-support = { workspace = true, features = [ "std" ] }
 pallet-proxy = { workspace = true, features = [ "std" ] }
 pallet-utility = { workspace = true, features = [ "std" ] }
 
+moonbeam-runtime-common = { workspace = true }
 kusama-runtime = { workspace = true }
 polkadot-runtime = { workspace = true }
 polkadot-runtime-parachains = { workspace = true }
 rococo-runtime = { workspace = true }
 westend-runtime = { workspace = true }
->>>>>>> c738580b
+moonriver-runtime = { workspace = true }
 
 [features]
 default = [ "std" ]
