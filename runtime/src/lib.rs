// Copyright 2019-2020 PureStake Inc.
// This file is part of Moonbeam.

// Moonbeam is free software: you can redistribute it and/or modify
// it under the terms of the GNU General Public License as published by
// the Free Software Foundation, either version 3 of the License, or
// (at your option) any later version.

// Moonbeam is distributed in the hope that it will be useful,
// but WITHOUT ANY WARRANTY; without even the implied warranty of
// MERCHANTABILITY or FITNESS FOR A PARTICULAR PURPOSE.  See the
// GNU General Public License for more details.

// You should have received a copy of the GNU General Public License
// along with Moonbeam.  If not, see <http://www.gnu.org/licenses/>.

//! The Moonbeam Runtime.
//!
//! Primary features of this runtime include:
//! * Ethereum compatibility
//! * Moonbeam tokenomics

#![cfg_attr(not(feature = "std"), no_std)]
// `construct_runtime!` does a lot of recursion and requires us to increase the limit to 256.
#![recursion_limit = "256"]

// Make the WASM binary available.
#[cfg(feature = "std")]
include!(concat!(env!("OUT_DIR"), "/wasm_binary.rs"));

use fp_rpc::TransactionStatus;
use parity_scale_codec::{Decode, Encode};
use sp_api::impl_runtime_apis;
use sp_core::{OpaqueMetadata, H160, H256, U256};
use sp_runtime::{
	create_runtime_str, generic, impl_opaque_keys,
	traits::{BlakeTwo256, Block as BlockT, IdentifyAccount, IdentityLookup, Verify},
	transaction_validity::{TransactionSource, TransactionValidity},
	ApplyExtrinsicResult,
};
use sp_std::{convert::TryFrom, prelude::*};
#[cfg(feature = "std")]
use sp_version::NativeVersion;
use sp_version::RuntimeVersion;

pub use frame_support::{
	construct_runtime,
	pallet_prelude::PhantomData,
	parameter_types,
	traits::{FindAuthor, Get, Randomness},
	weights::{constants::WEIGHT_PER_SECOND, IdentityFee, Weight},
	ConsensusEngineId, StorageValue,
};
use frame_system::{EnsureNever, EnsureRoot, EnsureSigned};
use pallet_ethereum::Call::transact;
use pallet_evm::{
	Account as EVMAccount, EnsureAddressNever, EnsureAddressSame, FeeCalculator,
	IdentityAddressMapping, Runner,
};
use pallet_transaction_payment::CurrencyAdapter;

#[cfg(any(feature = "std", test))]
pub use sp_runtime::BuildStorage;
pub use sp_runtime::{Perbill, Permill};

/// An index to a block.
pub type BlockNumber = u32;

/// Alias to 512-bit hash when used in the context of a transaction signature on the chain.
pub type Signature = account::EthereumSignature;

/// Some way of identifying an account on the chain. We intentionally make it equivalent
/// to the public key of our transaction signing scheme.
pub type AccountId = <<Signature as Verify>::Signer as IdentifyAccount>::AccountId;

/// The type for looking up accounts. We don't expect more than 4 billion of them, but you
/// never know...
pub type AccountIndex = u32;

/// Balance of an account.
pub type Balance = u128;

/// Index of a transaction in the chain.
pub type Index = u32;

/// A hash of some data used by the chain.
pub type Hash = sp_core::H256;

/// Digest item type.
pub type DigestItem = generic::DigestItem<Hash>;

/// Minimum time between blocks. Slot duration is double this.
pub const MINIMUM_PERIOD: u64 = 3000;

/// Maximum weight per block
pub const MAXIMUM_BLOCK_WEIGHT: Weight = 2 * WEIGHT_PER_SECOND;

/// Opaque types. These are used by the CLI to instantiate machinery that don't need to know
/// the specifics of the runtime. They can then be made to be agnostic over specific formats
/// of data like extrinsics, allowing for them to continue syncing the network through upgrades
/// to even the core datastructures.
pub mod opaque {
	use super::*;

	pub use sp_runtime::OpaqueExtrinsic as UncheckedExtrinsic;
	pub type Block = generic::Block<Header, UncheckedExtrinsic>;

	impl_opaque_keys! {
		pub struct SessionKeys {}
	}
}

/// This runtime version.
pub const VERSION: RuntimeVersion = RuntimeVersion {
	spec_name: create_runtime_str!("moonbeam"),
	impl_name: create_runtime_str!("moonbeam"),
	authoring_version: 3,
<<<<<<< HEAD
	spec_version: 21,
=======
	spec_version: 20,
>>>>>>> de8951a0
	impl_version: 1,
	apis: RUNTIME_API_VERSIONS,
	transaction_version: 2,
};

/// The version information used to identify this runtime when compiled natively.
#[cfg(feature = "std")]
pub fn native_version() -> NativeVersion {
	NativeVersion {
		runtime_version: VERSION,
		can_author_with: Default::default(),
	}
}

const NORMAL_DISPATCH_RATIO: Perbill = Perbill::from_percent(65);

parameter_types! {
	pub const BlockHashCount: BlockNumber = 250;
	pub const Version: RuntimeVersion = VERSION;
	/// We allow for one half second of compute with a 6 second average block time.
	/// These values are dictated by Polkadot for the parachain.
	pub BlockWeights: frame_system::limits::BlockWeights = frame_system::limits::BlockWeights
		::with_sensible_defaults(WEIGHT_PER_SECOND / 2, NORMAL_DISPATCH_RATIO);
	/// We allow for 5 MB blocks.
	pub BlockLength: frame_system::limits::BlockLength = frame_system::limits::BlockLength
		::max_with_normal_ratio(5 * 1024 * 1024, NORMAL_DISPATCH_RATIO);
	pub const SS58Prefix: u8 = 42;
}

impl frame_system::Config for Runtime {
	/// The identifier used to distinguish between accounts.
	type AccountId = AccountId;
	/// The aggregated dispatch type that is available for extrinsics.
	type Call = Call;
	/// The lookup mechanism to get account ID from whatever is passed in dispatchers.
	type Lookup = IdentityLookup<AccountId>;
	/// The index type for storing how many extrinsics an account has signed.
	type Index = Index;
	/// The index type for blocks.
	type BlockNumber = BlockNumber;
	/// The type for hashing blocks and tries.
	type Hash = Hash;
	/// The hashing algorithm used.
	type Hashing = BlakeTwo256;
	/// The header type.
	type Header = generic::Header<BlockNumber, BlakeTwo256>;
	/// The ubiquitous event type.
	type Event = Event;
	/// The ubiquitous origin type.
	type Origin = Origin;
	/// Maximum number of block number to block hash mappings to keep (oldest pruned first).
	type BlockHashCount = BlockHashCount;
	/// Maximum weight of each block. With a default weight system of 1byte == 1weight, 4mb is ok.
	type BlockWeights = BlockWeights;
	/// Maximum size of all encoded transactions (in bytes) that are allowed in one block.
	type BlockLength = BlockLength;
	/// Runtime version.
	type Version = Version;
	type PalletInfo = PalletInfo;
	type AccountData = pallet_balances::AccountData<Balance>;
	type OnNewAccount = ();
	type OnKilledAccount = ();
	type DbWeight = ();
	type BaseCallFilter = ();
	type SystemWeightInfo = ();
	/// This is used as an identifier of the chain. 42 is the generic substrate prefix.
	type SS58Prefix = SS58Prefix;
}

parameter_types! {
	pub const MinimumPeriod: u64 = MINIMUM_PERIOD;
}

impl pallet_timestamp::Config for Runtime {
	/// A timestamp: milliseconds since the unix epoch.
	type Moment = u64;
	type OnTimestampSet = ();
	type MinimumPeriod = MinimumPeriod;
	type WeightInfo = ();
}

parameter_types! {
	pub const MaxLocks: u32 = 50;
	pub const ExistentialDeposit: u128 = 0;
}

impl pallet_balances::Config for Runtime {
	type MaxLocks = MaxLocks;
	/// The type for recording an account's balance.
	type Balance = Balance;
	/// The ubiquitous event type.
	type Event = Event;
	type DustRemoval = ();
	type ExistentialDeposit = ExistentialDeposit;
	type AccountStore = System;
	type WeightInfo = ();
}

parameter_types! {
	pub const TransactionByteFee: Balance = 1;
}

impl pallet_transaction_payment::Config for Runtime {
	type OnChargeTransaction = CurrencyAdapter<Balances, ()>;
	type TransactionByteFee = TransactionByteFee;
	type WeightToFee = IdentityFee<Balance>;
	type FeeMultiplierUpdate = ();
}

impl pallet_sudo::Config for Runtime {
	type Call = Call;
	type Event = Event;
}

impl pallet_ethereum_chain_id::Config for Runtime {}

/// Current approximation of the gas/s consumption considering
/// EVM execution over compiled WASM (on 4.4Ghz CPU).
/// Given the 500ms Weight, from which 65% only are used for transactions,
/// the total EVM execution gas limit is: GAS_PER_SECOND * 0.500 * 0.65 ~= 12_500_000.
pub const GAS_PER_SECOND: u64 = 40_000_000;

/// Approximate ratio of the amount of Weight per Gas.
/// u64 works for approximations because Weight is a very small unit compared to gas.
pub const WEIGHT_PER_GAS: u64 = WEIGHT_PER_SECOND / GAS_PER_SECOND;

pub struct MoonbeamGasWeightMapping;

impl pallet_evm::GasWeightMapping for MoonbeamGasWeightMapping {
	fn gas_to_weight(gas: u64) -> Weight {
		gas.saturating_mul(WEIGHT_PER_GAS)
	}
	fn weight_to_gas(weight: Weight) -> u64 {
		u64::try_from(weight.wrapping_div(WEIGHT_PER_GAS)).unwrap_or(u32::MAX as u64)
	}
}

impl pallet_evm::Config for Runtime {
	type FeeCalculator = ();
	type GasWeightMapping = MoonbeamGasWeightMapping;
	type CallOrigin = EnsureAddressSame;
	type WithdrawOrigin = EnsureAddressNever<AccountId>;
	type AddressMapping = IdentityAddressMapping;
	type Currency = Balances;
	type Event = Event;
	type Runner = pallet_evm::runner::stack::Runner<Self>;
	type Precompiles = precompiles::MoonbeamPrecompiles<Self>;
	type ChainId = EthereumChainId;
}

parameter_types! {
	pub MaximumSchedulerWeight: Weight = Perbill::from_percent(80) * BlockWeights::get().max_block;
}

impl pallet_scheduler::Config for Runtime {
	type Event = Event;
	type Origin = Origin;
	type PalletsOrigin = OriginCaller;
	type Call = Call;
	type MaximumWeight = MaximumSchedulerWeight;
	type ScheduleOrigin = EnsureRoot<AccountId>;
	type MaxScheduledPerBlock = ();
	type WeightInfo = ();
}

pub const BLOCKS_PER_DAY: BlockNumber = 24 * 60 * 10;

parameter_types! {
	pub const LaunchPeriod: BlockNumber = BLOCKS_PER_DAY;
	pub const VotingPeriod: BlockNumber = 5 * BLOCKS_PER_DAY;
	pub const FastTrackVotingPeriod: BlockNumber = BLOCKS_PER_DAY;
	pub const EnactmentPeriod: BlockNumber = BLOCKS_PER_DAY;
	pub const CooloffPeriod: BlockNumber = 7 * BLOCKS_PER_DAY;
	pub const MinimumDeposit: Balance = 4 * GLMR;
	pub const MaxVotes: u32 = 100;
	pub const MaxProposals: u32 = 100;
	pub const PreimageByteDeposit: Balance = GLMR / 1_000;
	pub const InstantAllowed: bool = false;
}

// todo : ensure better origins
impl pallet_democracy::Config for Runtime {
	type Proposal = Call;
	type Event = Event;
	type Currency = Balances;
	type EnactmentPeriod = EnactmentPeriod;
	type LaunchPeriod = LaunchPeriod;
	type VotingPeriod = VotingPeriod;
	type FastTrackVotingPeriod = FastTrackVotingPeriod;
	type MinimumDeposit = MinimumDeposit;
	type ExternalOrigin = EnsureRoot<AccountId>;
	type ExternalMajorityOrigin = EnsureRoot<AccountId>;
	type ExternalDefaultOrigin = EnsureRoot<AccountId>;
	type FastTrackOrigin = EnsureRoot<AccountId>;
	type CancellationOrigin = EnsureRoot<AccountId>;
	type BlacklistOrigin = EnsureRoot<AccountId>;
	type CancelProposalOrigin = EnsureRoot<AccountId>;
	type VetoOrigin = EnsureNever<AccountId>; // (root not possible)
	type CooloffPeriod = CooloffPeriod;
	type PreimageByteDeposit = PreimageByteDeposit;
	type Slash = ();
	type InstantOrigin = EnsureRoot<AccountId>;
	type InstantAllowed = InstantAllowed;
	type Scheduler = Scheduler;
	type MaxVotes = MaxVotes;
	type OperationalPreimageOrigin = EnsureSigned<AccountId>;
	type PalletsOrigin = OriginCaller;
	type WeightInfo = ();
	type MaxProposals = MaxProposals;
}

pub struct TransactionConverter;

impl fp_rpc::ConvertTransaction<UncheckedExtrinsic> for TransactionConverter {
	fn convert_transaction(&self, transaction: pallet_ethereum::Transaction) -> UncheckedExtrinsic {
		UncheckedExtrinsic::new_unsigned(
			pallet_ethereum::Call::<Runtime>::transact(transaction).into(),
		)
	}
}

impl fp_rpc::ConvertTransaction<opaque::UncheckedExtrinsic> for TransactionConverter {
	fn convert_transaction(
		&self,
		transaction: pallet_ethereum::Transaction,
	) -> opaque::UncheckedExtrinsic {
		let extrinsic = UncheckedExtrinsic::new_unsigned(
			pallet_ethereum::Call::<Runtime>::transact(transaction).into(),
		);
		let encoded = extrinsic.encode();
		opaque::UncheckedExtrinsic::decode(&mut &encoded[..])
			.expect("Encoded extrinsic is always valid")
	}
}

pub struct EthereumFindAuthor<F>(PhantomData<F>);

parameter_types! {
	pub BlockGasLimit: u64 = NORMAL_DISPATCH_RATIO * MAXIMUM_BLOCK_WEIGHT / WEIGHT_PER_GAS;
}

impl pallet_ethereum::Config for Runtime {
	type Event = Event;
	type FindAuthor = AuthorInherent;
	type StateRoot = pallet_ethereum::IntermediateStateRoot;
	type BlockGasLimit = BlockGasLimit;
}

impl cumulus_parachain_system::Config for Runtime {
	type Event = Event;
	type OnValidationData = ();
	type SelfParaId = ParachainInfo;
	type DownwardMessageHandlers = ();
	type HrmpMessageHandlers = ();
}

impl parachain_info::Config for Runtime {}

// 18 decimals
pub const GLMR: Balance = 1_000_000_000_000_000_000;

parameter_types! {
	/// Moonbeam starts a new round every hour (600 * block_time)
	pub const BlocksPerRound: u32 = 600;
	/// Reward payments and validator exit requests are delayed by 2 hours (2 * 600 * block_time)
	pub const BondDuration: u32 = 2;
	/// Maximum 8 valid block authors at any given time
	pub const MaxValidators: u32 = 8;
	/// Maximum 10 nominators per validator
	pub const MaxNominatorsPerValidator: u32 = 10;
	/// Maximum 8 validators per nominator (same as MaxValidators)
	pub const MaxValidatorsPerNominator: u32 = 8;
	/// The maximum percent a validator can take off the top of its rewards is 50%
	pub const MaxFee: Perbill = Perbill::from_percent(50);
	/// Minimum stake required to be reserved to be a validator is 5
	pub const MinValidatorStk: u128 = 100_000 * GLMR;
	/// Minimum stake required to be reserved to be a nominator is 5
	pub const MinNominatorStk: u128 = 5 * GLMR;
}
impl stake::Config for Runtime {
	type Event = Event;
	type Currency = Balances;
	type SetMonetaryPolicyOrigin = frame_system::EnsureRoot<AccountId>;
	type BlocksPerRound = BlocksPerRound;
	type BondDuration = BondDuration;
	type MaxValidators = MaxValidators;
	type MaxNominatorsPerValidator = MaxNominatorsPerValidator;
	type MaxValidatorsPerNominator = MaxValidatorsPerNominator;
	type MaxFee = MaxFee;
	type MinValidatorStk = MinValidatorStk;
	type MinNomination = MinNominatorStk;
	type MinNominatorStk = MinNominatorStk;
}
impl author_inherent::Config for Runtime {
	type EventHandler = Stake;
	type CanAuthor = AuthorFilter;
}

impl pallet_author_filter::Config for Runtime {
	type Event = Event;
	type RandomnessSource = RandomnessCollectiveFlip;
}

construct_runtime! {
	pub enum Runtime where
		Block = Block,
		NodeBlock = opaque::Block,
		UncheckedExtrinsic = UncheckedExtrinsic
	{
		System: frame_system::{Module, Call, Storage, Config, Event<T>},
		Timestamp: pallet_timestamp::{Module, Call, Storage, Inherent},
		Balances: pallet_balances::{Module, Call, Storage, Config<T>, Event<T>},
		Sudo: pallet_sudo::{Module, Call, Storage, Config<T>, Event<T>},
		RandomnessCollectiveFlip: pallet_randomness_collective_flip::{Module, Call, Storage},
		ParachainSystem: cumulus_parachain_system::{Module, Call, Storage, Inherent, Event},
		TransactionPayment: pallet_transaction_payment::{Module, Storage},
		ParachainInfo: parachain_info::{Module, Storage, Config},
		EthereumChainId: pallet_ethereum_chain_id::{Module, Storage, Config},
		EVM: pallet_evm::{Module, Config, Call, Storage, Event<T>},
		Ethereum: pallet_ethereum::{Module, Call, Storage, Event, Config, ValidateUnsigned},
		Stake: stake::{Module, Call, Storage, Event<T>, Config<T>},
		Scheduler: pallet_scheduler::{Module, Storage, Config, Event<T>, Call},
		Democracy: pallet_democracy::{Module, Storage, Config, Event<T>, Call},
		AuthorInherent: author_inherent::{Module, Call, Storage, Inherent},
		AuthorFilter: pallet_author_filter::{Module, Storage, Event<T>,}
	}
}

/// The address format for describing accounts.
pub type Address = AccountId;
/// Block header type as expected by this runtime.
pub type Header = generic::Header<BlockNumber, BlakeTwo256>;
/// Block type as expected by this runtime.
pub type Block = generic::Block<Header, UncheckedExtrinsic>;
/// A Block signed with a Justification
pub type SignedBlock = generic::SignedBlock<Block>;
/// BlockId type as expected by this runtime.
pub type BlockId = generic::BlockId<Block>;
/// The SignedExtension to the basic transaction logic.
pub type SignedExtra = (
	frame_system::CheckSpecVersion<Runtime>,
	frame_system::CheckTxVersion<Runtime>,
	frame_system::CheckGenesis<Runtime>,
	frame_system::CheckEra<Runtime>,
	frame_system::CheckNonce<Runtime>,
	frame_system::CheckWeight<Runtime>,
	pallet_transaction_payment::ChargeTransactionPayment<Runtime>,
);
/// Unchecked extrinsic type as expected by this runtime.
pub type UncheckedExtrinsic = generic::UncheckedExtrinsic<Address, Call, Signature, SignedExtra>;
/// Extrinsic type that has already been checked.
pub type CheckedExtrinsic = generic::CheckedExtrinsic<AccountId, Call, SignedExtra>;
/// Executive: handles dispatch to the various modules.
pub type Executive = frame_executive::Executive<
	Runtime,
	Block,
	frame_system::ChainContext<Runtime>,
	Runtime,
	AllModules,
>;

impl_runtime_apis! {
	impl sp_api::Core<Block> for Runtime {
		fn version() -> RuntimeVersion {
			VERSION
		}

		fn execute_block(block: Block) {
			Executive::execute_block(block)
		}

		fn initialize_block(header: &<Block as BlockT>::Header) {
			Executive::initialize_block(header)
		}
	}

	impl sp_api::Metadata<Block> for Runtime {
		fn metadata() -> OpaqueMetadata {
			Runtime::metadata().into()
		}
	}

	impl sp_block_builder::BlockBuilder<Block> for Runtime {
		fn apply_extrinsic(
			extrinsic: <Block as BlockT>::Extrinsic,
		) -> ApplyExtrinsicResult {
			Executive::apply_extrinsic(extrinsic)
		}

		fn finalize_block() -> <Block as BlockT>::Header {
			Executive::finalize_block()
		}

		fn inherent_extrinsics(
			data: sp_inherents::InherentData
		) -> Vec<<Block as BlockT>::Extrinsic> {
			data.create_extrinsics()
		}

		fn check_inherents(
			block: Block,
			data: sp_inherents::InherentData,
		) -> sp_inherents::CheckInherentsResult {
			data.check_extrinsics(&block)
		}

		fn random_seed() -> <Block as BlockT>::Hash {
			RandomnessCollectiveFlip::random_seed()
		}
	}

	impl sp_transaction_pool::runtime_api::TaggedTransactionQueue<Block> for Runtime {
		fn validate_transaction(
			source: TransactionSource,
			tx: <Block as BlockT>::Extrinsic,
		) -> TransactionValidity {
			Executive::validate_transaction(source, tx)
		}
	}

	impl sp_offchain::OffchainWorkerApi<Block> for Runtime {
		fn offchain_worker(header: &<Block as BlockT>::Header) {
			Executive::offchain_worker(header)
		}
	}

	impl sp_session::SessionKeys<Block> for Runtime {
		fn decode_session_keys(
			encoded: Vec<u8>,
		) -> Option<Vec<(Vec<u8>, sp_core::crypto::KeyTypeId)>> {
			opaque::SessionKeys::decode_into_raw_public_keys(&encoded)
		}

		fn generate_session_keys(seed: Option<Vec<u8>>) -> Vec<u8> {
			opaque::SessionKeys::generate(seed)
		}
	}

	impl frame_system_rpc_runtime_api::AccountNonceApi<Block, AccountId, Index> for Runtime {
		fn account_nonce(account: AccountId) -> Index {
			System::account_nonce(account)
		}
	}

	impl moonbeam_rpc_primitives_txpool::TxPoolRuntimeApi<Block> for Runtime {
		fn extrinsic_filter(
			xts: Vec<<Block as BlockT>::Extrinsic>
		) -> Vec<pallet_ethereum::Transaction> {
			xts.into_iter().filter_map(|xt| match xt.function {
				Call::Ethereum(transact(t)) => Some(t),
				_ => None
			}).collect()
		}
	}

	impl fp_rpc::EthereumRuntimeRPCApi<Block> for Runtime {
		fn chain_id() -> u64 {
			<Runtime as pallet_evm::Config>::ChainId::get()
		}

		fn account_basic(address: H160) -> EVMAccount {
			EVM::account_basic(&address)
		}

		fn gas_price() -> U256 {
			<Runtime as pallet_evm::Config>::FeeCalculator::min_gas_price()
		}

		fn account_code_at(address: H160) -> Vec<u8> {
			EVM::account_codes(address)
		}

		fn author() -> H160 {
			<pallet_ethereum::Module<Runtime>>::find_author()
		}

		fn storage_at(address: H160, index: U256) -> H256 {
			let mut tmp = [0u8; 32];
			index.to_big_endian(&mut tmp);
			EVM::account_storages(address, H256::from_slice(&tmp[..]))
		}

		fn call(
			from: H160,
			to: H160,
			data: Vec<u8>,
			value: U256,
			gas_limit: U256,
			gas_price: Option<U256>,
			nonce: Option<U256>,
			estimate: bool,
		) -> Result<pallet_evm::CallInfo, sp_runtime::DispatchError> {
			let config = if estimate {
				let mut config = <Runtime as pallet_evm::Config>::config().clone();
				config.estimate = true;
				Some(config)
			} else {
				None
			};

			<Runtime as pallet_evm::Config>::Runner::call(
				from,
				to,
				data,
				value,
				gas_limit.low_u64(),
				gas_price,
				nonce,
				config.as_ref().unwrap_or_else(|| <Runtime as pallet_evm::Config>::config()),
			).map_err(|err| err.into())
		}

		fn create(
			from: H160,
			data: Vec<u8>,
			value: U256,
			gas_limit: U256,
			gas_price: Option<U256>,
			nonce: Option<U256>,
			estimate: bool,
		) -> Result<pallet_evm::CreateInfo, sp_runtime::DispatchError> {
			let config = if estimate {
				let mut config = <Runtime as pallet_evm::Config>::config().clone();
				config.estimate = true;
				Some(config)
			} else {
				None
			};

			#[allow(clippy::or_fun_call)] // suggestion not helpful here
			<Runtime as pallet_evm::Config>::Runner::create(
				from,
				data,
				value,
				gas_limit.low_u64(),
				gas_price,
				nonce,
				config.as_ref().unwrap_or(<Runtime as pallet_evm::Config>::config()),
			).map_err(|err| err.into())
		}

		fn current_transaction_statuses() -> Option<Vec<TransactionStatus>> {
			Ethereum::current_transaction_statuses()
		}

		fn current_block() -> Option<pallet_ethereum::Block> {
			Ethereum::current_block()
		}

		fn current_receipts() -> Option<Vec<pallet_ethereum::Receipt>> {
			Ethereum::current_receipts()
		}

		fn current_all() -> (
			Option<pallet_ethereum::Block>,
			Option<Vec<pallet_ethereum::Receipt>>,
			Option<Vec<TransactionStatus>>
		) {
			(
				Ethereum::current_block(),
				Ethereum::current_receipts(),
				Ethereum::current_transaction_statuses()
			)
		}
	}

	impl pallet_transaction_payment_rpc_runtime_api::TransactionPaymentApi<Block, Balance>
		for Runtime {

		fn query_info(
			uxt: <Block as BlockT>::Extrinsic,
			len: u32,
		) -> pallet_transaction_payment_rpc_runtime_api::RuntimeDispatchInfo<Balance> {
			TransactionPayment::query_info(uxt, len)
		}

		fn query_fee_details(
			uxt: <Block as BlockT>::Extrinsic,
			len: u32,
		) -> pallet_transaction_payment::FeeDetails<Balance> {
			TransactionPayment::query_fee_details(uxt, len)
		}
	}
}

cumulus_runtime::register_validate_block!(Block, Executive);<|MERGE_RESOLUTION|>--- conflicted
+++ resolved
@@ -115,11 +115,7 @@
 	spec_name: create_runtime_str!("moonbeam"),
 	impl_name: create_runtime_str!("moonbeam"),
 	authoring_version: 3,
-<<<<<<< HEAD
 	spec_version: 21,
-=======
-	spec_version: 20,
->>>>>>> de8951a0
 	impl_version: 1,
 	apis: RUNTIME_API_VERSIONS,
 	transaction_version: 2,
