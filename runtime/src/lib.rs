--- conflicted
+++ resolved
@@ -110,11 +110,7 @@
 	spec_name: create_runtime_str!("moonbeam"),
 	impl_name: create_runtime_str!("moonbeam"),
 	authoring_version: 3,
-<<<<<<< HEAD
-	spec_version: 27,
-=======
-	spec_version: 28,
->>>>>>> 82cc7edb
+	spec_version: 29,
 	impl_version: 1,
 	apis: RUNTIME_API_VERSIONS,
 	transaction_version: 2,
@@ -513,19 +509,14 @@
 		ParachainStaking: parachain_staking::{Pallet, Call, Storage, Event<T>, Config<T>},
 		Scheduler: pallet_scheduler::{Pallet, Storage, Config, Event<T>, Call},
 		Democracy: pallet_democracy::{Pallet, Storage, Config, Event<T>, Call},
+		CouncilCollective:
+			pallet_collective::<Instance1>::{Pallet, Call, Event<T>, Origin<T>, Config<T>},
+		TechComitteeCollective:
+			pallet_collective::<Instance2>::{Pallet, Call, Event<T>, Origin<T>, Config<T>},
 		// The order matters here. Inherents will be included in the order specified here.
 		// Concretely we need the author inherent to come after the parachain_upgrade inherent.
-<<<<<<< HEAD
-		AuthorInherent: author_inherent::{Module, Call, Storage, Inherent},
-		AuthorFilter: pallet_author_filter::{Module, Call, Storage, Event<T>},
-		CouncilCollective:
-			pallet_collective::<Instance1>::{Module, Call, Event<T>, Origin<T>, Config<T>},
-		TechComitteeCollective:
-			pallet_collective::<Instance2>::{Module, Call, Event<T>, Origin<T>, Config<T>},
-=======
 		AuthorInherent: author_inherent::{Pallet, Call, Storage, Inherent},
 		AuthorFilter: pallet_author_filter::{Pallet, Call, Storage, Event<T>,}
->>>>>>> 82cc7edb
 	}
 }
 
