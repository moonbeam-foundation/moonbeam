// Copyright 2019-2020 PureStake Inc.
// This file is part of Moonbeam.

// Moonbeam is free software: you can redistribute it and/or modify
// it under the terms of the GNU General Public License as published by
// the Free Software Foundation, either version 3 of the License, or
// (at your option) any later version.

// Moonbeam is distributed in the hope that it will be useful,
// but WITHOUT ANY WARRANTY; without even the implied warranty of
// MERCHANTABILITY or FITNESS FOR A PARTICULAR PURPOSE.  See the
// GNU General Public License for more details.

// You should have received a copy of the GNU General Public License
// along with Moonbeam.  If not, see <http://www.gnu.org/licenses/>.

//! The Moonbeam Runtime.
//!
//! This runtime powers both the moonbeam standalone node and the moonbeam parachain
//! By default it builds the parachain runtime. To enable the standalone runtime, enable
//! the `standalone` feature.
//!
//! Primary features of this runtime include:
//! * Ethereum compatability
//! * Moonbeam tokenomics
//! * Dual parachain / standalone support

#![cfg_attr(not(feature = "std"), no_std)]
// `construct_runtime!` does a lot of recursion and requires us to increase the limit to 256.
#![recursion_limit = "256"]

// Make the WASM binary available.
#[cfg(feature = "std")]
include!(concat!(env!("OUT_DIR"), "/wasm_binary.rs"));

#[cfg(not(feature = "standalone"))]
mod parachain;
#[cfg(feature = "standalone")]
mod standalone;

#[cfg(feature = "standalone")]
use standalone::*;
// #[cfg(not(feature = "standalone"))]
// use parachain::*;

use codec::{Decode, Encode};
use frontier_rpc_primitives::TransactionStatus;
use sp_api::impl_runtime_apis;
use sp_core::{OpaqueMetadata, H160, H256, U256};
use sp_runtime::{
	create_runtime_str, generic, impl_opaque_keys,
	traits::{BlakeTwo256, Block as BlockT, IdentifyAccount, IdentityLookup, Verify},
	transaction_validity::{TransactionSource, TransactionValidity},
	ApplyExtrinsicResult,
};
use sp_std::{marker::PhantomData, prelude::*};
#[cfg(feature = "std")]
use sp_version::NativeVersion;
use sp_version::RuntimeVersion;

pub use frame_support::{
	construct_runtime, parameter_types,
	traits::{FindAuthor, Get, Randomness},
	weights::{constants::WEIGHT_PER_SECOND, IdentityFee, Weight},
	ConsensusEngineId, StorageValue,
};
use pallet_evm::{
	Account as EVMAccount, EnsureAddressNever, EnsureAddressSame, FeeCalculator,
	IdentityAddressMapping, Runner,
};
use pallet_transaction_payment::CurrencyAdapter;

#[cfg(any(feature = "std", test))]
pub use sp_runtime::BuildStorage;
pub use sp_runtime::{Perbill, Permill};

/// An index to a block.
pub type BlockNumber = u32;

/// Alias to 512-bit hash when used in the context of a transaction signature on the chain.
pub type Signature = account::EthereumSignature;

/// Some way of identifying an account on the chain. We intentionally make it equivalent
/// to the public key of our transaction signing scheme.
pub type AccountId = <<Signature as Verify>::Signer as IdentifyAccount>::AccountId;

/// The type for looking up accounts. We don't expect more than 4 billion of them, but you
/// never know...
pub type AccountIndex = u32;

/// Balance of an account.
pub type Balance = u128;

/// Index of a transaction in the chain.
pub type Index = u32;

/// A hash of some data used by the chain.
pub type Hash = sp_core::H256;

/// Digest item type.
pub type DigestItem = generic::DigestItem<Hash>;

/// Minimum time between blocks. Slot duration is double this.
pub const MINIMUM_PERIOD: u64 = 3000;

/// Opaque types. These are used by the CLI to instantiate machinery that don't need to know
/// the specifics of the runtime. They can then be made to be agnostic over specific formats
/// of data like extrinsics, allowing for them to continue syncing the network through upgrades
/// to even the core datastructures.
pub mod opaque {
	use super::*;

	pub use sp_runtime::OpaqueExtrinsic as UncheckedExtrinsic;
	pub type Block = generic::Block<Header, UncheckedExtrinsic>;

	#[cfg(not(feature = "standalone"))]
	impl_opaque_keys! {
		pub struct SessionKeys {}
	}

	#[cfg(feature = "standalone")]
	impl_opaque_keys! {
		pub struct SessionKeys {
			pub aura: Aura,
			pub grandpa: Grandpa,
		}
	}
}

/// The version infromation used to identify this runtime when compiled natively.
#[cfg(feature = "std")]
pub fn native_version() -> NativeVersion {
	NativeVersion {
		runtime_version: VERSION,
		can_author_with: Default::default(),
	}
}

const NORMAL_DISPATCH_RATIO: Perbill = Perbill::from_percent(75);

parameter_types! {
	pub const BlockHashCount: BlockNumber = 250;
	pub const Version: RuntimeVersion = VERSION;
	/// We allow for one half second of compute with a 6 second average block time.
	/// These values are dictated by Polkadot for the parachain.
	pub BlockWeights: frame_system::limits::BlockWeights = frame_system::limits::BlockWeights
		::with_sensible_defaults(WEIGHT_PER_SECOND / 2, NORMAL_DISPATCH_RATIO);
	/// We allow for 5 MB blocks.
	pub BlockLength: frame_system::limits::BlockLength = frame_system::limits::BlockLength
		::max_with_normal_ratio(5 * 1024 * 1024, NORMAL_DISPATCH_RATIO);
}

impl frame_system::Config for Runtime {
	/// The identifier used to distinguish between accounts.
	type AccountId = AccountId;
	/// The aggregated dispatch type that is available for extrinsics.
	type Call = Call;
	/// The lookup mechanism to get account ID from whatever is passed in dispatchers.
	type Lookup = IdentityLookup<AccountId>;
	/// The index type for storing how many extrinsics an account has signed.
	type Index = Index;
	/// The index type for blocks.
	type BlockNumber = BlockNumber;
	/// The type for hashing blocks and tries.
	type Hash = Hash;
	/// The hashing algorithm used.
	type Hashing = BlakeTwo256;
	/// The header type.
	type Header = generic::Header<BlockNumber, BlakeTwo256>;
	/// The ubiquitous event type.
	type Event = Event;
	/// The ubiquitous origin type.
	type Origin = Origin;
	/// Maximum number of block number to block hash mappings to keep (oldest pruned first).
	type BlockHashCount = BlockHashCount;
	/// Maximum weight of each block. With a default weight system of 1byte == 1weight, 4mb is ok.
	type BlockWeights = BlockWeights;
	/// Maximum size of all encoded transactions (in bytes) that are allowed in one block.
	type BlockLength = BlockLength;
	/// Runtime version.
	type Version = Version;
	type PalletInfo = PalletInfo;
	type AccountData = pallet_balances::AccountData<Balance>;
	type OnNewAccount = ();
	type OnKilledAccount = ();
	type DbWeight = ();
	type BaseCallFilter = ();
	type SystemWeightInfo = ();
}

parameter_types! {
	// When running in standalone mode, this controls the block time.
	// Slot duration is double the minimum period.
	// https://github.com/paritytech/substrate/blob/e4803bd/frame/aura/src/lib.rs#L197-L199
	// We maintain a six second block time in standalone to imitate parachain-like performance
	// This value is stored in a seperate constant because it is used in our mock timestamp provider
	pub const MinimumPeriod: u64 = MINIMUM_PERIOD;
}

impl pallet_timestamp::Config for Runtime {
	/// A timestamp: milliseconds since the unix epoch.
	type Moment = u64;
	type OnTimestampSet = ();
	type MinimumPeriod = MinimumPeriod;
	type WeightInfo = ();
}

parameter_types! {
	pub const MaxLocks: u32 = 50;
	pub const ExistentialDeposit: u128 = 0;
}

impl pallet_balances::Config for Runtime {
	type MaxLocks = MaxLocks;
	/// The type for recording an account's balance.
	type Balance = Balance;
	/// The ubiquitous event type.
	type Event = Event;
	type DustRemoval = ();
	type ExistentialDeposit = ExistentialDeposit;
	type AccountStore = System;
	type WeightInfo = ();
}

parameter_types! {
	pub const TransactionByteFee: Balance = 1;
}

impl pallet_transaction_payment::Config for Runtime {
	type OnChargeTransaction = CurrencyAdapter<Balances, ()>;
	type TransactionByteFee = TransactionByteFee;
	type WeightToFee = IdentityFee<Balance>;
	type FeeMultiplierUpdate = ();
}

impl pallet_sudo::Config for Runtime {
	type Call = Call;
	type Event = Event;
}

impl pallet_ethereum_chain_id::Config for Runtime {}

impl pallet_evm::Config for Runtime {
	type FeeCalculator = ();
	type GasWeightMapping = ();
	type CallOrigin = EnsureAddressSame;
	type WithdrawOrigin = EnsureAddressNever<AccountId>;
	type AddressMapping = IdentityAddressMapping;
	type Currency = Balances;
	type Event = Event;
	type Runner = pallet_evm::runner::stack::Runner<Self>;
	type Precompiles = precompiles::MoonbeamPrecompiles<Self>;
	type ChainId = EthereumChainId;
}

pub struct TransactionConverter;

impl frontier_rpc_primitives::ConvertTransaction<UncheckedExtrinsic> for TransactionConverter {
	fn convert_transaction(&self, transaction: pallet_ethereum::Transaction) -> UncheckedExtrinsic {
		UncheckedExtrinsic::new_unsigned(
			pallet_ethereum::Call::<Runtime>::transact(transaction).into(),
		)
	}
}

impl frontier_rpc_primitives::ConvertTransaction<opaque::UncheckedExtrinsic>
	for TransactionConverter
{
	fn convert_transaction(
		&self,
		transaction: pallet_ethereum::Transaction,
	) -> opaque::UncheckedExtrinsic {
		let extrinsic = UncheckedExtrinsic::new_unsigned(
			pallet_ethereum::Call::<Runtime>::transact(transaction).into(),
		);
		let encoded = extrinsic.encode();
		opaque::UncheckedExtrinsic::decode(&mut &encoded[..])
			.expect("Encoded extrinsic is always valid")
	}
}

pub struct EthereumFindAuthor<F>(PhantomData<F>);

//TODO This is a reason we may want to bring back the FindAuthor implementation
// Although I guess we could also change pallet ethereum act as an event listener?
impl pallet_ethereum::Config for Runtime {
	type Event = Event;
	#[cfg(not(feature = "standalone"))]
	type FindAuthor = EthereumFindAuthor<PhantomAura>;
	#[cfg(feature = "standalone")]
	type FindAuthor = EthereumFindAuthor<Aura>;
}

<<<<<<< HEAD
impl author_inherent::Config for Runtime {
	type Event = Event;
	type EventHandler = ();
=======
parameter_types! {
	pub const BlocksPerRound: u32 = 5;
	pub const BondDuration: u32 = 2;
	pub const MaxValidators: u32 = 5;
	pub const MaxNominatorsPerValidator: usize = 10;
	pub const Issuance: u128 = 100;
	pub const MaxFee: Perbill = Perbill::from_percent(50);
	pub const MinValidatorStk: u128 = 10;
	pub const MinNominatorStk: u128 = 5;
}
impl stake::Config for Runtime {
	type Event = Event;
	type Currency = Balances;
	type BlocksPerRound = BlocksPerRound;
	type BondDuration = BondDuration;
	type MaxValidators = MaxValidators;
	type MaxNominatorsPerValidator = MaxNominatorsPerValidator;
	type Issuance = Issuance;
	type MaxFee = MaxFee;
	type MinValidatorStk = MinValidatorStk;
	type MinNominatorStk = MinNominatorStk;
}
impl author::Config for Runtime {
	type EventHandler = Stake;
	type IsAuthority = Stake;
>>>>>>> e72de062
}

#[cfg(feature = "standalone")]
runtime_standalone!();

#[cfg(not(feature = "standalone"))]
runtime_parachain!();

/// The address format for describing accounts.
pub type Address = AccountId;
/// Block header type as expected by this runtime.
pub type Header = generic::Header<BlockNumber, BlakeTwo256>;
/// Block type as expected by this runtime.
pub type Block = generic::Block<Header, UncheckedExtrinsic>;
/// A Block signed with a Justification
pub type SignedBlock = generic::SignedBlock<Block>;
/// BlockId type as expected by this runtime.
pub type BlockId = generic::BlockId<Block>;
/// The SignedExtension to the basic transaction logic.
pub type SignedExtra = (
	frame_system::CheckSpecVersion<Runtime>,
	frame_system::CheckTxVersion<Runtime>,
	frame_system::CheckGenesis<Runtime>,
	frame_system::CheckEra<Runtime>,
	frame_system::CheckNonce<Runtime>,
	frame_system::CheckWeight<Runtime>,
	pallet_transaction_payment::ChargeTransactionPayment<Runtime>,
);
/// Unchecked extrinsic type as expected by this runtime.
pub type UncheckedExtrinsic = generic::UncheckedExtrinsic<Address, Call, Signature, SignedExtra>;
/// Extrinsic type that has already been checked.
pub type CheckedExtrinsic = generic::CheckedExtrinsic<AccountId, Call, SignedExtra>;
/// Executive: handles dispatch to the various modules.
pub type Executive = frame_executive::Executive<
	Runtime,
	Block,
	frame_system::ChainContext<Runtime>,
	Runtime,
	AllModules,
>;

impl_runtime_apis! {
	impl sp_api::Core<Block> for Runtime {
		fn version() -> RuntimeVersion {
			VERSION
		}

		fn execute_block(block: Block) {
			Executive::execute_block(block)
		}

		fn initialize_block(header: &<Block as BlockT>::Header) {
			Executive::initialize_block(header)
		}
	}

	impl sp_api::Metadata<Block> for Runtime {
		fn metadata() -> OpaqueMetadata {
			Runtime::metadata().into()
		}
	}

	impl sp_block_builder::BlockBuilder<Block> for Runtime {
		fn apply_extrinsic(
			extrinsic: <Block as BlockT>::Extrinsic,
		) -> ApplyExtrinsicResult {
			Executive::apply_extrinsic(extrinsic)
		}

		fn finalize_block() -> <Block as BlockT>::Header {
			Executive::finalize_block()
		}

		fn inherent_extrinsics(
			data: sp_inherents::InherentData
		) -> Vec<<Block as BlockT>::Extrinsic> {
			data.create_extrinsics()
		}

		fn check_inherents(
			block: Block,
			data: sp_inherents::InherentData,
		) -> sp_inherents::CheckInherentsResult {
			data.check_extrinsics(&block)
		}

		fn random_seed() -> <Block as BlockT>::Hash {
			RandomnessCollectiveFlip::random_seed()
		}
	}

	impl sp_transaction_pool::runtime_api::TaggedTransactionQueue<Block> for Runtime {
		fn validate_transaction(
			source: TransactionSource,
			tx: <Block as BlockT>::Extrinsic,
		) -> TransactionValidity {
			Executive::validate_transaction(source, tx)
		}
	}

	impl sp_offchain::OffchainWorkerApi<Block> for Runtime {
		fn offchain_worker(header: &<Block as BlockT>::Header) {
			Executive::offchain_worker(header)
		}
	}

	impl sp_session::SessionKeys<Block> for Runtime {
		fn decode_session_keys(
			encoded: Vec<u8>,
		) -> Option<Vec<(Vec<u8>, sp_core::crypto::KeyTypeId)>> {
			opaque::SessionKeys::decode_into_raw_public_keys(&encoded)
		}

		fn generate_session_keys(seed: Option<Vec<u8>>) -> Vec<u8> {
			opaque::SessionKeys::generate(seed)
		}
	}

	impl frame_system_rpc_runtime_api::AccountNonceApi<Block, AccountId, Index> for Runtime {
		fn account_nonce(account: AccountId) -> Index {
			System::account_nonce(account)
		}
	}

	impl frontier_rpc_primitives::EthereumRuntimeRPCApi<Block> for Runtime {
		fn chain_id() -> u64 {
			<Runtime as pallet_evm::Config>::ChainId::get()
		}

		fn account_basic(address: H160) -> EVMAccount {
			EVM::account_basic(&address)
		}

		fn gas_price() -> U256 {
			<Runtime as pallet_evm::Config>::FeeCalculator::min_gas_price()
		}

		fn account_code_at(address: H160) -> Vec<u8> {
			EVM::account_codes(address)
		}

		fn author() -> H160 {
			<pallet_ethereum::Module<Runtime>>::find_author()
		}

		fn storage_at(address: H160, index: U256) -> H256 {
			let mut tmp = [0u8; 32];
			index.to_big_endian(&mut tmp);
			EVM::account_storages(address, H256::from_slice(&tmp[..]))
		}

		fn call(
			from: H160,
			to: H160,
			data: Vec<u8>,
			value: U256,
			gas_limit: U256,
			gas_price: Option<U256>,
			nonce: Option<U256>,
			estimate: bool,
		) -> Result<pallet_evm::CallInfo, sp_runtime::DispatchError> {
			let config = if estimate {
				let mut config = <Runtime as pallet_evm::Config>::config().clone();
				config.estimate = true;
				Some(config)
			} else {
				None
			};

			<Runtime as pallet_evm::Config>::Runner::call(
				from,
				to,
				data,
				value,
				gas_limit.low_u32(),
				gas_price,
				nonce,
				config.as_ref().unwrap_or_else(|| <Runtime as pallet_evm::Config>::config()),
			).map_err(|err| err.into())
		}

		fn create(
			from: H160,
			data: Vec<u8>,
			value: U256,
			gas_limit: U256,
			gas_price: Option<U256>,
			nonce: Option<U256>,
			estimate: bool,
		) -> Result<pallet_evm::CreateInfo, sp_runtime::DispatchError> {
			let config = if estimate {
				let mut config = <Runtime as pallet_evm::Config>::config().clone();
				config.estimate = true;
				Some(config)
			} else {
				None
			};

			#[allow(clippy::or_fun_call)] // suggestion not helpful here
			<Runtime as pallet_evm::Config>::Runner::create(
				from,
				data,
				value,
				gas_limit.low_u32(),
				gas_price,
				nonce,
				config.as_ref().unwrap_or(<Runtime as pallet_evm::Config>::config()),
			).map_err(|err| err.into())
		}

		fn current_transaction_statuses() -> Option<Vec<TransactionStatus>> {
			Ethereum::current_transaction_statuses()
		}

		fn current_block() -> Option<pallet_ethereum::Block> {
			Ethereum::current_block()
		}

		fn current_receipts() -> Option<Vec<pallet_ethereum::Receipt>> {
			Ethereum::current_receipts()
		}

		fn current_all() -> (
			Option<pallet_ethereum::Block>,
			Option<Vec<pallet_ethereum::Receipt>>,
			Option<Vec<TransactionStatus>>
		) {
			(
				Ethereum::current_block(),
				Ethereum::current_receipts(),
				Ethereum::current_transaction_statuses()
			)
		}
	}

	impl pallet_transaction_payment_rpc_runtime_api::TransactionPaymentApi<
		Block,
		Balance
	> for Runtime {
		fn query_info(
			uxt: <Block as BlockT>::Extrinsic,
			len: u32
		) -> pallet_transaction_payment_rpc_runtime_api::RuntimeDispatchInfo<Balance> {
			TransactionPayment::query_info(uxt, len)
		}
	}

	#[cfg(feature = "standalone")]
	impl sp_consensus_aura::AuraApi<Block, AuraId> for Runtime {
		fn slot_duration() -> u64 {
			Aura::slot_duration()
		}

		fn authorities() -> Vec<AuraId> {
			Aura::authorities()
		}
	}

	#[cfg(feature = "standalone")]
	impl fg_primitives::GrandpaApi<Block> for Runtime {
		fn grandpa_authorities() -> GrandpaAuthorityList {
			Grandpa::grandpa_authorities()
		}

		fn submit_report_equivocation_unsigned_extrinsic(
			_equivocation_proof: fg_primitives::EquivocationProof<
				<Block as BlockT>::Hash,
				NumberFor<Block>,
			>,
			_key_owner_proof: fg_primitives::OpaqueKeyOwnershipProof,
		) -> Option<()> {
			None
		}

		fn generate_key_ownership_proof(
			_set_id: fg_primitives::SetId,
			_authority_id: GrandpaId,
		) -> Option<fg_primitives::OpaqueKeyOwnershipProof> {
			// NOTE: this is the only implementation possible since we've
			// defined our key owner proof type as a bottom type (i.e. a type
			// with no values).
			None
		}
	}
}

#[cfg(not(feature = "standalone"))]
cumulus_runtime::register_validate_block!(Block, Executive);<|MERGE_RESOLUTION|>--- conflicted
+++ resolved
@@ -291,11 +291,6 @@
 	type FindAuthor = EthereumFindAuthor<Aura>;
 }
 
-<<<<<<< HEAD
-impl author_inherent::Config for Runtime {
-	type Event = Event;
-	type EventHandler = ();
-=======
 parameter_types! {
 	pub const BlocksPerRound: u32 = 5;
 	pub const BondDuration: u32 = 2;
@@ -318,10 +313,12 @@
 	type MinValidatorStk = MinValidatorStk;
 	type MinNominatorStk = MinNominatorStk;
 }
-impl author::Config for Runtime {
+
+impl author_inherent::Config for Runtime {
+	type Event = Event;
 	type EventHandler = Stake;
-	type IsAuthority = Stake;
->>>>>>> e72de062
+	//TODO wire this filter to the stake pallet
+	type EligibleAuthor = ();
 }
 
 #[cfg(feature = "standalone")]
