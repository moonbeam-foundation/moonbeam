--- conflicted
+++ resolved
@@ -243,13 +243,8 @@
 pub struct MoonbeamGasWeightMapping;
 
 impl pallet_evm::GasWeightMapping for MoonbeamGasWeightMapping {
-<<<<<<< HEAD
 	fn gas_to_weight(gas: u64) -> Weight {
 		gas.saturating_mul(WEIGHT_PER_GAS)
-=======
-	fn gas_to_weight(gas: usize) -> Weight {
-		(gas as u64).saturating_mul(WEIGHT_PER_GAS)
->>>>>>> 89531648
 	}
 	fn weight_to_gas(weight: Weight) -> u64 {
 		u64::try_from(weight.wrapping_div(WEIGHT_PER_GAS)).unwrap_or(u32::MAX as u64)
@@ -354,15 +349,12 @@
 	}
 }
 
-<<<<<<< HEAD
 pub struct EthereumFindAuthor<F>(PhantomData<F>);
 
 parameter_types! {
 	pub BlockGasLimit: u64 = NORMAL_DISPATCH_RATIO * MAXIMUM_BLOCK_WEIGHT / WEIGHT_PER_GAS;
 }
 
-=======
->>>>>>> 89531648
 impl pallet_ethereum::Config for Runtime {
 	type Event = Event;
 	type FindAuthor = AuthorInherent;
