// Copyright 2019-2021 PureStake Inc.
// This file is part of Moonbeam.

// Moonbeam is free software: you can redistribute it and/or modify
// it under the terms of the GNU General Public License as published by
// the Free Software Foundation, either version 3 of the License, or
// (at your option) any later version.

// Moonbeam is distributed in the hope that it will be useful,
// but WITHOUT ANY WARRANTY; without even the implied warranty of
// MERCHANTABILITY or FITNESS FOR A PARTICULAR PURPOSE.  See the
// GNU General Public License for more details.

// You should have received a copy of the GNU General Public License
// along with Moonbeam.  If not, see <http://www.gnu.org/licenses/>.

//! The Moonbeam Runtime.
//!
//! Primary features of this runtime include:
//! * Ethereum compatibility
//! * Moonbeam tokenomics

#![cfg_attr(not(feature = "std"), no_std)]
// `construct_runtime!` does a lot of recursion and requires us to increase the limit to 256.
#![recursion_limit = "256"]

// Make the WASM binary available.
#[cfg(feature = "std")]
include!(concat!(env!("OUT_DIR"), "/wasm_binary.rs"));

use fp_rpc::TransactionStatus;
<<<<<<< HEAD
pub use frame_support::{
=======
use frame_support::{
>>>>>>> c07e7565
	construct_runtime, debug,
	pallet_prelude::PhantomData,
	parameter_types,
	traits::{Get, Randomness},
	weights::{constants::WEIGHT_PER_SECOND, IdentityFee, Weight},
};
<<<<<<< HEAD
use frame_system::{EnsureNever, EnsureRoot, EnsureSigned};
=======
use frame_system::{EnsureOneOf, EnsureRoot};
>>>>>>> c07e7565
use moonbeam_extensions_evm::runner::stack::TraceRunner as TraceRunnerT;
use pallet_ethereum::Call::transact;
use pallet_ethereum::{Transaction as EthereumTransaction, TransactionAction};
use pallet_evm::{
	Account as EVMAccount, EnsureAddressNever, EnsureAddressSame, FeeCalculator,
	IdentityAddressMapping, Runner,
};
use pallet_transaction_payment::CurrencyAdapter;
pub use parachain_staking::{InflationInfo, Range};
use parity_scale_codec::{Decode, Encode};
use sha3::{Digest, Keccak256};
use sp_api::impl_runtime_apis;
use sp_core::{u32_trait::*, OpaqueMetadata, H160, H256, U256};
use sp_runtime::{
	create_runtime_str, generic, impl_opaque_keys,
	traits::{BlakeTwo256, Block as BlockT, IdentifyAccount, IdentityLookup, Verify},
	transaction_validity::{TransactionSource, TransactionValidity},
	ApplyExtrinsicResult, Perbill,
};
use sp_std::{convert::TryFrom, prelude::*};
#[cfg(feature = "std")]
use sp_version::NativeVersion;
use sp_version::RuntimeVersion;

#[cfg(any(feature = "std", test))]
pub use sp_runtime::BuildStorage;

/// An index to a block.
pub type BlockNumber = u32;

/// Alias to 512-bit hash when used in the context of a transaction signature on the chain.
pub type Signature = account::EthereumSignature;

/// Some way of identifying an account on the chain. We intentionally make it equivalent
/// to the public key of our transaction signing scheme.
pub type AccountId = <<Signature as Verify>::Signer as IdentifyAccount>::AccountId;

/// The type for looking up accounts. We don't expect more than 4 billion of them, but you
/// never know...
pub type AccountIndex = u32;

/// Balance of an account.
pub type Balance = u128;

/// Index of a transaction in the chain.
pub type Index = u32;

/// A hash of some data used by the chain.
pub type Hash = sp_core::H256;

/// Digest item type.
pub type DigestItem = generic::DigestItem<Hash>;

/// Maximum weight per block
pub const MAXIMUM_BLOCK_WEIGHT: Weight = WEIGHT_PER_SECOND / 2;

/// Opaque types. These are used by the CLI to instantiate machinery that don't need to know
/// the specifics of the runtime. They can then be made to be agnostic over specific formats
/// of data like extrinsics, allowing for them to continue syncing the network through upgrades
/// to even the core datastructures.
pub mod opaque {
	use super::*;

	pub use sp_runtime::OpaqueExtrinsic as UncheckedExtrinsic;
	pub type Block = generic::Block<Header, UncheckedExtrinsic>;

	impl_opaque_keys! {
		pub struct SessionKeys {}
	}
}

/// This runtime version.
pub const VERSION: RuntimeVersion = RuntimeVersion {
	spec_name: create_runtime_str!("moonbeam"),
	impl_name: create_runtime_str!("moonbeam"),
	authoring_version: 3,
	spec_version: 29,
	impl_version: 1,
	apis: RUNTIME_API_VERSIONS,
	transaction_version: 2,
};

/// The version information used to identify this runtime when compiled natively.
#[cfg(feature = "std")]
pub fn native_version() -> NativeVersion {
	NativeVersion {
		runtime_version: VERSION,
		can_author_with: Default::default(),
	}
}

const NORMAL_DISPATCH_RATIO: Perbill = Perbill::from_percent(75);

parameter_types! {
	pub const BlockHashCount: BlockNumber = 250;
	pub const Version: RuntimeVersion = VERSION;
	/// We allow for one half second of compute with a 6 second average block time.
	/// These values are dictated by Polkadot for the parachain.
	pub BlockWeights: frame_system::limits::BlockWeights = frame_system::limits::BlockWeights
		::with_sensible_defaults(WEIGHT_PER_SECOND / 2, NORMAL_DISPATCH_RATIO);
	/// We allow for 5 MB blocks.
	pub BlockLength: frame_system::limits::BlockLength = frame_system::limits::BlockLength
		::max_with_normal_ratio(5 * 1024 * 1024, NORMAL_DISPATCH_RATIO);
	pub const SS58Prefix: u8 = 42;
}

impl frame_system::Config for Runtime {
	/// The identifier used to distinguish between accounts.
	type AccountId = AccountId;
	/// The aggregated dispatch type that is available for extrinsics.
	type Call = Call;
	/// The lookup mechanism to get account ID from whatever is passed in dispatchers.
	type Lookup = IdentityLookup<AccountId>;
	/// The index type for storing how many extrinsics an account has signed.
	type Index = Index;
	/// The index type for blocks.
	type BlockNumber = BlockNumber;
	/// The type for hashing blocks and tries.
	type Hash = Hash;
	/// The hashing algorithm used.
	type Hashing = BlakeTwo256;
	/// The header type.
	type Header = generic::Header<BlockNumber, BlakeTwo256>;
	/// The ubiquitous event type.
	type Event = Event;
	/// The ubiquitous origin type.
	type Origin = Origin;
	/// Maximum number of block number to block hash mappings to keep (oldest pruned first).
	type BlockHashCount = BlockHashCount;
	/// Maximum weight of each block. With a default weight system of 1byte == 1weight, 4mb is ok.
	type BlockWeights = BlockWeights;
	/// Maximum size of all encoded transactions (in bytes) that are allowed in one block.
	type BlockLength = BlockLength;
	/// Runtime version.
	type Version = Version;
	type PalletInfo = PalletInfo;
	type AccountData = pallet_balances::AccountData<Balance>;
	type OnNewAccount = ();
	type OnKilledAccount = ();
	type DbWeight = ();
	type BaseCallFilter = ();
	type SystemWeightInfo = ();
	/// This is used as an identifier of the chain. 42 is the generic substrate prefix.
	type SS58Prefix = SS58Prefix;
}

impl pallet_utility::Config for Runtime {
	type Event = Event;
	type Call = Call;
	type WeightInfo = ();
}

parameter_types! {
	pub const MinimumPeriod: u64 = 1;
}

impl pallet_timestamp::Config for Runtime {
	/// A timestamp: milliseconds since the unix epoch.
	type Moment = u64;
	type OnTimestampSet = ();
	type MinimumPeriod = MinimumPeriod;
	type WeightInfo = ();
}

parameter_types! {
	pub const MaxLocks: u32 = 50;
	pub const ExistentialDeposit: u128 = 0;
}

impl pallet_balances::Config for Runtime {
	type MaxLocks = MaxLocks;
	/// The type for recording an account's balance.
	type Balance = Balance;
	/// The ubiquitous event type.
	type Event = Event;
	type DustRemoval = ();
	type ExistentialDeposit = ExistentialDeposit;
	type AccountStore = System;
	type WeightInfo = ();
}

parameter_types! {
	pub const TransactionByteFee: Balance = 1;
}

impl pallet_transaction_payment::Config for Runtime {
	type OnChargeTransaction = CurrencyAdapter<Balances, ()>;
	type TransactionByteFee = TransactionByteFee;
	type WeightToFee = IdentityFee<Balance>;
	type FeeMultiplierUpdate = ();
}

impl pallet_sudo::Config for Runtime {
	type Call = Call;
	type Event = Event;
}

impl pallet_ethereum_chain_id::Config for Runtime {}

/// Current approximation of the gas/s consumption considering
/// EVM execution over compiled WASM (on 4.4Ghz CPU).
/// Given the 500ms Weight, from which 75% only are used for transactions,
/// the total EVM execution gas limit is: GAS_PER_SECOND * 0.500 * 0.75 ~= 15_000_000.
pub const GAS_PER_SECOND: u64 = 40_000_000;

/// Approximate ratio of the amount of Weight per Gas.
/// u64 works for approximations because Weight is a very small unit compared to gas.
pub const WEIGHT_PER_GAS: u64 = WEIGHT_PER_SECOND / GAS_PER_SECOND;

pub struct MoonbeamGasWeightMapping;

impl pallet_evm::GasWeightMapping for MoonbeamGasWeightMapping {
	fn gas_to_weight(gas: u64) -> Weight {
		gas.saturating_mul(WEIGHT_PER_GAS)
	}
	fn weight_to_gas(weight: Weight) -> u64 {
		u64::try_from(weight.wrapping_div(WEIGHT_PER_GAS)).unwrap_or(u32::MAX as u64)
	}
}

impl pallet_evm::Config for Runtime {
	type FeeCalculator = ();
	type GasWeightMapping = MoonbeamGasWeightMapping;
	type CallOrigin = EnsureAddressSame;
	type WithdrawOrigin = EnsureAddressNever<AccountId>;
	type AddressMapping = IdentityAddressMapping;
	type Currency = Balances;
	type Event = Event;
	type Runner = pallet_evm::runner::stack::Runner<Self>;
	type Precompiles = precompiles::MoonbeamPrecompiles<Self>;
	type ChainId = EthereumChainId;
	type OnChargeTransaction = ();
}

parameter_types! {
	pub MaximumSchedulerWeight: Weight = Perbill::from_percent(80) * BlockWeights::get().max_block;
}

impl pallet_scheduler::Config for Runtime {
	type Event = Event;
	type Origin = Origin;
	type PalletsOrigin = OriginCaller;
	type Call = Call;
	type MaximumWeight = MaximumSchedulerWeight;
	type ScheduleOrigin = EnsureRoot<AccountId>;
	type MaxScheduledPerBlock = ();
	type WeightInfo = ();
}

parameter_types! {
	/// The maximum amount of time (in blocks) for council members to vote on motions.
	/// Motions may end in fewer blocks if enough votes are cast to determine the result.
	pub const CouncilMotionDuration: BlockNumber = 100;
	/// The maximum number of Proposlas that can be open in the council at once.
	pub const CouncilMaxProposals: u32 = 100;
	/// The maximum number of council members.
	pub const CouncilMaxMembers: u32 = 100;

	/// The maximum amount of time (in blocks) for technical committee members to vote on motions.
	/// Motions may end in fewer blocks if enough votes are cast to determine the result.
	pub const TechComitteeMotionDuration: BlockNumber = 100;
	/// The maximum number of Proposlas that can be open in the technical committee at once.
	pub const TechComitteeMaxProposals: u32 = 100;
	/// The maximum number of technical committee members.
	pub const TechComitteeMaxMembers: u32 = 100;
}

type CouncilInstance = pallet_collective::Instance1;
type TechCommitteeInstance = pallet_collective::Instance2;

impl pallet_collective::Config<CouncilInstance> for Runtime {
	type Origin = Origin;
	type Event = Event;
	type Proposal = Call;
	type MotionDuration = CouncilMotionDuration;
	type MaxProposals = CouncilMaxProposals;
	type MaxMembers = CouncilMaxMembers;
	type DefaultVote = pallet_collective::MoreThanMajorityThenPrimeDefaultVote;
	type WeightInfo = (); // TODO : Better Weight Info ?
}

impl pallet_collective::Config<TechCommitteeInstance> for Runtime {
	type Origin = Origin;
	type Event = Event;
	type Proposal = Call;
	type MotionDuration = TechComitteeMotionDuration;
	type MaxProposals = TechComitteeMaxProposals;
	type MaxMembers = TechComitteeMaxMembers;
	type DefaultVote = pallet_collective::MoreThanMajorityThenPrimeDefaultVote;
	type WeightInfo = (); // TODO : Better Weight Info ?
}

const BLOCKS_PER_DAY: BlockNumber = 24 * 60 * 10;

parameter_types! {
	pub const LaunchPeriod: BlockNumber = BLOCKS_PER_DAY;
	pub const VotingPeriod: BlockNumber = 5 * BLOCKS_PER_DAY;
	pub const FastTrackVotingPeriod: BlockNumber = BLOCKS_PER_DAY;
	pub const EnactmentPeriod: BlockNumber = BLOCKS_PER_DAY;
	pub const CooloffPeriod: BlockNumber = 7 * BLOCKS_PER_DAY;
	pub const MinimumDeposit: Balance = 4 * GLMR;
	pub const MaxVotes: u32 = 100;
	pub const MaxProposals: u32 = 100;
	pub const PreimageByteDeposit: Balance = GLMR / 1_000;
	pub const InstantAllowed: bool = false;
}

// todo : ensure better origins
impl pallet_democracy::Config for Runtime {
	type Proposal = Call;
	type Event = Event;
	type Currency = Balances;
	type EnactmentPeriod = EnactmentPeriod;
	type LaunchPeriod = LaunchPeriod;
	type VotingPeriod = VotingPeriod;
	type FastTrackVotingPeriod = FastTrackVotingPeriod;
	type MinimumDeposit = MinimumDeposit;
	/// A straight majority of the council can decide what their next motion is.
	type ExternalOrigin =
		pallet_collective::EnsureProportionAtLeast<_1, _2, AccountId, CouncilInstance>;
	/// A majority can have the next scheduled referendum be a straight majority-carries vote.
	type ExternalMajorityOrigin =
		pallet_collective::EnsureProportionAtLeast<_1, _2, AccountId, CouncilInstance>;
	/// A unanimous council can have the next scheduled referendum be a straight default-carries
	/// (NTB) vote.
	type ExternalDefaultOrigin =
		pallet_collective::EnsureProportionAtLeast<_1, _1, AccountId, CouncilInstance>;
	/// Two thirds of the technical committee can have an ExternalMajority/ExternalDefault vote
	/// be tabled immediately and with a shorter voting/enactment period.
	type FastTrackOrigin =
		pallet_collective::EnsureProportionAtLeast<_2, _3, AccountId, TechCommitteeInstance>;
	/// Instant is currently not allowed.
	type InstantOrigin =
		pallet_collective::EnsureProportionAtLeast<_1, _1, AccountId, TechCommitteeInstance>;
	// To cancel a proposal which has been passed, 2/3 of the council must agree to it.
	type CancellationOrigin = EnsureOneOf<
		AccountId,
		EnsureRoot<AccountId>,
		pallet_collective::EnsureProportionAtLeast<_2, _3, AccountId, CouncilInstance>,
	>;
	// To cancel a proposal before it has been passed, the technical committee must be unanimous or
	// Root must agree.
	type CancelProposalOrigin = EnsureOneOf<
		AccountId,
		EnsureRoot<AccountId>,
		pallet_collective::EnsureProportionAtLeast<_1, _1, AccountId, TechCommitteeInstance>,
	>;
	type BlacklistOrigin = EnsureRoot<AccountId>;
	// Any single technical committee member may veto a coming council proposal, however they can
	// only do it once and it lasts only for the cooloff period.
	type VetoOrigin = pallet_collective::EnsureMember<AccountId, TechCommitteeInstance>;
	type CooloffPeriod = CooloffPeriod;
	type PreimageByteDeposit = PreimageByteDeposit;
	type Slash = ();
	type InstantAllowed = InstantAllowed;
	type Scheduler = Scheduler;
	type MaxVotes = MaxVotes;
	type OperationalPreimageOrigin = pallet_collective::EnsureMember<AccountId, CouncilInstance>;
	type PalletsOrigin = OriginCaller;
	type WeightInfo = ();
	type MaxProposals = MaxProposals;
}

pub struct TransactionConverter;

impl fp_rpc::ConvertTransaction<UncheckedExtrinsic> for TransactionConverter {
	fn convert_transaction(&self, transaction: pallet_ethereum::Transaction) -> UncheckedExtrinsic {
		UncheckedExtrinsic::new_unsigned(
			pallet_ethereum::Call::<Runtime>::transact(transaction).into(),
		)
	}
}

impl fp_rpc::ConvertTransaction<opaque::UncheckedExtrinsic> for TransactionConverter {
	fn convert_transaction(
		&self,
		transaction: pallet_ethereum::Transaction,
	) -> opaque::UncheckedExtrinsic {
		let extrinsic = UncheckedExtrinsic::new_unsigned(
			pallet_ethereum::Call::<Runtime>::transact(transaction).into(),
		);
		let encoded = extrinsic.encode();
		opaque::UncheckedExtrinsic::decode(&mut &encoded[..])
			.expect("Encoded extrinsic is always valid")
	}
}

pub struct EthereumFindAuthor<F>(PhantomData<F>);

parameter_types! {
	pub BlockGasLimit: U256
		= U256::from(NORMAL_DISPATCH_RATIO * MAXIMUM_BLOCK_WEIGHT / WEIGHT_PER_GAS);
}

impl pallet_ethereum::Config for Runtime {
	type Event = Event;
	type FindAuthor = AuthorInherent;
	type StateRoot = pallet_ethereum::IntermediateStateRoot;
	type BlockGasLimit = BlockGasLimit;
}

impl cumulus_pallet_parachain_system::Config for Runtime {
	type Event = Event;
	type OnValidationData = ();
	type SelfParaId = ParachainInfo;
	type DownwardMessageHandlers = ();
	type HrmpMessageHandlers = ();
}

impl parachain_info::Config for Runtime {}

/// GLMR, the native token, uses 18 decimals of precision.
pub const GLMR: Balance = 1_000_000_000_000_000_000;

parameter_types! {
	/// Minimum round length is 2 minutes (20 * 6 second block times)
	pub const MinBlocksPerRound: u32 = 20;
	/// Default BlocksPerRound is every hour (600 * 6 second block times)
	pub const DefaultBlocksPerRound: u32 = 600;
	/// Reward payments and collator exit requests are delayed by 2 hours (2 * 600 * block_time)
	pub const BondDuration: u32 = 2;
	/// Minimum 8 collators selected per round, default at genesis and minimum forever after
	pub const MinSelectedCandidates: u32 = 8;
	/// Maximum 10 nominators per collator
	pub const MaxNominatorsPerCollator: u32 = 10;
	/// Maximum 25 collators per nominator
	pub const MaxCollatorsPerNominator: u32 = 25;
	/// The fixed percent a collator takes off the top of due rewards is 20%
	pub const DefaultCollatorCommission: Perbill = Perbill::from_percent(20);
	/// Minimum stake required to be reserved to be a collator is 1_000
	pub const MinCollatorStk: u128 = 1_000 * GLMR;
	/// Minimum stake required to be reserved to be a nominator is 5
	pub const MinNominatorStk: u128 = 5 * GLMR;
}
impl parachain_staking::Config for Runtime {
	type Event = Event;
	type Currency = Balances;
	type MinBlocksPerRound = MinBlocksPerRound;
	type DefaultBlocksPerRound = DefaultBlocksPerRound;
	type BondDuration = BondDuration;
	type MinSelectedCandidates = MinSelectedCandidates;
	type MaxNominatorsPerCollator = MaxNominatorsPerCollator;
	type MaxCollatorsPerNominator = MaxCollatorsPerNominator;
	type DefaultCollatorCommission = DefaultCollatorCommission;
	type MinCollatorStk = MinCollatorStk;
	type MinCollatorCandidateStk = MinCollatorStk;
	type MinNomination = MinNominatorStk;
	type MinNominatorStk = MinNominatorStk;
}
impl author_inherent::Config for Runtime {
	type EventHandler = ParachainStaking;
	// We cannot run the full filtered author checking logic in the preliminary check because it
	// depends on entropy from the relay chain. Instead we just make sure that the author is staked
	// in the preliminary check. The final check including the filtering happens during execution.
	type PreliminaryCanAuthor = ParachainStaking;
	type FinalCanAuthor = AuthorFilter;
}

impl pallet_author_filter::Config for Runtime {
	type Event = Event;
	type RandomnessSource = RandomnessCollectiveFlip;
}

construct_runtime! {
	pub enum Runtime where
		Block = Block,
		NodeBlock = opaque::Block,
		UncheckedExtrinsic = UncheckedExtrinsic
	{
		System: frame_system::{Pallet, Call, Storage, Config, Event<T>},
		Utility: pallet_utility::{Pallet, Call, Event},
		Timestamp: pallet_timestamp::{Pallet, Call, Storage, Inherent},
		Balances: pallet_balances::{Pallet, Call, Storage, Config<T>, Event<T>},
		Sudo: pallet_sudo::{Pallet, Call, Storage, Config<T>, Event<T>},
		RandomnessCollectiveFlip: pallet_randomness_collective_flip::{Pallet, Call, Storage},
		ParachainSystem: cumulus_pallet_parachain_system::{Pallet, Call, Storage, Inherent, Event},
		TransactionPayment: pallet_transaction_payment::{Pallet, Storage},
		ParachainInfo: parachain_info::{Pallet, Storage, Config},
		EthereumChainId: pallet_ethereum_chain_id::{Pallet, Storage, Config},
		EVM: pallet_evm::{Pallet, Config, Call, Storage, Event<T>},
		Ethereum: pallet_ethereum::{Pallet, Call, Storage, Event, Config, ValidateUnsigned},
		ParachainStaking: parachain_staking::{Pallet, Call, Storage, Event<T>, Config<T>},
		Scheduler: pallet_scheduler::{Pallet, Storage, Config, Event<T>, Call},
		Democracy: pallet_democracy::{Pallet, Storage, Config, Event<T>, Call},
		CouncilCollective:
			pallet_collective::<Instance1>::{Pallet, Call, Event<T>, Origin<T>, Config<T>},
		TechComitteeCollective:
			pallet_collective::<Instance2>::{Pallet, Call, Event<T>, Origin<T>, Config<T>},
		// The order matters here. Inherents will be included in the order specified here.
		// Concretely we need the author inherent to come after the parachain_upgrade inherent.
		AuthorInherent: author_inherent::{Pallet, Call, Storage, Inherent},
		AuthorFilter: pallet_author_filter::{Pallet, Call, Storage, Event<T>,}
	}
}

/// The address format for describing accounts.
pub type Address = AccountId;
/// Block header type as expected by this runtime.
pub type Header = generic::Header<BlockNumber, BlakeTwo256>;
/// Block type as expected by this runtime.
pub type Block = generic::Block<Header, UncheckedExtrinsic>;
/// A Block signed with a Justification
pub type SignedBlock = generic::SignedBlock<Block>;
/// BlockId type as expected by this runtime.
pub type BlockId = generic::BlockId<Block>;
/// The SignedExtension to the basic transaction logic.
pub type SignedExtra = (
	frame_system::CheckSpecVersion<Runtime>,
	frame_system::CheckTxVersion<Runtime>,
	frame_system::CheckGenesis<Runtime>,
	frame_system::CheckEra<Runtime>,
	frame_system::CheckNonce<Runtime>,
	frame_system::CheckWeight<Runtime>,
	pallet_transaction_payment::ChargeTransactionPayment<Runtime>,
);
/// Unchecked extrinsic type as expected by this runtime.
pub type UncheckedExtrinsic = generic::UncheckedExtrinsic<Address, Call, Signature, SignedExtra>;
/// Extrinsic type that has already been checked.
pub type CheckedExtrinsic = generic::CheckedExtrinsic<AccountId, Call, SignedExtra>;
/// Executive: handles dispatch to the various pallets.
pub type Executive = frame_executive::Executive<
	Runtime,
	Block,
	frame_system::ChainContext<Runtime>,
	Runtime,
	AllPallets,
>;

impl_runtime_apis! {
	impl sp_api::Core<Block> for Runtime {
		fn version() -> RuntimeVersion {
			VERSION
		}

		fn execute_block(block: Block) {
			Executive::execute_block(block)
		}

		fn initialize_block(header: &<Block as BlockT>::Header) {
			Executive::initialize_block(header)
		}
	}

	impl sp_api::Metadata<Block> for Runtime {
		fn metadata() -> OpaqueMetadata {
			Runtime::metadata().into()
		}
	}

	impl sp_block_builder::BlockBuilder<Block> for Runtime {
		fn apply_extrinsic(
			extrinsic: <Block as BlockT>::Extrinsic,
		) -> ApplyExtrinsicResult {
			Executive::apply_extrinsic(extrinsic)
		}

		fn finalize_block() -> <Block as BlockT>::Header {
			Executive::finalize_block()
		}

		fn inherent_extrinsics(
			data: sp_inherents::InherentData
		) -> Vec<<Block as BlockT>::Extrinsic> {
			data.create_extrinsics()
		}

		fn check_inherents(
			block: Block,
			data: sp_inherents::InherentData,
		) -> sp_inherents::CheckInherentsResult {
			data.check_extrinsics(&block)
		}

		fn random_seed() -> <Block as BlockT>::Hash {
			RandomnessCollectiveFlip::random_seed().0
		}
	}

	impl sp_transaction_pool::runtime_api::TaggedTransactionQueue<Block> for Runtime {
		fn validate_transaction(
			source: TransactionSource,
			tx: <Block as BlockT>::Extrinsic,
		) -> TransactionValidity {
			Executive::validate_transaction(source, tx)
		}
	}

	impl sp_offchain::OffchainWorkerApi<Block> for Runtime {
		fn offchain_worker(header: &<Block as BlockT>::Header) {
			Executive::offchain_worker(header)
		}
	}

	impl sp_session::SessionKeys<Block> for Runtime {
		fn decode_session_keys(
			encoded: Vec<u8>,
		) -> Option<Vec<(Vec<u8>, sp_core::crypto::KeyTypeId)>> {
			opaque::SessionKeys::decode_into_raw_public_keys(&encoded)
		}

		fn generate_session_keys(seed: Option<Vec<u8>>) -> Vec<u8> {
			opaque::SessionKeys::generate(seed)
		}
	}

	impl frame_system_rpc_runtime_api::AccountNonceApi<Block, AccountId, Index> for Runtime {
		fn account_nonce(account: AccountId) -> Index {
			System::account_nonce(account)
		}
	}
	impl moonbeam_rpc_primitives_debug::DebugRuntimeApi<Block> for Runtime {
		fn trace_transaction(
			extrinsics: Vec<<Block as BlockT>::Extrinsic>,
			transaction: &EthereumTransaction,
<<<<<<< HEAD
			trace_type: moonbeam_rpc_primitives_debug::single::TraceType,
		) -> Result<
			moonbeam_rpc_primitives_debug::single::TransactionTrace,
=======
			trace_type: moonbeam_rpc_primitives_debug::TraceType,
		) -> Result<
			moonbeam_rpc_primitives_debug::TraceExecutorResponse,
>>>>>>> c07e7565
			sp_runtime::DispatchError
		> {
			// Get the caller;
			let mut sig = [0u8; 65];
			let mut msg = [0u8; 32];
			sig[0..32].copy_from_slice(&transaction.signature.r()[..]);
			sig[32..64].copy_from_slice(&transaction.signature.s()[..]);
			sig[64] = transaction.signature.standard_v();
			msg.copy_from_slice(
				&pallet_ethereum::TransactionMessage::from(transaction.clone()).hash()[..]
			);

			let from = match sp_io::crypto::secp256k1_ecdsa_recover(&sig, &msg) {
				Ok(pk) => H160::from(
					H256::from_slice(Keccak256::digest(&pk).as_slice())
				),
				_ => H160::default()
			};

			// Apply the a subset of extrinsics: all the substrate-specific or ethereum transactions
			// that preceded the requested transaction.
			for ext in extrinsics.into_iter() {
				let _ = match &ext.function {
					Call::Ethereum(transact(t)) => {
						if t == transaction {
							break;
						}
						Executive::apply_extrinsic(ext)
					},
					_ => Executive::apply_extrinsic(ext)
				};
			}

			let mut c = <Runtime as pallet_evm::Config>::config().clone();
			c.estimate = true;
			let config = Some(c);

			// Use the runner extension to interface with our evm's trace executor and return the
			// TraceExecutorResult.
			match transaction.action {
				TransactionAction::Call(to) => {
					if let Ok(res) = <Runtime as pallet_evm::Config>::Runner::trace_call(
						from,
						to,
						transaction.input.clone(),
						transaction.value,
						transaction.gas_limit.low_u64(),
						config.as_ref().unwrap_or(<Runtime as pallet_evm::Config>::config()),
						trace_type,
					) {
						return Ok(res);
					} else {
						return Err(sp_runtime::DispatchError::Other("Evm error"));
					}
				},
				TransactionAction::Create => {
					if let Ok(res) = <Runtime as pallet_evm::Config>::Runner::trace_create(
						from,
						transaction.input.clone(),
						transaction.value,
						transaction.gas_limit.low_u64(),
						config.as_ref().unwrap_or(<Runtime as pallet_evm::Config>::config()),
						trace_type,
					) {
						return Ok(res);
					} else {
						return Err(sp_runtime::DispatchError::Other("Evm error"));
					}
				}
			}
		}
<<<<<<< HEAD

		fn trace_block(
			extrinsics: Vec<<Block as BlockT>::Extrinsic>,
		) -> Result<
			Vec<
				moonbeam_rpc_primitives_debug::block::TransactionTrace>,
				sp_runtime::DispatchError
			> {
			use moonbeam_rpc_primitives_debug::{single, block, CallResult, CreateResult, CreateType};

			let mut config = <Runtime as pallet_evm::Config>::config().clone();
			config.estimate = true;

			let mut traces = vec![];
			let mut eth_tx_index = 0;

			// Apply all extrinsics. Ethereum extrinsics are traced.
			for ext in extrinsics.into_iter() {
				match &ext.function {
					Call::Ethereum(transact(transaction)) => {
						// Get the caller;
						let mut sig = [0u8; 65];
						let mut msg = [0u8; 32];
						sig[0..32].copy_from_slice(&transaction.signature.r()[..]);
						sig[32..64].copy_from_slice(&transaction.signature.s()[..]);
						sig[64] = transaction.signature.standard_v();
						msg.copy_from_slice(
							&pallet_ethereum::TransactionMessage::from(transaction.clone())
								.hash()[..]
						);

						let from = match sp_io::crypto::secp256k1_ecdsa_recover(&sig, &msg) {
							Ok(pk) => H160::from(
								H256::from_slice(Keccak256::digest(&pk).as_slice())
							),
							_ => H160::default()
						};

						// Use the runner extension to interface with our evm's trace executor and 
						// return the TraceExecutorResult.
						let tx_traces = match transaction.action {
							TransactionAction::Call(to) => {
								<Runtime as pallet_evm::Config>::Runner::trace_call(
									from,
									to,
									transaction.input.clone(),
									transaction.value,
									transaction.gas_limit.low_u64(),
									&config,
									single::TraceType::CallList,
								).map_err(|_| sp_runtime::DispatchError::Other("Evm error"))?

							},
							TransactionAction::Create => {
								<Runtime as pallet_evm::Config>::Runner::trace_create(
									from,
									transaction.input.clone(),
									transaction.value,
									transaction.gas_limit.low_u64(),
									&config,
									single::TraceType::CallList,
								).map_err(|_| sp_runtime::DispatchError::Other("Evm error"))?
							}
						};

						let tx_traces = match tx_traces {
							single::TransactionTrace::CallList(t) => t,
							_ => return Err(sp_runtime::DispatchError::Other("Runtime API error")),
						};

						// Convert traces from "single" format to "block" format.
						let mut tx_traces: Vec<_> = tx_traces.into_iter().map(|trace|
							match trace.inner {
								single::CallInner::Call {
									input, to, res, call_type
								} => block::TransactionTrace {
									action: block::TransactionTraceAction::Call {
										call_type,
										from: trace.from,
										gas: trace.gas,
										input,
										to,
										value: trace.value,
									},
									// Can't be known here, must be inserted upstream.
									block_hash: H256::default(),
									// Can't be known here, must be inserted upstream.
									block_number: 0,
									output: match res {
										CallResult::Output(res) => {
											block::TransactionTraceOutput::Result(
												block::TransactionTraceResult::Call {
													gas_used: trace.gas_used,
													res
												})
										},
										CallResult::Error(error) =>
											block::TransactionTraceOutput::Error(error),
									},
									subtraces: trace.subtraces,
									trace_address: trace.trace_address,
									// Can't be known here, must be inserted upstream.
									transaction_hash: H256::default(),
									transaction_position: eth_tx_index,
								},
								single::CallInner::Create { init, res } => block::TransactionTrace {
									action: block::TransactionTraceAction::Create {
										create_method: CreateType::Create,
										from: trace.from,
										gas: trace.gas,
										input: init,
										value: trace.value,
									},
									// Can't be known here, must be inserted upstream.
									block_hash: H256::default(),
									// Can't be known here, must be inserted upstream.
									block_number: 0,
									output: match res {
										CreateResult::Success {
											created_contract_address_hash,
											created_contract_code
										} => {
											block::TransactionTraceOutput::Result(
												block::TransactionTraceResult::Create {
													gas_used: trace.gas_used,
													code: created_contract_code,
													address: created_contract_address_hash,
												}
											)
										},
										CreateResult::Error {
											error
										} => block::TransactionTraceOutput::Error(error),
									},
									subtraces: trace.subtraces,
									trace_address: trace.trace_address,
									// Can't be known here, must be inserted upstream.
									transaction_hash: H256::default(),
									transaction_position: eth_tx_index,

								},
								single::CallInner::SelfDestruct {
									balance,
									refund_address
								} => block::TransactionTrace {
									action: block::TransactionTraceAction::Suicide {
										address: from,
										balance,
										refund_address,
									},
									// Can't be known here, must be inserted upstream.
									block_hash: H256::default(),
									// Can't be known here, must be inserted upstream.
									block_number: 0,
									output: block::TransactionTraceOutput::Result(
												block::TransactionTraceResult::Suicide
											),
									subtraces: trace.subtraces,
									trace_address: trace.trace_address,
									// Can't be known here, must be inserted upstream.
									transaction_hash: H256::default(),
									transaction_position: eth_tx_index,

								},
							}
						).collect();

						traces.append(&mut tx_traces);

						eth_tx_index += 1;
					},
					_ => {let _ = Executive::apply_extrinsic(ext); }
				};
			}

			Ok(traces)
		}
=======
>>>>>>> c07e7565
	}

	impl moonbeam_rpc_primitives_txpool::TxPoolRuntimeApi<Block> for Runtime {
		fn extrinsic_filter(
			xts: Vec<<Block as BlockT>::Extrinsic>
		) -> Vec<pallet_ethereum::Transaction> {
			xts.into_iter().filter_map(|xt| match xt.function {
				Call::Ethereum(transact(t)) => Some(t),
				_ => None
			}).collect()
		}
	}

	impl fp_rpc::EthereumRuntimeRPCApi<Block> for Runtime {
		fn chain_id() -> u64 {
			<Runtime as pallet_evm::Config>::ChainId::get()
		}

		fn account_basic(address: H160) -> EVMAccount {
			EVM::account_basic(&address)
		}

		fn gas_price() -> U256 {
			<Runtime as pallet_evm::Config>::FeeCalculator::min_gas_price()
		}

		fn account_code_at(address: H160) -> Vec<u8> {
			EVM::account_codes(address)
		}

		fn author() -> H160 {
			Ethereum::find_author()
		}

		fn storage_at(address: H160, index: U256) -> H256 {
			let mut tmp = [0u8; 32];
			index.to_big_endian(&mut tmp);
			EVM::account_storages(address, H256::from_slice(&tmp[..]))
		}

		fn call(
			from: H160,
			to: H160,
			data: Vec<u8>,
			value: U256,
			gas_limit: U256,
			gas_price: Option<U256>,
			nonce: Option<U256>,
			estimate: bool,
		) -> Result<pallet_evm::CallInfo, sp_runtime::DispatchError> {
			let config = if estimate {
				let mut config = <Runtime as pallet_evm::Config>::config().clone();
				config.estimate = true;
				Some(config)
			} else {
				None
			};

			<Runtime as pallet_evm::Config>::Runner::call(
				from,
				to,
				data,
				value,
				gas_limit.low_u64(),
				gas_price,
				nonce,
				config.as_ref().unwrap_or_else(|| <Runtime as pallet_evm::Config>::config()),
			).map_err(|err| err.into())
		}

		fn create(
			from: H160,
			data: Vec<u8>,
			value: U256,
			gas_limit: U256,
			gas_price: Option<U256>,
			nonce: Option<U256>,
			estimate: bool,
		) -> Result<pallet_evm::CreateInfo, sp_runtime::DispatchError> {
			let config = if estimate {
				let mut config = <Runtime as pallet_evm::Config>::config().clone();
				config.estimate = true;
				Some(config)
			} else {
				None
			};

			#[allow(clippy::or_fun_call)] // suggestion not helpful here
			<Runtime as pallet_evm::Config>::Runner::create(
				from,
				data,
				value,
				gas_limit.low_u64(),
				gas_price,
				nonce,
				config.as_ref().unwrap_or(<Runtime as pallet_evm::Config>::config()),
			).map_err(|err| err.into())
		}

		fn current_transaction_statuses() -> Option<Vec<TransactionStatus>> {
			Ethereum::current_transaction_statuses()
		}

		fn current_block() -> Option<pallet_ethereum::Block> {
			Ethereum::current_block()
		}

		fn current_receipts() -> Option<Vec<pallet_ethereum::Receipt>> {
			Ethereum::current_receipts()
		}

		fn current_all() -> (
			Option<pallet_ethereum::Block>,
			Option<Vec<pallet_ethereum::Receipt>>,
			Option<Vec<TransactionStatus>>
		) {
			(
				Ethereum::current_block(),
				Ethereum::current_receipts(),
				Ethereum::current_transaction_statuses()
			)
		}

		fn current_block_gas_limit() -> U256 {
			<Runtime as pallet_ethereum::Config>::BlockGasLimit::get()
		}
	}

	impl pallet_transaction_payment_rpc_runtime_api::TransactionPaymentApi<Block, Balance>
		for Runtime {

		fn query_info(
			uxt: <Block as BlockT>::Extrinsic,
			len: u32,
		) -> pallet_transaction_payment_rpc_runtime_api::RuntimeDispatchInfo<Balance> {
			TransactionPayment::query_info(uxt, len)
		}

		fn query_fee_details(
			uxt: <Block as BlockT>::Extrinsic,
			len: u32,
		) -> pallet_transaction_payment::FeeDetails<Balance> {
			TransactionPayment::query_fee_details(uxt, len)
		}
	}
}

cumulus_pallet_parachain_system::register_validate_block!(Runtime, Executive);<|MERGE_RESOLUTION|>--- conflicted
+++ resolved
@@ -29,22 +29,14 @@
 include!(concat!(env!("OUT_DIR"), "/wasm_binary.rs"));
 
 use fp_rpc::TransactionStatus;
-<<<<<<< HEAD
-pub use frame_support::{
-=======
 use frame_support::{
->>>>>>> c07e7565
-	construct_runtime, debug,
+	construct_runtime,
 	pallet_prelude::PhantomData,
 	parameter_types,
 	traits::{Get, Randomness},
 	weights::{constants::WEIGHT_PER_SECOND, IdentityFee, Weight},
 };
-<<<<<<< HEAD
-use frame_system::{EnsureNever, EnsureRoot, EnsureSigned};
-=======
-use frame_system::{EnsureOneOf, EnsureRoot};
->>>>>>> c07e7565
+use frame_system::{EnsureRoot, EnsureOneOf};
 use moonbeam_extensions_evm::runner::stack::TraceRunner as TraceRunnerT;
 use pallet_ethereum::Call::transact;
 use pallet_ethereum::{Transaction as EthereumTransaction, TransactionAction};
@@ -659,15 +651,9 @@
 		fn trace_transaction(
 			extrinsics: Vec<<Block as BlockT>::Extrinsic>,
 			transaction: &EthereumTransaction,
-<<<<<<< HEAD
 			trace_type: moonbeam_rpc_primitives_debug::single::TraceType,
 		) -> Result<
 			moonbeam_rpc_primitives_debug::single::TransactionTrace,
-=======
-			trace_type: moonbeam_rpc_primitives_debug::TraceType,
-		) -> Result<
-			moonbeam_rpc_primitives_debug::TraceExecutorResponse,
->>>>>>> c07e7565
 			sp_runtime::DispatchError
 		> {
 			// Get the caller;
@@ -739,7 +725,6 @@
 				}
 			}
 		}
-<<<<<<< HEAD
 
 		fn trace_block(
 			extrinsics: Vec<<Block as BlockT>::Extrinsic>,
@@ -917,8 +902,6 @@
 
 			Ok(traces)
 		}
-=======
->>>>>>> c07e7565
 	}
 
 	impl moonbeam_rpc_primitives_txpool::TxPoolRuntimeApi<Block> for Runtime {
