// Copyright 2019-2020 PureStake Inc.
// This file is part of Moonbeam.

// Moonbeam is free software: you can redistribute it and/or modify
// it under the terms of the GNU General Public License as published by
// the Free Software Foundation, either version 3 of the License, or
// (at your option) any later version.

// Moonbeam is distributed in the hope that it will be useful,
// but WITHOUT ANY WARRANTY; without even the implied warranty of
// MERCHANTABILITY or FITNESS FOR A PARTICULAR PURPOSE.  See the
// GNU General Public License for more details.

// You should have received a copy of the GNU General Public License
// along with Moonbeam.  If not, see <http://www.gnu.org/licenses/>.

#[macro_export]
macro_rules! runtime_parachain {
	() => {
		/// This runtime version.
		pub const VERSION: RuntimeVersion = RuntimeVersion {
			spec_name: create_runtime_str!("moonbase-alphanet"),
			impl_name: create_runtime_str!("moonbase-alphanet"),
			authoring_version: 3,
<<<<<<< HEAD
			spec_version: 7,
			impl_version: 1,
=======
			spec_version: 8,
			impl_version: 0,
>>>>>>> e72de062
			apis: RUNTIME_API_VERSIONS,
			transaction_version: 2,
		};

		impl cumulus_parachain_upgrade::Config for Runtime {
			type Event = Event;
			type OnValidationData = ();
		}

		impl parachain_info::Config for Runtime {}

		// TODO Consensus not supported in parachain
		impl<F: FindAuthor<u32>> FindAuthor<H160> for EthereumFindAuthor<F> {
			fn find_author<'a, I>(_digests: I) -> Option<H160>
			where
				I: 'a + IntoIterator<Item = (ConsensusEngineId, &'a [u8])>,
			{
				None
			}
		}

		pub struct PhantomAura;
		impl FindAuthor<u32> for PhantomAura {
			fn find_author<'a, I>(_digests: I) -> Option<u32>
			where
				I: 'a + IntoIterator<Item = (ConsensusEngineId, &'a [u8])>,
			{
				Some(0 as u32)
			}
		}

		construct_runtime! {
			pub enum Runtime where
				Block = Block,
				NodeBlock = opaque::Block,
				UncheckedExtrinsic = UncheckedExtrinsic
			{
				System: frame_system::{Module, Call, Storage, Config, Event<T>},
				Timestamp: pallet_timestamp::{Module, Call, Storage, Inherent},
				Balances: pallet_balances::{Module, Call, Storage, Config<T>, Event<T>},
				Sudo: pallet_sudo::{Module, Call, Storage, Config<T>, Event<T>},
				RandomnessCollectiveFlip: pallet_randomness_collective_flip::{Module, Call, Storage},
				ParachainUpgrade: cumulus_parachain_upgrade::{Module, Call, Storage, Inherent, Event},
				TransactionPayment: pallet_transaction_payment::{Module, Storage},
				ParachainInfo: parachain_info::{Module, Storage, Config},
				EthereumChainId: pallet_ethereum_chain_id::{Module, Storage, Config},
				EVM: pallet_evm::{Module, Config, Call, Storage, Event<T>},
				Ethereum: pallet_ethereum::{Module, Call, Storage, Event, Config, ValidateUnsigned},
				Stake: stake::{Module, Storage, Event<T>, Config<T>},
				Author: author::{Module, Storage},
			}
		}
	};
}<|MERGE_RESOLUTION|>--- conflicted
+++ resolved
@@ -22,13 +22,8 @@
 			spec_name: create_runtime_str!("moonbase-alphanet"),
 			impl_name: create_runtime_str!("moonbase-alphanet"),
 			authoring_version: 3,
-<<<<<<< HEAD
-			spec_version: 7,
+			spec_version: 8,
 			impl_version: 1,
-=======
-			spec_version: 8,
-			impl_version: 0,
->>>>>>> e72de062
 			apis: RUNTIME_API_VERSIONS,
 			transaction_version: 2,
 		};
