--- conflicted
+++ resolved
@@ -72,12 +72,8 @@
 				EthereumChainId: pallet_ethereum_chain_id::{Module, Storage, Config},
 				EVM: pallet_evm::{Module, Config, Call, Storage, Event<T>},
 				Ethereum: pallet_ethereum::{Module, Call, Storage, Event, Config, ValidateUnsigned},
-<<<<<<< HEAD
 				AuthorInherent: author_inherent::{Module, Call, Storage, Inherent, Event<T>},
-=======
-				Stake: stake::{Module, Storage, Event<T>, Config<T>},
-				Author: author::{Module, Storage},
->>>>>>> e72de062
+				Stake: stake::{Module, Call, Storage, Event<T>, Config<T>},
 			}
 		}
 	};
