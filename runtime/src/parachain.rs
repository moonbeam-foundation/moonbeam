// Copyright 2019-2020 PureStake Inc.
// This file is part of Moonbeam.

// Moonbeam is free software: you can redistribute it and/or modify
// it under the terms of the GNU General Public License as published by
// the Free Software Foundation, either version 3 of the License, or
// (at your option) any later version.

// Moonbeam is distributed in the hope that it will be useful,
// but WITHOUT ANY WARRANTY; without even the implied warranty of
// MERCHANTABILITY or FITNESS FOR A PARTICULAR PURPOSE.  See the
// GNU General Public License for more details.

// You should have received a copy of the GNU General Public License
// along with Moonbeam.  If not, see <http://www.gnu.org/licenses/>.

#[macro_export]
macro_rules! runtime_parachain {
	() => {
		/// This runtime version.
		pub const VERSION: RuntimeVersion = RuntimeVersion {
			spec_name: create_runtime_str!("moonbase-alphanet"),
			impl_name: create_runtime_str!("moonbase-alphanet"),
			authoring_version: 3,
<<<<<<< HEAD
			spec_version: 8,
			impl_version: 0,
=======
			spec_version: 9,
			impl_version: 1,
>>>>>>> 12986bb5
			apis: RUNTIME_API_VERSIONS,
			transaction_version: 2,
		};

		impl cumulus_parachain_upgrade::Config for Runtime {
			type Event = Event;
			type OnValidationData = ();
			type SelfParaId = ParachainInfo;
		}

		impl parachain_info::Config for Runtime {}

		// TODO Consensus not supported in parachain
		impl<F: FindAuthor<u32>> FindAuthor<H160> for EthereumFindAuthor<F> {
			fn find_author<'a, I>(_digests: I) -> Option<H160>
			where
				I: 'a + IntoIterator<Item = (ConsensusEngineId, &'a [u8])>,
			{
				None
			}
		}

		pub struct PhantomAura;
		impl FindAuthor<u32> for PhantomAura {
			fn find_author<'a, I>(_digests: I) -> Option<u32>
			where
				I: 'a + IntoIterator<Item = (ConsensusEngineId, &'a [u8])>,
			{
				Some(0 as u32)
			}
		}

		construct_runtime! {
			pub enum Runtime where
				Block = Block,
				NodeBlock = opaque::Block,
				UncheckedExtrinsic = UncheckedExtrinsic
			{
				System: frame_system::{Module, Call, Storage, Config, Event<T>},
				Timestamp: pallet_timestamp::{Module, Call, Storage, Inherent},
				Balances: pallet_balances::{Module, Call, Storage, Config<T>, Event<T>},
				Sudo: pallet_sudo::{Module, Call, Storage, Config<T>, Event<T>},
				RandomnessCollectiveFlip: pallet_randomness_collective_flip::{Module, Call, Storage},
				ParachainUpgrade: cumulus_parachain_upgrade::{Module, Call, Storage, Inherent, Event},
				TransactionPayment: pallet_transaction_payment::{Module, Storage},
				ParachainInfo: parachain_info::{Module, Storage, Config},
				EthereumChainId: pallet_ethereum_chain_id::{Module, Storage, Config},
				EVM: pallet_evm::{Module, Config, Call, Storage, Event<T>},
				Ethereum: pallet_ethereum::{Module, Call, Storage, Event, Config, ValidateUnsigned},
				Stake: stake::{Module, Call, Storage, Event<T>, Config<T>},
				AuthorInherent: author_inherent::{Module, Call, Storage, Inherent, Event<T>},
			}
		}
	};
}<|MERGE_RESOLUTION|>--- conflicted
+++ resolved
@@ -22,13 +22,8 @@
 			spec_name: create_runtime_str!("moonbase-alphanet"),
 			impl_name: create_runtime_str!("moonbase-alphanet"),
 			authoring_version: 3,
-<<<<<<< HEAD
-			spec_version: 8,
-			impl_version: 0,
-=======
 			spec_version: 9,
-			impl_version: 1,
->>>>>>> 12986bb5
+			impl_version: 2,
 			apis: RUNTIME_API_VERSIONS,
 			transaction_version: 2,
 		};
