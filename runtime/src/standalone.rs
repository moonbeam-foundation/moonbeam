--- conflicted
+++ resolved
@@ -31,13 +31,8 @@
 			spec_name: create_runtime_str!("moonbeam-standalone"),
 			impl_name: create_runtime_str!("moonbeam-standalone"),
 			authoring_version: 3,
-<<<<<<< HEAD
 			spec_version: 9,
-			impl_version: 0,
-=======
-			spec_version: 8,
 			impl_version: 1,
->>>>>>> 3cff4dd5
 			apis: RUNTIME_API_VERSIONS,
 			transaction_version: 2,
 		};
