<<<<<<< HEAD
[toolchain]
channel = "nightly-2020-10-03"
components = [ "rustfmt", "clippy" ]
targets = [ "wasm32-unknown-unknown" ]
profile = "minimal"
=======
nightly-2021-01-13
>>>>>>> bdbeb96d
<|MERGE_RESOLUTION|>--- conflicted
+++ resolved
@@ -1,9 +1,5 @@
-<<<<<<< HEAD
 [toolchain]
-channel = "nightly-2020-10-03"
+channel = "nightly-2021-01-13"
 components = [ "rustfmt", "clippy" ]
 targets = [ "wasm32-unknown-unknown" ]
-profile = "minimal"
-=======
-nightly-2021-01-13
->>>>>>> bdbeb96d
+profile = "minimal"