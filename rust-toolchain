--- conflicted
+++ resolved
@@ -1,9 +1,5 @@
 [toolchain]
-<<<<<<< HEAD
-channel = "1.68.2"
-=======
 channel = "1.69.0"
->>>>>>> ebb50bad
 components = [ "rustfmt", "clippy" ]
 targets = [ "wasm32-unknown-unknown" ]
 profile = "minimal"