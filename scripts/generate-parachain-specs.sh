#!/bin/bash
source scripts/_init_var.sh

<<<<<<< HEAD
$MOONBEAM_BINARY build-spec \
=======
echo "=================== Alphanet ==================="
$PARACHAIN_BINARY build-spec \
>>>>>>> e8e538b8
  --disable-default-bootnode \
  | grep '\"code\"' \
  | head -n1 > $ALPHANET_SPEC_TMP
echo $ALPHANET_SPEC_TMP generated	

echo "Using $ALPHANET_SPEC_TEMPLATE..."	
sed -e "/\"<runtime_code>\"/{r $ALPHANET_SPEC_TMP" -e 'd;}'  $ALPHANET_SPEC_TEMPLATE \
  > $ALPHANET_SPEC_PLAIN	
echo $ALPHANET_SPEC_PLAIN generated

$MOONBEAM_BINARY build-spec \
  --disable-default-bootnode \
  --raw \
  --chain $ALPHANET_SPEC_PLAIN \
  > $ALPHANET_SPEC_RAW
echo $ALPHANET_SPEC_RAW generated

<<<<<<< HEAD
$MOONBEAM_BINARY export-genesis-wasm \
  --chain $PARACHAIN_SPEC_RAW \
=======
$PARACHAIN_BINARY export-genesis-wasm \
  --chain $ALPHANET_SPEC_RAW \
>>>>>>> e8e538b8
  > $PARACHAIN_WASM;
echo $PARACHAIN_WASM generated

$MOONBEAM_BINARY export-genesis-state \
  --parachain-id $PARACHAIN_ID \
  --chain $ALPHANET_SPEC_RAW \
  > $PARACHAIN_GENESIS;
echo $PARACHAIN_GENESIS generated

cp specs/MoonbaseAlphaV5.json $PARACHAIN_BUILD_FOLDER/alphanet-raw-specs.json
cp specs/MoonbaseAlphaV5-Relay.json $PARACHAIN_BUILD_FOLDER/alphanet-relay-raw-specs.json
grep -v '/p2p/' specs/MoonbaseAlphaV5.json > \
  $PARACHAIN_BUILD_FOLDER/alphanet-raw-specs-no-bootnodes.json
grep -v '/p2p/' specs/MoonbaseAlphaV5-Relay.json > \
  $PARACHAIN_BUILD_FOLDER/alphanet-relay-raw-specs-no-bootnodes.json

echo "\n=================== Stagenet ==================="
$PARACHAIN_BINARY build-spec \
  --disable-default-bootnode \
  | grep '\"code\"' \
  | head -n1 > $STAGENET_SPEC_TMP
echo $STAGENET_SPEC_TMP generated	

echo "Using $STAGENET_SPEC_TEMPLATE..."	
sed -e "/\"<runtime_code>\"/{r $STAGENET_SPEC_TMP" -e 'd;}'  $STAGENET_SPEC_TEMPLATE \
  > $STAGENET_SPEC_PLAIN	
echo $STAGENET_SPEC_PLAIN generated

$PARACHAIN_BINARY build-spec \
  --disable-default-bootnode \
  --raw \
  --chain $STAGENET_SPEC_PLAIN \
  > $STAGENET_SPEC_RAW
echo $STAGENET_SPEC_RAW generated

$PARACHAIN_BINARY export-genesis-wasm \
  --chain $STAGENET_SPEC_RAW \
  > $PARACHAIN_WASM;
echo $PARACHAIN_WASM generated

$PARACHAIN_BINARY export-genesis-state \
  --parachain-id $PARACHAIN_ID \
  --chain $STAGENET_SPEC_RAW \
  > $PARACHAIN_GENESIS;
echo $PARACHAIN_GENESIS generated

cp specs/MoonbaseStageV5.json $PARACHAIN_BUILD_FOLDER/stagenet-raw-specs.json
cp specs/MoonbaseStageV5-Relay.json $PARACHAIN_BUILD_FOLDER/stagenet-relay-raw-specs.json
grep -v '/p2p/' specs/MoonbaseStageV5.json > \
  $PARACHAIN_BUILD_FOLDER/stagenet-raw-specs-no-bootnodes.json
grep -v '/p2p/' specs/MoonbaseStageV5-Relay.json > \
  $PARACHAIN_BUILD_FOLDER/stagenet-relay-raw-specs-no-bootnodes.json<|MERGE_RESOLUTION|>--- conflicted
+++ resolved
@@ -1,12 +1,8 @@
 #!/bin/bash
 source scripts/_init_var.sh
 
-<<<<<<< HEAD
+echo "=================== Alphanet ==================="
 $MOONBEAM_BINARY build-spec \
-=======
-echo "=================== Alphanet ==================="
-$PARACHAIN_BINARY build-spec \
->>>>>>> e8e538b8
   --disable-default-bootnode \
   | grep '\"code\"' \
   | head -n1 > $ALPHANET_SPEC_TMP
@@ -24,13 +20,8 @@
   > $ALPHANET_SPEC_RAW
 echo $ALPHANET_SPEC_RAW generated
 
-<<<<<<< HEAD
 $MOONBEAM_BINARY export-genesis-wasm \
-  --chain $PARACHAIN_SPEC_RAW \
-=======
-$PARACHAIN_BINARY export-genesis-wasm \
   --chain $ALPHANET_SPEC_RAW \
->>>>>>> e8e538b8
   > $PARACHAIN_WASM;
 echo $PARACHAIN_WASM generated
 
