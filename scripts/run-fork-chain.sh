--- conflicted
+++ resolved
@@ -111,12 +111,7 @@
     cd $ROOT_FOLDER/moonbeam/moonbeam-types-bundle
     npm install
     cd $ROOT_FOLDER/moonbeam/tools
-<<<<<<< HEAD
     npm ci
-=======
-    npm install
-
->>>>>>> 85771c62
     cd $ROOT_FOLDER/moonbeam/tests
     npm ci
 fi
