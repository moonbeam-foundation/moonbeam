#!/bin/bash

pnpm i

BUILD_LAST_TRACING_RUNTIME="no"

if [ -e test/moonbase-overrides/moonbase-runtime-local-substitute-tracing.wasm ]; then
  if [[ "$1" == "-f" ]]; then
    BUILD_LAST_TRACING_RUNTIME="yes"
  fi
else
  BUILD_LAST_TRACING_RUNTIME="yes"
fi

if [[ "$BUILD_LAST_TRACING_RUNTIME" == "yes" ]]; then
  ./scripts/build-last-tracing-runtime.sh
  mkdir -p test/moonbase-overrides/
  mv build/wasm/moonbase-runtime-local-substitute-tracing.wasm test/moonbase-overrides/
else
  echo "The tracing runtime is not rebuilt, if you want to rebuild it, use the option '-f'."
fi

<<<<<<< HEAD
echo "Preparing tests dependencies…"
cd moonbeam-types-bundle
pnpm i
pnpm build

cd ../test
pnpm typegen

echo "Run tracing tests…"
pnpm compile-solidity
=======
echo "Run tracing tests…"
cd test || exit
>>>>>>> 02a7c84e
pnpm moonwall test dev_moonbase_tracing
cd ..<|MERGE_RESOLUTION|>--- conflicted
+++ resolved
@@ -20,20 +20,7 @@
   echo "The tracing runtime is not rebuilt, if you want to rebuild it, use the option '-f'."
 fi
 
-<<<<<<< HEAD
-echo "Preparing tests dependencies…"
-cd moonbeam-types-bundle
-pnpm i
-pnpm build
-
-cd ../test
-pnpm typegen
-
-echo "Run tracing tests…"
-pnpm compile-solidity
-=======
 echo "Run tracing tests…"
 cd test || exit
->>>>>>> 02a7c84e
 pnpm moonwall test dev_moonbase_tracing
 cd ..