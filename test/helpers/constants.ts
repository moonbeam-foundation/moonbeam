--- conflicted
+++ resolved
@@ -1,15 +1,11 @@
 // constants.ts -  Any common values here should be moved to moonwall if suitable
 
-<<<<<<< HEAD
-import type { DevModeContext } from "@moonwall/cli";
-=======
->>>>>>> 2ae249ad
+import type { GenericContext } from "@moonwall/cli";
 import {
   ALITH_GENESIS_FREE_BALANCE,
   ALITH_GENESIS_LOCK_BALANCE,
   ALITH_GENESIS_RESERVE_BALANCE,
 } from "@moonwall/util";
-import { GenericContext } from "@moonwall/types/dist/types/runner";
 
 const KILOWEI = 1_000n;
 
