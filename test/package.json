--- conflicted
+++ resolved
@@ -16,13 +16,8 @@
   "author": "",
   "license": "ISC",
   "dependencies": {
-<<<<<<< HEAD
-    "@acala-network/chopsticks": "0.12.2",
     "@moonbeam-network/api-augment": "workspace:*",
-=======
     "@acala-network/chopsticks": "0.15.0",
-    "@moonbeam-network/api-augment": "0.2902.0",
->>>>>>> 8992dd86
     "@moonwall/cli": "5.3.3",
     "@moonwall/util": "5.3.3",
     "@openzeppelin/contracts": "4.9.6",
