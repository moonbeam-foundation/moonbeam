lockfileVersion: '9.0'

settings:
  autoInstallPeers: true
  excludeLinksFromLockfile: false

<<<<<<< HEAD
dependencies:
  '@acala-network/chopsticks':
    specifier: 0.9.10
    version: 0.9.10(debug@4.3.4)
  '@moonbeam-network/api-augment':
    specifier: 0.2902.0
    version: 0.2902.0
  '@moonwall/cli':
    specifier: ^5.1.4
    version: 5.1.5(@acala-network/chopsticks@0.9.10)(@polkadot/api@10.12.6)(@types/node@20.12.4)(@vitest/ui@1.4.0)(typescript@5.4.3)(vitest@1.4.0)
  '@moonwall/util':
    specifier: ^5.1.4
    version: 5.1.5(@polkadot/api@10.12.6)(typescript@5.4.3)(vitest@1.4.0)
  '@openzeppelin/contracts':
    specifier: 4.9.6
    version: 4.9.6
  '@polkadot/api':
    specifier: 10.12.6
    version: 10.12.6
  '@polkadot/api-augment':
    specifier: 10.12.6
    version: 10.12.6
  '@polkadot/api-derive':
    specifier: 10.12.6
    version: 10.12.6
  '@polkadot/apps-config':
    specifier: 0.135.1
    version: 0.135.1(@polkadot/keyring@12.6.2)(@polkadot/util-crypto@12.6.2)(react-dom@18.2.0)(react-is@18.2.0)(react@18.2.0)
  '@polkadot/keyring':
    specifier: 12.6.2
    version: 12.6.2(@polkadot/util-crypto@12.6.2)(@polkadot/util@12.6.2)
  '@polkadot/rpc-provider':
    specifier: 10.12.6
    version: 10.12.6
  '@polkadot/types':
    specifier: 10.12.6
    version: 10.12.6
  '@polkadot/types-codec':
    specifier: 10.12.6
    version: 10.12.6
  '@polkadot/util':
    specifier: 12.6.2
    version: 12.6.2
  '@polkadot/util-crypto':
    specifier: 12.6.2
    version: 12.6.2(@polkadot/util@12.6.2)
  '@substrate/txwrapper-core':
    specifier: 7.3.0
    version: 7.3.0(@polkadot/util-crypto@12.6.2)(@polkadot/util@12.6.2)
  '@substrate/txwrapper-substrate':
    specifier: 7.3.0
    version: 7.3.0(@polkadot/util-crypto@12.6.2)(@polkadot/util@12.6.2)
  '@vitest/ui':
    specifier: 1.4.0
    version: 1.4.0(vitest@1.4.0)
  '@zombienet/utils':
    specifier: 0.0.24
    version: 0.0.24(@types/node@20.12.4)(typescript@5.4.3)
  chalk:
    specifier: 5.3.0
    version: 5.3.0
  eth-object:
    specifier: github:aurora-is-near/eth-object#master
    version: github.com/aurora-is-near/eth-object/a84d1420fdde87a768b96c6a3b3d0ee435998f72
  ethers:
    specifier: 6.11.1
    version: 6.11.1
  json-bigint:
    specifier: 1.0.0
    version: 1.0.0
  json-stable-stringify:
    specifier: 1.1.1
    version: 1.1.1
  merkle-patricia-tree:
    specifier: 4.2.4
    version: 4.2.4
  node-fetch:
    specifier: 3.3.2
    version: 3.3.2
  octokit:
    specifier: ^3.2.0
    version: 3.2.0
  randomness:
    specifier: 1.6.8
    version: 1.6.8
  rlp:
    specifier: 3.0.0
    version: 3.0.0
  semver:
    specifier: 7.6.0
    version: 7.6.0
  solc:
    specifier: 0.8.25
    version: 0.8.25(debug@4.3.4)
  tsx:
    specifier: 4.7.2
    version: 4.7.2
  viem:
    specifier: 2.9.9
    version: 2.9.9(typescript@5.4.3)
  vitest:
    specifier: 1.4.0
    version: 1.4.0(@types/node@20.12.4)(@vitest/ui@1.4.0)
  web3:
    specifier: 4.7.0
    version: 4.7.0(typescript@5.4.3)
  yaml:
    specifier: 2.4.1
    version: 2.4.1

devDependencies:
  '@types/debug':
    specifier: 4.1.12
    version: 4.1.12
  '@types/json-bigint':
    specifier: ^1.0.4
    version: 1.0.4
  '@types/node':
    specifier: 20.12.4
    version: 20.12.4
  '@types/semver':
    specifier: 7.5.8
    version: 7.5.8
  '@types/yargs':
    specifier: 17.0.32
    version: 17.0.32
  '@typescript-eslint/eslint-plugin':
    specifier: 7.5.0
    version: 7.5.0(@typescript-eslint/parser@7.5.0)(eslint@8.57.0)(typescript@5.4.3)
  '@typescript-eslint/parser':
    specifier: 7.5.0
    version: 7.5.0(eslint@8.57.0)(typescript@5.4.3)
  bottleneck:
    specifier: 2.19.5
    version: 2.19.5
  debug:
    specifier: 4.3.4
    version: 4.3.4(supports-color@8.1.1)
  eslint:
    specifier: 8.57.0
    version: 8.57.0
  eslint-plugin-unused-imports:
    specifier: 3.1.0
    version: 3.1.0(@typescript-eslint/eslint-plugin@7.5.0)(eslint@8.57.0)
  prettier:
    specifier: 2.8.8
    version: 2.8.8
  typescript:
    specifier: 5.4.3
    version: 5.4.3
  yargs:
    specifier: 17.7.2
    version: 17.7.2
=======
importers:

  .:
    dependencies:
      '@acala-network/chopsticks':
        specifier: 0.10.2
        version: 0.10.2(bufferutil@4.0.8)(debug@4.3.4)(ts-node@10.9.2(@types/node@20.12.12)(typescript@5.4.5))(utf-8-validate@5.0.10)
      '@moonbeam-network/api-augment':
        specifier: 0.2902.0
        version: 0.2902.0
      '@moonwall/cli':
        specifier: 5.2.0
        version: 5.2.0(@acala-network/chopsticks@0.10.2(bufferutil@4.0.8)(debug@4.3.4)(ts-node@10.9.2(@types/node@20.12.12)(typescript@5.4.5))(utf-8-validate@5.0.10))(@polkadot/api@11.1.1(bufferutil@4.0.8)(utf-8-validate@5.0.10))(@types/node@20.12.12)(@vitest/ui@1.6.0(vitest@1.6.0))(bufferutil@4.0.8)(chokidar@3.6.0)(encoding@0.1.13)(typescript@5.4.5)(utf-8-validate@5.0.10)(vitest@1.6.0(@types/node@20.12.12)(@vitest/ui@1.6.0)(jsdom@24.0.0(bufferutil@4.0.8)(utf-8-validate@5.0.10)))(zod@3.23.8)
      '@moonwall/util':
        specifier: 5.2.0
        version: 5.2.0(@polkadot/api@11.1.1(bufferutil@4.0.8)(utf-8-validate@5.0.10))(bufferutil@4.0.8)(chokidar@3.6.0)(encoding@0.1.13)(typescript@5.4.5)(utf-8-validate@5.0.10)(vitest@1.6.0(@types/node@20.12.12)(@vitest/ui@1.6.0)(jsdom@24.0.0(bufferutil@4.0.8)(utf-8-validate@5.0.10)))(zod@3.23.8)
      '@openzeppelin/contracts':
        specifier: 4.9.6
        version: 4.9.6
      '@polkadot/api':
        specifier: 11.1.1
        version: 11.1.1(bufferutil@4.0.8)(utf-8-validate@5.0.10)
      '@polkadot/api-augment':
        specifier: 11.1.1
        version: 11.1.1(bufferutil@4.0.8)(utf-8-validate@5.0.10)
      '@polkadot/api-derive':
        specifier: 11.1.1
        version: 11.1.1(bufferutil@4.0.8)(utf-8-validate@5.0.10)
      '@polkadot/apps-config':
        specifier: 0.137.1
        version: 0.137.1(@polkadot/keyring@12.6.2(@polkadot/util-crypto@12.6.2(@polkadot/util@12.6.2))(@polkadot/util@12.6.2))(@polkadot/util-crypto@12.6.2(@polkadot/util@12.6.2))(bufferutil@4.0.8)(encoding@0.1.13)(react-dom@18.3.1(react@18.3.1))(react-is@18.3.1)(react@18.3.1)(utf-8-validate@5.0.10)
      '@polkadot/keyring':
        specifier: 12.6.2
        version: 12.6.2(@polkadot/util-crypto@12.6.2(@polkadot/util@12.6.2))(@polkadot/util@12.6.2)
      '@polkadot/rpc-provider':
        specifier: 11.1.1
        version: 11.1.1(bufferutil@4.0.8)(utf-8-validate@5.0.10)
      '@polkadot/types':
        specifier: 11.1.1
        version: 11.1.1
      '@polkadot/types-codec':
        specifier: 11.1.1
        version: 11.1.1
      '@polkadot/util':
        specifier: 12.6.2
        version: 12.6.2
      '@polkadot/util-crypto':
        specifier: 12.6.2
        version: 12.6.2(@polkadot/util@12.6.2)
      '@substrate/txwrapper-core':
        specifier: 7.4.0
        version: 7.4.0(@polkadot/util-crypto@12.6.2(@polkadot/util@12.6.2))(@polkadot/util@12.6.2)(bufferutil@4.0.8)(utf-8-validate@5.0.10)
      '@substrate/txwrapper-substrate':
        specifier: 7.4.0
        version: 7.4.0(@polkadot/util-crypto@12.6.2(@polkadot/util@12.6.2))(@polkadot/util@12.6.2)(bufferutil@4.0.8)(utf-8-validate@5.0.10)
      '@vitest/ui':
        specifier: 1.6.0
        version: 1.6.0(vitest@1.6.0)
      '@zombienet/utils':
        specifier: 0.0.25
        version: 0.0.25(@types/node@20.12.12)(chokidar@3.6.0)(typescript@5.4.5)
      chalk:
        specifier: 5.3.0
        version: 5.3.0
      eth-object:
        specifier: github:aurora-is-near/eth-object#master
        version: https://codeload.github.com/aurora-is-near/eth-object/tar.gz/a84d1420fdde87a768b96c6a3b3d0ee435998f72(bufferutil@4.0.8)(encoding@0.1.13)(utf-8-validate@5.0.10)
      ethers:
        specifier: 6.12.1
        version: 6.12.1(bufferutil@4.0.8)(utf-8-validate@5.0.10)
      json-bigint:
        specifier: 1.0.0
        version: 1.0.0
      json-stable-stringify:
        specifier: 1.1.1
        version: 1.1.1
      merkle-patricia-tree:
        specifier: 4.2.4
        version: 4.2.4
      node-fetch:
        specifier: 3.3.2
        version: 3.3.2
      octokit:
        specifier: ^4.0.2
        version: 4.0.2
      randomness:
        specifier: 1.6.9
        version: 1.6.9
      rlp:
        specifier: 3.0.0
        version: 3.0.0
      semver:
        specifier: 7.6.2
        version: 7.6.2
      solc:
        specifier: 0.8.21
        version: 0.8.21(debug@4.3.4)
      tsx:
        specifier: 4.10.5
        version: 4.10.5
      viem:
        specifier: 2.12.0
        version: 2.12.0(bufferutil@4.0.8)(typescript@5.4.5)(utf-8-validate@5.0.10)(zod@3.23.8)
      vitest:
        specifier: 1.6.0
        version: 1.6.0(@types/node@20.12.12)(@vitest/ui@1.6.0)(jsdom@24.0.0(bufferutil@4.0.8)(utf-8-validate@5.0.10))
      web3:
        specifier: 4.8.0
        version: 4.8.0(bufferutil@4.0.8)(encoding@0.1.13)(typescript@5.4.5)(utf-8-validate@5.0.10)(zod@3.23.8)
      yaml:
        specifier: 2.4.2
        version: 2.4.2
    devDependencies:
      '@types/debug':
        specifier: 4.1.12
        version: 4.1.12
      '@types/json-bigint':
        specifier: ^1.0.4
        version: 1.0.4
      '@types/node':
        specifier: 20.12.12
        version: 20.12.12
      '@types/semver':
        specifier: 7.5.8
        version: 7.5.8
      '@types/yargs':
        specifier: 17.0.32
        version: 17.0.32
      '@typescript-eslint/eslint-plugin':
        specifier: 7.5.0
        version: 7.5.0(@typescript-eslint/parser@7.5.0(eslint@8.57.0)(typescript@5.4.5))(eslint@8.57.0)(typescript@5.4.5)
      '@typescript-eslint/parser':
        specifier: 7.5.0
        version: 7.5.0(eslint@8.57.0)(typescript@5.4.5)
      bottleneck:
        specifier: 2.19.5
        version: 2.19.5
      debug:
        specifier: 4.3.4
        version: 4.3.4(supports-color@8.1.1)
      eslint:
        specifier: 8.57.0
        version: 8.57.0
      eslint-plugin-unused-imports:
        specifier: 3.1.0
        version: 3.1.0(@typescript-eslint/eslint-plugin@7.5.0(@typescript-eslint/parser@7.5.0(eslint@8.57.0)(typescript@5.4.5))(eslint@8.57.0)(typescript@5.4.5))(eslint@8.57.0)
      prettier:
        specifier: 2.8.8
        version: 2.8.8
      typescript:
        specifier: 5.4.5
        version: 5.4.5
      yargs:
        specifier: 17.7.2
        version: 17.7.2
>>>>>>> a814c93b

packages:

  '@aashutoshrathi/word-wrap@1.2.6':
    resolution: {integrity: sha512-1Yjs2SvM8TflER/OD3cOjhWWOZb58A2t7wpE2S9XfBYTiIl+XFhQG2bjy4Pu1I+EAlCNUzRDYDdFwFYUKvXcIA==}
    engines: {node: '>=0.10.0'}

  '@acala-network/chopsticks-core@0.10.2':
    resolution: {integrity: sha512-84wfUyY5vCZDmS71j1RMw+xYy7flENIvY+jWOF4KxJYrOj7z3AVoLVlyqrkcIXpsIqmKizUnF8ze5xcVGr/Elg==}

  '@acala-network/chopsticks-db@0.10.2':
    resolution: {integrity: sha512-9MA+ByIb+YupFxK36V1N7FBiQeip99MFVG02dah9SWvM01m90bZFn9VIBUQivN/iFAVWMX/7Jt7W8/J9FhnEcg==}

  '@acala-network/chopsticks-executor@0.10.2':
    resolution: {integrity: sha512-Y7oJqrxdH9WGSW5aE5RUXDz2SKrSH7NoRX+zr23dtR686Hqw8zKNGF8Vwj7HnHJbROVDHhGYVffyGvC4Ja2RgA==}

  '@acala-network/chopsticks@0.10.2':
    resolution: {integrity: sha512-QsOAjwosjiCR9oCnqtMLjO2D6Ov31qIm3AbVVqv9i/JS30ot9MljSJMyUibI5YRq6UhMvdRuxem5MBwrcVmFdQ==}
    hasBin: true

  '@acala-network/type-definitions@5.1.2':
    resolution: {integrity: sha512-di3HH8Zn8i1jkQkQiwc44A8ovN9MvK5HwcNV3ngvW3TeF0dHbpHBQHdElJYpVge5IaEyhQ0kWihIEnVqpw4G9A==}
    peerDependencies:
      '@polkadot/types': ^10.5.1

  '@adraffy/ens-normalize@1.10.0':
    resolution: {integrity: sha512-nA9XHtlAkYfJxY7bce8DcN7eKxWWCWkU+1GR9d+U6MbNpfwQp8TI7vqOsBsMcHoT4mBu2kypKoSKnghEzOOq5Q==}

  '@adraffy/ens-normalize@1.10.1':
    resolution: {integrity: sha512-96Z2IP3mYmF1Xg2cDm8f1gWGf/HUVedQ3FMifV4kG/PQ4yEP51xDtRAEfhVNt5f/uzpNkZHwWQuUcu6D6K+Ekw==}

  '@asamuzakjp/dom-selector@2.0.2':
    resolution: {integrity: sha512-x1KXOatwofR6ZAYzXRBL5wrdV0vwNxlTCK9NCuLqAzQYARqGcvFwiJA6A1ERuh+dgeA4Dxm3JBYictIes+SqUQ==}

  '@babel/runtime@7.24.5':
    resolution: {integrity: sha512-Nms86NXrsaeU9vbBJKni6gXiEXZ4CVpYVzEjDH9Sb8vmZ3UljyA1GSOJl/6LGPO8EHLuSF9H+IxNXHPX8QHJ4g==}
    engines: {node: '>=6.9.0'}

  '@bifrost-finance/type-definitions@1.11.3':
    resolution: {integrity: sha512-mNW+FfvKZqa1axChEd1ReRpw3P8siiW28YQ8BBJpR2syZqb5cJWOG4Sr/dj3lBcBNQqcqnAUkZPnBxQj8+Ftvg==}
    peerDependencies:
      '@polkadot/api': ^10.7.3

  '@colors/colors@1.5.0':
    resolution: {integrity: sha512-ooWCrlZP11i8GImSjTHYHLkvFDP48nS4+204nGb1RiX/WXYHmJA2III9/e2DWVabCESdW7hBAEzHRqUn9OUVvQ==}
    engines: {node: '>=0.1.90'}

  '@crustio/type-definitions@1.3.0':
    resolution: {integrity: sha512-xdW6npZTmWfDzZEVCMjRK7f7wQrU/cgIltGlvnXY2AFD2m9uBW+s6/lx9YHuLbk7y3NrrQwbp3owFuGw4A2hNw==}

  '@cspotcode/source-map-support@0.8.1':
    resolution: {integrity: sha512-IchNf6dN4tHoMFIn/7OE8LWZ19Y6q/67Bmf6vnGREv8RSbBVb9LPJxEcnwrcwX6ixSvaiGoomAUvu4YSxXrVgw==}
    engines: {node: '>=12'}

  '@darwinia/types-known@2.8.10':
    resolution: {integrity: sha512-bdNzf1gOw0is3PvcQJXkjf5jp8j0pT0wDxamkwLdajMymWgi0cReReDlhmGNx4Qvq6gy3TVJ9aok0Nsrr4sjKg==}

  '@darwinia/types@2.8.10':
    resolution: {integrity: sha512-Iz1Bz06doQ8WXSiVmGIANBxYOh8s3pMUfL97rnxq55MH2Qf6291GzYv9Or18GQ3A0j7yhkBbqnFN6Q8BDwzLYQ==}

  '@digitalnative/type-definitions@1.1.27':
    resolution: {integrity: sha512-xzkcPX/yv4oYp7OzlkfozVR1KDwqLjQFJhIPLJp3zuVudGFo4I+spwFQmWQswcxgZI1HGoQGVePzEqAQIRZtVQ==}

  '@docknetwork/node-types@0.16.0':
    resolution: {integrity: sha512-VUZB8guX9161hDIEVn/UKJEUlXjIDE6vH5flx6uDHVc0QOhBy1bq6AGLayG4ZH19dCN39ta2sKGIFq9wLO4H2A==}
    engines: {node: '>=14.0.0'}

  '@edgeware/node-types@3.6.2-wako':
    resolution: {integrity: sha512-kBGCoWoRSUOj864BiTwHGfsfuhGr2ycWEsjw9FB2VdJ5esJDVq3K6WZs/J2rtrtybKJWADqIp5K0ptDBlg1XqA==}
    engines: {node: '>=14.0.0'}

  '@emotion/is-prop-valid@1.2.2':
    resolution: {integrity: sha512-uNsoYd37AFmaCdXlg6EYD1KaPOaRWRByMCYzbKUX4+hhMfrxdVSelShywL4JVaAeM/eHUOSprYBQls+/neX3pw==}

  '@emotion/memoize@0.8.1':
    resolution: {integrity: sha512-W2P2c/VRW1/1tLox0mVUalvnWXxavmv/Oum2aPsRcoDJuob75FC3Y8FbpfLwUegRcxINtGUMPq0tFCvYNTBXNA==}

  '@emotion/unitless@0.8.1':
    resolution: {integrity: sha512-KOEGMu6dmJZtpadb476IsZBclKvILjopjUii3V+7MnXIQCYh8W3NgNcgwo21n9LXZX6EDIKvqfjYxXebDwxKmQ==}

  '@equilab/definitions@1.4.18':
    resolution: {integrity: sha512-rFEPaHmdn5I1QItbQun9H/x+o3hgjA6kLYLrNN6nl/ndtQMY2tqx/mQfcGIlKA1xVmyn9mUAqD8G0P/nBHD3yA==}

  '@esbuild/aix-ppc64@0.20.2':
    resolution: {integrity: sha512-D+EBOJHXdNZcLJRBkhENNG8Wji2kgc9AZ9KiPr1JuZjsNtyHzrsfLRrY0tk2H2aoFu6RANO1y1iPPUCDYWkb5g==}
    engines: {node: '>=12'}
    cpu: [ppc64]
    os: [aix]

  '@esbuild/android-arm64@0.20.2':
    resolution: {integrity: sha512-mRzjLacRtl/tWU0SvD8lUEwb61yP9cqQo6noDZP/O8VkwafSYwZ4yWy24kan8jE/IMERpYncRt2dw438LP3Xmg==}
    engines: {node: '>=12'}
    cpu: [arm64]
    os: [android]

  '@esbuild/android-arm@0.20.2':
    resolution: {integrity: sha512-t98Ra6pw2VaDhqNWO2Oph2LXbz/EJcnLmKLGBJwEwXX/JAN83Fym1rU8l0JUWK6HkIbWONCSSatf4sf2NBRx/w==}
    engines: {node: '>=12'}
    cpu: [arm]
    os: [android]

  '@esbuild/android-x64@0.20.2':
    resolution: {integrity: sha512-btzExgV+/lMGDDa194CcUQm53ncxzeBrWJcncOBxuC6ndBkKxnHdFJn86mCIgTELsooUmwUm9FkhSp5HYu00Rg==}
    engines: {node: '>=12'}
    cpu: [x64]
    os: [android]

  '@esbuild/darwin-arm64@0.20.2':
    resolution: {integrity: sha512-4J6IRT+10J3aJH3l1yzEg9y3wkTDgDk7TSDFX+wKFiWjqWp/iCfLIYzGyasx9l0SAFPT1HwSCR+0w/h1ES/MjA==}
    engines: {node: '>=12'}
    cpu: [arm64]
    os: [darwin]

  '@esbuild/darwin-x64@0.20.2':
    resolution: {integrity: sha512-tBcXp9KNphnNH0dfhv8KYkZhjc+H3XBkF5DKtswJblV7KlT9EI2+jeA8DgBjp908WEuYll6pF+UStUCfEpdysA==}
    engines: {node: '>=12'}
    cpu: [x64]
    os: [darwin]

  '@esbuild/freebsd-arm64@0.20.2':
    resolution: {integrity: sha512-d3qI41G4SuLiCGCFGUrKsSeTXyWG6yem1KcGZVS+3FYlYhtNoNgYrWcvkOoaqMhwXSMrZRl69ArHsGJ9mYdbbw==}
    engines: {node: '>=12'}
    cpu: [arm64]
    os: [freebsd]

  '@esbuild/freebsd-x64@0.20.2':
    resolution: {integrity: sha512-d+DipyvHRuqEeM5zDivKV1KuXn9WeRX6vqSqIDgwIfPQtwMP4jaDsQsDncjTDDsExT4lR/91OLjRo8bmC1e+Cw==}
    engines: {node: '>=12'}
    cpu: [x64]
    os: [freebsd]

  '@esbuild/linux-arm64@0.20.2':
    resolution: {integrity: sha512-9pb6rBjGvTFNira2FLIWqDk/uaf42sSyLE8j1rnUpuzsODBq7FvpwHYZxQ/It/8b+QOS1RYfqgGFNLRI+qlq2A==}
    engines: {node: '>=12'}
    cpu: [arm64]
    os: [linux]

  '@esbuild/linux-arm@0.20.2':
    resolution: {integrity: sha512-VhLPeR8HTMPccbuWWcEUD1Az68TqaTYyj6nfE4QByZIQEQVWBB8vup8PpR7y1QHL3CpcF6xd5WVBU/+SBEvGTg==}
    engines: {node: '>=12'}
    cpu: [arm]
    os: [linux]

  '@esbuild/linux-ia32@0.20.2':
    resolution: {integrity: sha512-o10utieEkNPFDZFQm9CoP7Tvb33UutoJqg3qKf1PWVeeJhJw0Q347PxMvBgVVFgouYLGIhFYG0UGdBumROyiig==}
    engines: {node: '>=12'}
    cpu: [ia32]
    os: [linux]

  '@esbuild/linux-loong64@0.20.2':
    resolution: {integrity: sha512-PR7sp6R/UC4CFVomVINKJ80pMFlfDfMQMYynX7t1tNTeivQ6XdX5r2XovMmha/VjR1YN/HgHWsVcTRIMkymrgQ==}
    engines: {node: '>=12'}
    cpu: [loong64]
    os: [linux]

  '@esbuild/linux-mips64el@0.20.2':
    resolution: {integrity: sha512-4BlTqeutE/KnOiTG5Y6Sb/Hw6hsBOZapOVF6njAESHInhlQAghVVZL1ZpIctBOoTFbQyGW+LsVYZ8lSSB3wkjA==}
    engines: {node: '>=12'}
    cpu: [mips64el]
    os: [linux]

  '@esbuild/linux-ppc64@0.20.2':
    resolution: {integrity: sha512-rD3KsaDprDcfajSKdn25ooz5J5/fWBylaaXkuotBDGnMnDP1Uv5DLAN/45qfnf3JDYyJv/ytGHQaziHUdyzaAg==}
    engines: {node: '>=12'}
    cpu: [ppc64]
    os: [linux]

  '@esbuild/linux-riscv64@0.20.2':
    resolution: {integrity: sha512-snwmBKacKmwTMmhLlz/3aH1Q9T8v45bKYGE3j26TsaOVtjIag4wLfWSiZykXzXuE1kbCE+zJRmwp+ZbIHinnVg==}
    engines: {node: '>=12'}
    cpu: [riscv64]
    os: [linux]

  '@esbuild/linux-s390x@0.20.2':
    resolution: {integrity: sha512-wcWISOobRWNm3cezm5HOZcYz1sKoHLd8VL1dl309DiixxVFoFe/o8HnwuIwn6sXre88Nwj+VwZUvJf4AFxkyrQ==}
    engines: {node: '>=12'}
    cpu: [s390x]
    os: [linux]

  '@esbuild/linux-x64@0.20.2':
    resolution: {integrity: sha512-1MdwI6OOTsfQfek8sLwgyjOXAu+wKhLEoaOLTjbijk6E2WONYpH9ZU2mNtR+lZ2B4uwr+usqGuVfFT9tMtGvGw==}
    engines: {node: '>=12'}
    cpu: [x64]
    os: [linux]

  '@esbuild/netbsd-x64@0.20.2':
    resolution: {integrity: sha512-K8/DhBxcVQkzYc43yJXDSyjlFeHQJBiowJ0uVL6Tor3jGQfSGHNNJcWxNbOI8v5k82prYqzPuwkzHt3J1T1iZQ==}
    engines: {node: '>=12'}
    cpu: [x64]
    os: [netbsd]

  '@esbuild/openbsd-x64@0.20.2':
    resolution: {integrity: sha512-eMpKlV0SThJmmJgiVyN9jTPJ2VBPquf6Kt/nAoo6DgHAoN57K15ZghiHaMvqjCye/uU4X5u3YSMgVBI1h3vKrQ==}
    engines: {node: '>=12'}
    cpu: [x64]
    os: [openbsd]

  '@esbuild/sunos-x64@0.20.2':
    resolution: {integrity: sha512-2UyFtRC6cXLyejf/YEld4Hajo7UHILetzE1vsRcGL3earZEW77JxrFjH4Ez2qaTiEfMgAXxfAZCm1fvM/G/o8w==}
    engines: {node: '>=12'}
    cpu: [x64]
    os: [sunos]

  '@esbuild/win32-arm64@0.20.2':
    resolution: {integrity: sha512-GRibxoawM9ZCnDxnP3usoUDO9vUkpAxIIZ6GQI+IlVmr5kP3zUq+l17xELTHMWTWzjxa2guPNyrpq1GWmPvcGQ==}
    engines: {node: '>=12'}
    cpu: [arm64]
    os: [win32]

  '@esbuild/win32-ia32@0.20.2':
    resolution: {integrity: sha512-HfLOfn9YWmkSKRQqovpnITazdtquEW8/SoHW7pWpuEeguaZI4QnCRW6b+oZTztdBnZOS2hqJ6im/D5cPzBTTlQ==}
    engines: {node: '>=12'}
    cpu: [ia32]
    os: [win32]

  '@esbuild/win32-x64@0.20.2':
    resolution: {integrity: sha512-N49X4lJX27+l9jbLKSqZ6bKNjzQvHaT8IIFUy+YIqmXQdjYCToGWwOItDrfby14c78aDd5NHQl29xingXfCdLQ==}
    engines: {node: '>=12'}
    cpu: [x64]
    os: [win32]

  '@eslint-community/eslint-utils@4.4.0':
    resolution: {integrity: sha512-1/sA4dwrzBAyeUoQ6oxahHKmrZvsnLCg4RfxW3ZFGGmQkSNQPFNLV9CUEFQP1x9EYXHTo5p6xdhZM1Ne9p/AfA==}
    engines: {node: ^12.22.0 || ^14.17.0 || >=16.0.0}
    peerDependencies:
      eslint: ^6.0.0 || ^7.0.0 || >=8.0.0

  '@eslint-community/regexpp@4.10.0':
    resolution: {integrity: sha512-Cu96Sd2By9mCNTx2iyKOmq10v22jUVQv0lQnlGNy16oE9589yE+QADPbrMGCkA51cKZSg3Pu/aTJVTGfL/qjUA==}
    engines: {node: ^12.0.0 || ^14.0.0 || >=16.0.0}

  '@eslint/eslintrc@2.1.4':
    resolution: {integrity: sha512-269Z39MS6wVJtsoUl10L60WdkhJVdPG24Q4eZTH3nnF6lpvSShEK3wQjDX9JRWAUPvPh7COouPpU9IrqaZFvtQ==}
    engines: {node: ^12.22.0 || ^14.17.0 || >=16.0.0}

  '@eslint/js@8.57.0':
    resolution: {integrity: sha512-Ys+3g2TaW7gADOJzPt83SJtCDhMjndcDMFVQ/Tj9iA1BfJzFKD9mAUXT3OenpuPHbI6P/myECxRJrofUsDx/5g==}
    engines: {node: ^12.22.0 || ^14.17.0 || >=16.0.0}

  '@ethereumjs/common@2.6.5':
    resolution: {integrity: sha512-lRyVQOeCDaIVtgfbowla32pzeDv2Obr8oR8Put5RdUBNRGr1VGPGQNGP6elWIpgK3YdpzqTOh4GyUGOureVeeA==}

  '@ethereumjs/rlp@4.0.1':
    resolution: {integrity: sha512-tqsQiBQDQdmPWE1xkkBq4rlSW5QZpLOUJ5RJh2/9fug+q9tnUhuZoVLk7s0scUIKTOzEtR72DFBXI4WiZcMpvw==}
    engines: {node: '>=14'}
    hasBin: true

  '@ethereumjs/tx@3.5.2':
    resolution: {integrity: sha512-gQDNJWKrSDGu2w7w0PzVXVBNMzb7wwdDOmOqczmhNjqFxFuIbhVJDwiGEnxFNC2/b8ifcZzY7MLcluizohRzNw==}

  '@ethereumjs/util@8.1.0':
    resolution: {integrity: sha512-zQ0IqbdX8FZ9aw11vP+dZkKDkS+kgIvQPHnSAXzP9pLu+Rfu3D3XEeLbicvoXJTYnhZiPmsZUxgdzXwNKxRPbA==}
    engines: {node: '>=14'}

  '@ethersproject/abi@5.7.0':
    resolution: {integrity: sha512-351ktp42TiRcYB3H1OP8yajPeAQstMW/yCFokj/AthP9bLHzQFPlOrxOcwYEDkUAICmOHljvN4K39OMTMUa9RA==}

  '@ethersproject/abstract-provider@5.7.0':
    resolution: {integrity: sha512-R41c9UkchKCpAqStMYUpdunjo3pkEvZC3FAwZn5S5MGbXoMQOHIdHItezTETxAO5bevtMApSyEhn9+CHcDsWBw==}

  '@ethersproject/abstract-signer@5.7.0':
    resolution: {integrity: sha512-a16V8bq1/Cz+TGCkE2OPMTOUDLS3grCpdjoJCYNnVBbdYEMSgKrU0+B90s8b6H+ByYTBZN7a3g76jdIJi7UfKQ==}

  '@ethersproject/address@5.7.0':
    resolution: {integrity: sha512-9wYhYt7aghVGo758POM5nqcOMaE168Q6aRLJZwUmiqSrAungkG74gSSeKEIR7ukixesdRZGPgVqme6vmxs1fkA==}

  '@ethersproject/base64@5.7.0':
    resolution: {integrity: sha512-Dr8tcHt2mEbsZr/mwTPIQAf3Ai0Bks/7gTw9dSqk1mQvhW3XvRlmDJr/4n+wg1JmCl16NZue17CDh8xb/vZ0sQ==}

  '@ethersproject/bignumber@5.7.0':
    resolution: {integrity: sha512-n1CAdIHRWjSucQO3MC1zPSVgV/6dy/fjL9pMrPP9peL+QxEg9wOsVqwD4+818B6LUEtaXzVHQiuivzRoxPxUGw==}

  '@ethersproject/bytes@5.7.0':
    resolution: {integrity: sha512-nsbxwgFXWh9NyYWo+U8atvmMsSdKJprTcICAkvbBffT75qDocbuggBU0SJiVK2MuTrp0q+xvLkTnGMPK1+uA9A==}

  '@ethersproject/constants@5.7.0':
    resolution: {integrity: sha512-DHI+y5dBNvkpYUMiRQyxRBYBefZkJfo70VUkUAsRjcPs47muV9evftfZ0PJVCXYbAiCgght0DtcF9srFQmIgWA==}

  '@ethersproject/hash@5.7.0':
    resolution: {integrity: sha512-qX5WrQfnah1EFnO5zJv1v46a8HW0+E5xuBBDTwMFZLuVTx0tbU2kkx15NqdjxecrLGatQN9FGQKpb1FKdHCt+g==}

  '@ethersproject/keccak256@5.7.0':
    resolution: {integrity: sha512-2UcPboeL/iW+pSg6vZ6ydF8tCnv3Iu/8tUmLLzWWGzxWKFFqOBQFLo6uLUv6BDrLgCDfN28RJ/wtByx+jZ4KBg==}

  '@ethersproject/logger@5.7.0':
    resolution: {integrity: sha512-0odtFdXu/XHtjQXJYA3u9G0G8btm0ND5Cu8M7i5vhEcE8/HmF4Lbdqanwyv4uQTr2tx6b7fQRmgLrsnpQlmnig==}

  '@ethersproject/networks@5.7.1':
    resolution: {integrity: sha512-n/MufjFYv3yFcUyfhnXotyDlNdFb7onmkSy8aQERi2PjNcnWQ66xXxa3XlS8nCcA8aJKJjIIMNJTC7tu80GwpQ==}

  '@ethersproject/properties@5.7.0':
    resolution: {integrity: sha512-J87jy8suntrAkIZtecpxEPxY//szqr1mlBaYlQ0r4RCaiD2hjheqF9s1LVE8vVuJCXisjIP+JgtK/Do54ej4Sw==}

  '@ethersproject/rlp@5.7.0':
    resolution: {integrity: sha512-rBxzX2vK8mVF7b0Tol44t5Tb8gomOHkj5guL+HhzQ1yBh/ydjGnpw6at+X6Iw0Kp3OzzzkcKp8N9r0W4kYSs9w==}

  '@ethersproject/signing-key@5.7.0':
    resolution: {integrity: sha512-MZdy2nL3wO0u7gkB4nA/pEf8lu1TlFswPNmy8AiYkfKTdO6eXBJyUdmHO/ehm/htHw9K/qF8ujnTyUAD+Ry54Q==}

  '@ethersproject/strings@5.7.0':
    resolution: {integrity: sha512-/9nu+lj0YswRNSH0NXYqrh8775XNyEdUQAuf3f+SmOrnVewcJ5SBNAjF7lpgehKi4abvNNXyf+HX86czCdJ8Mg==}

  '@ethersproject/transactions@5.7.0':
    resolution: {integrity: sha512-kmcNicCp1lp8qanMTC3RIikGgoJ80ztTyvtsFvCYpSCfkjhD0jZ2LOrnbcuxuToLIUYYf+4XwD1rP+B/erDIhQ==}

  '@ethersproject/web@5.7.1':
    resolution: {integrity: sha512-Gueu8lSvyjBWL4cYsWsjh6MtMwM0+H4HvqFPZfB6dV8ctbP9zFAO73VG1cMWae0FLPCtz0peKPpZY8/ugJJX2w==}

  '@fragnova/api-augment@0.1.0-spec-1.0.4-mainnet':
    resolution: {integrity: sha512-511tzGJt8BWUVMNqX6NNq4KrGWYBKrLVQ2GKERUi08TtpteEQnFH3Nzh8W6x3dpBG3naZ+V5ue+bEmEB9foRIQ==}

  '@frequency-chain/api-augment@1.11.1':
    resolution: {integrity: sha512-CzVjeGrWl8tbTavygZLUICrncjCC54hM5ioJU1Og2OPoX2P4GYf8xoks8MIyj1yOrYX++mzM6Uf0+nCh77QyFw==}

  '@gar/promisify@1.1.3':
    resolution: {integrity: sha512-k2Ty1JcVojjJFwrg/ThKi2ujJ7XNLYaFGNB/bWT9wGR+oSMJHMa5w+CUq6p/pVrKeNNgA7pCqEcjSnHVoqJQFw==}

  '@humanwhocodes/config-array@0.11.14':
    resolution: {integrity: sha512-3T8LkOmg45BV5FICb15QQMsyUSWrQ8AygVfC7ZG32zOalnqrilm018ZVCw0eapXux8FtA33q8PSRSstjee3jSg==}
    engines: {node: '>=10.10.0'}

  '@humanwhocodes/module-importer@1.0.1':
    resolution: {integrity: sha512-bxveV4V8v5Yb4ncFTT3rPSgZBOpCkjfK0y4oVVVJwIuDVBRMDXrPyXRL988i5ap9m9bnyEEjWfm5WkBmtffLfA==}
    engines: {node: '>=12.22'}

  '@humanwhocodes/object-schema@2.0.2':
    resolution: {integrity: sha512-6EwiSjwWYP7pTckG6I5eyFANjPhmPjUX9JRLUSfNPC7FX7zK9gyZAfUEaECL6ALTpGX5AjnBq3C9XmVWPitNpw==}

  '@inquirer/figures@1.0.2':
    resolution: {integrity: sha512-4F1MBwVr3c/m4bAUef6LgkvBfSjzwH+OfldgHqcuacWwSUetFebM2wi58WfG9uk1rR98U6GwLed4asLJbwdV5w==}
    engines: {node: '>=18'}

  '@interlay/interbtc-types@1.13.0':
    resolution: {integrity: sha512-oUjavcfnX7lxlMd10qGc48/MoATX37TQcuSAZBIUmpCRiJ15hZbQoTAKGgWMPsla3+3YqUAzkWUEVMwUvM1U+w==}

  '@isaacs/cliui@8.0.2':
    resolution: {integrity: sha512-O8jcjabXaleOG9DQ0+ARXWZBTfnP4WNAqzuiJK7ll44AmxGKv/J2M4TPjxjY3znBCfvBXFzucm1twdyFybFqEA==}
    engines: {node: '>=12'}

  '@jest/schemas@29.6.3':
    resolution: {integrity: sha512-mo5j5X+jIZmJQveBKeS/clAueipV7KgiX1vMgCxam1RNYiqE1w62n0/tJJnHtjW8ZHcQco5gY85jA3mi0L+nSA==}
    engines: {node: ^14.15.0 || ^16.10.0 || >=18.0.0}

  '@jridgewell/resolve-uri@3.1.2':
    resolution: {integrity: sha512-bRISgCIjP20/tbWSPWMEi54QVPRZExkuD9lJL+UIxUKtwVJA8wW1Trb1jMs1RFXo1CBTNZ/5hpC9QvmKWdopKw==}
    engines: {node: '>=6.0.0'}

  '@jridgewell/sourcemap-codec@1.4.15':
    resolution: {integrity: sha512-eF2rxCRulEKXHTRiDrDy6erMYWqNw4LPdQ8UQA4huuxaQsVeRPFl2oM8oDGxMFhJUWZf9McpLtJasDDZb/Bpeg==}

  '@jridgewell/trace-mapping@0.3.9':
    resolution: {integrity: sha512-3Belt6tdc8bPgAtbcmdtNJlirVoTmEb5e2gC94PnkwEW9jI6CAHUeoG85tjWP5WquqfavoMtMwiG4P926ZKKuQ==}

  '@kiltprotocol/type-definitions@0.34.0':
    resolution: {integrity: sha512-LMQ7HtIq8n/M/G9sg77xGJVJFVXCA/9w+PWMTK+TGR3KvbM9qmQSnhIPJ2KOU4WFe+62HlJ0V1sOoTZDFr7QNw==}
    engines: {node: '>=16.0'}

  '@laminar/type-definitions@0.3.1':
    resolution: {integrity: sha512-QWC2qtvbPIxal+gMfUocZmwK0UsD7Sb0RUm4Hallkp+OXXL+3uBLwztYDLS5LtocOn0tfR//sgpnfsEIEb71Lw==}

  '@ljharb/through@2.3.13':
    resolution: {integrity: sha512-/gKJun8NNiWGZJkGzI/Ragc53cOdcLNdzjLaIa+GEjguQs0ulsurx8WN0jijdK9yPqDvziX995sMRLyLt1uZMQ==}
    engines: {node: '>= 0.4'}

  '@logion/node-api@0.27.0-4':
    resolution: {integrity: sha512-YOAumRQpacPmX5YUk6jHAi+EAJWKCU3WL4+YQpaKhXv5KoS3n6Iz2fK8qzcD5Gs+AUTg2WLmKH+7Jc5WRnHcig==}
    engines: {node: '>=18'}

  '@mangata-finance/type-definitions@2.1.2':
    resolution: {integrity: sha512-kr4mVMuQ6DqZ0H72z0YI8tcdlk4XD4vUgRVYYfTJdXFJhRsfS4YRxfs/iiQPNzWKgoQZKcDqsbQD3xz9T1gELw==}
    engines: {node: '>=18.0.0'}
    peerDependencies:
      '@polkadot/types': ^10.9.1

  '@metaverse-network-sdk/type-definitions@0.0.1-16':
    resolution: {integrity: sha512-lo1NbA0gi+Tu23v4cTkN/oxEhQxaf3QxQ2qvUUfTxDU7a1leYp2Bw3IcoUvqHAGb/PPp8bNmYQfAKXsjqp+LZw==}

  '@moonbeam-network/api-augment@0.2902.0':
    resolution: {integrity: sha512-lCNc1lUq7kHnTPXvT4W8F2nkxr4UjAEs5LdxXHfrATOt+ZfGfX97/4sZfSRXlVqATrOUw7+sqKM8SL0ci0nx0g==}
    engines: {node: '>=14.0.0'}

  '@moonwall/cli@5.2.0':
    resolution: {integrity: sha512-G++WliCWdl+PBFbkEQOZdjc5g7Xl/OBK228Ee598rJ4h2z1RLOXYnwfmAWWJN6IHqirQ5+3KNmUOn6OksxoLOg==}
    engines: {node: '>=20', pnpm: '>=7'}
    hasBin: true
    peerDependencies:
      '@acala-network/chopsticks': ^0.9.10
      '@polkadot/api': ^10.11.2
      '@vitest/ui': ^1.2.2
      vitest: ^1.2.2

  '@moonwall/types@5.2.0':
    resolution: {integrity: sha512-x5mL2DLhf7O+ZbfRjAULZVo8mLOnvFNBxOVrZqeeh2Nw9upTuVVxBz9rPQ+16itKGbzDkMY/33FXNe/+AmNRtw==}
    engines: {node: '>=20', pnpm: '>=7'}
    peerDependencies:
      '@polkadot/api': ^10.12.6

  '@moonwall/util@5.2.0':
    resolution: {integrity: sha512-tx9J3+rTQB7a+D7Fpii6XhDDmOg+noQLnoXjWdYg79U2UXVA2BEJB3v9WdJIqvZsgY8dcXUraATh3Zpg4lrurA==}
    engines: {node: '>=20', pnpm: '>=7'}
    peerDependencies:
      '@polkadot/api': ^10.11.2
      vitest: ^1.2.2

  '@noble/curves@1.2.0':
    resolution: {integrity: sha512-oYclrNgRaM9SsBUBVbb8M6DTV7ZHRTKugureoYEncY5c65HOmRzvSiTE3y5CYaPYJA/GVkrhXEoF0M3Ya9PMnw==}

  '@noble/curves@1.3.0':
    resolution: {integrity: sha512-t01iSXPuN+Eqzb4eBX0S5oubSqXbK/xXa1Ne18Hj8f9pStxztHCE2gfboSp/dZRLSqfuLpRK2nDXDK+W9puocA==}

  '@noble/ed25519@1.7.3':
    resolution: {integrity: sha512-iR8GBkDt0Q3GyaVcIu7mSsVIqnFbkbRzGLWlvhwunacoLwt4J3swfKhfaM6rN6WY+TBGoYT1GtT1mIh2/jGbRQ==}

  '@noble/hashes@1.0.0':
    resolution: {integrity: sha512-DZVbtY62kc3kkBtMHqwCOfXrT/hnoORy5BJ4+HU1IR59X0KWAOqsfzQPcUl/lQLlG7qXbe/fZ3r/emxtAl+sqg==}

  '@noble/hashes@1.2.0':
    resolution: {integrity: sha512-FZfhjEDbT5GRswV3C6uvLPHMiVD6lQBmpoX5+eSiPaMTXte/IKqI5dykDxzZB/WBeK/CDuQRBWarPdi3FNY2zQ==}

  '@noble/hashes@1.3.2':
    resolution: {integrity: sha512-MVC8EAQp7MvEcm30KWENFjgR+Mkmf+D189XJTkFIlwohU5hcBbn1ZkKq7KVTi2Hme3PMGF390DaL52beVrIihQ==}
    engines: {node: '>= 16'}

  '@noble/hashes@1.3.3':
    resolution: {integrity: sha512-V7/fPHgl+jsVPXqqeOzT8egNj2iBIVt+ECeMMG8TdcnTikP3oaBtUVqpT/gYCR68aEBJSF+XbYUxStjbFMqIIA==}
    engines: {node: '>= 16'}

  '@noble/hashes@1.4.0':
    resolution: {integrity: sha512-V1JJ1WTRUqHHrOSh597hURcMqVKVGL/ea3kv0gSnEdsEZ0/+VyPghM1lMNGc00z7CIQorSvbKpuJkxvuHbvdbg==}
    engines: {node: '>= 16'}

  '@noble/secp256k1@1.5.5':
    resolution: {integrity: sha512-sZ1W6gQzYnu45wPrWx8D3kwI2/U29VYTx9OjbDAd7jwRItJ0cSTMPRL/C8AWZFn9kWFLQGqEXVEE86w4Z8LpIQ==}

  '@noble/secp256k1@1.7.1':
    resolution: {integrity: sha512-hOUk6AyBFmqVrv7k5WAw/LpszxVbj9gGN4JRkIX52fdFAj1UA61KXmZDvqVEm+pOyec3+fIeZB02LYa/pWOArw==}

  '@nodelib/fs.scandir@2.1.5':
    resolution: {integrity: sha512-vq24Bq3ym5HEQm2NKCr3yXDwjc7vTsEThRDnkp2DK9p1uqLR+DHurm/NOTo0KG7HYHU7eppKZj3MyqYuMBf62g==}
    engines: {node: '>= 8'}

  '@nodelib/fs.stat@2.0.5':
    resolution: {integrity: sha512-RkhPPp2zrqDAQA/2jNhnztcPAlv64XdhIp7a7454A5ovI7Bukxgt7MX7udwAu3zg1DcpPU0rz3VV1SeaqvY4+A==}
    engines: {node: '>= 8'}

  '@nodelib/fs.walk@1.2.8':
    resolution: {integrity: sha512-oGB+UxlgWcgQkgwo8GcEGwemoTFt3FIO9ababBmaGwXIoBKZ+GTy0pP185beGg7Llih/NSHSV2XAs1lnznocSg==}
    engines: {node: '>= 8'}

  '@npmcli/fs@1.1.1':
    resolution: {integrity: sha512-8KG5RD0GVP4ydEzRn/I4BNDuxDtqVbOdm8675T49OIG/NGhaK0pjPX7ZcDlvKYbA+ulvVK3ztfcF4uBdOxuJbQ==}

  '@npmcli/move-file@1.1.2':
    resolution: {integrity: sha512-1SUf/Cg2GzGDyaf15aR9St9TWlb+XvbZXWpDx8YKs7MLzMH/BCeopv+y9vzrzgkfykCGuWOlSu3mZhj2+FQcrg==}
    engines: {node: '>=10'}
    deprecated: This functionality has been moved to @npmcli/fs

  '@octokit/app@15.0.1':
    resolution: {integrity: sha512-nwSjC349E6/wruMCo944y1dBC7uKzUYrBMoC4Qx/xfLLBmD+R66oMKB1jXS2HYRF9Hqh/Alq3UNRggVWZxjvUg==}
    engines: {node: '>= 18'}

  '@octokit/auth-app@7.1.0':
    resolution: {integrity: sha512-cazGaJPSgeZ8NkVYeM/C5l/6IQ5vZnsI8p1aMucadCkt/bndI+q+VqwrlnWbASRmenjOkf1t1RpCKrif53U8gw==}
    engines: {node: '>= 18'}

  '@octokit/auth-oauth-app@8.1.1':
    resolution: {integrity: sha512-5UtmxXAvU2wfcHIPPDWzVSAWXVJzG3NWsxb7zCFplCWEmMCArSZV0UQu5jw5goLQXbFyOr5onzEH37UJB3zQQg==}
    engines: {node: '>= 18'}

  '@octokit/auth-oauth-device@7.1.1':
    resolution: {integrity: sha512-HWl8lYueHonuyjrKKIup/1tiy0xcmQCdq5ikvMO1YwkNNkxb6DXfrPjrMYItNLyCP/o2H87WuijuE+SlBTT8eg==}
    engines: {node: '>= 18'}

  '@octokit/auth-oauth-user@5.1.1':
    resolution: {integrity: sha512-rRkMz0ErOppdvEfnemHJXgZ9vTPhBuC6yASeFaB7I2yLMd7QpjfrL1mnvRPlyKo+M6eeLxrKanXJ9Qte29SRsw==}
    engines: {node: '>= 18'}

  '@octokit/auth-token@4.0.0':
    resolution: {integrity: sha512-tY/msAuJo6ARbK6SPIxZrPBms3xPbfwBrulZe0Wtr/DIY9lje2HeV1uoebShn6mx7SjCHif6EjMvoREj+gZ+SA==}
    engines: {node: '>= 18'}

  '@octokit/auth-token@5.1.1':
    resolution: {integrity: sha512-rh3G3wDO8J9wSjfI436JUKzHIxq8NaiL0tVeB2aXmG6p/9859aUOAjA9pmSPNGGZxfwmaJ9ozOJImuNVJdpvbA==}
    engines: {node: '>= 18'}

  '@octokit/auth-unauthenticated@6.1.0':
    resolution: {integrity: sha512-zPSmfrUAcspZH/lOFQnVnvjQZsIvmfApQH6GzJrkIunDooU1Su2qt2FfMTSVPRp7WLTQyC20Kd55lF+mIYaohQ==}
    engines: {node: '>= 18'}

  '@octokit/core@5.2.0':
    resolution: {integrity: sha512-1LFfa/qnMQvEOAdzlQymH0ulepxbxnCYAKJZfMci/5XJyIHWgEYnDmgnKakbTh7CH2tFQ5O60oYDvns4i9RAIg==}
    engines: {node: '>= 18'}

  '@octokit/core@6.1.2':
    resolution: {integrity: sha512-hEb7Ma4cGJGEUNOAVmyfdB/3WirWMg5hDuNFVejGEDFqupeOysLc2sG6HJxY2etBp5YQu5Wtxwi020jS9xlUwg==}
    engines: {node: '>= 18'}

  '@octokit/endpoint@10.1.1':
    resolution: {integrity: sha512-JYjh5rMOwXMJyUpj028cu0Gbp7qe/ihxfJMLc8VZBMMqSwLgOxDI1911gV4Enl1QSavAQNJcwmwBF9M0VvLh6Q==}
    engines: {node: '>= 18'}

  '@octokit/endpoint@9.0.5':
    resolution: {integrity: sha512-ekqR4/+PCLkEBF6qgj8WqJfvDq65RH85OAgrtnVp1mSxaXF03u2xW/hUdweGS5654IlC0wkNYC18Z50tSYTAFw==}
    engines: {node: '>= 18'}

  '@octokit/graphql@7.1.0':
    resolution: {integrity: sha512-r+oZUH7aMFui1ypZnAvZmn0KSqAUgE1/tUXIWaqUCa1758ts/Jio84GZuzsvUkme98kv0WFY8//n0J1Z+vsIsQ==}
    engines: {node: '>= 18'}

  '@octokit/graphql@8.1.1':
    resolution: {integrity: sha512-ukiRmuHTi6ebQx/HFRCXKbDlOh/7xEV6QUXaE7MJEKGNAncGI/STSbOkl12qVXZrfZdpXctx5O9X1AIaebiDBg==}
    engines: {node: '>= 18'}

  '@octokit/oauth-app@7.1.2':
    resolution: {integrity: sha512-4ntCOZIiTozKwuYQroX/ZD722tzMH8Eicv/cgDM/3F3lyrlwENHDv4flTCBpSJbfK546B2SrkKMWB+/HbS84zQ==}
    engines: {node: '>= 18'}

  '@octokit/oauth-authorization-url@7.1.1':
    resolution: {integrity: sha512-ooXV8GBSabSWyhLUowlMIVd9l1s2nsOGQdlP2SQ4LnkEsGXzeCvbSbCPdZThXhEFzleGPwbapT0Sb+YhXRyjCA==}
    engines: {node: '>= 18'}

  '@octokit/oauth-methods@5.1.2':
    resolution: {integrity: sha512-C5lglRD+sBlbrhCUTxgJAFjWgJlmTx5bQ7Ch0+2uqRjYv7Cfb5xpX4WuSC9UgQna3sqRGBL9EImX9PvTpMaQ7g==}
    engines: {node: '>= 18'}

  '@octokit/openapi-types@22.2.0':
    resolution: {integrity: sha512-QBhVjcUa9W7Wwhm6DBFu6ZZ+1/t/oYxqc2tp81Pi41YNuJinbFRx8B133qVOrAaBbF7D/m0Et6f9/pZt9Rc+tg==}

  '@octokit/openapi-webhooks-types@8.2.1':
    resolution: {integrity: sha512-msAU1oTSm0ZmvAE0xDemuF4tVs5i0xNnNGtNmr4EuATi+1Rn8cZDetj6NXioSf5LwnxEc209COa/WOSbjuhLUA==}

  '@octokit/plugin-paginate-graphql@5.2.2':
    resolution: {integrity: sha512-7znSVvlNAOJisCqAnjN1FtEziweOHSjPGAuc5W58NeGNAr/ZB57yCsjQbXDlWsVryA7hHQaEQPcBbJYFawlkyg==}
    engines: {node: '>= 18'}
    peerDependencies:
      '@octokit/core': '>=6'

  '@octokit/plugin-paginate-rest@11.3.0':
    resolution: {integrity: sha512-n4znWfRinnUQF6TPyxs7EctSAA3yVSP4qlJP2YgI3g9d4Ae2n5F3XDOjbUluKRxPU3rfsgpOboI4O4VtPc6Ilg==}
    engines: {node: '>= 18'}
    peerDependencies:
      '@octokit/core': '>=6'

  '@octokit/plugin-paginate-rest@11.3.1':
    resolution: {integrity: sha512-ryqobs26cLtM1kQxqeZui4v8FeznirUsksiA+RYemMPJ7Micju0WSkv50dBksTuZks9O5cg4wp+t8fZ/cLY56g==}
    engines: {node: '>= 18'}
    peerDependencies:
      '@octokit/core': '5'

  '@octokit/plugin-request-log@4.0.1':
    resolution: {integrity: sha512-GihNqNpGHorUrO7Qa9JbAl0dbLnqJVrV8OXe2Zm5/Y4wFkZQDfTreBzVmiRfJVfE4mClXdihHnbpyyO9FSX4HA==}
    engines: {node: '>= 18'}
    peerDependencies:
      '@octokit/core': '5'

  '@octokit/plugin-rest-endpoint-methods@13.2.1':
    resolution: {integrity: sha512-YMWBw6Exh1ZBs5cCE0AnzYxSQDIJS00VlBqISTgNYmu5MBdeM07K/MAJjy/VkNaH5jpJmD/5HFUvIZ+LDB5jSQ==}
    engines: {node: '>= 18'}
    peerDependencies:
      '@octokit/core': '>=6'

  '@octokit/plugin-rest-endpoint-methods@13.2.2':
    resolution: {integrity: sha512-EI7kXWidkt3Xlok5uN43suK99VWqc8OaIMktY9d9+RNKl69juoTyxmLoWPIZgJYzi41qj/9zU7G/ljnNOJ5AFA==}
    engines: {node: '>= 18'}
    peerDependencies:
      '@octokit/core': ^5

  '@octokit/plugin-retry@7.1.1':
    resolution: {integrity: sha512-G9Ue+x2odcb8E1XIPhaFBnTTIrrUDfXN05iFXiqhR+SeeeDMMILcAnysOsxUpEWcQp2e5Ft397FCXTcPkiPkLw==}
    engines: {node: '>= 18'}
    peerDependencies:
      '@octokit/core': '>=6'

  '@octokit/plugin-throttling@9.3.0':
    resolution: {integrity: sha512-B5YTToSRTzNSeEyssnrT7WwGhpIdbpV9NKIs3KyTWHX6PhpYn7gqF/+lL3BvsASBM3Sg5BAUYk7KZx5p/Ec77w==}
    engines: {node: '>= 18'}
    peerDependencies:
      '@octokit/core': ^6.0.0

  '@octokit/request-error@5.1.0':
    resolution: {integrity: sha512-GETXfE05J0+7H2STzekpKObFe765O5dlAKUTLNGeH+x47z7JjXHfsHKo5z21D/o/IOZTUEI6nyWyR+bZVP/n5Q==}
    engines: {node: '>= 18'}

  '@octokit/request-error@6.1.1':
    resolution: {integrity: sha512-1mw1gqT3fR/WFvnoVpY/zUM2o/XkMs/2AszUUG9I69xn0JFLv6PGkPhNk5lbfvROs79wiS0bqiJNxfCZcRJJdg==}
    engines: {node: '>= 18'}

  '@octokit/request@8.4.0':
    resolution: {integrity: sha512-9Bb014e+m2TgBeEJGEbdplMVWwPmL1FPtggHQRkV+WVsMggPtEkLKPlcVYm/o8xKLkpJ7B+6N8WfQMtDLX2Dpw==}
    engines: {node: '>= 18'}

  '@octokit/request@9.1.1':
    resolution: {integrity: sha512-pyAguc0p+f+GbQho0uNetNQMmLG1e80WjkIaqqgUkihqUp0boRU6nKItXO4VWnr+nbZiLGEyy4TeKRwqaLvYgw==}
    engines: {node: '>= 18'}

  '@octokit/rest@20.1.1':
    resolution: {integrity: sha512-MB4AYDsM5jhIHro/dq4ix1iWTLGToIGk6cWF5L6vanFaMble5jTX/UBQyiv05HsWnwUtY8JrfHy2LWfKwihqMw==}
    engines: {node: '>= 18'}

  '@octokit/types@13.5.0':
    resolution: {integrity: sha512-HdqWTf5Z3qwDVlzCrP8UJquMwunpDiMPt5er+QjGzL4hqr/vBVY/MauQgS1xWxCDT1oMx1EULyqxncdCY/NVSQ==}

  '@octokit/webhooks-methods@5.1.0':
    resolution: {integrity: sha512-yFZa3UH11VIxYnnoOYCVoJ3q4ChuSOk2IVBBQ0O3xtKX4x9bmKb/1t+Mxixv2iUhzMdOl1qeWJqEhouXXzB3rQ==}
    engines: {node: '>= 18'}

  '@octokit/webhooks@13.2.7':
    resolution: {integrity: sha512-sPHCyi9uZuCs1gg0yF53FFocM+GsiiBEhQQV/itGzzQ8gjyv2GMJ1YvgdDY4lC0ePZeiV3juEw4GbS6w1VHhRw==}
    engines: {node: '>= 18'}

  '@open-web3/orml-type-definitions@0.8.2-11':
    resolution: {integrity: sha512-cUv5+mprnaGNt0tu3FhK1nFRBK7SGjPhA1O0nxWWeRmuuH5fjkr0glbHE9kcKuCBfsh7nt6NGwxwl9emQtUDSA==}

  '@open-web3/orml-type-definitions@0.9.4-38':
    resolution: {integrity: sha512-kV0++JlRLEf7Z1y+Jm+792zqx6Q7dzpGP73rJJmQrBaeTML5mQzu4veZ24TVtcLV6hsGjUU/ixrJODNj6CCuZQ==}

  '@open-web3/orml-type-definitions@1.1.4':
    resolution: {integrity: sha512-diuQx0Pf7cfoBtCpZTrBQOeIur0POp6Y9qfDS3p11RBF2XKwQ7jw/YKEFYqga1AyrzTcoSEE2OYUfeW3AKU94w==}

  '@open-web3/orml-type-definitions@2.0.1':
    resolution: {integrity: sha512-wqeSBOKk8UU9CBqYhK2yQh9YqwaS7vai71WuOGFNJnzRT+6WnzY0leaLTionuzfE3M4Y/jTrc8BTL6+PVFCr6Q==}

  '@openzeppelin/contracts@4.9.6':
    resolution: {integrity: sha512-xSmezSupL+y9VkHZJGDoCBpmnB2ogM13ccaYDWqJTfS3dbuHkgjuwDFUmaFauBCboQMGB/S5UqUl2y54X99BmA==}

  '@parallel-finance/type-definitions@2.0.1':
    resolution: {integrity: sha512-fC1QfhFFd8oSZqdIh6kmoMNvTxZdQGw1sTAbdYSINyVxyCxKiDg47ZP9bAZFDexL7POqnXnn4pYM7kUAnsT+8Q==}

  '@peaqnetwork/type-definitions@0.0.4':
    resolution: {integrity: sha512-bMja9T9PHQrEy4Uhh0ZTWvKGpgiDd51tZg4ZOpgC1KtVBF6Wx+bNtt+Zyg0DKwRh2Eg+xI5OEBPycsFOpdIWIA==}

  '@pendulum-chain/type-definitions@0.3.8':
    resolution: {integrity: sha512-xor/TijvR5Hg0NcXozzyWLK2kGmJCJu+yvzq8knXiNzqNLcvJxUz8K+ov2ox6MQrQ7qMgQTBphelQuhwAGJ5bw==}

  '@phala/typedefs@0.2.33':
    resolution: {integrity: sha512-CaRzIGfU6CUIKLPswYtOw/xbtTttqmJZpr3fhkxLvkBQMXIH14iISD763OFXtWui7DrAMBKo/bHawvFNgWGKTg==}

  '@pkgjs/parseargs@0.11.0':
    resolution: {integrity: sha512-+1VkjdD0QBLPodGrJUeqarH8VAIvQODIbwh9XpP5Syisf7YoQgsJKPNFoqqLQlu+VQ/tVSshMR6loPMn8U+dPg==}
    engines: {node: '>=14'}

  '@pnpm/config.env-replace@1.1.0':
    resolution: {integrity: sha512-htyl8TWnKL7K/ESFa1oW2UB5lVDxuF5DpM7tBi6Hu2LNL3mWkIzNLG6N4zoCUP1lCKNxWy/3iu8mS8MvToGd6w==}
    engines: {node: '>=12.22.0'}

  '@pnpm/network.ca-file@1.0.2':
    resolution: {integrity: sha512-YcPQ8a0jwYU9bTdJDpXjMi7Brhkr1mXsXrUJvjqM2mQDgkRiz8jFaQGOdaLxgjtUfQgZhKy/O3cG/YwmgKaxLA==}
    engines: {node: '>=12.22.0'}

  '@pnpm/npm-conf@2.2.2':
    resolution: {integrity: sha512-UA91GwWPhFExt3IizW6bOeY/pQ0BkuNwKjk9iQW9KqxluGCrg4VenZ0/L+2Y0+ZOtme72EVvg6v0zo3AMQRCeA==}
    engines: {node: '>=12'}

  '@polka/url@1.0.0-next.25':
    resolution: {integrity: sha512-j7P6Rgr3mmtdkeDGTe0E/aYyWEWVtc5yFXtHCRHs28/jptDEWfaVOc5T7cblqy1XKPPfCxJc/8DwQ5YgLOZOVQ==}

  '@polkadot-api/client@0.0.1-492c132563ea6b40ae1fc5470dec4cd18768d182.1.0':
    resolution: {integrity: sha512-0fqK6pUKcGHSG2pBvY+gfSS+1mMdjd/qRygAcKI5d05tKsnZLRnmhb9laDguKmGEIB0Bz9vQqNK3gIN/cfvVwg==}
    peerDependencies:
      rxjs: '>=7.8.0'

  '@polkadot-api/json-rpc-provider-proxy@0.0.1':
    resolution: {integrity: sha512-gmVDUP8LpCH0BXewbzqXF2sdHddq1H1q+XrAW2of+KZj4woQkIGBRGTJHeBEVHe30EB+UejR1N2dT4PO/RvDdg==}

  '@polkadot-api/json-rpc-provider-proxy@0.0.1-492c132563ea6b40ae1fc5470dec4cd18768d182.1.0':
    resolution: {integrity: sha512-0hZ8vtjcsyCX8AyqP2sqUHa1TFFfxGWmlXJkit0Nqp9b32MwZqn5eaUAiV2rNuEpoglKOdKnkGtUF8t5MoodKw==}

  '@polkadot-api/json-rpc-provider@0.0.1':
    resolution: {integrity: sha512-/SMC/l7foRjpykLTUTacIH05H3mr9ip8b5xxfwXlVezXrNVLp3Cv0GX6uItkKd+ZjzVPf3PFrDF2B2/HLSNESA==}

  '@polkadot-api/json-rpc-provider@0.0.1-492c132563ea6b40ae1fc5470dec4cd18768d182.1.0':
    resolution: {integrity: sha512-EaUS9Fc3wsiUr6ZS43PQqaRScW7kM6DYbuM/ou0aYjm8N9MBqgDbGm2oL6RE1vAVmOfEuHcXZuZkhzWtyvQUtA==}

  '@polkadot-api/metadata-builders@0.0.1':
    resolution: {integrity: sha512-GCI78BHDzXAF/L2pZD6Aod/yl82adqQ7ftNmKg51ixRL02JpWUA+SpUKTJE5MY1p8kiJJIo09P2um24SiJHxNA==}

  '@polkadot-api/metadata-builders@0.0.1-492c132563ea6b40ae1fc5470dec4cd18768d182.1.0':
    resolution: {integrity: sha512-BD7rruxChL1VXt0icC2gD45OtT9ofJlql0qIllHSRYgama1CR2Owt+ApInQxB+lWqM+xNOznZRpj8CXNDvKIMg==}

  '@polkadot-api/observable-client@0.1.0':
    resolution: {integrity: sha512-GBCGDRztKorTLna/unjl/9SWZcRmvV58o9jwU2Y038VuPXZcr01jcw/1O3x+yeAuwyGzbucI/mLTDa1QoEml3A==}
    peerDependencies:
      rxjs: '>=7.8.0'

  '@polkadot-api/substrate-bindings@0.0.1':
    resolution: {integrity: sha512-bAe7a5bOPnuFVmpv7y4BBMRpNTnMmE0jtTqRUw/+D8ZlEHNVEJQGr4wu3QQCl7k1GnSV1wfv3mzIbYjErEBocg==}

  '@polkadot-api/substrate-bindings@0.0.1-492c132563ea6b40ae1fc5470dec4cd18768d182.1.0':
    resolution: {integrity: sha512-N4vdrZopbsw8k57uG58ofO7nLXM4Ai7835XqakN27MkjXMp5H830A1KJE0L9sGQR7ukOCDEIHHcwXVrzmJ/PBg==}

  '@polkadot-api/substrate-client@0.0.1':
    resolution: {integrity: sha512-9Bg9SGc3AwE+wXONQoW8GC00N3v6lCZLW74HQzqB6ROdcm5VAHM4CB/xRzWSUF9CXL78ugiwtHx3wBcpx4H4Wg==}

  '@polkadot-api/substrate-client@0.0.1-492c132563ea6b40ae1fc5470dec4cd18768d182.1.0':
    resolution: {integrity: sha512-lcdvd2ssUmB1CPzF8s2dnNOqbrDa+nxaaGbuts+Vo8yjgSKwds2Lo7Oq+imZN4VKW7t9+uaVcKFLMF7PdH0RWw==}

  '@polkadot-api/utils@0.0.1':
    resolution: {integrity: sha512-3j+pRmlF9SgiYDabSdZsBSsN5XHbpXOAce1lWj56IEEaFZVjsiCaxDOA7C9nCcgfVXuvnbxqqEGQvnY+QfBAUw==}

  '@polkadot-api/utils@0.0.1-492c132563ea6b40ae1fc5470dec4cd18768d182.1.0':
    resolution: {integrity: sha512-0CYaCjfLQJTCRCiYvZ81OncHXEKPzAexCMoVloR+v2nl/O2JRya/361MtPkeNLC6XBoaEgLAG9pWQpH3WePzsw==}

  '@polkadot/api-augment@10.12.6':
    resolution: {integrity: sha512-CZHaFAd6zexk3JCm1mY5doE1E634xNpKaTGpbs61Ch285d5EqBY25GdzGNiMprNl4VyRFT4N7dXKfwEdsM6Z9w==}
    engines: {node: '>=18'}

  '@polkadot/api-augment@11.1.1':
    resolution: {integrity: sha512-3rJZmW5RH/A9ajO75Fmc20FMQRFytk/hZOqFAlhik/UuRCOgtU4fNouSWaWN0a75iBT8+01/sS917XRibHDysQ==}
    engines: {node: '>=18'}

  '@polkadot/api-augment@7.15.1':
    resolution: {integrity: sha512-7csQLS6zuYuGq7W1EkTBz1ZmxyRvx/Qpz7E7zPSwxmY8Whb7Yn2effU9XF0eCcRpyfSW8LodF8wMmLxGYs1OaQ==}
    engines: {node: '>=14.0.0'}

  '@polkadot/api-augment@9.14.2':
    resolution: {integrity: sha512-19MmW8AHEcLkdcUIo3LLk0eCQgREWqNSxkUyOeWn7UiNMY1AhDOOwMStUBNCvrIDK6VL6GGc1sY7rkPCLMuKSw==}
    engines: {node: '>=14.0.0'}

  '@polkadot/api-base@10.12.6':
    resolution: {integrity: sha512-6EzMettffiadB5j0X2nValtrEZJ2dKZMArfWHbSCV1QRSPOaMO3Phf/idqtF8HgBHD3FCHJ+JsZEns6xpkpteg==}
    engines: {node: '>=18'}

  '@polkadot/api-base@11.1.1':
    resolution: {integrity: sha512-+hH7Azj7pOj0iyjLj8ORxJVNUKAfZCH68rM9VQRs+/N9NmpxSMx8AxBKCynSgSJoiDXr84Zm862wJHoa4Ytf2g==}
    engines: {node: '>=18'}

  '@polkadot/api-base@7.15.1':
    resolution: {integrity: sha512-UlhLdljJPDwGpm5FxOjvJNFTxXMRFaMuVNx6EklbuetbBEJ/Amihhtj0EJRodxQwtZ4ZtPKYKt+g+Dn7OJJh4g==}
    engines: {node: '>=14.0.0'}

  '@polkadot/api-base@9.14.2':
    resolution: {integrity: sha512-ky9fmzG1Tnrjr/SBZ0aBB21l0TFr+CIyQenQczoUyVgiuxVaI/2Bp6R2SFrHhG28P+PW2/RcYhn2oIAR2Z2fZQ==}
    engines: {node: '>=14.0.0'}

  '@polkadot/api-derive@10.12.6':
    resolution: {integrity: sha512-stjciYU9caSvPrcPo40zwPu15O7Q9OK9ldMFyyQkDdUT4cCE0LHuCmTNwcm4XhQq3XXJn+e7WNdhBfquwvkuhw==}
    engines: {node: '>=18'}

  '@polkadot/api-derive@11.1.1':
    resolution: {integrity: sha512-OR2DfUg9Nd3JvCw3hUXbLPyiaUBPzb1mVXc2qngqdz4Y1Sg0yakTwKjSiFBEgQE7qO0Fjq9BYKLi5Ci66jciAw==}
    engines: {node: '>=18'}

  '@polkadot/api-derive@7.15.1':
    resolution: {integrity: sha512-CsOQppksQBaa34L1fWRzmfQQpoEBwfH0yTTQxgj3h7rFYGVPxEKGeFjo1+IgI2vXXvOO73Z8E4H/MnbxvKrs1Q==}
    engines: {node: '>=14.0.0'}

  '@polkadot/api-derive@9.14.2':
    resolution: {integrity: sha512-yw9OXucmeggmFqBTMgza0uZwhNjPxS7MaT7lSCUIRKckl1GejdV+qMhL3XFxPFeYzXwzFpdPG11zWf+qJlalqw==}
    engines: {node: '>=14.0.0'}

  '@polkadot/api@10.12.6':
    resolution: {integrity: sha512-qWF7qFLZtpSILuPeZcvz0oCBXe89XndDjzgCnflvEVIUkQvxtFM8mDXpzI4bz8klrLYHlyFbP7HJl/xLi+XTew==}
    engines: {node: '>=18'}

  '@polkadot/api@11.1.1':
    resolution: {integrity: sha512-SGKIFMan0o4cjRxpndAaEG7aPb9TwAPVgjS/DKJDpzdKA7rEqDTe+SFw/vuzbt9CSl2nx1LBd10xbOeV7Ak+KA==}
    engines: {node: '>=18'}

  '@polkadot/api@7.15.1':
    resolution: {integrity: sha512-z0z6+k8+R9ixRMWzfsYrNDnqSV5zHKmyhTCL0I7+1I081V18MJTCFUKubrh0t1gD0/FCt3U9Ibvr4IbtukYLrQ==}
    engines: {node: '>=14.0.0'}

  '@polkadot/api@9.14.2':
    resolution: {integrity: sha512-R3eYFj2JgY1zRb+OCYQxNlJXCs2FA+AU4uIEiVcXnVLmR3M55tkRNEwYAZmiFxx0pQmegGgPMc33q7TWGdw24A==}
    engines: {node: '>=14.0.0'}

  '@polkadot/apps-config@0.137.1':
    resolution: {integrity: sha512-wculB9gvv4iOMg8dm8maxlRAjFNwu5iQsVx22XnNGCoN9EQVBUxR4O7Ok9/cCFm75Y/m9W2KeYAAvTxoAVhZ0Q==}
    engines: {node: '>=18'}

  '@polkadot/keyring@10.4.2':
    resolution: {integrity: sha512-7iHhJuXaHrRTG6cJDbZE9G+c1ts1dujp0qbO4RfAPmT7YUvphHvAtCKueN9UKPz5+TYDL+rP/jDEaSKU8jl/qQ==}
    engines: {node: '>=14.0.0'}
    peerDependencies:
      '@polkadot/util': 10.4.2
      '@polkadot/util-crypto': 10.4.2

  '@polkadot/keyring@12.6.2':
    resolution: {integrity: sha512-O3Q7GVmRYm8q7HuB3S0+Yf/q/EB2egKRRU3fv9b3B7V+A52tKzA+vIwEmNVaD1g5FKW9oB97rmpggs0zaKFqHw==}
    engines: {node: '>=18'}
    peerDependencies:
      '@polkadot/util': 12.6.2
      '@polkadot/util-crypto': 12.6.2

  '@polkadot/keyring@6.11.1':
    resolution: {integrity: sha512-rW8INl7pO6Dmaffd6Df1yAYCRWa2RmWQ0LGfJeA/M6seVIkI6J3opZqAd4q2Op+h9a7z4TESQGk8yggOEL+Csg==}
    engines: {node: '>=14.0.0'}
    peerDependencies:
      '@polkadot/util': 6.11.1
      '@polkadot/util-crypto': 6.11.1

  '@polkadot/keyring@7.9.2':
    resolution: {integrity: sha512-6UGoIxhiTyISkYEZhUbCPpgVxaneIfb/DBVlHtbvaABc8Mqh1KuqcTIq19Mh9wXlBuijl25rw4lUASrE/9sBqg==}
    engines: {node: '>=14.0.0'}
    peerDependencies:
      '@polkadot/util': 7.9.2
      '@polkadot/util-crypto': 7.9.2

  '@polkadot/keyring@8.7.1':
    resolution: {integrity: sha512-t6ZgQVC+nQT7XwbWtEhkDpiAzxKVJw8Xd/gWdww6xIrawHu7jo3SGB4QNdPgkf8TvDHYAAJiupzVQYAlOIq3GA==}
    engines: {node: '>=14.0.0'}
    peerDependencies:
      '@polkadot/util': 8.7.1
      '@polkadot/util-crypto': 8.7.1

  '@polkadot/metadata@4.17.1':
    resolution: {integrity: sha512-219isiCWVfbu5JxZnOPj+cV4T+S0XHS4+Jal3t3xz9y4nbgr+25Pa4KInEsJPx0u8EZAxMeiUCX3vd5U7oe72g==}
    engines: {node: '>=14.0.0'}

  '@polkadot/networks@10.4.2':
    resolution: {integrity: sha512-FAh/znrEvWBiA/LbcT5GXHsCFUl//y9KqxLghSr/CreAmAergiJNT0MVUezC7Y36nkATgmsr4ylFwIxhVtuuCw==}
    engines: {node: '>=14.0.0'}

  '@polkadot/networks@12.6.2':
    resolution: {integrity: sha512-1oWtZm1IvPWqvMrldVH6NI2gBoCndl5GEwx7lAuQWGr7eNL+6Bdc5K3Z9T0MzFvDGoi2/CBqjX9dRKo39pDC/w==}
    engines: {node: '>=18'}

  '@polkadot/networks@6.11.1':
    resolution: {integrity: sha512-0C6Ha2kvr42se3Gevx6UhHzv3KnPHML0N73Amjwvdr4y0HLZ1Nfw+vcm5yqpz5gpiehqz97XqFrsPRauYdcksQ==}
    engines: {node: '>=14.0.0'}

  '@polkadot/networks@8.7.1':
    resolution: {integrity: sha512-8xAmhDW0ry5EKcEjp6VTuwoTm0DdDo/zHsmx88P6sVL87gupuFsL+B6TrsYLl8GcaqxujwrOlKB+CKTUg7qFKg==}
    engines: {node: '>=14.0.0'}

  '@polkadot/react-identicon@3.6.6':
    resolution: {integrity: sha512-fcIqfXdQqmfVPquytfCPtG//4CEcdYCZQI7mO0zJCwH1RlUuxmhp5Gmm8TS+4ATOZ5utO6/IB+et9yAZ99PSNg==}
    engines: {node: '>=18'}
    peerDependencies:
      '@polkadot/keyring': '*'
      '@polkadot/util': '*'
      '@polkadot/util-crypto': '*'
      react: '*'
      react-dom: '*'
      react-is: '*'

  '@polkadot/rpc-augment@10.12.6':
    resolution: {integrity: sha512-MMZgdZtVygHqgsmCdKhfaN9ywf6im72xJzc9H8fkqyoJ+cGVy36uI3e8YwEM9vV6g/nallFmz4mU46u8/TjGlw==}
    engines: {node: '>=18'}

  '@polkadot/rpc-augment@11.1.1':
    resolution: {integrity: sha512-jkKhKAqgPivgNltmLmeD7oiMD6ekxe9bv2qOGEc1BVopSnS+PXCuGOeftTuv7Qo4rXaoEkMP1rlxmbjOZ4o3sg==}
    engines: {node: '>=18'}

  '@polkadot/rpc-augment@7.15.1':
    resolution: {integrity: sha512-sK0+mphN7nGz/eNPsshVi0qd0+N0Pqxuebwc1YkUGP0f9EkDxzSGp6UjGcSwWVaAtk9WZZ1MpK1Jwb/2GrKV7Q==}
    engines: {node: '>=14.0.0'}

  '@polkadot/rpc-augment@9.14.2':
    resolution: {integrity: sha512-mOubRm3qbKZTbP9H01XRrfTk7k5it9WyzaWAg72DJBQBYdgPUUkGSgpPD/Srkk5/5GAQTWVWL1I2UIBKJ4TJjQ==}
    engines: {node: '>=14.0.0'}

  '@polkadot/rpc-core@10.12.6':
    resolution: {integrity: sha512-aBXhkryv2NMNg+cWajn/G0DF13inXIW+6iZV9cGc6lfsYT9Di/sasO0EIx7UUZW3ILYQ6Gh9jRgNLkwSNlAV9Q==}
    engines: {node: '>=18'}

  '@polkadot/rpc-core@11.1.1':
    resolution: {integrity: sha512-XDEIxWajwS0DIJeqImWYeSDHcMZNXUDunI+mXK/ihtZJY6/s3CY1UHo6SgdWCK05IukQhr9CjRVtKNU7DYGS4Q==}
    engines: {node: '>=18'}

  '@polkadot/rpc-core@7.15.1':
    resolution: {integrity: sha512-4Sb0e0PWmarCOizzxQAE1NQSr5z0n+hdkrq3+aPohGu9Rh4PodG+OWeIBy7Ov/3GgdhNQyBLG+RiVtliXecM3g==}
    engines: {node: '>=14.0.0'}

  '@polkadot/rpc-core@9.14.2':
    resolution: {integrity: sha512-krA/mtQ5t9nUQEsEVC1sjkttLuzN6z6gyJxK2IlpMS3S5ncy/R6w4FOpy+Q0H18Dn83JBo0p7ZtY7Y6XkK48Kw==}
    engines: {node: '>=14.0.0'}

  '@polkadot/rpc-provider@10.12.6':
    resolution: {integrity: sha512-xLmzb2rMQXEWQlrIDY3E3IXo1jcV9+Vy3A8zMw/s/UIrwXZ3I0TefP8+mXcqEjLkkz7zwldDQvHfdmtnxdE14g==}
    engines: {node: '>=18'}

  '@polkadot/rpc-provider@11.1.1':
    resolution: {integrity: sha512-m4v964Cs7dM9cLiMD5XVLPvKAT1yOcvTX618875pLe5LU67b7MLUT2xxCchXf61jvM6b3NKNKulKSMmlQJkYtw==}
    engines: {node: '>=18'}

  '@polkadot/rpc-provider@7.15.1':
    resolution: {integrity: sha512-n0RWfSaD/r90JXeJkKry1aGZwJeBUUiMpXUQ9Uvp6DYBbYEDs0fKtWLpdT3PdFrMbe5y3kwQmNLxwe6iF4+mzg==}
    engines: {node: '>=14.0.0'}

  '@polkadot/rpc-provider@9.14.2':
    resolution: {integrity: sha512-YTSywjD5PF01V47Ru5tln2LlpUwJiSOdz6rlJXPpMaY53hUp7+xMU01FVAQ1bllSBNisSD1Msv/mYHq84Oai2g==}
    engines: {node: '>=14.0.0'}

  '@polkadot/types-augment@10.12.6':
    resolution: {integrity: sha512-eUNanLs0w7SQLlsjFs7kTPfOTclfjllJxghwRqWZFHWjUbVcGcPwr8ITv/mfx1WTCqUqLMe6K8CPJ7BSggAWBA==}
    engines: {node: '>=18'}

  '@polkadot/types-augment@10.13.1':
    resolution: {integrity: sha512-TcrLhf95FNFin61qmVgOgayzQB/RqVsSg9thAso1Fh6pX4HSbvI35aGPBAn3SkA6R+9/TmtECirpSNLtIGFn0g==}
    engines: {node: '>=18'}

  '@polkadot/types-augment@11.1.1':
    resolution: {integrity: sha512-aBfM+vu76YIym8Dvy00FJZRVz9cHqeghlTj3Lj1WjolVc+GuFxAWDx87p778Sb9d+iebA3pVY0wXNF+ZlRNDtg==}
    engines: {node: '>=18'}

  '@polkadot/types-augment@7.15.1':
    resolution: {integrity: sha512-aqm7xT/66TCna0I2utpIekoquKo0K5pnkA/7WDzZ6gyD8he2h0IXfe8xWjVmuyhjxrT/C/7X1aUF2Z0xlOCwzQ==}
    engines: {node: '>=14.0.0'}

  '@polkadot/types-augment@9.14.2':
    resolution: {integrity: sha512-WO9d7RJufUeY3iFgt2Wz762kOu1tjEiGBR5TT4AHtpEchVHUeosVTrN9eycC+BhleqYu52CocKz6u3qCT/jKLg==}
    engines: {node: '>=14.0.0'}

  '@polkadot/types-codec@10.12.6':
    resolution: {integrity: sha512-yCzKdj/mLhjSG3mR1XhQdzzpAy0Exv9UuEhGQHPpdjkF0CCfVgsFoOAF3ScsSzwacJxGgxPWvlk849DfTrBYGA==}
    engines: {node: '>=18'}

  '@polkadot/types-codec@10.13.1':
    resolution: {integrity: sha512-AiQ2Vv2lbZVxEdRCN8XSERiWlOWa2cTDLnpAId78EnCtx4HLKYQSd+Jk9Y4BgO35R79mchK4iG+w6gZ+ukG2bg==}
    engines: {node: '>=18'}

  '@polkadot/types-codec@11.1.1':
    resolution: {integrity: sha512-YMLEwerOO17M++EUAnh0SQWcDQNZ/l2nGmbSSvLEUBZdjXdtfLQ8NFVZakH5ehNHD+X3t0NLOQJg0hOBlVIj4A==}
    engines: {node: '>=18'}

  '@polkadot/types-codec@7.15.1':
    resolution: {integrity: sha512-nI11dT7FGaeDd/fKPD8iJRFGhosOJoyjhZ0gLFFDlKCaD3AcGBRTTY8HFJpP/5QXXhZzfZsD93fVKrosnegU0Q==}
    engines: {node: '>=14.0.0'}

  '@polkadot/types-codec@9.14.2':
    resolution: {integrity: sha512-AJ4XF7W1no4PENLBRU955V6gDxJw0h++EN3YoDgThozZ0sj3OxyFupKgNBZcZb2V23H8JxQozzIad8k+nJbO1w==}
    engines: {node: '>=14.0.0'}

  '@polkadot/types-create@10.12.6':
    resolution: {integrity: sha512-byuPy7IUFjzoxG3qrP4kEScfR92KFOAkaJksNT4kDZILPCeZSPPN7cLqdejypwDBqJthTJM0LqKK4g+eHGKdvw==}
    engines: {node: '>=18'}

  '@polkadot/types-create@10.13.1':
    resolution: {integrity: sha512-Usn1jqrz35SXgCDAqSXy7mnD6j4RvB4wyzTAZipFA6DGmhwyxxIgOzlWQWDb+1PtPKo9vtMzen5IJ+7w5chIeA==}
    engines: {node: '>=18'}

  '@polkadot/types-create@11.1.1':
    resolution: {integrity: sha512-Ro/9lYyEhGYTFoIvFUvAzdJ+0Of/tVnqewtwV35iXX9C86GazE8URJPrHFh4J/GBLQY0/JiT++PwxwFNH/kJsw==}
    engines: {node: '>=18'}

  '@polkadot/types-create@7.15.1':
    resolution: {integrity: sha512-+HiaHn7XOwP0kv/rVdORlVkNuMoxuvt+jd67A/CeEreJiXqRLu+S61Mdk7wi6719PTaOal1hTDFfyGrtUd8FSQ==}
    engines: {node: '>=14.0.0'}

  '@polkadot/types-create@9.14.2':
    resolution: {integrity: sha512-nSnKpBierlmGBQT8r6/SHf6uamBIzk4WmdMsAsR4uJKJF1PtbIqx2W5PY91xWSiMSNMzjkbCppHkwaDAMwLGaw==}
    engines: {node: '>=14.0.0'}

  '@polkadot/types-known@10.12.6':
    resolution: {integrity: sha512-E/LWfOAPUW7YKAiioY7Ax/s+G4cuNQop3U/TPPM7sxXOv9hSia2hgFjtiU4NyTRVwf1O07YASXtYSecdSgcCuQ==}
    engines: {node: '>=18'}

  '@polkadot/types-known@10.13.1':
    resolution: {integrity: sha512-uHjDW05EavOT5JeU8RbiFWTgPilZ+odsCcuEYIJGmK+es3lk/Qsdns9Zb7U7NJl7eJ6OWmRtyrWsLs+bU+jjIQ==}
    engines: {node: '>=18'}

  '@polkadot/types-known@11.1.1':
    resolution: {integrity: sha512-Kp+KrCIxy8FkfqzyV/KpRGJC8bBAK8eKC/ta7bCo++kmdGc9FFfpmTMPIYOtd8vxYdL71KA40bI9LqodCaopQg==}
    engines: {node: '>=18'}

  '@polkadot/types-known@4.17.1':
    resolution: {integrity: sha512-YkOwGrO+k9aVrBR8FgYHnfJKhOfpdgC5ZRYNL/xJ9oa7lBYqPts9ENAxeBmJS/5IGeDF9f32MNyrCP2umeCXWg==}
    engines: {node: '>=14.0.0'}

  '@polkadot/types-known@6.12.1':
    resolution: {integrity: sha512-Z8bHpPQy+mqUm0uR1tai6ra0bQIoPmgRcGFYUM+rJtW1kx/6kZLh10HAICjLpPeA1cwLRzaxHRDqH5MCU6OgXw==}
    engines: {node: '>=14.0.0'}

  '@polkadot/types-known@7.15.1':
    resolution: {integrity: sha512-LMcNP0CxT84DqAKV62/qDeeIVIJCR5yzE9b+9AsYhyfhE4apwxjrThqZA7K0CF56bOdQJSexAerYB/jwk2IijA==}
    engines: {node: '>=14.0.0'}

  '@polkadot/types-known@9.14.2':
    resolution: {integrity: sha512-iM8WOCgguzJ3TLMqlm4K1gKQEwWm2zxEKT1HZZ1irs/lAbBk9MquDWDvebryiw3XsLB8xgrp3RTIBn2Q4FjB2A==}
    engines: {node: '>=14.0.0'}

  '@polkadot/types-support@10.12.6':
    resolution: {integrity: sha512-SMq/hUZJLCZXq26pNDaxgXNJqAJD8YhVXWXulCg0YvbIoVwEkFE66TEkUbtoRLKcsZXbPdxJ3JfSoa9r6Ewhnw==}
    engines: {node: '>=18'}

  '@polkadot/types-support@11.1.1':
    resolution: {integrity: sha512-Wf1aYs5lEtwksFH8EBNZMxBJlcRFx/sewErzpwGJJFT8BGcrQpc6HlNjVXJpTdXj+0VzUBHE9B8eAWfWQl8YIA==}
    engines: {node: '>=18'}

  '@polkadot/types-support@7.15.1':
    resolution: {integrity: sha512-FIK251ffVo+NaUXLlaJeB5OvT7idDd3uxaoBM6IwsS87rzt2CcWMyCbu0uX89AHZUhSviVx7xaBxfkGEqMePWA==}
    engines: {node: '>=14.0.0'}

  '@polkadot/types-support@9.14.2':
    resolution: {integrity: sha512-VWCOPgXDK3XtXT7wMLyIWeNDZxUbNcw/8Pn6n6vMogs7o/n4h6WGbGMeTIQhPWyn831/RmkVs5+2DUC+2LlOhw==}
    engines: {node: '>=14.0.0'}

  '@polkadot/types@10.12.6':
    resolution: {integrity: sha512-ByjvZkKJclHSWEETk1m9HPYn/IdIyjWONOdy7Ih+/Nd0wVIahvXDYbV4CXe25xO0RhfFJzkGIZP+LFHL5F63Uw==}
    engines: {node: '>=18'}

  '@polkadot/types@10.13.1':
    resolution: {integrity: sha512-Hfvg1ZgJlYyzGSAVrDIpp3vullgxrjOlh/CSThd/PI4TTN1qHoPSFm2hs77k3mKkOzg+LrWsLE0P/LP2XddYcw==}
    engines: {node: '>=18'}

  '@polkadot/types@11.1.1':
    resolution: {integrity: sha512-v4cbkRXYGcgtESg5oF/fVFNSrkmxw+rFxWslOWVB0mDJ74ooPDyasBR0FjxrPdoMlbxtrBbs+TixFEKng63chA==}
    engines: {node: '>=18'}

  '@polkadot/types@4.17.1':
    resolution: {integrity: sha512-rjW4OFdwvFekzN3ATLibC2JPSd8AWt5YepJhmuCPdwH26r3zB8bEC6dM7YQExLVUmygVPvgXk5ffHI6RAdXBMg==}
    engines: {node: '>=14.0.0'}

  '@polkadot/types@6.12.1':
    resolution: {integrity: sha512-O37cAGUL0xiXTuO3ySweVh0OuFUD6asrd0TfuzGsEp3jAISWdElEHV5QDiftWq8J9Vf8BMgTcP2QLFbmSusxqA==}
    engines: {node: '>=14.0.0'}

  '@polkadot/types@7.15.1':
    resolution: {integrity: sha512-KawZVS+eLR1D6O7c/P5cSUwr6biM9Qd2KwKtJIO8l1Mrxp7r+y2tQnXSSXVAd6XPdb3wVMhnIID+NW3W99TAnQ==}
    engines: {node: '>=14.0.0'}

  '@polkadot/types@9.14.2':
    resolution: {integrity: sha512-hGLddTiJbvowhhUZJ3k+olmmBc1KAjWIQxujIUIYASih8FQ3/YJDKxaofGOzh0VygOKW3jxQBN2VZPofyDP9KQ==}
    engines: {node: '>=14.0.0'}

  '@polkadot/ui-settings@3.6.6':
    resolution: {integrity: sha512-DoXXnj4KASxZWE+hnBkNXOkm3AX6CbyyZLzPBAPR4ZyyGTqushJNmyaiTiArqMtBh7rYFT2cDStt+qOa/hjyhQ==}
    engines: {node: '>=18'}
    peerDependencies:
      '@polkadot/networks': '*'
      '@polkadot/util': '*'

  '@polkadot/ui-shared@3.6.6':
    resolution: {integrity: sha512-cZkgis83y9U0SxsXZalvOqRWvq0tLHnFIYlyMzitolC4xePUQjamSar6mUedp+mneyPIq+GW46wyUzPbuBFuhw==}
    engines: {node: '>=18'}
    peerDependencies:
      '@polkadot/util': '*'
      '@polkadot/util-crypto': '*'

  '@polkadot/util-crypto@10.4.2':
    resolution: {integrity: sha512-RxZvF7C4+EF3fzQv8hZOLrYCBq5+wA+2LWv98nECkroChY3C2ZZvyWDqn8+aonNULt4dCVTWDZM0QIY6y4LUAQ==}
    engines: {node: '>=14.0.0'}
    peerDependencies:
      '@polkadot/util': 10.4.2

  '@polkadot/util-crypto@12.6.2':
    resolution: {integrity: sha512-FEWI/dJ7wDMNN1WOzZAjQoIcCP/3vz3wvAp5QQm+lOrzOLj0iDmaIGIcBkz8HVm3ErfSe/uKP0KS4jgV/ib+Mg==}
    engines: {node: '>=18'}
    peerDependencies:
      '@polkadot/util': 12.6.2

  '@polkadot/util-crypto@6.11.1':
    resolution: {integrity: sha512-fWA1Nz17FxWJslweZS4l0Uo30WXb5mYV1KEACVzM+BSZAvG5eoiOAYX6VYZjyw6/7u53XKrWQlD83iPsg3KvZw==}
    engines: {node: '>=14.0.0'}
    peerDependencies:
      '@polkadot/util': 6.11.1

  '@polkadot/util-crypto@8.7.1':
    resolution: {integrity: sha512-TaSuJ2aNrB5sYK7YXszkEv24nYJKRFqjF2OrggoMg6uYxUAECvTkldFnhtgeizMweRMxJIBu6bMHlSIutbWgjw==}
    engines: {node: '>=14.0.0'}
    peerDependencies:
      '@polkadot/util': 8.7.1

  '@polkadot/util@10.4.2':
    resolution: {integrity: sha512-0r5MGICYiaCdWnx+7Axlpvzisy/bi1wZGXgCSw5+ZTyPTOqvsYRqM2X879yxvMsGfibxzWqNzaiVjToz1jvUaA==}
    engines: {node: '>=14.0.0'}

  '@polkadot/util@12.6.2':
    resolution: {integrity: sha512-l8TubR7CLEY47240uki0TQzFvtnxFIO7uI/0GoWzpYD/O62EIAMRsuY01N4DuwgKq2ZWD59WhzsLYmA5K6ksdw==}
    engines: {node: '>=18'}

  '@polkadot/util@6.11.1':
    resolution: {integrity: sha512-TEdCetr9rsdUfJZqQgX/vxLuV4XU8KMoKBMJdx+JuQ5EWemIdQkEtMBdL8k8udNGbgSNiYFA6rPppATeIxAScg==}
    engines: {node: '>=14.0.0'}

  '@polkadot/util@8.7.1':
    resolution: {integrity: sha512-XjY1bTo7V6OvOCe4yn8H2vifeuBciCy0gq0k5P1tlGUQLI/Yt0hvDmxcA0FEPtqg8CL+rYRG7WXGPVNjkrNvyQ==}
    engines: {node: '>=14.0.0'}

  '@polkadot/wasm-bridge@6.4.1':
    resolution: {integrity: sha512-QZDvz6dsUlbYsaMV5biZgZWkYH9BC5AfhT0f0/knv8+LrbAoQdP3Asbvddw8vyU9sbpuCHXrd4bDLBwUCRfrBQ==}
    engines: {node: '>=14.0.0'}
    peerDependencies:
      '@polkadot/util': '*'
      '@polkadot/x-randomvalues': '*'

  '@polkadot/wasm-bridge@7.3.2':
    resolution: {integrity: sha512-AJEXChcf/nKXd5Q/YLEV5dXQMle3UNT7jcXYmIffZAo/KI394a+/24PaISyQjoNC0fkzS1Q8T5pnGGHmXiVz2g==}
    engines: {node: '>=18'}
    peerDependencies:
      '@polkadot/util': '*'
      '@polkadot/x-randomvalues': '*'

  '@polkadot/wasm-crypto-asmjs@4.6.1':
    resolution: {integrity: sha512-1oHQjz2oEO1kCIcQniOP+dZ9N2YXf2yCLHLsKaKSvfXiWaetVCaBNB8oIHIVYvuLnVc8qlMi66O6xc1UublHsw==}
    engines: {node: '>=14.0.0'}
    peerDependencies:
      '@polkadot/util': '*'

  '@polkadot/wasm-crypto-asmjs@5.1.1':
    resolution: {integrity: sha512-1WBwc2G3pZMKW1T01uXzKE30Sg22MXmF3RbbZiWWk3H2d/Er4jZQRpjumxO5YGWan+xOb7HQQdwnrUnrPgbDhg==}
    engines: {node: '>=14.0.0'}
    peerDependencies:
      '@polkadot/util': '*'

  '@polkadot/wasm-crypto-asmjs@6.4.1':
    resolution: {integrity: sha512-UxZTwuBZlnODGIQdCsE2Sn/jU0O2xrNQ/TkhRFELfkZXEXTNu4lw6NpaKq7Iey4L+wKd8h4lT3VPVkMcPBLOvA==}
    engines: {node: '>=14.0.0'}
    peerDependencies:
      '@polkadot/util': '*'

  '@polkadot/wasm-crypto-asmjs@7.3.2':
    resolution: {integrity: sha512-QP5eiUqUFur/2UoF2KKKYJcesc71fXhQFLT3D4ZjG28Mfk2ZPI0QNRUfpcxVQmIUpV5USHg4geCBNuCYsMm20Q==}
    engines: {node: '>=18'}
    peerDependencies:
      '@polkadot/util': '*'

  '@polkadot/wasm-crypto-init@6.4.1':
    resolution: {integrity: sha512-1ALagSi/nfkyFaH6JDYfy/QbicVbSn99K8PV9rctDUfxc7P06R7CoqbjGQ4OMPX6w1WYVPU7B4jPHGLYBlVuMw==}
    engines: {node: '>=14.0.0'}
    peerDependencies:
      '@polkadot/util': '*'
      '@polkadot/x-randomvalues': '*'

  '@polkadot/wasm-crypto-init@7.3.2':
    resolution: {integrity: sha512-FPq73zGmvZtnuJaFV44brze3Lkrki3b4PebxCy9Fplw8nTmisKo9Xxtfew08r0njyYh+uiJRAxPCXadkC9sc8g==}
    engines: {node: '>=18'}
    peerDependencies:
      '@polkadot/util': '*'
      '@polkadot/x-randomvalues': '*'

  '@polkadot/wasm-crypto-wasm@4.6.1':
    resolution: {integrity: sha512-NI3JVwmLjrSYpSVuhu0yeQYSlsZrdpK41UC48sY3kyxXC71pi6OVePbtHS1K3xh3FFmDd9srSchExi3IwzKzMw==}
    engines: {node: '>=14.0.0'}
    peerDependencies:
      '@polkadot/util': '*'

  '@polkadot/wasm-crypto-wasm@5.1.1':
    resolution: {integrity: sha512-F9PZ30J2S8vUNl2oY7Myow5Xsx5z5uNVpnNlJwlmY8IXBvyucvyQ4HSdhJsrbs4W1BfFc0mHghxgp0FbBCnf/Q==}
    engines: {node: '>=14.0.0'}
    peerDependencies:
      '@polkadot/util': '*'

  '@polkadot/wasm-crypto-wasm@6.4.1':
    resolution: {integrity: sha512-3VV9ZGzh0ZY3SmkkSw+0TRXxIpiO0nB8lFwlRgcwaCihwrvLfRnH9GI8WE12mKsHVjWTEVR3ogzILJxccAUjDA==}
    engines: {node: '>=14.0.0'}
    peerDependencies:
      '@polkadot/util': '*'

  '@polkadot/wasm-crypto-wasm@7.3.2':
    resolution: {integrity: sha512-15wd0EMv9IXs5Abp1ZKpKKAVyZPhATIAHfKsyoWCEFDLSOA0/K0QGOxzrAlsrdUkiKZOq7uzSIgIDgW8okx2Mw==}
    engines: {node: '>=18'}
    peerDependencies:
      '@polkadot/util': '*'

  '@polkadot/wasm-crypto@4.6.1':
    resolution: {integrity: sha512-2wEftBDxDG+TN8Ah6ogtvzjdZdcF0mAjU4UNNOfpmkBCxQYZOrAHB8HXhzo3noSsKkLX7PDX57NxvJ9OhoTAjw==}
    engines: {node: '>=14.0.0'}
    peerDependencies:
      '@polkadot/util': '*'
      '@polkadot/x-randomvalues': '*'

  '@polkadot/wasm-crypto@5.1.1':
    resolution: {integrity: sha512-JCcAVfH8DhYuEyd4oX1ouByxhou0TvpErKn8kHjtzt7+tRoFi0nzWlmK4z49vszsV3JJgXxV81i10C0BYlwTcQ==}
    engines: {node: '>=14.0.0'}
    peerDependencies:
      '@polkadot/util': '*'
      '@polkadot/x-randomvalues': '*'

  '@polkadot/wasm-crypto@6.4.1':
    resolution: {integrity: sha512-FH+dcDPdhSLJvwL0pMLtn/LIPd62QDPODZRCmDyw+pFjLOMaRBc7raomWUOqyRWJTnqVf/iscc2rLVLNMyt7ag==}
    engines: {node: '>=14.0.0'}
    peerDependencies:
      '@polkadot/util': '*'
      '@polkadot/x-randomvalues': '*'

  '@polkadot/wasm-crypto@7.3.2':
    resolution: {integrity: sha512-+neIDLSJ6jjVXsjyZ5oLSv16oIpwp+PxFqTUaZdZDoA2EyFRQB8pP7+qLsMNk+WJuhuJ4qXil/7XiOnZYZ+wxw==}
    engines: {node: '>=18'}
    peerDependencies:
      '@polkadot/util': '*'
      '@polkadot/x-randomvalues': '*'

  '@polkadot/wasm-util@6.4.1':
    resolution: {integrity: sha512-Uwo+WpEsDmFExWC5kTNvsVhvqXMZEKf4gUHXFn4c6Xz4lmieRT5g+1bO1KJ21pl4msuIgdV3Bksfs/oiqMFqlw==}
    engines: {node: '>=14.0.0'}
    peerDependencies:
      '@polkadot/util': '*'

  '@polkadot/wasm-util@7.3.2':
    resolution: {integrity: sha512-bmD+Dxo1lTZyZNxbyPE380wd82QsX+43mgCm40boyKrRppXEyQmWT98v/Poc7chLuskYb6X8IQ6lvvK2bGR4Tg==}
    engines: {node: '>=18'}
    peerDependencies:
      '@polkadot/util': '*'

  '@polkadot/x-bigint@10.4.2':
    resolution: {integrity: sha512-awRiox+/XSReLzimAU94fPldowiwnnMUkQJe8AebYhNocAj6SJU00GNoj6j6tAho6yleOwrTJXZaWFBaQVJQNg==}
    engines: {node: '>=14.0.0'}

  '@polkadot/x-bigint@12.6.2':
    resolution: {integrity: sha512-HSIk60uFPX4GOFZSnIF7VYJz7WZA7tpFJsne7SzxOooRwMTWEtw3fUpFy5cYYOeLh17/kHH1Y7SVcuxzVLc74Q==}
    engines: {node: '>=18'}

  '@polkadot/x-bigint@8.7.1':
    resolution: {integrity: sha512-ClkhgdB/KqcAKk3zA6Qw8wBL6Wz67pYTPkrAtImpvoPJmR+l4RARauv+MH34JXMUNlNb3aUwqN6lq2Z1zN+mJg==}
    engines: {node: '>=14.0.0'}

  '@polkadot/x-fetch@10.4.2':
    resolution: {integrity: sha512-Ubb64yaM4qwhogNP+4mZ3ibRghEg5UuCYRMNaCFoPgNAY8tQXuDKrHzeks3+frlmeH9YRd89o8wXLtWouwZIcw==}
    engines: {node: '>=14.0.0'}

  '@polkadot/x-fetch@12.6.2':
    resolution: {integrity: sha512-8wM/Z9JJPWN1pzSpU7XxTI1ldj/AfC8hKioBlUahZ8gUiJaOF7K9XEFCrCDLis/A1BoOu7Ne6WMx/vsJJIbDWw==}
    engines: {node: '>=18'}

  '@polkadot/x-fetch@8.7.1':
    resolution: {integrity: sha512-ygNparcalYFGbspXtdtZOHvNXZBkNgmNO+um9C0JYq74K5OY9/be93uyfJKJ8JcRJtOqBfVDsJpbiRkuJ1PRfg==}
    engines: {node: '>=14.0.0'}

  '@polkadot/x-global@10.4.2':
    resolution: {integrity: sha512-g6GXHD/ykZvHap3M6wh19dO70Zm43l4jEhlxf5LtTo5/0/UporFCXr2YJYZqfbn9JbQwl1AU+NroYio+vtJdiA==}
    engines: {node: '>=14.0.0'}

  '@polkadot/x-global@12.6.2':
    resolution: {integrity: sha512-a8d6m+PW98jmsYDtAWp88qS4dl8DyqUBsd0S+WgyfSMtpEXu6v9nXDgPZgwF5xdDvXhm+P0ZfVkVTnIGrScb5g==}
    engines: {node: '>=18'}

  '@polkadot/x-global@6.11.1':
    resolution: {integrity: sha512-lsBK/e4KbjfieyRmnPs7bTiGbP/6EoCZz7rqD/voNS5qsJAaXgB9LR+ilubun9gK/TDpebyxgO+J19OBiQPIRw==}
    engines: {node: '>=14.0.0'}

  '@polkadot/x-global@8.7.1':
    resolution: {integrity: sha512-WOgUor16IihgNVdiTVGAWksYLUAlqjmODmIK1cuWrLOZtV1VBomWcb3obkO9sh5P6iWziAvCB/i+L0vnTN9ZCA==}
    engines: {node: '>=14.0.0'}

  '@polkadot/x-randomvalues@10.4.2':
    resolution: {integrity: sha512-mf1Wbpe7pRZHO0V3V89isPLqZOy5XGX2bCqsfUWHgb1NvV1MMx5TjVjdaYyNlGTiOkAmJKlOHshcfPU2sYWpNg==}
    engines: {node: '>=14.0.0'}

  '@polkadot/x-randomvalues@12.6.2':
    resolution: {integrity: sha512-Vr8uG7rH2IcNJwtyf5ebdODMcr0XjoCpUbI91Zv6AlKVYOGKZlKLYJHIwpTaKKB+7KPWyQrk4Mlym/rS7v9feg==}
    engines: {node: '>=18'}
    peerDependencies:
      '@polkadot/util': 12.6.2
      '@polkadot/wasm-util': '*'

  '@polkadot/x-randomvalues@6.11.1':
    resolution: {integrity: sha512-2MfUfGZSOkuPt7GF5OJkPDbl4yORI64SUuKM25EGrJ22o1UyoBnPOClm9eYujLMD6BfDZRM/7bQqqoLW+NuHVw==}
    engines: {node: '>=14.0.0'}

  '@polkadot/x-randomvalues@8.7.1':
    resolution: {integrity: sha512-njt17MlfN6yNyNEti7fL12lr5qM6A1aSGkWKVuqzc7XwSBesifJuW4km5u6r2gwhXjH2eHDv9SoQ7WXu8vrrkg==}
    engines: {node: '>=14.0.0'}

  '@polkadot/x-rxjs@6.11.1':
    resolution: {integrity: sha512-zIciEmij7SUuXXg9g/683Irx6GogxivrQS2pgBir2DI/YZq+um52+Dqg1mqsEZt74N4KMTMnzAZAP6LJOBOMww==}
    engines: {node: '>=14.0.0'}

  '@polkadot/x-textdecoder@10.4.2':
    resolution: {integrity: sha512-d3ADduOKUTU+cliz839+KCFmi23pxTlabH7qh7Vs1GZQvXOELWdqFOqakdiAjtMn68n1KVF4O14Y+OUm7gp/zA==}
    engines: {node: '>=14.0.0'}

  '@polkadot/x-textdecoder@12.6.2':
    resolution: {integrity: sha512-M1Bir7tYvNappfpFWXOJcnxUhBUFWkUFIdJSyH0zs5LmFtFdbKAeiDXxSp2Swp5ddOZdZgPac294/o2TnQKN1w==}
    engines: {node: '>=18'}

  '@polkadot/x-textdecoder@6.11.1':
    resolution: {integrity: sha512-DI1Ym2lyDSS/UhnTT2e9WutukevFZ0WGpzj4eotuG2BTHN3e21uYtYTt24SlyRNMrWJf5+TkZItmZeqs1nwAfQ==}
    engines: {node: '>=14.0.0'}

  '@polkadot/x-textdecoder@8.7.1':
    resolution: {integrity: sha512-ia0Ie2zi4VdQdNVD2GE2FZzBMfX//hEL4w546RMJfZM2LqDS674LofHmcyrsv5zscLnnRyCxZC1+J2dt+6MDIA==}
    engines: {node: '>=14.0.0'}

  '@polkadot/x-textencoder@10.4.2':
    resolution: {integrity: sha512-mxcQuA1exnyv74Kasl5vxBq01QwckG088lYjc3KwmND6+pPrW2OWagbxFX5VFoDLDAE+UJtnUHsjdWyOTDhpQA==}
    engines: {node: '>=14.0.0'}

  '@polkadot/x-textencoder@12.6.2':
    resolution: {integrity: sha512-4N+3UVCpI489tUJ6cv3uf0PjOHvgGp9Dl+SZRLgFGt9mvxnvpW/7+XBADRMtlG4xi5gaRK7bgl5bmY6OMDsNdw==}
    engines: {node: '>=18'}

  '@polkadot/x-textencoder@6.11.1':
    resolution: {integrity: sha512-8ipjWdEuqFo+R4Nxsc3/WW9CSEiprX4XU91a37ZyRVC4e9R1bmvClrpXmRQLVcAQyhRvG8DKOOtWbz8xM+oXKg==}
    engines: {node: '>=14.0.0'}

  '@polkadot/x-textencoder@8.7.1':
    resolution: {integrity: sha512-XDO0A27Xy+eJCKSxENroB8Dcnl+UclGG4ZBei+P/BqZ9rsjskUyd2Vsl6peMXAcsxwOE7g0uTvujoGM8jpKOXw==}
    engines: {node: '>=14.0.0'}

  '@polkadot/x-ws@10.4.2':
    resolution: {integrity: sha512-3gHSTXAWQu1EMcMVTF5QDKHhEHzKxhAArweEyDXE7VsgKUP/ixxw4hVZBrkX122iI5l5mjSiooRSnp/Zl3xqDQ==}
    engines: {node: '>=14.0.0'}

  '@polkadot/x-ws@12.6.2':
    resolution: {integrity: sha512-cGZWo7K5eRRQCRl2LrcyCYsrc3lRbTlixZh3AzgU8uX4wASVGRlNWi/Hf4TtHNe1ExCDmxabJzdIsABIfrr7xw==}
    engines: {node: '>=18'}

  '@polkadot/x-ws@8.7.1':
    resolution: {integrity: sha512-Mt0tcNzGXyKnN3DQ06alkv+JLtTfXWu6zSypFrrKHSQe3u79xMQ1nSicmpT3gWLhIa8YF+8CYJXMrqaXgCnDhw==}
    engines: {node: '>=14.0.0'}

  '@polymeshassociation/polymesh-types@5.7.0':
    resolution: {integrity: sha512-6bw+Q6CpjAABeQKLZxE5TMwUwllq9GIWtHr+SBTn/02cLQYYrgPNX3JtQtK/VAAwhQ+AbAUMRlxlzGP16VaWog==}

  '@protobufjs/aspromise@1.1.2':
    resolution: {integrity: sha512-j+gKExEuLmKwvz3OgROXtrJ2UG2x8Ch2YZUxahh+s1F2HZ+wAceUNLkvy6zKCPVRkU++ZWQrdxsUeQXmcg4uoQ==}

  '@protobufjs/base64@1.1.2':
    resolution: {integrity: sha512-AZkcAA5vnN/v4PDqKyMR5lx7hZttPDgClv83E//FMNhR2TMcLUhfRUBHCmSl0oi9zMgDDqRUJkSxO3wm85+XLg==}

  '@protobufjs/codegen@2.0.4':
    resolution: {integrity: sha512-YyFaikqM5sH0ziFZCN3xDC7zeGaB/d0IUb9CATugHWbd1FRFwWwt4ld4OYMPWu5a3Xe01mGAULCdqhMlPl29Jg==}

  '@protobufjs/eventemitter@1.1.0':
    resolution: {integrity: sha512-j9ednRT81vYJ9OfVuXG6ERSTdEL1xVsNgqpkxMsbIabzSo3goCjDIveeGv5d03om39ML71RdmrGNjG5SReBP/Q==}

  '@protobufjs/fetch@1.1.0':
    resolution: {integrity: sha512-lljVXpqXebpsijW71PZaCYeIcE5on1w5DlQy5WH6GLbFryLUrBD4932W/E2BSpfRJWseIL4v/KPgBFxDOIdKpQ==}

  '@protobufjs/float@1.0.2':
    resolution: {integrity: sha512-Ddb+kVXlXst9d+R9PfTIxh1EdNkgoRe5tOX6t01f1lYWOvJnSPDBlG241QLzcyPdoNTsblLUdujGSE4RzrTZGQ==}

  '@protobufjs/inquire@1.1.0':
    resolution: {integrity: sha512-kdSefcPdruJiFMVSbn801t4vFK7KB/5gd2fYvrxhuJYg8ILrmn9SKSX2tZdV6V+ksulWqS7aXjBcRXl3wHoD9Q==}

  '@protobufjs/path@1.1.2':
    resolution: {integrity: sha512-6JOcJ5Tm08dOHAbdR3GrvP+yUUfkjG5ePsHYczMFLq3ZmMkAD98cDgcT2iA1lJ9NVwFd4tH/iSSoe44YWkltEA==}

  '@protobufjs/pool@1.1.0':
    resolution: {integrity: sha512-0kELaGSIDBKvcgS4zkjz1PeddatrjYcmMWOlAuAPwAeccUrPHdUqo/J6LiymHHEiJT5NrF1UVwxY14f+fy4WQw==}

  '@protobufjs/utf8@1.1.0':
    resolution: {integrity: sha512-Vvn3zZrhQZkkBE8LSuW3em98c0FwgO4nxzv6OdSxPKJIEKY2bGbHn+mhGIPerzI4twdxaP8/0+06HBpwf345Lw==}

  '@rollup/rollup-android-arm-eabi@4.18.0':
    resolution: {integrity: sha512-Tya6xypR10giZV1XzxmH5wr25VcZSncG0pZIjfePT0OVBvqNEurzValetGNarVrGiq66EBVAFn15iYX4w6FKgQ==}
    cpu: [arm]
    os: [android]

  '@rollup/rollup-android-arm64@4.18.0':
    resolution: {integrity: sha512-avCea0RAP03lTsDhEyfy+hpfr85KfyTctMADqHVhLAF3MlIkq83CP8UfAHUssgXTYd+6er6PaAhx/QGv4L1EiA==}
    cpu: [arm64]
    os: [android]

  '@rollup/rollup-darwin-arm64@4.18.0':
    resolution: {integrity: sha512-IWfdwU7KDSm07Ty0PuA/W2JYoZ4iTj3TUQjkVsO/6U+4I1jN5lcR71ZEvRh52sDOERdnNhhHU57UITXz5jC1/w==}
    cpu: [arm64]
    os: [darwin]

  '@rollup/rollup-darwin-x64@4.18.0':
    resolution: {integrity: sha512-n2LMsUz7Ynu7DoQrSQkBf8iNrjOGyPLrdSg802vk6XT3FtsgX6JbE8IHRvposskFm9SNxzkLYGSq9QdpLYpRNA==}
    cpu: [x64]
    os: [darwin]

  '@rollup/rollup-linux-arm-gnueabihf@4.18.0':
    resolution: {integrity: sha512-C/zbRYRXFjWvz9Z4haRxcTdnkPt1BtCkz+7RtBSuNmKzMzp3ZxdM28Mpccn6pt28/UWUCTXa+b0Mx1k3g6NOMA==}
    cpu: [arm]
    os: [linux]

  '@rollup/rollup-linux-arm-musleabihf@4.18.0':
    resolution: {integrity: sha512-l3m9ewPgjQSXrUMHg93vt0hYCGnrMOcUpTz6FLtbwljo2HluS4zTXFy2571YQbisTnfTKPZ01u/ukJdQTLGh9A==}
    cpu: [arm]
    os: [linux]

  '@rollup/rollup-linux-arm64-gnu@4.18.0':
    resolution: {integrity: sha512-rJ5D47d8WD7J+7STKdCUAgmQk49xuFrRi9pZkWoRD1UeSMakbcepWXPF8ycChBoAqs1pb2wzvbY6Q33WmN2ftw==}
    cpu: [arm64]
    os: [linux]

  '@rollup/rollup-linux-arm64-musl@4.18.0':
    resolution: {integrity: sha512-be6Yx37b24ZwxQ+wOQXXLZqpq4jTckJhtGlWGZs68TgdKXJgw54lUUoFYrg6Zs/kjzAQwEwYbp8JxZVzZLRepQ==}
    cpu: [arm64]
    os: [linux]

  '@rollup/rollup-linux-powerpc64le-gnu@4.18.0':
    resolution: {integrity: sha512-hNVMQK+qrA9Todu9+wqrXOHxFiD5YmdEi3paj6vP02Kx1hjd2LLYR2eaN7DsEshg09+9uzWi2W18MJDlG0cxJA==}
    cpu: [ppc64]
    os: [linux]

  '@rollup/rollup-linux-riscv64-gnu@4.18.0':
    resolution: {integrity: sha512-ROCM7i+m1NfdrsmvwSzoxp9HFtmKGHEqu5NNDiZWQtXLA8S5HBCkVvKAxJ8U+CVctHwV2Gb5VUaK7UAkzhDjlg==}
    cpu: [riscv64]
    os: [linux]

  '@rollup/rollup-linux-s390x-gnu@4.18.0':
    resolution: {integrity: sha512-0UyyRHyDN42QL+NbqevXIIUnKA47A+45WyasO+y2bGJ1mhQrfrtXUpTxCOrfxCR4esV3/RLYyucGVPiUsO8xjg==}
    cpu: [s390x]
    os: [linux]

  '@rollup/rollup-linux-x64-gnu@4.18.0':
    resolution: {integrity: sha512-xuglR2rBVHA5UsI8h8UbX4VJ470PtGCf5Vpswh7p2ukaqBGFTnsfzxUBetoWBWymHMxbIG0Cmx7Y9qDZzr648w==}
    cpu: [x64]
    os: [linux]

  '@rollup/rollup-linux-x64-musl@4.18.0':
    resolution: {integrity: sha512-LKaqQL9osY/ir2geuLVvRRs+utWUNilzdE90TpyoX0eNqPzWjRm14oMEE+YLve4k/NAqCdPkGYDaDF5Sw+xBfg==}
    cpu: [x64]
    os: [linux]

  '@rollup/rollup-win32-arm64-msvc@4.18.0':
    resolution: {integrity: sha512-7J6TkZQFGo9qBKH0pk2cEVSRhJbL6MtfWxth7Y5YmZs57Pi+4x6c2dStAUvaQkHQLnEQv1jzBUW43GvZW8OFqA==}
    cpu: [arm64]
    os: [win32]

  '@rollup/rollup-win32-ia32-msvc@4.18.0':
    resolution: {integrity: sha512-Txjh+IxBPbkUB9+SXZMpv+b/vnTEtFyfWZgJ6iyCmt2tdx0OF5WhFowLmnh8ENGNpfUlUZkdI//4IEmhwPieNg==}
    cpu: [ia32]
    os: [win32]

  '@rollup/rollup-win32-x64-msvc@4.18.0':
    resolution: {integrity: sha512-UOo5FdvOL0+eIVTgS4tIdbW+TtnBLWg1YBCcU2KWM7nuNwRz9bksDX1bekJJCpu25N1DVWaCwnT39dVQxzqS8g==}
    cpu: [x64]
    os: [win32]

  '@scure/base@1.0.0':
    resolution: {integrity: sha512-gIVaYhUsy+9s58m/ETjSJVKHhKTBMmcRb9cEV5/5dwvfDlfORjKrFsDeDHWRrm6RjcPvCLZFwGJjAjLj1gg4HA==}

  '@scure/base@1.1.1':
    resolution: {integrity: sha512-ZxOhsSyxYwLJj3pLZCefNitxsj093tb2vq90mp2txoYeBqbcjDjqFhyM8eUjq/uFm6zJ+mUuqxlS2FkuSY1MTA==}

  '@scure/base@1.1.5':
    resolution: {integrity: sha512-Brj9FiG2W1MRQSTB212YVPRrcbjkv48FoZi/u4l/zds/ieRrqsh7aUf6CLwkAq61oKXr/ZlTzlY66gLIj3TFTQ==}

  '@scure/base@1.1.6':
    resolution: {integrity: sha512-ok9AWwhcgYuGG3Zfhyqg+zwl+Wn5uE+dwC0NV/2qQkx4dABbb/bx96vWu8NSj+BNjjSjno+JRYRjle1jV08k3g==}

  '@scure/bip32@1.3.2':
    resolution: {integrity: sha512-N1ZhksgwD3OBlwTv3R6KFEcPojl/W4ElJOeCZdi+vuI5QmTFwLq3OFf2zd2ROpKvxFdgZ6hUpb0dx9bVNEwYCA==}

  '@scure/bip32@1.3.3':
    resolution: {integrity: sha512-LJaN3HwRbfQK0X1xFSi0Q9amqOgzQnnDngIt+ZlsBC3Bm7/nE7K0kwshZHyaru79yIVRv/e1mQAjZyuZG6jOFQ==}

  '@scure/bip39@1.2.1':
    resolution: {integrity: sha512-Z3/Fsz1yr904dduJD0NpiyRHhRYHdcnyh73FZWiV+/qhWi83wNJ3NWolYqCEN+ZWsUz2TWwajJggcRE9r1zUYg==}

  '@scure/bip39@1.2.2':
    resolution: {integrity: sha512-HYf9TUXG80beW+hGAt3TRM8wU6pQoYur9iNypTROm42dorCGmLnFe3eWjz3gOq6G62H2WRh0FCzAR1PI+29zIA==}

  '@sinclair/typebox@0.27.8':
    resolution: {integrity: sha512-+Fj43pSMwJs4KRrH/938Uf+uAELIgVBmQzg/q1YG10djyfA3TnrU8N8XzqCh/okZdszqBQTZf96idMfE5lnwTA==}

  '@sindresorhus/is@4.6.0':
    resolution: {integrity: sha512-t09vSN3MdfsyCHoFcTRCH/iUtG7OJ0CsjzB8cjAmKc/va/kIgeDI/TxsigdncE/4be734m0cvIYwNaV4i2XqAw==}
    engines: {node: '>=10'}

  '@snowfork/snowbridge-types@0.2.7':
    resolution: {integrity: sha512-Dz3OM8xvYhzL7XU/QOjgyPWZI4IgPKGByaJo6eZe3UMS6F7TLaFaZW1oYhQVTTahGWWAE6ZwwCuMkVh2FC/9bw==}

  '@sora-substrate/type-definitions@1.27.7':
    resolution: {integrity: sha512-bwxcfs76goH4zFgflVqbRuMxBokxAEVWFs8GGwGUxRG94rb+yyQWKTwjW2bDQFuusQnzEOq+IqEJJz/7r4Swyg==}

  '@sqltools/formatter@1.2.5':
    resolution: {integrity: sha512-Uy0+khmZqUrUGm5dmMqVlnvufZRSK0FbYzVgp0UMstm+F5+W2/jnEEQyc9vo1ZR/E5ZI/B1WjjoTqBqwJL6Krw==}

  '@subsocial/definitions@0.8.14':
    resolution: {integrity: sha512-K/8ZYGMyy15QI16bxgi0GfxP3JsnKeNAyPlwom1kDE89RGGs5O++PuWbXxVMMSVYfh9zn9qJYKiThBYIj/Vohg==}

  '@substrate/connect-extension-protocol@1.0.1':
    resolution: {integrity: sha512-161JhCC1csjH3GE5mPLEd7HbWtwNSPJBg3p1Ksz9SFlTzj/bgEwudiRN2y5i0MoLGCIJRYKyKGMxVnd29PzNjg==}

  '@substrate/connect-extension-protocol@2.0.0':
    resolution: {integrity: sha512-nKu8pDrE3LNCEgJjZe1iGXzaD6OSIDD4Xzz/yo4KO9mQ6LBvf49BVrt4qxBFGL6++NneLiWUZGoh+VSd4PyVIg==}

  '@substrate/connect-known-chains@1.1.2':
    resolution: {integrity: sha512-XvyemTVqon+6EF2G7QL0fEXxjuz3nUNFgFV0TSWhSVpPb+Sfs+vfipbEZxGNouxvjCoJdr6CF0rwgGsrrKOnAA==}

  '@substrate/connect-known-chains@1.1.4':
    resolution: {integrity: sha512-iT+BdKqvKl/uBLd8BAJysFM1BaMZXRkaXBP2B7V7ob/EyNs5h0EMhTVbO6MJxV/IEOg5OKsyl6FUqQK7pKnqyw==}

  '@substrate/connect@0.7.0-alpha.0':
    resolution: {integrity: sha512-fvO7w++M8R95R/pGJFW9+cWOt8OYnnTfgswxtlPqSgzqX4tta8xcNQ51crC72FcL5agwSGkA1gc2/+eyTj7O8A==}

  '@substrate/connect@0.7.19':
    resolution: {integrity: sha512-+DDRadc466gCmDU71sHrYOt1HcI2Cbhm7zdCFjZfFVHXhC/E8tOdrVSglAH2HDEHR0x2SiHRxtxOGC7ak2Zjog==}

  '@substrate/connect@0.8.10':
    resolution: {integrity: sha512-DIyQ13DDlXqVFnLV+S6/JDgiGowVRRrh18kahieJxhgvzcWicw5eLc6jpfQ0moVVLBYkO7rctB5Wreldwpva8w==}

  '@substrate/connect@0.8.8':
    resolution: {integrity: sha512-zwaxuNEVI9bGt0rT8PEJiXOyebLIo6QN1SyiAHRPBOl6g3Sy0KKdSN8Jmyn++oXhVRD8aIe75/V8ZkS81T+BPQ==}

  '@substrate/light-client-extension-helpers@0.0.4':
    resolution: {integrity: sha512-vfKcigzL0SpiK+u9sX6dq2lQSDtuFLOxIJx2CKPouPEHIs8C+fpsufn52r19GQn+qDhU8POMPHOVoqLktj8UEA==}
    peerDependencies:
      smoldot: 2.x

  '@substrate/light-client-extension-helpers@0.0.6':
    resolution: {integrity: sha512-girltEuxQ1BvkJWmc8JJlk4ZxnlGXc/wkLcNguhY+UoDEMBK0LsdtfzQKIfrIehi4QdeSBlFEFBoI4RqPmsZzA==}
    peerDependencies:
      smoldot: 2.x

  '@substrate/smoldot-light@0.6.8':
    resolution: {integrity: sha512-9lVwbG6wrtss0sd6013BJGe4WN4taujsGG49pwyt1Lj36USeL2Sb164TTUxmZF/g2NQEqDPwPROBdekQ2gFmgg==}

  '@substrate/smoldot-light@0.7.9':
    resolution: {integrity: sha512-HP8iP7sFYlpSgjjbo0lqHyU+gu9lL2hbDNce6dWk5/10mFFF9jKIFGfui4zCecUY808o/Go9pan/31kMJoLbug==}

  '@substrate/ss58-registry@1.44.0':
    resolution: {integrity: sha512-7lQ/7mMCzVNSEfDS4BCqnRnKCFKpcOaPrxMeGTXHX1YQzM/m2BBHjbK2C3dJvjv7GYxMiaTq/HdWQj1xS6ss+A==}

  '@substrate/ss58-registry@1.48.0':
    resolution: {integrity: sha512-lE9TGgtd93fTEIoHhSdtvSFBoCsvTbqiCvQIMvX4m6BO/hESywzzTzTFMVP1doBwDDMAN4lsMfIM3X3pdmt7kQ==}

  '@substrate/txwrapper-core@7.4.0':
    resolution: {integrity: sha512-ppJW1oFwsTeJ8KJlh9lQ7aNUltk5VJ0rjXrWWurI3H370BpdFKlM3AxERi2Krna0W8mgNuoXwmpY8IB/QV3C7A==}

  '@substrate/txwrapper-substrate@7.4.0':
    resolution: {integrity: sha512-gC07KVC820L6aTyDhHFg+VFUKM7hU+RCXsmoLAZ83ySJ4fTyoLehDaiEdvLsZxU/jsOICeKlh3YwkkuO3I7llQ==}

  '@szmarczak/http-timer@4.0.6':
    resolution: {integrity: sha512-4BAffykYOgO+5nzBWYwE3W90sBgLJoUPRWWcL8wlyiM8IB8ipJz3UMJ9KXQd1RKQXpKp8Tutn80HZtWsu2u76w==}
    engines: {node: '>=10'}

  '@szmarczak/http-timer@5.0.1':
    resolution: {integrity: sha512-+PmQX0PiAYPMeVYe237LJAYvOMYW1j2rH5YROyS3b4CTVJum34HfRvKvAzozHAQG0TnHNdUfY9nCeUyRAs//cw==}
    engines: {node: '>=14.16'}

  '@tootallnate/once@1.1.2':
    resolution: {integrity: sha512-RbzJvlNzmRq5c3O09UipeuXno4tA1FE6ikOjxZK0tuxVv3412l64l5t1W5pj4+rJq9vpkm/kwiR07aZXnsKPxw==}
    engines: {node: '>= 6'}

  '@tsconfig/node10@1.0.11':
    resolution: {integrity: sha512-DcRjDCujK/kCk/cUe8Xz8ZSpm8mS3mNNpta+jGCA6USEDfktlNvm1+IuZ9eTcDbNk41BHwpHHeW+N1lKCz4zOw==}

  '@tsconfig/node12@1.0.11':
    resolution: {integrity: sha512-cqefuRsh12pWyGsIoBKJA9luFu3mRxCA+ORZvA4ktLSzIuCUtWVxGIuXigEwO5/ywWFMZ2QEGKWvkZG1zDMTag==}

  '@tsconfig/node14@1.0.3':
    resolution: {integrity: sha512-ysT8mhdixWK6Hw3i1V2AeRqZ5WfXg1G43mqoYlM2nc6388Fq5jcXyr5mRsqViLx/GJYdoL0bfXD8nmF+Zn/Iow==}

  '@tsconfig/node16@1.0.4':
    resolution: {integrity: sha512-vxhUy4J8lyeyinH7Azl1pdd43GJhZH/tP2weN8TntQblOY+A0XbT8DJk1/oCPuOOyg/Ja757rG0CgHcWC8OfMA==}

  '@types/abstract-leveldown@7.2.5':
    resolution: {integrity: sha512-/2B0nQF4UdupuxeKTJA2+Rj1D+uDemo6P4kMwKCpbfpnzeVaWSELTsAw4Lxn3VJD6APtRrZOCuYo+4nHUQfTfg==}

  '@types/aws-lambda@8.10.138':
    resolution: {integrity: sha512-71EHMl70TPWIAsFuHd85NHq6S6T2OOjiisPTrH7RgcjzpJpPh4RQJv7PvVvIxc6PIp8CLV7F9B+TdjcAES5vcA==}

  '@types/bn.js@4.11.6':
    resolution: {integrity: sha512-pqr857jrp2kPuO9uRjZ3PwnJTjoQy+fcdxvBTvHm6dkmEL9q+hDD/2j/0ELOBPtPnS8LjCX0gI9nbl8lVkadpg==}

  '@types/bn.js@5.1.5':
    resolution: {integrity: sha512-V46N0zwKRF5Q00AZ6hWtN0T8gGmDUaUzLWQvHFo5yThtVwK/VCenFY3wXVbOvNfajEpsTfQM4IN9k/d6gUVX3A==}

  '@types/cacheable-request@6.0.3':
    resolution: {integrity: sha512-IQ3EbTzGxIigb1I3qPZc1rWJnH0BmSKv5QYTalEwweFvyBDLSAe24zP0le/hyi7ecGfZVlIVAg4BZqb8WBwKqw==}

  '@types/debug@4.1.12':
    resolution: {integrity: sha512-vIChWdVG3LG1SMxEvI/AK+FWJthlrqlTu7fbrlywTkkaONwk/UAGaULXRlf8vkzFBLVm0zkMdCquhL5aOjhXPQ==}

  '@types/estree@1.0.5':
    resolution: {integrity: sha512-/kYRxGDLWzHOB7q+wtSUQlFrtcdUccpfy+X+9iMBpHK8QLLhx2wIPYuS5DYtR9Wa/YlZAbIovy7qVdB1Aq6Lyw==}

  '@types/http-cache-semantics@4.0.4':
    resolution: {integrity: sha512-1m0bIFVc7eJWyve9S0RnuRgcQqF/Xd5QsUZAZeQFr1Q3/p9JWoQQEqmVy+DPTNpGXwhgIetAoYF8JSc33q29QA==}

  '@types/json-bigint@1.0.4':
    resolution: {integrity: sha512-ydHooXLbOmxBbubnA7Eh+RpBzuaIiQjh8WGJYQB50JFGFrdxW7JzVlyEV7fAXw0T2sqJ1ysTneJbiyNLqZRAag==}

  '@types/json-schema@7.0.15':
    resolution: {integrity: sha512-5+fP8P8MFNC+AyZCDxrB2pkZFPGzqQWUzpSeuuVLvm8VMcorNYavBqoFcxK8bQz4Qsbn4oUEEem4wDLfcysGHA==}

  '@types/keyv@3.1.4':
    resolution: {integrity: sha512-BQ5aZNSCpj7D6K2ksrRCTmKRLEpnPvWDiLPfoGyhZ++8YtiK9d/3DBKPJgry359X/P1PfruyYwvnvwFjuEiEIg==}

  '@types/level-errors@3.0.2':
    resolution: {integrity: sha512-gyZHbcQ2X5hNXf/9KS2qGEmgDe9EN2WDM3rJ5Ele467C0nA1sLhtmv1bZiPMDYfAYCfPWft0uQIaTvXbASSTRA==}

  '@types/levelup@4.3.3':
    resolution: {integrity: sha512-K+OTIjJcZHVlZQN1HmU64VtrC0jC3dXWQozuEIR9zVvltIk90zaGPM2AgT+fIkChpzHhFE3YnvFLCbLtzAmexA==}

  '@types/long@4.0.2':
    resolution: {integrity: sha512-MqTGEo5bj5t157U6fA/BiDynNkn0YknVdh48CMPkTSpFTVmvao5UQmm7uEF6xBEo7qIMAlY/JSleYaE6VOdpaA==}

  '@types/ms@0.7.34':
    resolution: {integrity: sha512-nG96G3Wp6acyAgJqGasjODb+acrI7KltPiRxzHPXnP3NgI28bpQDRv53olbqGXbfcgF5aiiHmO3xpwEpS5Ld9g==}

  '@types/node-fetch@2.6.11':
    resolution: {integrity: sha512-24xFj9R5+rfQJLRyM56qh+wnVSYhyXC2tkoBndtY0U+vubqNsYXGjufB2nn8Q6gt0LrARwL6UBtMCSVCwl4B1g==}

  '@types/node@12.20.55':
    resolution: {integrity: sha512-J8xLz7q2OFulZ2cyGTLE1TbbZcjpno7FaN6zdJNrgAdrJ+DZzh/uFR6YrTb4C+nXakvud8Q4+rbhoIWlYQbUFQ==}

  '@types/node@18.15.13':
    resolution: {integrity: sha512-N+0kuo9KgrUQ1Sn/ifDXsvg0TTleP7rIy4zOBGECxAljqvqfqpTfzx0Q1NUedOixRMBfe2Whhb056a42cWs26Q==}

  '@types/node@20.12.12':
    resolution: {integrity: sha512-eWLDGF/FOSPtAvEqeRAQ4C8LSA7M1I7i0ky1I8U7kD1J5ITyW3AsRhQrKVoWf5pFKZ2kILsEGJhsI9r93PYnOw==}

  '@types/pbkdf2@3.1.2':
    resolution: {integrity: sha512-uRwJqmiXmh9++aSu1VNEn3iIxWOhd8AHXNSdlaLfdAAdSTY9jYVeGWnzejM3dvrkbqE3/hyQkQQ29IFATEGlew==}

  '@types/responselike@1.0.3':
    resolution: {integrity: sha512-H/+L+UkTV33uf49PH5pCAUBVPNj2nDBXTN+qS1dOwyyg24l3CcicicCA7ca+HMvJBZcFgl5r8e+RR6elsb4Lyw==}

  '@types/secp256k1@4.0.6':
    resolution: {integrity: sha512-hHxJU6PAEUn0TP4S/ZOzuTUvJWuZ6eIKeNKb5RBpODvSl6hp1Wrw4s7ATY50rklRCScUDpHzVA/DQdSjJ3UoYQ==}

  '@types/semver@7.5.8':
    resolution: {integrity: sha512-I8EUhyrgfLrcTkzV3TSsGyl1tSuPrEDzr0yd5m90UgNxQkyDXULk3b6MlQqTCpZpNtWe1K0hzclnZkTcLBe2UQ==}

  '@types/stylis@4.2.5':
    resolution: {integrity: sha512-1Xve+NMN7FWjY14vLoY5tL3BVEQ/n42YLwaqJIPYhotZ9uBHt87VceMwWQpzmdEt2TNXIorIFG+YeCUUW7RInw==}

  '@types/uuid@9.0.8':
    resolution: {integrity: sha512-jg+97EGIcY9AGHJJRaaPVgetKDsrTgbRjQ5Msgjh/DQKEFl0DtyRr/VCOyD1T2R1MNeWPK/u7JoGhlDZnKBAfA==}

  '@types/websocket@1.0.10':
    resolution: {integrity: sha512-svjGZvPB7EzuYS94cI7a+qhwgGU1y89wUgjT6E2wVUfmAGIvRfT7obBvRtnhXCSsoMdlG4gBFGE7MfkIXZLoww==}

  '@types/ws@8.5.3':
    resolution: {integrity: sha512-6YOoWjruKj1uLf3INHH7D3qTXwFfEsg1kf3c0uDdSBJwfa/llkwIjrAGV7j7mVgGNbzTQ3HiHKKDXl6bJPD97w==}

  '@types/yargs-parser@21.0.3':
    resolution: {integrity: sha512-I4q9QU9MQv4oEOz4tAHJtNz1cwuLxn2F3xcc2iV5WdqLPpUnj30aUuxt1mAxYTG+oe8CZMV/+6rU4S4gRDzqtQ==}

  '@types/yargs@17.0.32':
    resolution: {integrity: sha512-xQ67Yc/laOG5uMfX/093MRlGGCIBzZMarVa+gfNKJxWAIgykYpVGkBdbqEzGDDfCrVUj6Hiff4mTZ5BA6TmAog==}

  '@typescript-eslint/eslint-plugin@7.5.0':
    resolution: {integrity: sha512-HpqNTH8Du34nLxbKgVMGljZMG0rJd2O9ecvr2QLYp+7512ty1j42KnsFwspPXg1Vh8an9YImf6CokUBltisZFQ==}
    engines: {node: ^18.18.0 || >=20.0.0}
    peerDependencies:
      '@typescript-eslint/parser': ^7.0.0
      eslint: ^8.56.0
      typescript: '*'
    peerDependenciesMeta:
      typescript:
        optional: true

  '@typescript-eslint/parser@7.5.0':
    resolution: {integrity: sha512-cj+XGhNujfD2/wzR1tabNsidnYRaFfEkcULdcIyVBYcXjBvBKOes+mpMBP7hMpOyk+gBcfXsrg4NBGAStQyxjQ==}
    engines: {node: ^18.18.0 || >=20.0.0}
    peerDependencies:
      eslint: ^8.56.0
      typescript: '*'
    peerDependenciesMeta:
      typescript:
        optional: true

  '@typescript-eslint/scope-manager@7.5.0':
    resolution: {integrity: sha512-Z1r7uJY0MDeUlql9XJ6kRVgk/sP11sr3HKXn268HZyqL7i4cEfrdFuSSY/0tUqT37l5zT0tJOsuDP16kio85iA==}
    engines: {node: ^18.18.0 || >=20.0.0}

  '@typescript-eslint/type-utils@7.5.0':
    resolution: {integrity: sha512-A021Rj33+G8mx2Dqh0nMO9GyjjIBK3MqgVgZ2qlKf6CJy51wY/lkkFqq3TqqnH34XyAHUkq27IjlUkWlQRpLHw==}
    engines: {node: ^18.18.0 || >=20.0.0}
    peerDependencies:
      eslint: ^8.56.0
      typescript: '*'
    peerDependenciesMeta:
      typescript:
        optional: true

  '@typescript-eslint/types@7.5.0':
    resolution: {integrity: sha512-tv5B4IHeAdhR7uS4+bf8Ov3k793VEVHd45viRRkehIUZxm0WF82VPiLgHzA/Xl4TGPg1ZD49vfxBKFPecD5/mg==}
    engines: {node: ^18.18.0 || >=20.0.0}

  '@typescript-eslint/typescript-estree@7.5.0':
    resolution: {integrity: sha512-YklQQfe0Rv2PZEueLTUffiQGKQneiIEKKnfIqPIOxgM9lKSZFCjT5Ad4VqRKj/U4+kQE3fa8YQpskViL7WjdPQ==}
    engines: {node: ^18.18.0 || >=20.0.0}
    peerDependencies:
      typescript: '*'
    peerDependenciesMeta:
      typescript:
        optional: true

  '@typescript-eslint/utils@7.5.0':
    resolution: {integrity: sha512-3vZl9u0R+/FLQcpy2EHyRGNqAS/ofJ3Ji8aebilfJe+fobK8+LbIFmrHciLVDxjDoONmufDcnVSF38KwMEOjzw==}
    engines: {node: ^18.18.0 || >=20.0.0}
    peerDependencies:
      eslint: ^8.56.0

  '@typescript-eslint/visitor-keys@7.5.0':
    resolution: {integrity: sha512-mcuHM/QircmA6O7fy6nn2w/3ditQkj+SgtOc8DW3uQ10Yfj42amm2i+6F2K4YAOPNNTmE6iM1ynM6lrSwdendA==}
    engines: {node: ^18.18.0 || >=20.0.0}

  '@ungap/structured-clone@1.2.0':
    resolution: {integrity: sha512-zuVdFrMJiuCDQUMCzQaD6KL28MjnqqN8XnAqiEq9PNm/hCPTSGfrXCOfwj1ow4LFb/tNymJPwsNbVePc1xFqrQ==}

  '@unique-nft/opal-testnet-types@1003.70.0':
    resolution: {integrity: sha512-vXJoV7cqwO21svd03DFL7bl8H77zFbJzgkUgNPLPbVA6YkZt+ZeDmbP9lKKPbNadB1DP84kOZPVvsbmzx7+Jxg==}
    peerDependencies:
      '@polkadot/api': ^10.10.1
      '@polkadot/types': ^10.10.1

  '@unique-nft/quartz-mainnet-types@1003.70.0':
    resolution: {integrity: sha512-qs5iwMcDpBeJ6mXzSAbMB6DY9NkdAqPD1KmekOVG9Vug+hKWvSlfW5ozd63O/J2h7iliqwL0WZjDdwvBNdcTNg==}
    peerDependencies:
      '@polkadot/api': ^10.10.1
      '@polkadot/types': ^10.10.1

  '@unique-nft/sapphire-mainnet-types@1003.70.0':
    resolution: {integrity: sha512-hEMpLDPZxUuGW+B90AxaF3Clw/kvGn20oao+Ejq4nrCNRF/2k3CjjuG1NScZVcPZuGgKPAkBPiHNSF9aRN6qFg==}
    peerDependencies:
      '@polkadot/api': ^10.10.1
      '@polkadot/types': ^10.10.1

  '@unique-nft/unique-mainnet-types@1001.63.0':
    resolution: {integrity: sha512-IVr+F7+QvbW2zhbI2aWNtiOBXYAcd6GQ9HmDUdfSd4S0s3TSa8PAC/ikNvD3fk1A2FlBbWjVO0JyPDnnybv/og==}
    peerDependencies:
      '@polkadot/api': ^10.10.1
      '@polkadot/types': ^10.10.1

  '@vitest/expect@1.6.0':
    resolution: {integrity: sha512-ixEvFVQjycy/oNgHjqsL6AZCDduC+tflRluaHIzKIsdbzkLn2U/iBnVeJwB6HsIjQBdfMR8Z0tRxKUsvFJEeWQ==}

  '@vitest/runner@1.6.0':
    resolution: {integrity: sha512-P4xgwPjwesuBiHisAVz/LSSZtDjOTPYZVmNAnpHHSR6ONrf8eCJOFRvUwdHn30F5M1fxhqtl7QZQUk2dprIXAg==}

  '@vitest/snapshot@1.6.0':
    resolution: {integrity: sha512-+Hx43f8Chus+DCmygqqfetcAZrDJwvTj0ymqjQq4CvmpKFSTVteEOBzCusu1x2tt4OJcvBflyHUE0DZSLgEMtQ==}

  '@vitest/spy@1.6.0':
    resolution: {integrity: sha512-leUTap6B/cqi/bQkXUu6bQV5TZPx7pmMBKBQiI0rJA8c3pB56ZsaTbREnF7CJfmvAS4V2cXIBAh/3rVwrrCYgw==}

  '@vitest/ui@1.6.0':
    resolution: {integrity: sha512-k3Lyo+ONLOgylctiGovRKy7V4+dIN2yxstX3eY5cWFXH6WP+ooVX79YSyi0GagdTQzLmT43BF27T0s6dOIPBXA==}
    peerDependencies:
      vitest: 1.6.0

  '@vitest/utils@1.6.0':
    resolution: {integrity: sha512-21cPiuGMoMZwiOHa2i4LXkMkMkCGzA+MVFV70jRwHo95dL4x/ts5GZhML1QWuy7yfp3WzK3lRvZi3JnXTYqrBw==}

  '@zeitgeistpm/type-defs@1.0.0':
    resolution: {integrity: sha512-dtjNlJSb8ELz87aTD6jqKKfO7kY4HFYzSmDk9JrzHLv+w/JKtG+aLz+WImL6MSaF1MjDE1tm28dj980Zn+nfGA==}

  '@zeroio/type-definitions@0.0.14':
    resolution: {integrity: sha512-OkqtOLPkR7oqWLrsgRKhzyLZVFLnNLfEF3DMXH+Rpn1fMNMDq/fOY9pXt55B+flBc62saN73CfOTy3hMSVZFTA==}

  '@zombienet/orchestrator@0.0.85':
    resolution: {integrity: sha512-uhQceBpdFJJBbcvIHPUUqELDDEcthILlPChuKo5xllfGOUqUczQiUd1Jli0j8TNwnWDXIihccTtiN81AB7jjbg==}
    engines: {node: '>=18'}

  '@zombienet/utils@0.0.25':
    resolution: {integrity: sha512-VS+tWmdZ8ozRkA1Lgb/Si9iISgJz8AEQpPnlnlIg3lfVHYFqAD7M5DpiFv24AAEBSraokVhUv9E9E1uE4d4f0w==}
    engines: {node: '>=18'}

  JSONStream@1.3.5:
    resolution: {integrity: sha512-E+iruNOY8VV9s4JEbe1aNEm6MiszPRr/UfcHMz0TQh1BXSxHK+ASV1R6W4HpjBhSeS+54PIsAMCBmwD06LLsqQ==}
    hasBin: true

  a-sync-waterfall@1.0.1:
    resolution: {integrity: sha512-RYTOHHdWipFUliRFMCS4X2Yn2X8M87V/OpSqWzKKOGhzqyUxzyVmhHDH9sAvG+ZuQf/TAOFsLCpMw09I1ufUnA==}

  abbrev@1.1.1:
    resolution: {integrity: sha512-nne9/IiQ/hzIhY6pdDnbBtz7DjPTKrY00P/zvPSm5pOFkl6xuGrGnXn/VtTNNfNtAfZ9/1RtehkszU9qcTii0Q==}

  abitype@0.7.1:
    resolution: {integrity: sha512-VBkRHTDZf9Myaek/dO3yMmOzB/y2s3Zo6nVU7yaw1G+TvCHAjwaJzNGN9yo4K5D8bU/VZXKP1EJpRhFr862PlQ==}
    peerDependencies:
      typescript: '>=4.9.4'
      zod: ^3 >=3.19.1
    peerDependenciesMeta:
      zod:
        optional: true

  abitype@1.0.0:
    resolution: {integrity: sha512-NMeMah//6bJ56H5XRj8QCV4AwuW6hB6zqz2LnhhLdcWVQOsXki6/Pn3APeqxCma62nXIcmZWdu1DlHWS74umVQ==}
    peerDependencies:
      typescript: '>=5.0.4'
      zod: ^3 >=3.22.0
    peerDependenciesMeta:
      typescript:
        optional: true
      zod:
        optional: true

  abort-controller@3.0.0:
    resolution: {integrity: sha512-h8lQ8tacZYnR3vNQTgibj+tODHI5/+l06Au2Pcriv/Gmet0eaj4TwWH41sO9wnHDiQsEj19q0drzdWdeAHtweg==}
    engines: {node: '>=6.5'}

  abortcontroller-polyfill@1.7.5:
    resolution: {integrity: sha512-JMJ5soJWP18htbbxJjG7bG6yuI6pRhgJ0scHHTfkUjf6wjP912xZWvM+A4sJK3gqd9E8fcPbDnOefbA9Th/FIQ==}

  abstract-leveldown@6.2.3:
    resolution: {integrity: sha512-BsLm5vFMRUrrLeCcRc+G0t2qOaTzpoJQLOubq2XM72eNpjF5UdU5o/5NvlNhx95XHcAvcl8OMXr4mlg/fRgUXQ==}
    engines: {node: '>=6'}

  abstract-leveldown@6.3.0:
    resolution: {integrity: sha512-TU5nlYgta8YrBMNpc9FwQzRbiXsj49gsALsXadbGHt9CROPzX5fB0rWDR5mtdpOOKa5XqRFpbj1QroPAoPzVjQ==}
    engines: {node: '>=6'}

  accepts@1.3.8:
    resolution: {integrity: sha512-PYAthTa2m2VKxuvSD3DPC/Gy+U+sOA1LAuT8mkmRuvw+NACSaeXEQ+NHcVF7rONl6qcaxV3Uuemwawk+7+SJLw==}
    engines: {node: '>= 0.6'}

  acorn-jsx@5.3.2:
    resolution: {integrity: sha512-rq9s+JNhf0IChjtDXxllJ7g41oZk5SlXtp0LHwyA5cejwn7vKmKp4pPri6YEePv2PU65sAsegbXtIinmDFDXgQ==}
    peerDependencies:
      acorn: ^6.0.0 || ^7.0.0 || ^8.0.0

  acorn-walk@8.3.2:
    resolution: {integrity: sha512-cjkyv4OtNCIeqhHrfS81QWXoCBPExR/J62oyEqepVw8WaQeSqpW2uhuLPh1m9eWhDuOo/jUXVTlifvesOWp/4A==}
    engines: {node: '>=0.4.0'}

  acorn@8.11.3:
    resolution: {integrity: sha512-Y9rRfJG5jcKOE0CLisYbojUjIrIEE7AGMzA/Sm4BslANhbS+cDMpgBdcPT91oJ7OuJ9hYJBx59RjbhxVnrF8Xg==}
    engines: {node: '>=0.4.0'}
    hasBin: true

  aes-js@4.0.0-beta.5:
    resolution: {integrity: sha512-G965FqalsNyrPqgEGON7nIx1e/OVENSgiEIzyC63haUMuvNnwIgIjMs52hlTCKhkBny7A2ORNlfY9Zu+jmGk1Q==}

  agent-base@6.0.2:
    resolution: {integrity: sha512-RZNwNclF7+MS/8bDg70amg32dyeZGZxiDuQmZxKLAlQjr3jGyLx+4Kkk58UO7D2QdgFIQCovuSuZESne6RG6XQ==}
    engines: {node: '>= 6.0.0'}

  agent-base@7.1.1:
    resolution: {integrity: sha512-H0TSyFNDMomMNJQBn8wFV5YC/2eJ+VXECwOadZJT554xP6cODZHPX3H9QMQECxvrgiSOP1pHjy1sMWQVYJOUOA==}
    engines: {node: '>= 14'}

  agentkeepalive@4.5.0:
    resolution: {integrity: sha512-5GG/5IbQQpC9FpkRGsSvZI5QYeSCzlJHdpBQntCsuTOxhKD8lqKhrleg2Yi7yvMIf82Ycmmqln9U8V9qwEiJew==}
    engines: {node: '>= 8.0.0'}

  aggregate-error@3.1.0:
    resolution: {integrity: sha512-4I7Td01quW/RpocfNayFdFVk1qSuoh0E7JrbRJ16nH01HhKFQ88INq9Sd+nd72zqRySlr9BmDA8xlEJ6vJMrYA==}
    engines: {node: '>=8'}

  aggregate-error@5.0.0:
    resolution: {integrity: sha512-gOsf2YwSlleG6IjRYG2A7k0HmBMEo6qVNk9Bp/EaLgAJT5ngH6PXbqa4ItvnEwCm/velL5jAnQgsHsWnjhGmvw==}
    engines: {node: '>=18'}

  ajv@6.12.6:
    resolution: {integrity: sha512-j3fVLgvTo527anyYyJOGTYJbG+vnnQYvE0m5mmkc1TK+nxAppkCLMIL0aZ4dblVCNoGShhm+kzE4ZUykBoMg4g==}

  ansi-colors@4.1.1:
    resolution: {integrity: sha512-JoX0apGbHaUJBNl6yF+p6JAFYZ666/hhCGKN5t9QFjbJQKUU/g8MNbFDbvfrgKXvI1QpZplPOnwIo99lX/AAmA==}
    engines: {node: '>=6'}

  ansi-escapes@4.3.2:
    resolution: {integrity: sha512-gKXj5ALrKWQLsYG9jlTRmR/xKluxHV+Z9QEwNIgCfM1/uwPMCuzVVnh5mwTd+OuBZcwSIMbqssNWRm1lE51QaQ==}
    engines: {node: '>=8'}

  ansi-regex@5.0.1:
    resolution: {integrity: sha512-quJQXlTSUGL2LH9SUXo8VwsY4soanhgo6LNSm84E1LBcE8s3O0wpdiRzyR9z/ZZJMlMWv37qOOb9pdJlMUEKFQ==}
    engines: {node: '>=8'}

  ansi-regex@6.0.1:
    resolution: {integrity: sha512-n5M855fKb2SsfMIiFFoVrABHJC8QtHwVx+mHWP3QcEqBHYienj5dHSgjbxtC0WEZXYt4wcD6zrQElDPhFuZgfA==}
    engines: {node: '>=12'}

  ansi-styles@4.3.0:
    resolution: {integrity: sha512-zbB9rCJAT1rbjiVDb2hqKFHNYLxgtk8NURxZ3IZwD3F6NtxbXZQCnnSi1Lkx+IDohdPlFp222wVALIheZJQSEg==}
    engines: {node: '>=8'}

  ansi-styles@5.2.0:
    resolution: {integrity: sha512-Cxwpt2SfTzTtXcfOlzGEee8O+c+MmUgGrNiBcXnuWxuFJHe6a5Hz7qwhwe5OgaSYI0IJvkLqWX1ASG+cJOkEiA==}
    engines: {node: '>=10'}

  ansi-styles@6.2.1:
    resolution: {integrity: sha512-bN798gFfQX+viw3R7yrGWRqnrN2oRkEkUjjl4JNn4E8GxxbjtG3FbrEIIY3l8/hrwUwIeCZvi4QuOTP4MErVug==}
    engines: {node: '>=12'}

  any-promise@1.3.0:
    resolution: {integrity: sha512-7UvmKalWRt1wgjL1RrGxoSJW/0QZFIegpeGvZG9kjp8vrRu55XTHbwnqq2GpXm9uLbcuhxm3IqX9OB4MZR1b2A==}

  anymatch@3.1.3:
    resolution: {integrity: sha512-KMReFUr0B4t+D+OBkjR3KYqvocp2XaSzO55UcB6mgQMd3KbcE+mWTyvVV7D/zsdEbNnV6acZUutkiHQXvTr1Rw==}
    engines: {node: '>= 8'}

  app-root-path@3.1.0:
    resolution: {integrity: sha512-biN3PwB2gUtjaYy/isrU3aNWI5w+fAfvHkSvCKeQGxhmYpwKFUxudR3Yya+KqVRHBmEDYh+/lTozYCFbmzX4nA==}
    engines: {node: '>= 6.0.0'}

  aproba@2.0.0:
    resolution: {integrity: sha512-lYe4Gx7QT+MKGbDsA+Z+he/Wtef0BiwDOlK/XkBrdfsh9J/jPPXbX0tE9x9cl27Tmu5gg3QUbUrQYa/y+KOHPQ==}

  are-we-there-yet@3.0.1:
    resolution: {integrity: sha512-QZW4EDmGwlYur0Yyf/b2uGucHQMa8aFUP7eu9ddR73vvhFyt4V0Vl3QHPcTNJ8l6qYOBdxgXdnBXQrHilfRQBg==}
    engines: {node: ^12.13.0 || ^14.15.0 || >=16.0.0}
    deprecated: This package is no longer supported.

  arg@4.1.3:
    resolution: {integrity: sha512-58S9QDqG0Xx27YwPSt9fJxivjYl432YCwfDMfZ+71RAqUrZef7LrKQZ3LHLOwCS4FLNBplP533Zx895SeOCHvA==}

  argparse@2.0.1:
    resolution: {integrity: sha512-8+9WqebbFzpX9OR+Wa6O29asIogeRMzcGtAINdpMHHyAg10f05aSFVBbcEqGf/PXw1EjAZ+q2/bEBg3DvurK3Q==}

  array-buffer-byte-length@1.0.1:
    resolution: {integrity: sha512-ahC5W1xgou+KTXix4sAO8Ki12Q+jf4i0+tmk3sC+zgcynshkHxzpXdImBehiUYKKKDwvfFiJl1tZt6ewscS1Mg==}
    engines: {node: '>= 0.4'}

  array-flatten@1.1.1:
    resolution: {integrity: sha512-PCVAQswWemu6UdxsDFFX/+gVeYqKAod3D3UVm91jHwynguOwAvYPhx8nNlM++NqRcK6CxxpUafjmhIdKiHibqg==}

  array-union@2.1.0:
    resolution: {integrity: sha512-HGyxoOTYUyCM6stUe6EJgnd4EoewAI7zMdfqO+kGjnlZmBDz/cR5pf8r/cR4Wq60sL/p0IkcjUEEPwS3GFrIyw==}
    engines: {node: '>=8'}

  asap@2.0.6:
    resolution: {integrity: sha512-BSHWgDSAiKs50o2Re8ppvp3seVHXSRM44cdSsT9FfNEUUZLOGWVCsiWaRPWM1Znn+mqZ1OfVZ3z3DWEzSp7hRA==}

  asn1@0.2.6:
    resolution: {integrity: sha512-ix/FxPn0MDjeyJ7i/yoHGFt/EX6LyNbxSEhPPXODPL+KB0VPk86UYfL0lMdy+KCnv+fmvIzySwaK5COwqVbWTQ==}

  assert-plus@1.0.0:
    resolution: {integrity: sha512-NfJ4UzBCcQGLDlQq7nHxH+tv3kyZ0hHQqF5BO6J7tNJeP5do1llPr8dZ8zHonfhAu0PHAdMkSo+8o0wxg9lZWw==}
    engines: {node: '>=0.8'}

  assertion-error@1.1.0:
    resolution: {integrity: sha512-jgsaNduz+ndvGyFt3uSuWqvy4lCnIJiovtouQN5JZHOKCS2QuhEdbcQHFhVksz2N2U9hXJo8odG7ETyWlEeuDw==}

  async-limiter@1.0.1:
    resolution: {integrity: sha512-csOlWGAcRFJaI6m+F2WKdnMKr4HhdhFVBk0H/QbJFMCr+uO2kwohwXQPxw/9OCxp05r5ghVBFSyioixx3gfkNQ==}

  asynckit@0.4.0:
    resolution: {integrity: sha512-Oei9OH4tRh0YqU3GxhX79dM/mwVgvbZJaSNaRk+bshkj0S5cfHcgYakreBjrHwatXKbz+IoIdYLxrKim2MjW0Q==}

  atomic-sleep@1.0.0:
    resolution: {integrity: sha512-kNOjDqAh7px0XWNI+4QbzoiR/nTkHAWNud2uvnJquD1/x5a7EQZMJT0AczqK0Qn67oY/TTQ1LbUKajZpp3I9tQ==}
    engines: {node: '>=8.0.0'}

  available-typed-arrays@1.0.6:
    resolution: {integrity: sha512-j1QzY8iPNPG4o4xmO3ptzpRxTciqD3MgEHtifP/YnJpIo58Xu+ne4BejlbkuaLfXn/nz6HFiw29bLpj2PNMdGg==}
    engines: {node: '>= 0.4'}

  aws-sign2@0.7.0:
    resolution: {integrity: sha512-08kcGqnYf/YmjoRhfxyu+CLxBjUtHLXLXX/vUfx9l2LYzG3c1m61nrpyFUZI6zeS+Li/wWMMidD9KgrqtGq3mA==}

  aws4@1.12.0:
    resolution: {integrity: sha512-NmWvPnx0F1SfrQbYwOi7OeaNGokp9XhzNioJ/CSBs8Qa4vxug81mhJEAVZwxXuBmYB5KDRfMq/F3RR0BIU7sWg==}

  axios@1.7.2:
    resolution: {integrity: sha512-2A8QhOMrbomlDuiLeK9XibIBzuHeRcqqNOHp0Cyp5EoJ1IFDh+XZH3A6BkXtv0K4gFGCI0Y4BM7B1wOEi0Rmgw==}

  balanced-match@1.0.2:
    resolution: {integrity: sha512-3oSeUO0TMV67hN1AmbXsK4yaqU7tjiHlbxRDZOpH0KW9+CeX4bRAaX0Anxt0tx2MrpRpWwQaPwIlISEJhYU5Pw==}

  base-x@3.0.9:
    resolution: {integrity: sha512-H7JU6iBHTal1gp56aKoaa//YUxEaAOUiydvrV/pILqIHXTtqxSkATOnDA2u+jZ/61sD+L/412+7kzXRtWukhpQ==}

  base64-js@1.5.1:
    resolution: {integrity: sha512-AKpaYlHn8t4SVbOHCy+b5+KKgvR4vrsD8vbvrbiQJps7fKDTkjkDry6ji0rUJjC0kzbNePLwzxq8iypo41qeWA==}

  bcrypt-pbkdf@1.0.2:
    resolution: {integrity: sha512-qeFIXtP4MSoi6NLqO12WfqARWWuCKi2Rn/9hJLEmtB5yTNr9DqFWkJRCf2qShWzPeAMRnOgCrq0sg/KLv5ES9w==}

  before-after-hook@2.2.3:
    resolution: {integrity: sha512-NzUnlZexiaH/46WDhANlyR2bXRopNg4F/zuSA3OpZnllCUgRaOF2znDioDWrmbNVsuZk6l9pMquQB38cfBZwkQ==}

  before-after-hook@3.0.2:
    resolution: {integrity: sha512-Nik3Sc0ncrMK4UUdXQmAnRtzmNQTAAXmXIopizwZ1W1t8QmfJj+zL4OA2I7XPTPW5z5TDqv4hRo/JzouDJnX3A==}

  bidi-js@1.0.3:
    resolution: {integrity: sha512-RKshQI1R3YQ+n9YJz2QQ147P66ELpa1FQEg20Dk8oW9t2KgLbpDLLp9aGZ7y8WHSshDknG0bknqGw5/tyCs5tw==}

  bignumber.js@9.1.2:
    resolution: {integrity: sha512-2/mKyZH9K85bzOEfhXDBFZTGd1CTs+5IHpeFQo9luiBG7hghdC851Pj2WAhb6E3R6b9tZj/XKhbg4fum+Kepug==}

  binary-extensions@2.3.0:
    resolution: {integrity: sha512-Ceh+7ox5qe7LJuLHoY0feh3pHuUDHAcRUeyL2VYghZwfpkNIy/+8Ocg0a3UuSoYzavmylwuLWQOf3hl0jjMMIw==}
    engines: {node: '>=8'}

  bindings@1.5.0:
    resolution: {integrity: sha512-p2q/t/mhvuOj/UeLlV6566GD/guowlr0hHxClI0W9m7MWYkL1F0hLo+0Aexs9HSPCtR1SXQ0TD3MMKrXZajbiQ==}

  bit-twiddle@1.0.2:
    resolution: {integrity: sha512-B9UhK0DKFZhoTFcfvAzhqsjStvGJp9vYWf3+6SNTtdSQnvIgfkHbgHrg/e4+TH71N2GDu8tpmCVoyfrL1d7ntA==}

  bl@4.1.0:
    resolution: {integrity: sha512-1W07cM9gS6DcLperZfFSj+bWLtaPGSOHWhPiGzXmvVJbRLdG82sH/Kn8EtW1VqWVA54AKf2h5k5BbnIbwF3h6w==}

  bl@5.1.0:
    resolution: {integrity: sha512-tv1ZJHLfTDnXE6tMHv73YgSJaWR2AFuPwMntBe7XL/GBFHnT0CLnsHMogfk5+GzCDC5ZWarSCYaIGATZt9dNsQ==}

  blakejs@1.2.1:
    resolution: {integrity: sha512-QXUSXI3QVc/gJME0dBpXrag1kbzOqCjCX8/b54ntNyW6sjtoqxqRk3LTmXzaJoh71zMsDCjM+47jS7XiwN/+fQ==}

  bluebird@3.7.2:
    resolution: {integrity: sha512-XpNj6GDQzdfW+r2Wnn7xiSAd7TM3jzkxGXBGTtWKuSXv1xUV+azxAm8jdWZN06QTQk+2N2XB9jRDkvbmQmcRtg==}

  bn.js@4.11.6:
    resolution: {integrity: sha512-XWwnNNFCuuSQ0m3r3C4LE3EiORltHd9M05pq6FOlVeiophzRbMo50Sbz1ehl8K3Z+jw9+vmgnXefY1hz8X+2wA==}

  bn.js@4.12.0:
    resolution: {integrity: sha512-c98Bf3tPniI+scsdk237ku1Dc3ujXQTSgyiPUDEOe7tRkhrqridvh8klBv0HCEso1OLOYcHuCv/cS6DNxKH+ZA==}

  bn.js@5.2.1:
    resolution: {integrity: sha512-eXRvHzWyYPBuB4NBy0cmYQjGitUrtqwbvlzP3G6VFnNRbsZQIxQ10PbKKHt8gZ/HW/D/747aDl+QkDqg3KQLMQ==}

  body-parser@1.20.1:
    resolution: {integrity: sha512-jWi7abTbYwajOytWCQc37VulmWiRae5RyTpaCyDcS5/lMdtwSz5lOpDE67srw/HYe35f1z3fDQw+3txg7gNtWw==}
    engines: {node: '>= 0.8', npm: 1.2.8000 || >= 1.4.16}

  body-parser@1.20.2:
    resolution: {integrity: sha512-ml9pReCu3M61kGlqoTm2umSXTlRTuGTx0bfYj+uIUKKYycG5NtSbeetV3faSU6R7ajOPw0g/J1PvK4qNy7s5bA==}
    engines: {node: '>= 0.8', npm: 1.2.8000 || >= 1.4.16}

  boolean@3.2.0:
    resolution: {integrity: sha512-d0II/GO9uf9lfUHH2BQsjxzRJZBdsjgsBiW4BvhWk/3qoKwQFjIDVN19PfX8F2D/r9PCMTtLWjYVCFrpeYUzsw==}

  bottleneck@2.19.5:
    resolution: {integrity: sha512-VHiNCbI1lKdl44tGrhNfU3lup0Tj/ZBMJB5/2ZbNXRCPuRCO7ed2mgcK4r17y+KB2EfuYuRaVlwNbAeaWGSpbw==}

  brace-expansion@1.1.11:
    resolution: {integrity: sha512-iCuPHDFgrHX7H2vEI/5xpz07zSHB00TpugqhmYtVmMO6518mCuRMoOYFldEBl0g187ufozdaHgWKcYFb61qGiA==}

  brace-expansion@2.0.1:
    resolution: {integrity: sha512-XnAIvQ8eM+kC6aULx6wuQiwVsnzsi9d3WxzV3FpWTGA19F621kwdbsAcFKXgKUHZWsy+mY6iL1sHTxWEFCytDA==}

  braces@3.0.3:
    resolution: {integrity: sha512-yQbXgO/OSZVD2IsiLlro+7Hf6Q18EJrKSEsdoMzKePKXct3gvD8oLcOQdIzGupr5Fj+EDe8gO/lxc1BzfMpxvA==}
    engines: {node: '>=8'}

  brorand@1.1.0:
    resolution: {integrity: sha512-cKV8tMCEpQs4hK/ik71d6LrPOnpkpGBR0wzxqr68g2m/LB2GxVYQroAjMJZRVM1Y4BCjCKc3vAamxSzOY2RP+w==}

  browser-stdout@1.3.1:
    resolution: {integrity: sha512-qhAVI1+Av2X7qelOfAIYwXONood6XlZE/fXaBSmW/T5SzLAmCgzi+eiWE7fUvbHaeNBQH13UftjpXxsfLkMpgw==}

  browserify-aes@1.2.0:
    resolution: {integrity: sha512-+7CHXqGuspUn/Sl5aO7Ea0xWGAtETPXNSAjHo48JfLdPWcMng33Xe4znFvQweqc/uzk5zSOI3H52CYnjCfb5hA==}

  bs58@4.0.1:
    resolution: {integrity: sha512-Ok3Wdf5vOIlBrgCvTq96gBkJw+JUEzdBgyaza5HLtPm7yTHkjRy8+JzNyHF7BHa0bNWOQIp3m5YF0nnFcOIKLw==}

  bs58check@2.1.2:
    resolution: {integrity: sha512-0TS1jicxdU09dwJMNZtVAfzPi6Q6QeN0pM1Fkzrjn+XYHvzMKPU3pHVpva+769iNVSfIYWf7LJ6WR+BuuMf8cA==}

  buffer-to-arraybuffer@0.0.5:
    resolution: {integrity: sha512-3dthu5CYiVB1DEJp61FtApNnNndTckcqe4pFcLdvHtrpG+kcyekCJKg4MRiDcFW7A6AODnXB9U4dwQiCW5kzJQ==}

  buffer-xor@1.0.3:
    resolution: {integrity: sha512-571s0T7nZWK6vB67HI5dyUF7wXiNcfaPPPTl6zYCNApANjIvYJTg7hlud/+cJpdAhS7dVzqMLmfhfHR3rAcOjQ==}

  buffer@5.7.1:
    resolution: {integrity: sha512-EHcyIPBQ4BSGlvjB16k5KgAJ27CIsHY/2JBmCRReo48y9rQ3MaUzWX3KVlBa4U7MyX02HdVj0K7C3WaB3ju7FQ==}

  buffer@6.0.3:
    resolution: {integrity: sha512-FTiCpNxtwiZZHEZbcbTIcZjERVICn9yq/pDFkTl95/AxzD1naBctN7YO68riM/gLSDY7sdrMby8hofADYuuqOA==}

  bufferutil@4.0.8:
    resolution: {integrity: sha512-4T53u4PdgsXqKaIctwF8ifXlRTTmEPJ8iEPWFdGZvcf7sbwYo6FKFEX9eNNAnzFZ7EzJAQ3CJeOtCRA4rDp7Pw==}
    engines: {node: '>=6.14.2'}

  bytes@3.1.2:
    resolution: {integrity: sha512-/Nf7TyzTx6S3yRJObOAV7956r8cr2+Oj8AC5dt8wSP3BQAoeX58NoHyCU8P8zGkNXStjTSi6fzO6F0pBdcYbEg==}
    engines: {node: '>= 0.8'}

  cac@6.7.14:
    resolution: {integrity: sha512-b6Ilus+c3RrdDk+JhLKUAQfzzgLEPy6wcXqS7f/xe1EETvsDP6GORG7SFuOs6cID5YkqchW/LXZbX5bc8j7ZcQ==}
    engines: {node: '>=8'}

  cacache@15.3.0:
    resolution: {integrity: sha512-VVdYzXEn+cnbXpFgWs5hTT7OScegHVmLhJIR8Ufqk3iFD6A6j5iSX1KuBTfNEv4tdJWE2PzA6IVFtcLC7fN9wQ==}
    engines: {node: '>= 10'}

  cacheable-lookup@5.0.4:
    resolution: {integrity: sha512-2/kNscPhpcxrOigMZzbiWF7dz8ilhb/nIHU3EyZiXWXpeq/au8qJ8VhdftMkty3n7Gj6HIGalQG8oiBNB3AJgA==}
    engines: {node: '>=10.6.0'}

  cacheable-lookup@6.1.0:
    resolution: {integrity: sha512-KJ/Dmo1lDDhmW2XDPMo+9oiy/CeqosPguPCrgcVzKyZrL6pM1gU2GmPY/xo6OQPTUaA/c0kwHuywB4E6nmT9ww==}
    engines: {node: '>=10.6.0'}

  cacheable-request@7.0.4:
    resolution: {integrity: sha512-v+p6ongsrp0yTGbJXjgxPow2+DL93DASP4kXCDKb8/bwRtt9OEF3whggkkDkGNzgcWy2XaF4a8nZglC7uElscg==}
    engines: {node: '>=8'}

  call-bind@1.0.5:
    resolution: {integrity: sha512-C3nQxfFZxFRVoJoGKKI8y3MOEo129NQ+FgQ08iye+Mk4zNZZGdjfs06bVTr+DBSlA66Q2VEcMki/cUCP4SercQ==}

  call-bind@1.0.7:
    resolution: {integrity: sha512-GHTSNSYICQ7scH7sZ+M2rFopRoLh8t2bLSW6BbgrtLsahOIB5iyAVJf9GjWK3cYTDaMj4XdBpM1cA6pIS0Kv2w==}
    engines: {node: '>= 0.4'}

  callsites@3.1.0:
    resolution: {integrity: sha512-P8BjAsXvZS+VIDUI11hHCQEv74YT67YUi5JJFNWIqL235sBmjX4+qx9Muvls5ivyNENctx46xQLQ3aTuE7ssaQ==}
    engines: {node: '>=6'}

  camelcase@5.3.1:
    resolution: {integrity: sha512-L28STB170nwWS63UjtlEOE3dldQApaJXZkOI1uMFfzf3rRuPegHaHesyee+YxQ+W6SvRDQV6UrdOdRiR153wJg==}
    engines: {node: '>=6'}

  camelcase@6.3.0:
    resolution: {integrity: sha512-Gmy6FhYlCY7uOElZUSbxo2UCDH8owEk996gkbrpsgGtrJLM3J7jGxl9Ic7Qwwj4ivOE5AWZWRMecDdF7hqGjFA==}
    engines: {node: '>=10'}

  camelize@1.0.1:
    resolution: {integrity: sha512-dU+Tx2fsypxTgtLoE36npi3UqcjSSMNYfkqgmoEhtZrraP5VWq0K7FkWVTYa8eMPtnU/G2txVsfdCJTn9uzpuQ==}

  canvas-renderer@2.2.1:
    resolution: {integrity: sha512-RrBgVL5qCEDIXpJ6NrzyRNoTnXxYarqm/cS/W6ERhUJts5UQtt/XPEosGN3rqUkZ4fjBArlnCbsISJ+KCFnIAg==}

  caseless@0.12.0:
    resolution: {integrity: sha512-4tYFyifaFfGacoiObjJegolkwSU4xQNGbVgUiNYVUxbQ2x2lUsFvY4hVgVzGiIe6WLOPqycWXA40l+PWsxthUw==}

  chai@4.4.1:
    resolution: {integrity: sha512-13sOfMv2+DWduEU+/xbun3LScLoqN17nBeTLUsmDfKdoiC1fr0n9PU4guu4AhRcOVFk/sW8LyZWHuhWtQZiF+g==}
    engines: {node: '>=4'}

  chalk@3.0.0:
    resolution: {integrity: sha512-4D3B6Wf41KOYRFdszmDqMCGq5VV/uMAB273JILmO+3jAlh8X4qDtdtgCR3fxtbLEMzSx22QdhnDcJvu2u1fVwg==}
    engines: {node: '>=8'}

  chalk@4.1.2:
    resolution: {integrity: sha512-oKnbhFyRIXpUuez8iBMmyEa4nbj4IOQyuhc/wy9kY7/WVPcwIO9VA668Pu8RkO7+0G76SLROeyw9CpQ061i4mA==}
    engines: {node: '>=10'}

  chalk@5.3.0:
    resolution: {integrity: sha512-dLitG79d+GV1Nb/VYcCDFivJeK1hiukt9QjRNVOsUtTy1rR1YJsmpGGTZ3qJos+uw7WmWF4wUwBd9jxjocFC2w==}
    engines: {node: ^12.17.0 || ^14.13 || >=16.0.0}

  chardet@0.7.0:
    resolution: {integrity: sha512-mT8iDcrh03qDGRRmoA2hmBJnxpllMR+0/0qlzjqZES6NdiWDcZkCNAk4rPFZ9Q85r27unkiNNg8ZOiwZXBHwcA==}

  check-error@1.0.3:
    resolution: {integrity: sha512-iKEoDYaRmd1mxM90a2OEfWhjsjPpYPuQ+lMYsoxB126+t8fw7ySEO48nmDg5COTjxDI65/Y2OWpeEHk3ZOe8zg==}

  chokidar@3.5.3:
    resolution: {integrity: sha512-Dr3sfKRP6oTcjf2JmUmFJfeVMvXBdegxB0iVQ5eb2V10uFJUCAS8OByZdVAyVb8xXNz3GjjTgj9kLWsZTqE6kw==}
    engines: {node: '>= 8.10.0'}

  chokidar@3.6.0:
    resolution: {integrity: sha512-7VT13fmjotKpGipCW9JEQAusEPE+Ei8nl6/g4FBAmIm0GOOLMua9NDDo/DWp0ZAxCr3cPq5ZpBqmPAQgDda2Pw==}
    engines: {node: '>= 8.10.0'}

  chownr@1.1.4:
    resolution: {integrity: sha512-jJ0bqzaylmJtVnNgzTeSOs8DPavpbYgEr/b0YL8/2GO3xJEhInFmhKMUnEJQjZumK7KXGFhUy89PrsJWlakBVg==}

  chownr@2.0.0:
    resolution: {integrity: sha512-bIomtDF5KGpdogkLd9VspvFzk9KfpyyGlS8YFVZl7TGPBHL5snIOnxeshwVgPteQ9b4Eydl+pVbIyE1DcvCWgQ==}
    engines: {node: '>=10'}

  cids@0.7.5:
    resolution: {integrity: sha512-zT7mPeghoWAu+ppn8+BS1tQ5qGmbMfB4AregnQjA/qHY3GC1m1ptI9GkWNlgeu38r7CuRdXB47uY2XgAYt6QVA==}
    engines: {node: '>=4.0.0', npm: '>=3.0.0'}
    deprecated: This module has been superseded by the multiformats module

  cipher-base@1.0.4:
    resolution: {integrity: sha512-Kkht5ye6ZGmwv40uUDZztayT2ThLQGfnj/T71N/XzeZeo3nf8foyW7zGTsPYkEya3m5f3cAypH+qe7YOrM1U2Q==}

  class-is@1.1.0:
    resolution: {integrity: sha512-rhjH9AG1fvabIDoGRVH587413LPjTZgmDF9fOFCbFJQV4yuocX1mHxxvXI4g3cGwbVY9wAYIoKlg1N79frJKQw==}

  clean-stack@2.2.0:
    resolution: {integrity: sha512-4diC9HaTE+KRAMWhDhrGOECgWZxoevMc5TlkObMqNSsVU62PYzXZ/SMTjzyGAFF1YusgxGcSWTEXBhp0CPwQ1A==}
    engines: {node: '>=6'}

  clean-stack@5.2.0:
    resolution: {integrity: sha512-TyUIUJgdFnCISzG5zu3291TAsE77ddchd0bepon1VVQrKLGKFED4iXFEDQ24mIPdPBbyE16PK3F8MYE1CmcBEQ==}
    engines: {node: '>=14.16'}

  clear@0.1.0:
    resolution: {integrity: sha512-qMjRnoL+JDPJHeLePZJuao6+8orzHMGP04A8CdwCNsKhRbOnKRjefxONR7bwILT3MHecxKBjHkKL/tkZ8r4Uzw==}

  cli-cursor@3.1.0:
    resolution: {integrity: sha512-I/zHAwsKf9FqGoXM4WWRACob9+SNukZTd94DWF57E4toouRulbCxcUh6RKUEOQlYTHJnzkPMySvPNaaSLNfLZw==}
    engines: {node: '>=8'}

  cli-cursor@4.0.0:
    resolution: {integrity: sha512-VGtlMu3x/4DOtIUwEkRezxUZ2lBacNJCHash0N0WeZDBS+7Ux1dm3XWAgWYxLJFMMdOeXMHXorshEFhbMSGelg==}
    engines: {node: ^12.20.0 || ^14.13.1 || >=16.0.0}

  cli-highlight@2.1.11:
    resolution: {integrity: sha512-9KDcoEVwyUXrjcJNvHD0NFc/hiwe/WPVYIleQh2O1N2Zro5gWJZ/K+3DGn8w8P/F6FxOgzyC5bxDyHIgCSPhGg==}
    engines: {node: '>=8.0.0', npm: '>=5.0.0'}
    hasBin: true

  cli-progress@3.12.0:
    resolution: {integrity: sha512-tRkV3HJ1ASwm19THiiLIXLO7Im7wlTuKnvkYaTkyoAPefqjNg7W7DHKUlGRxy9vxDvbyCYQkQozvptuMkGCg8A==}
    engines: {node: '>=4'}

  cli-spinners@2.9.2:
    resolution: {integrity: sha512-ywqV+5MmyL4E7ybXgKys4DugZbX0FC6LnwrhjuykIjnK9k8OQacQ7axGKnjDXWNhns0xot3bZI5h55H8yo9cJg==}
    engines: {node: '>=6'}

  cli-table3@0.6.5:
    resolution: {integrity: sha512-+W/5efTR7y5HRD7gACw9yQjqMVvEMLBHmboM/kPWam+H+Hmyrgjh6YncVKK122YZkXrLudzTuAukUw9FnMf7IQ==}
    engines: {node: 10.* || >= 12.*}

  cli-width@4.1.0:
    resolution: {integrity: sha512-ouuZd4/dm2Sw5Gmqy6bGyNNNe1qt9RpmxveLSO7KcgsTnU7RXfsw+/bukWGo1abgBiMAic068rclZsO4IWmmxQ==}
    engines: {node: '>= 12'}

  cliui@7.0.4:
    resolution: {integrity: sha512-OcRE68cOsVMXp1Yvonl/fzkQOyjLSu/8bhPDfQt0e0/Eb283TKP20Fs2MqoPsr9SwA595rRCA+QMzYc9nBP+JQ==}

  cliui@8.0.1:
    resolution: {integrity: sha512-BSeNnyus75C4//NQ9gQt1/csTXyo/8Sb+afLAkzAptFuMsod9HFokGNudZpi/oQV73hnVK+sR+5PVRMd+Dr7YQ==}
    engines: {node: '>=12'}

  clone-response@1.0.3:
    resolution: {integrity: sha512-ROoL94jJH2dUVML2Y/5PEDNaSHgeOdSDicUyS7izcF63G6sTc/FTjLub4b8Il9S8S0beOfYt0TaA5qvFK+w0wA==}

  clone@1.0.4:
    resolution: {integrity: sha512-JQHZ2QMW6l3aH/j6xCqQThY/9OH4D/9ls34cgkUBiEeocRTU04tHfKPBsUK1PqZCUQM7GiA0IIXJSuXHI64Kbg==}
    engines: {node: '>=0.8'}

  color-convert@2.0.1:
    resolution: {integrity: sha512-RRECPsj7iu/xb5oKYcsFHSppFNnsj/52OVTRKb4zP5onXwVF3zVmmToNcOfGC+CRDpfK/U584fMg38ZHCaElKQ==}
    engines: {node: '>=7.0.0'}

  color-name@1.1.4:
    resolution: {integrity: sha512-dOy+3AuW3a2wNbZHIuMZpTcgjGuLU/uBL/ubcZF9OXbDo8ff4O8yVp5Bf0efS8uEoYo5q4Fx7dY9OgQGXgAsQA==}

  color-support@1.1.3:
    resolution: {integrity: sha512-qiBjkpbMLO/HL68y+lh4q0/O1MZFj2RX6X/KmMa3+gJD3z+WwI1ZzDHysvqHGS3mP6mznPckpXmw1nI9cJjyRg==}
    hasBin: true

  colord@2.9.3:
    resolution: {integrity: sha512-jeC1axXpnb0/2nn/Y1LPuLdgXBLH7aDcHu4KEKfqw3CUhX7ZpfBSlPKyqXE6btIgEzfWtrX3/tyBCaCvXvMkOw==}

  colorette@2.0.20:
    resolution: {integrity: sha512-IfEDxwoWIjkeXL1eXcDiow4UbKjhLdq6/EuSVR9GMN7KVH3r9gQ83e73hsz1Nd1T3ijd5xv1wcWRYO+D6kCI2w==}

  colors@1.4.0:
    resolution: {integrity: sha512-a+UqTh4kgZg/SlGvfbzDHpgRu7AAQOmmqRHJnxhRZICKFUT91brVhNNt58CMWU9PsBbv3PDCZUHbVxuDiH2mtA==}
    engines: {node: '>=0.1.90'}

  combined-stream@1.0.8:
    resolution: {integrity: sha512-FQN4MRfuJeHf7cBbBMJFXhKSDq+2kAArBlmRBvcvFE5BB1HZKXtSFASDhdlz9zOYwxh8lDdnvmMOe/+5cdoEdg==}
    engines: {node: '>= 0.8'}

  comlink@4.4.1:
    resolution: {integrity: sha512-+1dlx0aY5Jo1vHy/tSsIGpSkN4tS9rZSW8FIhG0JH/crs9wwweswIo/POr451r7bZww3hFbPAKnTpimzL/mm4Q==}

  command-exists@1.2.9:
    resolution: {integrity: sha512-LTQ/SGc+s0Xc0Fu5WaKnR0YiygZkm9eKFvyS+fRsU7/ZWFF8ykFM6Pc9aCVf1+xasOOZpO3BAVgVrKvsqKHV7w==}

  commander@2.7.1:
    resolution: {integrity: sha512-5qK/Wsc2fnRCiizV1JlHavWrSGAXQI7AusK423F8zJLwIGq8lmtO5GmO8PVMrtDUJMwTXOFBzSN6OCRD8CEMWw==}
    engines: {node: '>= 0.6.x'}

  commander@5.1.0:
    resolution: {integrity: sha512-P0CysNDQ7rtVw4QIQtm+MRxV66vKFSvlsQvGYXZWR3qFU0jlMKHZZZgw8e+8DSah4UDKMqnknRDQz+xuQXQ/Zg==}
    engines: {node: '>= 6'}

  commander@8.3.0:
    resolution: {integrity: sha512-OkTL9umf+He2DZkUq8f8J9of7yL6RJKI24dVITBmNfZBmri9zYZQrKkuXiKhyfPSu8tUhnVBB1iKXevvnlR4Ww==}
    engines: {node: '>= 12'}

  complex.js@2.1.1:
    resolution: {integrity: sha512-8njCHOTtFFLtegk6zQo0kkVX1rngygb/KQI6z1qZxlFI3scluC+LVTCFbrkWjBv4vvLlbQ9t88IPMC6k95VTTg==}

  concat-map@0.0.1:
    resolution: {integrity: sha512-/Srv4dswyQNBfohGpz9o6Yb3Gz3SrUDqBH5rTuhGR7ahtlbYKnVxw2bCFMRljaA7EXHaXZ8wsHdodFvbkhKmqg==}

  confbox@0.1.7:
    resolution: {integrity: sha512-uJcB/FKZtBMCJpK8MQji6bJHgu1tixKPxRLeGkNzBoOZzpnZUJm0jm2/sBDWcuBx1dYgxV4JU+g5hmNxCyAmdA==}

  config-chain@1.1.13:
    resolution: {integrity: sha512-qj+f8APARXHrM0hraqXYb2/bOVSV4PvJQlNZ/DVj0QrmNM2q2euizkeuVckQ57J+W0mRH6Hvi+k50M4Jul2VRQ==}

  console-control-strings@1.1.0:
    resolution: {integrity: sha512-ty/fTekppD2fIwRvnZAVdeOiGd1c7YXEixbgJTNzqcxJWKQnjJ/V1bNEEE6hygpM3WjwHFUVK6HTjWSzV4a8sQ==}

  content-disposition@0.5.4:
    resolution: {integrity: sha512-FveZTNuGw04cxlAiWbzi6zTAL/lhehaWbTtgluJh4/E95DqMwTmha3KZN1aAWA8cFIhHzMZUvLevkw5Rqk+tSQ==}
    engines: {node: '>= 0.6'}

  content-hash@2.5.2:
    resolution: {integrity: sha512-FvIQKy0S1JaWV10sMsA7TRx8bpU+pqPkhbsfvOJAdjRXvYxEckAwQWGwtRjiaJfh+E0DvcWUGqcdjwMGFjsSdw==}

  content-type@1.0.5:
    resolution: {integrity: sha512-nTjqfcBFEipKdXCv4YDQWCfmcLZKm81ldF0pAopTvyrFGVbcR6P/VAAd5G7N+0tTr8QqiU0tFadD6FK4NtJwOA==}
    engines: {node: '>= 0.6'}

  cookie-signature@1.0.6:
    resolution: {integrity: sha512-QADzlaHc8icV8I7vbaJXJwod9HWYp8uCqf1xa4OfNu1T7JVxQIrUgOWtHdNDtPiywmFbiS12VjotIXLrKM3orQ==}

  cookie@0.5.0:
    resolution: {integrity: sha512-YZ3GUyn/o8gfKJlnlX7g7xq4gyO6OSuhGPKaaGssGB2qgDUS0gPgtTvoyZLTt9Ab6dC4hfc9dV5arkvc/OCmrw==}
    engines: {node: '>= 0.6'}

  copy-to-clipboard@3.3.3:
    resolution: {integrity: sha512-2KV8NhB5JqC3ky0r9PMCAZKbUHSwtEo4CwCs0KXgruG43gX5PMqDEBbVU4OUzw2MuAWUfsuFmWvEKG5QRfSnJA==}

  core-util-is@1.0.2:
    resolution: {integrity: sha512-3lqz5YjWTYnW6dlDa5TLaTCcShfar1e40rmcJVwCBJC6mWlFuj0eCHIElmG1g5kyuJ/GD+8Wn4FFCcz4gJPfaQ==}

  cors@2.8.5:
    resolution: {integrity: sha512-KIHbLJqu73RGr/hnbrO9uBeixNGuvSQjul/jdFvS/KFSIH1hWVd1ng7zOHx+YrEfInLG7q4n6GHQ9cDtxv/P6g==}
    engines: {node: '>= 0.10'}

  crc-32@1.2.2:
    resolution: {integrity: sha512-ROmzCKrTnOwybPcJApAA6WBWij23HVfGVNKqqrZpuyZOHqK2CwHSvpGuyt/UNNvaIjEd8X5IFGp4Mh+Ie1IHJQ==}
    engines: {node: '>=0.8'}
    hasBin: true

  create-hash@1.2.0:
    resolution: {integrity: sha512-z00bCGNHDG8mHAkP7CtT1qVu+bFQUPjYq/4Iv3C3kWjTFV10zIjfSoeqXo9Asws8gwSHDGj/hl2u4OGIjapeCg==}

  create-hmac@1.1.7:
    resolution: {integrity: sha512-MJG9liiZ+ogc4TzUwuvbER1JRdgvUFSB5+VR/g5h82fGaIRWMWddtKBHi7/sVhfjQZ6SehlyhvQYrcYkaUIpLg==}

  create-require@1.1.1:
    resolution: {integrity: sha512-dcKFX3jn0MpIaXjisoRvexIJVEKzaq7z2rZKxf+MSr9TkdmHmsU4m2lcLojrj/FHl8mk5VxMmYA+ftRkP/3oKQ==}

  cross-fetch@4.0.0:
    resolution: {integrity: sha512-e4a5N8lVvuLgAWgnCrLr2PP0YyDOTHa9H/Rj54dirp61qXnNq46m82bRhNqIA5VccJtWBvPTFRV3TtvHUKPB1g==}

  cross-spawn@7.0.3:
    resolution: {integrity: sha512-iRDPJKUPVEND7dHPO8rkbOnPpyDygcDFtWjpeWNCgy8WP2rXcxXL8TskReQl6OrB2G7+UJrags1q15Fudc7G6w==}
    engines: {node: '>= 8'}

  css-color-keywords@1.0.0:
    resolution: {integrity: sha512-FyyrDHZKEjXDpNJYvVsV960FiqQyXc/LlYmsxl2BcdMb2WPx0OGRVgTg55rPSyLSNMqP52R9r8geSp7apN3Ofg==}
    engines: {node: '>=4'}

  css-to-react-native@3.2.0:
    resolution: {integrity: sha512-e8RKaLXMOFii+02mOlqwjbD00KSEKqblnpO9e++1aXS1fPQOpS1YoqdVHBqPjHNoxeF2mimzVqawm2KCbEdtHQ==}

  css-tree@2.3.1:
    resolution: {integrity: sha512-6Fv1DV/TYw//QF5IzQdqsNDjx/wc8TrMBZsqjL9eW01tWb7R7k/mq+/VXfJCl7SoD5emsJop9cOByJZfs8hYIw==}
    engines: {node: ^10 || ^12.20.0 || ^14.13.0 || >=15.0.0}

  cssstyle@4.0.1:
    resolution: {integrity: sha512-8ZYiJ3A/3OkDd093CBT/0UKDWry7ak4BdPTFP2+QEP7cmhouyq/Up709ASSj2cK02BbZiMgk7kYjZNS4QP5qrQ==}
    engines: {node: '>=18'}

  csstype@3.1.3:
    resolution: {integrity: sha512-M1uQkMl8rQK/szD0LNhtqxIPLpimGm8sOBwU7lLnCpSbTyY3yeU1Vc7l4KT5zT4s/yOxHH5O7tIuuLOCnLADRw==}

  cuint@0.2.2:
    resolution: {integrity: sha512-d4ZVpCW31eWwCMe1YT3ur7mUDnTXbgwyzaL320DrcRT45rfjYxkt5QWLrmOJ+/UEAI2+fQgKe/fCjR8l4TpRgw==}

  d@1.0.2:
    resolution: {integrity: sha512-MOqHvMWF9/9MX6nza0KgvFH4HpMU0EF5uUDXqX/BtxtU8NfB0QzRtJ8Oe/6SuS4kbhyzVJwjd97EA4PKrzJ8bw==}
    engines: {node: '>=0.12'}

  dashdash@1.14.1:
    resolution: {integrity: sha512-jRFi8UDGo6j+odZiEpjazZaWqEal3w/basFjQHQEwVtZJGDpxbH1MeYluwCS8Xq5wmLJooDlMgvVarmWfGM44g==}
    engines: {node: '>=0.10'}

  data-uri-to-buffer@4.0.1:
    resolution: {integrity: sha512-0R9ikRb668HB7QDxT1vkpuUBtqc53YyAwMwGeUFKRojY/NWKvdZ+9UYtRfGmhqNbRkTSVpMbmyhXipFFv2cb/A==}
    engines: {node: '>= 12'}

  data-urls@5.0.0:
    resolution: {integrity: sha512-ZYP5VBHshaDAiVZxjbRVcFJpc+4xGgT0bK3vzy1HLN8jTO975HEbuYzZJcHoQEY5K1a0z8YayJkyVETa08eNTg==}
    engines: {node: '>=18'}

  dateformat@4.6.3:
    resolution: {integrity: sha512-2P0p0pFGzHS5EMnhdxQi7aJN+iMheud0UhG4dlE1DLAlvL8JHjJJTX/CSm4JXwV0Ka5nGk3zC5mcb5bUQUxxMA==}

  dayjs@1.11.11:
    resolution: {integrity: sha512-okzr3f11N6WuqYtZSvm+F776mB41wRZMhKP+hc34YdW+KmtYYK9iqvHSwo2k9FEH3fhGXvOPV6yz2IcSrfRUDg==}

  debug@2.6.9:
    resolution: {integrity: sha512-bC7ElrdJaJnPbAP+1EotYvqZsb3ecl5wi6Bfi6BJTUcNowp6cvspg0jXznRTKDjm/E7AdgFBVeAPVMNcKGsHMA==}
    peerDependencies:
      supports-color: '*'
    peerDependenciesMeta:
      supports-color:
        optional: true

  debug@4.3.4:
    resolution: {integrity: sha512-PRWFHuSU3eDtQJPvnNY7Jcket1j0t5OuOsFzPPzsekD52Zl8qUfFIPEiswXqIvHWGVHOgX+7G/vCNNhehwxfkQ==}
    engines: {node: '>=6.0'}
    peerDependencies:
      supports-color: '*'
    peerDependenciesMeta:
      supports-color:
        optional: true

  decamelize@4.0.0:
    resolution: {integrity: sha512-9iE1PgSik9HeIIw2JO94IidnE3eBoQrFJ3w7sFuzSX4DpmZ3v5sZpUiV5Swcf6mQEF+Y0ru8Neo+p+nyh2J+hQ==}
    engines: {node: '>=10'}

  decimal.js@10.4.3:
    resolution: {integrity: sha512-VBBaLc1MgL5XpzgIP7ny5Z6Nx3UrRkIViUkPUdtl9aya5amy3De1gsUUSB1g3+3sExYNjCAsAznmukyxCb1GRA==}

  decode-uri-component@0.2.2:
    resolution: {integrity: sha512-FqUYQ+8o158GyGTrMFJms9qh3CqTKvAqgqsTnkLI8sKu0028orqBhxNMFkFen0zGyg6epACD32pjVk58ngIErQ==}
    engines: {node: '>=0.10'}

  decompress-response@3.3.0:
    resolution: {integrity: sha512-BzRPQuY1ip+qDonAOz42gRm/pg9F768C+npV/4JOsxRC2sq+Rlk+Q4ZCAsOhnIaMrgarILY+RMUIvMmmX1qAEA==}
    engines: {node: '>=4'}

  decompress-response@6.0.0:
    resolution: {integrity: sha512-aW35yZM6Bb/4oJlZncMH2LCoZtJXTRxES17vE3hoRiowU2kWHaJKFkSBDnDR+cm9J+9QhXmREyIfv0pji9ejCQ==}
    engines: {node: '>=10'}

  deep-eql@4.1.3:
    resolution: {integrity: sha512-WaEtAOpRA1MQ0eohqZjpGD8zdI0Ovsm8mmFhaDN8dvDZzyoUMcYDnf5Y6iu7HTXxf8JDS23qWa4a+hKCDyOPzw==}
    engines: {node: '>=6'}

  deep-equal@2.2.3:
    resolution: {integrity: sha512-ZIwpnevOurS8bpT4192sqAowWM76JDKSHYzMLty3BZGSswgq6pBaH3DhCSW5xVAZICZyKdOBPjwww5wfgT/6PA==}
    engines: {node: '>= 0.4'}

  deep-extend@0.6.0:
    resolution: {integrity: sha512-LOHxIOaPYdHlJRtCQfDIVZtfw/ufM8+rVj649RIHzcm/vGwQRXFt6OPqIFWsm2XEMrNIEtWR64sY1LEKD2vAOA==}
    engines: {node: '>=4.0.0'}

  deep-is@0.1.4:
    resolution: {integrity: sha512-oIPzksmTg4/MriiaYGO+okXDT7ztn/w3Eptv/+gSIdMdKsJo0u4CfYNFJPy+4SKMuCqGw2wxnA+URMg3t8a/bQ==}

  defaults@1.0.4:
    resolution: {integrity: sha512-eFuaLoy/Rxalv2kr+lqMlUnrDWV+3j4pljOIJgLIhI058IQfWJ7vXhyEIHu+HtC738klGALYxOKDO0bQP3tg8A==}

  defer-to-connect@2.0.1:
    resolution: {integrity: sha512-4tvttepXG1VaYGrRibk5EwJd1t4udunSOVMdLSAL6mId1ix438oPwPZMALY41FCijukO1L0twNcGsdzS7dHgDg==}
    engines: {node: '>=10'}

  deferred-leveldown@5.3.0:
    resolution: {integrity: sha512-a59VOT+oDy7vtAbLRCZwWgxu2BaCfd5Hk7wxJd48ei7I+nsg8Orlb9CLG0PMZienk9BSUKgeAqkO2+Lw+1+Ukw==}
    engines: {node: '>=6'}

  define-data-property@1.1.1:
    resolution: {integrity: sha512-E7uGkTzkk1d0ByLeSc6ZsFS79Axg+m1P/VsgYsxHgiuc3tFSj+MjMIwe90FC4lOAZzNBdY7kkO2P2wKdsQ1vgQ==}
    engines: {node: '>= 0.4'}

  define-data-property@1.1.4:
    resolution: {integrity: sha512-rBMvIzlpA8v6E+SJZoo++HAYqsLrkg7MSfIinMPFhmkorw7X+dOXVJQs+QT69zGkzMyfDnIMN2Wid1+NbL3T+A==}
    engines: {node: '>= 0.4'}

  define-properties@1.2.1:
    resolution: {integrity: sha512-8QmQKqEASLd5nx0U1B1okLElbUuuttJ/AnYmRXbbbGDWh6uS208EjD4Xqq/I9wK7u0v6O08XhTWnt5XtEbR6Dg==}
    engines: {node: '>= 0.4'}

  delayed-stream@1.0.0:
    resolution: {integrity: sha512-ZySD7Nf91aLB0RxL4KGrKHBXl7Eds1DAmEdcoVawXnLD7SDhpNgtuII2aAkg7a7QS41jxPSZ17p4VdGnMHk3MQ==}
    engines: {node: '>=0.4.0'}

  delegates@1.0.0:
    resolution: {integrity: sha512-bd2L678uiWATM6m5Z1VzNCErI3jiGzt6HGY8OVICs40JQq/HALfbyNJmp0UDakEY4pMMaN0Ly5om/B1VI/+xfQ==}

  depd@2.0.0:
    resolution: {integrity: sha512-g7nH6P6dyDioJogAAGprGpCtVImJhpPk/roCzdb3fIh61/s/nPsfR6onyMwkCAR/OlC3yBC0lESvUoQEAssIrw==}
    engines: {node: '>= 0.8'}

  deprecation@2.3.1:
    resolution: {integrity: sha512-xmHIy4F3scKVwMsQ4WnVaS8bHOx0DmVwRywosKhaILI0ywMDWPtBSku2HNxRvF7jtwDRsoEwYQSfbxj8b7RlJQ==}

  destroy@1.2.0:
    resolution: {integrity: sha512-2sJGJTaXIIaR1w4iJSNoN0hnMY7Gpc/n8D4qSCJw8QqFWXf7cuAgnEHxBpweaVcPevC2l3KpjYCx3NypQQgaJg==}
    engines: {node: '>= 0.8', npm: 1.2.8000 || >= 1.4.16}

  detect-libc@2.0.3:
    resolution: {integrity: sha512-bwy0MGW55bG41VqxxypOsdSdGqLwXPI/focwgTYCFMbdUiBAxLg9CFzG08sz2aqzknwiX7Hkl0bQENjg8iLByw==}
    engines: {node: '>=8'}

  detect-node@2.1.0:
    resolution: {integrity: sha512-T0NIuQpnTvFDATNuHN5roPwSBG83rFsuO+MXXH9/3N1eFbn4wcPjttvjMLEPWJ0RGUYgQE7cGgS3tNxbqCGM7g==}

  diff-match-patch@1.0.5:
    resolution: {integrity: sha512-IayShXAgj/QMXgB0IWmKx+rOPuGMhqm5w6jvFxmVenXKIzRqTAAsbBPT3kWQeGANj3jGgvcvv4yK6SxqYmikgw==}

  diff-sequences@29.6.3:
    resolution: {integrity: sha512-EjePK1srD3P08o2j4f0ExnylqRs5B9tJjcp9t1krH2qRi8CCdsYfwe9JgSLurFBWwq4uOlipzfk5fHNvwFKr8Q==}
    engines: {node: ^14.15.0 || ^16.10.0 || >=18.0.0}

  diff@4.0.2:
    resolution: {integrity: sha512-58lmxKSA4BNyLz+HHMUzlOEpg09FV+ev6ZMe3vJihgdxzgcwZ8VoEEPmALCZG9LmqfVoNMMKpttIYTVG6uDY7A==}
    engines: {node: '>=0.3.1'}

  diff@5.0.0:
    resolution: {integrity: sha512-/VTCrvm5Z0JGty/BWHljh+BAiw3IK+2j87NGMu8Nwc/f48WoDAC395uomO9ZD117ZOBaHmkX1oyLvkVM/aIT3w==}
    engines: {node: '>=0.3.1'}

  dir-glob@3.0.1:
    resolution: {integrity: sha512-WkrWp9GR4KXfKGYzOLmTuGVi1UWFfws377n9cc55/tb6DuqyF6pcQ5AbiHEshaDpY9v6oaSr2XCDidGmMwdzIA==}
    engines: {node: '>=8'}

  doctrine@3.0.0:
    resolution: {integrity: sha512-yS+Q5i3hBf7GBkd4KG8a7eBNNWNGLTaEwwYWUijIYM7zrlYDM0BFXHjjPWlWZ1Rg7UaddZeIDmi9jF3HmqiQ2w==}
    engines: {node: '>=6.0.0'}

  dom-walk@0.1.2:
    resolution: {integrity: sha512-6QvTW9mrGeIegrFXdtQi9pk7O/nSK6lSdXW2eqUspN5LWD7UTji2Fqw5V2YLjBpHEoU9Xl/eUWNpDeZvoyOv2w==}

  dotenv@16.4.5:
    resolution: {integrity: sha512-ZmdL2rui+eB2YwhsWzjInR8LldtZHGDoQ1ugH85ppHKwpUHL7j7rN0Ti9NCnGiQbhaZ11FpR+7ao1dNsmduNUg==}
    engines: {node: '>=12'}

  eastasianwidth@0.2.0:
    resolution: {integrity: sha512-I88TYZWc9XiYHRQ4/3c5rjjfgkjhLyW2luGIheGERbNQ6OY7yTybanSpDXZa8y7VUP9YmDcYa+eyq4ca7iLqWA==}

  ecc-jsbn@0.1.2:
    resolution: {integrity: sha512-eh9O+hwRHNbG4BLTjEl3nw044CkGm5X6LoaCf7LPp7UU8Qrt47JYNi6nPX8xjW97TKGKm1ouctg0QSpZe9qrnw==}

  ed2curve@0.3.0:
    resolution: {integrity: sha512-8w2fmmq3hv9rCrcI7g9hms2pMunQr1JINfcjwR9tAyZqhtyaMN991lF/ZfHfr5tzZQ8c7y7aBgZbjfbd0fjFwQ==}

  ee-first@1.1.1:
    resolution: {integrity: sha512-WMwm9LhRUo+WUaRN+vRuETqG89IgZphVSNkdFgeb6sS/E4OrDIN7t48CAewSHXc6C8lefD8KKfr5vY61brQlow==}

  elliptic@6.5.4:
    resolution: {integrity: sha512-iLhC6ULemrljPZb+QutR5TQGB+pdW6KGD5RSegS+8sorOZT+rdQFbsQFJgvN3eRqNALqJer4oQ16YvJHlU8hzQ==}

  elliptic@6.5.5:
    resolution: {integrity: sha512-7EjbcmUm17NQFu4Pmgmq2olYMj8nwMnpcddByChSUjArp8F5DQWcIcpriwO4ZToLNAJig0yiyjswfyGNje/ixw==}

  emoji-regex@8.0.0:
    resolution: {integrity: sha512-MSjYzcWNOA0ewAHpz0MxpYFvwg6yjy1NG3xteoqz644VCo/RPgnr1/GGt+ic3iJTzQ8Eu3TdM14SawnVUmGE6A==}

  emoji-regex@9.2.2:
    resolution: {integrity: sha512-L18DaJsXSUk2+42pv8mLs5jJT2hqFkFE4j21wOmgbUqsZ2hL72NsUU785g9RXgo3s0ZNgVl42TiHp3ZtOv/Vyg==}

  encodeurl@1.0.2:
    resolution: {integrity: sha512-TPJXq8JqFaVYm2CWmPvnP2Iyo4ZSM7/QKcSmuMLDObfpH5fi7RUGmd/rTDf+rut/saiDiQEeVTNgAmJEdAOx0w==}
    engines: {node: '>= 0.8'}

  encoding-down@6.3.0:
    resolution: {integrity: sha512-QKrV0iKR6MZVJV08QY0wp1e7vF6QbhnbQhb07bwpEyuz4uZiZgPlEGdkCROuFkUwdxlFaiPIhjyarH1ee/3vhw==}
    engines: {node: '>=6'}

  encoding@0.1.13:
    resolution: {integrity: sha512-ETBauow1T35Y/WZMkio9jiM0Z5xjHHmJ4XmjZOq1l/dXz3lr2sRn87nJy20RupqSh1F2m3HHPSp8ShIPQJrJ3A==}

  end-of-stream@1.4.4:
    resolution: {integrity: sha512-+uw1inIHVPQoaVuHzRyXd21icM+cnt4CzD5rW+NC1wjOUSTOs+Te7FOv7AhN7vS9x/oIyhLP5PR1H+phQAHu5Q==}

  entities@4.5.0:
    resolution: {integrity: sha512-V0hjH4dGPh9Ao5p0MoRY6BVqtwCjhz6vI5LT8AJ55H+4g9/4vbHx1I54fS0XuclLhDHArPQCiMjDxjaL8fPxhw==}
    engines: {node: '>=0.12'}

  env-paths@2.2.1:
    resolution: {integrity: sha512-+h1lkLKhZMTYjog1VEpJNG7NZJWcuc2DDk/qsqSTRRCOXiLjeQ1d1/udrUGhqMxUgAlwKNZ0cf2uqan5GLuS2A==}
    engines: {node: '>=6'}

  err-code@2.0.3:
    resolution: {integrity: sha512-2bmlRpNKBxT/CRmPOlyISQpNj+qSeYvcym/uT0Jx2bMOlKLtSy1ZmLuVxSEKKyor/N5yhvp/ZiG1oE3DEYMSFA==}

  err-code@3.0.1:
    resolution: {integrity: sha512-GiaH0KJUewYok+eeY05IIgjtAe4Yltygk9Wqp1V5yVWLdhf0hYZchRjNIT9bb0mSwRcIusT3cx7PJUf3zEIfUA==}

  errno@0.1.8:
    resolution: {integrity: sha512-dJ6oBr5SQ1VSd9qkk7ByRgb/1SH4JZjCHSW/mr63/QcXO9zLVxvJ6Oy13nio03rxpSnVDDjFor75SjVeZWPW/A==}
    hasBin: true

  es-define-property@1.0.0:
    resolution: {integrity: sha512-jxayLKShrEqqzJ0eumQbVhTYQM27CfT1T35+gCgDFoL82JLsXqTJ76zv6A0YLOgEnLUMvLzsDsGIrl8NFpT2gQ==}
    engines: {node: '>= 0.4'}

  es-errors@1.3.0:
    resolution: {integrity: sha512-Zf5H2Kxt2xjTvbJvP2ZWLEICxA6j+hAmMzIlypy4xcBg1vKVnx89Wy0GbS+kf5cwCVFFzdCFh2XSCFNULS6csw==}
    engines: {node: '>= 0.4'}

  es-get-iterator@1.1.3:
    resolution: {integrity: sha512-sPZmqHBe6JIiTfN5q2pEi//TwxmAFHwj/XEuYjTuse78i8KxaqMTTzxPoFKuzRpDpTJ+0NAbpfenkmH2rePtuw==}

  es5-ext@0.10.64:
    resolution: {integrity: sha512-p2snDhiLaXe6dahss1LddxqEm+SkuDvV8dnIQG0MWjyHpcMNfXKPE+/Cc0y+PhxJX3A4xGNeFCj5oc0BUh6deg==}
    engines: {node: '>=0.10'}

  es6-error@4.1.1:
    resolution: {integrity: sha512-Um/+FxMr9CISWh0bi5Zv0iOD+4cFh5qLeks1qhAopKVAJw3drgKbKySikp7wGhDL0HPeaja0P5ULZrxLkniUVg==}

  es6-iterator@2.0.3:
    resolution: {integrity: sha512-zw4SRzoUkd+cl+ZoE15A9o1oQd920Bb0iOJMQkQhl3jNc03YqVjAhG7scf9C5KWRU/R13Orf588uCC6525o02g==}

  es6-promise@4.2.8:
    resolution: {integrity: sha512-HJDGx5daxeIvxdBxvG2cb9g4tEvwIk3i8+nhX0yGrYmZUzbkdg8QbDevheDB8gd0//uPj4c1EQua8Q+MViT0/w==}

  es6-symbol@3.1.4:
    resolution: {integrity: sha512-U9bFFjX8tFiATgtkJ1zg25+KviIXpgRvRHS8sau3GfhVzThRQrOeksPeT0BWW2MNZs1OEWJ1DPXOQMn0KKRkvg==}
    engines: {node: '>=0.12'}

  es6-weak-map@2.0.3:
    resolution: {integrity: sha512-p5um32HOTO1kP+w7PRnB+5lQ43Z6muuMuIMffvDN8ZB4GcnjLBV6zGStpbASIMk4DCAvEaamhe2zhyCb/QXXsA==}

  esbuild@0.20.2:
    resolution: {integrity: sha512-WdOOppmUNU+IbZ0PaDiTst80zjnrOkyJNHoKupIcVyU8Lvla3Ugx94VzkQ32Ijqd7UhHJy75gNWDMUekcrSJ6g==}
    engines: {node: '>=12'}
    hasBin: true

  escalade@3.1.1:
    resolution: {integrity: sha512-k0er2gUkLf8O0zKJiAhmkTnJlTvINGv7ygDNPbeIsX/TJjGJZHuh9B2UxbsaEkmlEo9MfhrSzmhIlhRlI2GXnw==}
    engines: {node: '>=6'}

  escalade@3.1.2:
    resolution: {integrity: sha512-ErCHMCae19vR8vQGe50xIsVomy19rg6gFu3+r3jkEO46suLMWBksvVyoGgQV+jOfl84ZSOSlmv6Gxa89PmTGmA==}
    engines: {node: '>=6'}

  escape-html@1.0.3:
    resolution: {integrity: sha512-NiSupZ4OeuGwr68lGIeym/ksIZMJodUGOSCZ/FSnTxcrekbvqrgdUxlJOMpijaKZVjAJrWrGs/6Jy8OMuyj9ow==}

  escape-latex@1.2.0:
    resolution: {integrity: sha512-nV5aVWW1K0wEiUIEdZ4erkGGH8mDxGyxSeqPzRNtWP7ataw+/olFObw7hujFWlVjNsaDFw5VZ5NzVSIqRgfTiw==}

  escape-string-regexp@4.0.0:
    resolution: {integrity: sha512-TtpcNJ3XAzx3Gq8sWRzJaVajRs0uVxA2YAkdb1jm2YkPz4G6egUFAyA3n5vtEIZefPk5Wa4UXbKuS5fKkJWdgA==}
    engines: {node: '>=10'}

  escape-string-regexp@5.0.0:
    resolution: {integrity: sha512-/veY75JbMK4j1yjvuUxuVsiS/hr/4iHs9FTT6cgTexxdE0Ly/glccBAkloH/DofkjRbZU3bnoj38mOmhkZ0lHw==}
    engines: {node: '>=12'}

  eslint-plugin-unused-imports@3.1.0:
    resolution: {integrity: sha512-9l1YFCzXKkw1qtAru1RWUtG2EVDZY0a0eChKXcL+EZ5jitG7qxdctu4RnvhOJHv4xfmUf7h+JJPINlVpGhZMrw==}
    engines: {node: ^12.22.0 || ^14.17.0 || >=16.0.0}
    peerDependencies:
      '@typescript-eslint/eslint-plugin': 6 - 7
      eslint: '8'
    peerDependenciesMeta:
      '@typescript-eslint/eslint-plugin':
        optional: true

  eslint-rule-composer@0.3.0:
    resolution: {integrity: sha512-bt+Sh8CtDmn2OajxvNO+BX7Wn4CIWMpTRm3MaiKPCQcnnlm0CS2mhui6QaoeQugs+3Kj2ESKEEGJUdVafwhiCg==}
    engines: {node: '>=4.0.0'}

  eslint-scope@7.2.2:
    resolution: {integrity: sha512-dOt21O7lTMhDM+X9mB4GX+DZrZtCUJPL/wlcTqxyrx5IvO0IYtILdtrQGQp+8n5S0gwSVmOf9NQrjMOgfQZlIg==}
    engines: {node: ^12.22.0 || ^14.17.0 || >=16.0.0}

  eslint-visitor-keys@3.4.3:
    resolution: {integrity: sha512-wpc+LXeiyiisxPlEkUzU6svyS1frIO3Mgxj1fdy7Pm8Ygzguax2N3Fa/D/ag1WqbOprdI+uY6wMUl8/a2G+iag==}
    engines: {node: ^12.22.0 || ^14.17.0 || >=16.0.0}

  eslint@8.57.0:
    resolution: {integrity: sha512-dZ6+mexnaTIbSBZWgou51U6OmzIhYM2VcNdtiTtI7qPNZm35Akpr0f6vtw3w1Kmn5PYo+tZVfh13WrhpS6oLqQ==}
    engines: {node: ^12.22.0 || ^14.17.0 || >=16.0.0}
    hasBin: true

  esniff@2.0.1:
    resolution: {integrity: sha512-kTUIGKQ/mDPFoJ0oVfcmyJn4iBDRptjNVIzwIFR7tqWXdVI9xfA2RMwY/gbSpJG3lkdWNEjLap/NqVHZiJsdfg==}
    engines: {node: '>=0.10'}

  espree@9.6.1:
    resolution: {integrity: sha512-oruZaFkjorTpF32kDSI5/75ViwGeZginGGy2NoOSg3Q9bnwlnmDm4HLnkl0RE3n+njDXR037aY1+x58Z/zFdwQ==}
    engines: {node: ^12.22.0 || ^14.17.0 || >=16.0.0}

  esquery@1.5.0:
    resolution: {integrity: sha512-YQLXUplAwJgCydQ78IMJywZCceoqk1oH01OERdSAJc/7U2AylwjhSCLDEtqwg811idIS/9fIU5GjG73IgjKMVg==}
    engines: {node: '>=0.10'}

  esrecurse@4.3.0:
    resolution: {integrity: sha512-KmfKL3b6G+RXvP8N1vr3Tq1kL/oCFgn2NYXEtqP8/L3pKapUA4G8cFVaoF3SU323CD4XypR/ffioHmkti6/Tag==}
    engines: {node: '>=4.0'}

  estraverse@5.3.0:
    resolution: {integrity: sha512-MMdARuVEQziNTeJD8DgMqmhwR11BRQ/cBP+pLtYdSTnf3MIO8fFeiINEbX36ZdNlfU/7A9f3gUw49B3oQsvwBA==}
    engines: {node: '>=4.0'}

  estree-walker@3.0.3:
    resolution: {integrity: sha512-7RUKfXgSMMkzt6ZuXmqapOurLGPPfgj6l9uRZ7lRGolvk0y2yocc35LdcxKC5PQZdn2DMqioAQ2NoWcrTKmm6g==}

  esutils@2.0.3:
    resolution: {integrity: sha512-kVscqXk4OCp68SZ0dkgEKVi6/8ij300KBWTJq32P/dYeWTSwK41WyTxalN1eRmA5Z9UU/LX9D7FWSmV9SAYx6g==}
    engines: {node: '>=0.10.0'}

  etag@1.8.1:
    resolution: {integrity: sha512-aIL5Fx7mawVa300al2BnEE4iNvo1qETxLrPI/o05L7z6go7fCw1J6EQmbK4FmJ2AS7kgVF/KEZWufBfdClMcPg==}
    engines: {node: '>= 0.6'}

  eth-ens-namehash@2.0.8:
    resolution: {integrity: sha512-VWEI1+KJfz4Km//dadyvBBoBeSQ0MHTXPvr8UIXiLW6IanxvAV+DmlZAijZwAyggqGUfwQBeHf7tc9wzc1piSw==}

  eth-lib@0.1.29:
    resolution: {integrity: sha512-bfttrr3/7gG4E02HoWTDUcDDslN003OlOoBxk9virpAZQ1ja/jDgwkWB8QfJF7ojuEowrqy+lzp9VcJG7/k5bQ==}

  eth-lib@0.2.8:
    resolution: {integrity: sha512-ArJ7x1WcWOlSpzdoTBX8vkwlkSQ85CjjifSZtV4co64vWxSV8geWfPI9x4SVYu3DSxnX4yWFVTtGL+j9DUFLNw==}

  eth-object@https://codeload.github.com/aurora-is-near/eth-object/tar.gz/a84d1420fdde87a768b96c6a3b3d0ee435998f72:
    resolution: {tarball: https://codeload.github.com/aurora-is-near/eth-object/tar.gz/a84d1420fdde87a768b96c6a3b3d0ee435998f72}
    version: 1.0.3

  eth-util-lite@https://codeload.github.com/near/eth-util-lite/tar.gz/427b7634a123d171432f3b38c6542913a3897ac7:
    resolution: {tarball: https://codeload.github.com/near/eth-util-lite/tar.gz/427b7634a123d171432f3b38c6542913a3897ac7}
    version: 1.0.1

  ethereum-blockies-base64@1.0.2:
    resolution: {integrity: sha512-Vg2HTm7slcWNKaRhCUl/L3b4KrB8ohQXdd5Pu3OI897EcR6tVRvUqdTwAyx+dnmoDzj8e2bwBLDQ50ByFmcz6w==}

  ethereum-bloom-filters@1.0.10:
    resolution: {integrity: sha512-rxJ5OFN3RwjQxDcFP2Z5+Q9ho4eIdEmSc2ht0fCu8Se9nbXjZ7/031uXoUYJ87KHCOdVeiUuwSnoS7hmYAGVHA==}

  ethereum-cryptography@0.1.3:
    resolution: {integrity: sha512-w8/4x1SGGzc+tO97TASLja6SLd3fRIK2tLVcV2Gx4IB21hE19atll5Cq9o3d0ZmAYC/8aw0ipieTSiekAea4SQ==}

  ethereum-cryptography@2.1.3:
    resolution: {integrity: sha512-BlwbIL7/P45W8FGW2r7LGuvoEZ+7PWsniMvQ4p5s2xCyw9tmaDlpfsN9HjAucbF+t/qpVHwZUisgfK24TCW8aA==}

  ethereumjs-util@7.1.5:
    resolution: {integrity: sha512-SDl5kKrQAudFBUe5OJM9Ac6WmMyYmXX/6sTmLZ3ffG2eY6ZIGBes3pEDxNN6V72WyOw4CPD5RomKdsa8DAAwLg==}
    engines: {node: '>=10.0.0'}

  ethers@6.12.1:
    resolution: {integrity: sha512-j6wcVoZf06nqEcBbDWkKg8Fp895SS96dSnTCjiXT+8vt2o02raTn4Lo9ERUuIVU5bAjoPYeA+7ytQFexFmLuVw==}
    engines: {node: '>=14.0.0'}

  ethjs-unit@0.1.6:
    resolution: {integrity: sha512-/Sn9Y0oKl0uqQuvgFk/zQgR7aw1g36qX/jzSQ5lSwlO0GigPymk4eGQfeNTD03w1dPOqfz8V77Cy43jH56pagw==}
    engines: {node: '>=6.5.0', npm: '>=3'}

  event-emitter@0.3.5:
    resolution: {integrity: sha512-D9rRn9y7kLPnJ+hMq7S/nhvoKwwvVJahBi2BPmx3bvbsEdK3W9ii8cBSGjP+72/LnM4n6fo3+dkCX5FeTQruXA==}

  event-target-shim@5.0.1:
    resolution: {integrity: sha512-i/2XbnSz/uxRCU6+NdVJgKWDTM427+MqYbkQzD321DuCQJUqOuJKIA0IM2+W2xtYHdKOmZ4dR6fExsd4SXL+WQ==}
    engines: {node: '>=6'}

  eventemitter3@4.0.4:
    resolution: {integrity: sha512-rlaVLnVxtxvoyLsQQFBx53YmXHDxRIzzTLbdfxqi4yocpSjAxXwkU0cScM5JgSKMqEhrZpnvQ2D9gjylR0AimQ==}

  eventemitter3@4.0.7:
    resolution: {integrity: sha512-8guHBZCwKnFhYdHr2ysuRWErTwhoN2X8XELRlrRwpmfeY2jjuUN4taQMsULKUVo1K4DvZl+0pgfyoysHxvmvEw==}

  eventemitter3@5.0.1:
    resolution: {integrity: sha512-GWkBvjiSZK87ELrYOSESUYeVIc9mvLLf/nXalMOS5dYrgZq9o5OVkbZAVM06CVxYsCwH9BDZFPlQTlPA1j4ahA==}

  events@3.3.0:
    resolution: {integrity: sha512-mQw+2fkQbALzQ7V0MY0IqdnXNOeTtP4r0lN9z7AAawCXgqea7bDii20AYrIBrFd/Hx0M2Ocz6S111CaFkUcb0Q==}
    engines: {node: '>=0.8.x'}

  evp_bytestokey@1.0.3:
    resolution: {integrity: sha512-/f2Go4TognH/KvCISP7OUsHn85hT9nUkxxA9BEWxFn+Oj9o8ZNLm/40hdlgSLyuOimsrTKLUMEorQexp/aPQeA==}

  execa@5.1.1:
    resolution: {integrity: sha512-8uSpZZocAZRBAPIEINJj3Lo9HyGitllczc27Eh5YYojjMFMn8yHMDMaUHE2Jqfq05D/wucwI4JGURyXt1vchyg==}
    engines: {node: '>=10'}

  execa@8.0.1:
    resolution: {integrity: sha512-VyhnebXciFV2DESc+p6B+y0LjSm0krU4OgJN44qFAhBY0TJ+1V61tYD2+wHusZ6F9n5K+vl8k0sTy7PEfV4qpg==}
    engines: {node: '>=16.17'}

  expand-template@2.0.3:
    resolution: {integrity: sha512-XYfuKMvj4O35f/pOXLObndIRvyQ+/+6AhODh+OKWj9S9498pHHn/IMszH+gt0fBCRWMNfk1ZSp5x3AifmnI2vg==}
    engines: {node: '>=6'}

  express@4.18.2:
    resolution: {integrity: sha512-5/PsL6iGPdfQ/lKM1UuielYgv3BUoJfz1aUwU9vHZ+J7gyvwdQXFEBIEIaxeGf0GIcreATNyBExtalisDbuMqQ==}
    engines: {node: '>= 0.10.0'}

  ext@1.7.0:
    resolution: {integrity: sha512-6hxeJYaL110a9b5TEJSj0gojyHQAmA2ch5Os+ySCiA1QGdS697XWY1pzsrSjqA9LDEEgdB/KypIlR59RcLuHYw==}

  extend@3.0.2:
    resolution: {integrity: sha512-fjquC59cD7CyW6urNXK0FBufkZcoiGG80wTuPujX590cB5Ttln20E2UB4S/WARVqhXffZl2LNgS+gQdPIIim/g==}

  external-editor@3.1.0:
    resolution: {integrity: sha512-hMQ4CX1p1izmuLYyZqLMO/qGNw10wSv9QDCPfzXfyFrOaCSSoRfqE1Kf1s5an66J5JZC62NewG+mK49jOCtQew==}
    engines: {node: '>=4'}

  extsprintf@1.3.0:
    resolution: {integrity: sha512-11Ndz7Nv+mvAC1j0ktTa7fAb0vLyGGX+rMHNBYQviQDGU0Hw7lhctJANqbPhu9nV9/izT/IntTgZ7Im/9LJs9g==}
    engines: {'0': node >=0.6.0}

  fast-copy@3.0.2:
    resolution: {integrity: sha512-dl0O9Vhju8IrcLndv2eU4ldt1ftXMqqfgN4H1cpmGV7P6jeB9FwpN9a2c8DPGE1Ys88rNUJVYDHq73CGAGOPfQ==}

  fast-deep-equal@3.1.3:
    resolution: {integrity: sha512-f3qQ9oQy9j2AhBe/H9VC91wLmKBCCU/gDOnKNAYG5hswO7BLKj09Hc5HYNz9cGI++xlpDCIgDaitVs03ATR84Q==}

  fast-glob@3.3.2:
    resolution: {integrity: sha512-oX2ruAFQwf/Orj8m737Y5adxDQO0LAB7/S5MnxCdTNDd4p6BsyIVsv9JQsATbTSq8KHRpLwIHbVlUNatxd+1Ow==}
    engines: {node: '>=8.6.0'}

  fast-json-stable-stringify@2.1.0:
    resolution: {integrity: sha512-lhd/wF+Lk98HZoTCtlVraHtfh5XYijIjalXck7saUtuanSDyLMxnHhSXEDJqHxD7msR8D0uCmqlkwjCV8xvwHw==}

  fast-levenshtein@2.0.6:
    resolution: {integrity: sha512-DCXu6Ifhqcks7TZKY3Hxp3y6qphY5SJZmrWMDrKcERSOXWQdMhU9Ig/PYrzyw/ul9jOIyh0N4M0tbC5hodg8dw==}

  fast-redact@3.5.0:
    resolution: {integrity: sha512-dwsoQlS7h9hMeYUq1W++23NDcBLV4KqONnITDV9DjfS3q1SgDGVrBdvvTLUotWtPSD7asWDV9/CmsZPy8Hf70A==}
    engines: {node: '>=6'}

  fast-safe-stringify@2.1.1:
    resolution: {integrity: sha512-W+KJc2dmILlPplD/H4K9l9LcAHAfPtP6BY84uVLXQ6Evcz9Lcg33Y2z1IVblT6xdY54PXYVHEv+0Wpq8Io6zkA==}

  fast-sha256@1.3.0:
    resolution: {integrity: sha512-n11RGP/lrWEFI/bWdygLxhI+pVeo1ZYIVwvvPkW7azl/rOy+F3HYRZ2K5zeE9mmkhQppyv9sQFx0JM9UabnpPQ==}

  fastq@1.17.1:
    resolution: {integrity: sha512-sRVD3lWVIXWg6By68ZN7vho9a1pQcN/WBFaAAsDDFzlJjvoGx0P8z7V1t72grFJfJhu3YPZBuu25f7Kaw2jN1w==}

  fetch-blob@3.2.0:
    resolution: {integrity: sha512-7yAQpD2UMJzLi1Dqv7qFYnPbaPx7ZfFK6PiIxQ4PfkGPyNyl2Ugx+a/umUonmKqjhM4DnfbMvdX6otXq83soQQ==}
    engines: {node: ^12.20 || >= 14.13}

  fflate@0.8.2:
    resolution: {integrity: sha512-cPJU47OaAoCbg0pBvzsgpTPhmhqI5eJjh/JIu8tPj5q+T7iLvW/JAYUqmE7KOB4R1ZyEhzBaIQpQpardBF5z8A==}

  fft-js@0.0.12:
    resolution: {integrity: sha512-nLOa0/SYYnN2NPcLrI81UNSPxyg3q0sGiltfe9G1okg0nxs5CqAwtmaqPQdGcOryeGURaCoQx8Y4AUkhGTh7IQ==}
    engines: {node: '>=0.12.0'}

  file-entry-cache@6.0.1:
    resolution: {integrity: sha512-7Gps/XWymbLk2QLYK4NzpMOrYjMhdIxXuIvy2QBsLE6ljuodKvdkWs/cpyJJ3CVIVpH0Oi1Hvg1ovbMzLdFBBg==}
    engines: {node: ^10.12.0 || >=12.0.0}

  file-uri-to-path@1.0.0:
    resolution: {integrity: sha512-0Zt+s3L7Vf1biwWZ29aARiVYLx7iMGnEUl9x33fbB/j3jR81u/O2LbqK+Bm1CDSNDKVtJ/YjwY7TUd5SkeLQLw==}

  fill-range@7.1.1:
    resolution: {integrity: sha512-YsGpe3WHLK8ZYi4tWDg2Jy3ebRz2rXowDxnld4bkQB00cc/1Zw9AWnC0i9ztDJitivtQvaI9KaLyKrc+hBW0yg==}
    engines: {node: '>=8'}

  finalhandler@1.2.0:
    resolution: {integrity: sha512-5uXcUVftlQMFnWC9qu/svkWv3GTd2PfUhK/3PLkYNAe7FbqJMt3515HaxE6eRL74GdsriiwujiawdaB1BpEISg==}
    engines: {node: '>= 0.8'}

  find-up@5.0.0:
    resolution: {integrity: sha512-78/PXT1wlLLDgTzDs7sjq9hzz0vXD+zn+7wypEe4fXQxCmdmqfGsEPQxmiCSQI3ajFV91bVSsvNtrJRiW6nGng==}
    engines: {node: '>=10'}

  flat-cache@3.2.0:
    resolution: {integrity: sha512-CYcENa+FtcUKLmhhqyctpclsq7QF38pKjZHsGNiSQF5r4FtoKDWabFDl3hzaEQMvT1LHEysw5twgLvpYYb4vbw==}
    engines: {node: ^10.12.0 || >=12.0.0}

  flat@5.0.2:
    resolution: {integrity: sha512-b6suED+5/3rTpUBdG1gupIl8MPFCAMA0QXwmljLhvCUKcUvdE4gWky9zpuGCcXHOsz4J9wPGNWq6OKpmIzz3hQ==}
    hasBin: true

  flatted@3.3.1:
    resolution: {integrity: sha512-X8cqMLLie7KsNUDSdzeN8FYK9rEt4Dt67OsG/DNGnYTSDBG4uFAJFBnUeiV+zCVAvwFy56IjM9sH51jVaEhNxw==}

  follow-redirects@1.15.4:
    resolution: {integrity: sha512-Cr4D/5wlrb0z9dgERpUL3LrmPKVDsETIJhaCMeDfuFYcqa5bldGV6wBsAN6X/vxlXQtFBMrXdXxdL8CbDTGniw==}
    engines: {node: '>=4.0'}
    peerDependencies:
      debug: '*'
    peerDependenciesMeta:
      debug:
        optional: true

  follow-redirects@1.15.6:
    resolution: {integrity: sha512-wWN62YITEaOpSK584EZXJafH1AGpO8RVgElfkuXbTOrPX4fIfOyEpW/CsiNd8JdYrAoOvafRTOEnvsO++qCqFA==}
    engines: {node: '>=4.0'}
    peerDependencies:
      debug: '*'
    peerDependenciesMeta:
      debug:
        optional: true

  for-each@0.3.3:
    resolution: {integrity: sha512-jqYfLp7mo9vIyQf8ykW2v7A+2N4QjeCeI5+Dz9XraiO1ign81wjiH7Fb9vSOWvQfNtmSa4H2RoQTrrXivdUZmw==}

  foreground-child@3.1.1:
    resolution: {integrity: sha512-TMKDUnIte6bfb5nWv7V/caI169OHgvwjb7V4WkeUvbQQdjr5rWKqHFiKWb/fcOwB+CzBT+qbWjvj+DVwRskpIg==}
    engines: {node: '>=14'}

  forever-agent@0.6.1:
    resolution: {integrity: sha512-j0KLYPhm6zeac4lz3oJ3o65qvgQCcPubiyotZrXqEaG4hNagNYO8qdlUrX5vwqv9ohqeT/Z3j6+yW067yWWdUw==}

  form-data-encoder@1.7.1:
    resolution: {integrity: sha512-EFRDrsMm/kyqbTQocNvRXMLjc7Es2Vk+IQFx/YW7hkUH1eBl4J1fqiP34l74Yt0pFLCNpc06fkbVk00008mzjg==}

  form-data@2.3.3:
    resolution: {integrity: sha512-1lLKB2Mu3aGP1Q/2eCOx0fNbRMe7XdwktwOruhfqqd0rIJWwN4Dh+E3hrPSlDCXnSR7UtZ1N38rVXm+6+MEhJQ==}
    engines: {node: '>= 0.12'}

  form-data@4.0.0:
    resolution: {integrity: sha512-ETEklSGi5t0QMZuiXoA/Q6vcnxcLQP5vdugSpuAyi6SVGi2clPPp+xgEhuMaHC+zGgn31Kd235W35f7Hykkaww==}
    engines: {node: '>= 6'}

  formdata-polyfill@4.0.10:
    resolution: {integrity: sha512-buewHzMvYL29jdeQTVILecSaZKnt/RJWjoZCF5OW60Z67/GmSLBkOFM7qh1PI3zFNtJbaZL5eQu1vLfazOwj4g==}
    engines: {node: '>=12.20.0'}

  forwarded@0.2.0:
    resolution: {integrity: sha512-buRG0fpBtRHSTCOASe6hD258tEubFoRLb4ZNA6NxMVHNw2gOcwHo9wyablzMzOA5z9xA9L1KNjk/Nt6MT9aYow==}
    engines: {node: '>= 0.6'}

  fraction.js@4.3.4:
    resolution: {integrity: sha512-pwiTgt0Q7t+GHZA4yaLjObx4vXmmdcS0iSJ19o8d/goUGgItX9UZWKWNnLHehxviD8wU2IWRsnR8cD5+yOJP2Q==}

  fresh@0.5.2:
    resolution: {integrity: sha512-zJ2mQYM18rEFOudeV4GShTGIQ7RbzA7ozbU9I/XBpm7kqgMywgmylMwXHxZJmkVoYkna9d2pVXVXPdYTP9ej8Q==}
    engines: {node: '>= 0.6'}

  fs-constants@1.0.0:
    resolution: {integrity: sha512-y6OAwoSIf7FyjMIv94u+b5rdheZEjzR63GTyZJm5qh4Bi+2YgwLCcI/fPFZkL5PSixOt6ZNKm+w+Hfp/Bciwow==}

  fs-extra@11.2.0:
    resolution: {integrity: sha512-PmDi3uwK5nFuXh7XDTlVnS17xJS7vW36is2+w3xcv8SVxiB4NyATf4ctkVY5bkSjX0Y4nbvZCq1/EjtEyr9ktw==}
    engines: {node: '>=14.14'}

  fs-extra@4.0.3:
    resolution: {integrity: sha512-q6rbdDd1o2mAnQreO7YADIxf/Whx4AHBiRf6d+/cVT8h44ss+lHgxf1FemcqDnQt9X3ct4McHr+JMGlYSsK7Cg==}

  fs-minipass@1.2.7:
    resolution: {integrity: sha512-GWSSJGFy4e9GUeCcbIkED+bgAoFyj7XF1mV8rma3QW4NIqX9Kyx79N/PF61H5udOV3aY1IaMLs6pGbH71nlCTA==}

  fs-minipass@2.1.0:
    resolution: {integrity: sha512-V/JgOLFCS+R6Vcq0slCuaeWEdNC3ouDlJMNIsacH2VtALiu9mV4LPrHc5cDl8k5aw6J8jwgWWpiTo5RYhmIzvg==}
    engines: {node: '>= 8'}

  fs.realpath@1.0.0:
    resolution: {integrity: sha512-OO0pH2lK6a0hZnAdau5ItzHPI6pUlvI7jMVnxUQRtw4owF2wk8lOSabtGDCTP4Ggrg2MbGnWO9X8K1t4+fGMDw==}

  fsevents@2.3.3:
    resolution: {integrity: sha512-5xoDfX+fL7faATnagmWPpbFtwh/R77WmMMqqHGS65C3vvB0YHrgF+B1YmZ3441tMj5n63k0212XNoJwzlhffQw==}
    engines: {node: ^8.16.0 || ^10.6.0 || >=11.0.0}
    os: [darwin]

  function-bind@1.1.2:
    resolution: {integrity: sha512-7XHNxH7qX9xG5mIwxkhumTox/MIRNcOgDrxWsMt2pAr23WHp6MrRlN7FBSFpCpr+oVO0F744iUgR82nJMfG2SA==}

  functional-red-black-tree@1.0.1:
    resolution: {integrity: sha512-dsKNQNdj6xA3T+QlADDA7mOSlX0qiMINjn0cgr+eGHGsbSHzTabcIogz2+p/iqP1Xs6EP/sS2SbqH+brGTbq0g==}

  functions-have-names@1.2.3:
    resolution: {integrity: sha512-xckBUXyTIqT97tq2x2AMb+g163b5JFysYk0x4qxNFwbfQkmNZoiRHb6sPzI9/QV33WeuvVYBUIiD4NzNIyqaRQ==}

  gauge@4.0.4:
    resolution: {integrity: sha512-f9m+BEN5jkg6a0fZjleidjN51VE1X+mPFQ2DJ0uv1V39oCLCbsGe6yjbBnp7eK7z/+GAon99a3nHuqbuuthyPg==}
    engines: {node: ^12.13.0 || ^14.15.0 || >=16.0.0}
    deprecated: This package is no longer supported.

  get-caller-file@2.0.5:
    resolution: {integrity: sha512-DyFP3BM/3YHTQOCUL/w0OZHR0lpKeGrxotcHWcqNEdnltqFwXVfhEBQ94eIo34AfQpo0rGki4cyIiftY06h2Fg==}
    engines: {node: 6.* || 8.* || >= 10.*}

  get-func-name@2.0.2:
    resolution: {integrity: sha512-8vXOvuE167CtIc3OyItco7N/dpRtBbYOsPsXCz7X/PMnlGjYjSGuZJgM1Y7mmew7BKf9BqvLX2tnOVy1BBUsxQ==}

  get-intrinsic@1.2.2:
    resolution: {integrity: sha512-0gSo4ml/0j98Y3lngkFEot/zhiCeWsbYIlZ+uZOVgzLyLaUw7wxUL+nCTP0XJvJg1AXulJRI3UJi8GsbDuxdGA==}

  get-intrinsic@1.2.4:
    resolution: {integrity: sha512-5uYhsJH8VJBTv7oslg4BznJYhDoRI6waYCxMmCdnTrcCrHA/fCFKoTFz2JKKE0HdDFUF7/oQuhzumXJK7paBRQ==}
    engines: {node: '>= 0.4'}

  get-port@7.1.0:
    resolution: {integrity: sha512-QB9NKEeDg3xxVwCCwJQ9+xycaz6pBB6iQ76wiWMl1927n0Kir6alPiP+yuiICLLU4jpMe08dXfpebuQppFA2zw==}
    engines: {node: '>=16'}

  get-stream@5.2.0:
    resolution: {integrity: sha512-nBF+F1rAZVCu/p7rjzgA+Yb4lfYXrpl7a6VmJrU8wF9I1CKvP/QwPNZHnOlwbTkY6dvtFIzFMSyQXbLoTQPRpA==}
    engines: {node: '>=8'}

  get-stream@6.0.1:
    resolution: {integrity: sha512-ts6Wi+2j3jQjqi70w5AlN8DFnkSwC+MqmxEzdEALB2qXZYV3X/b1CTfgPLGJNMeAWxdPfU8FO1ms3NUfaHCPYg==}
    engines: {node: '>=10'}

  get-stream@8.0.1:
    resolution: {integrity: sha512-VaUJspBffn/LMCJVoMvSAdmscJyS1auj5Zulnn5UoYcY531UWmdwhRWkcGKnGU93m5HSXP9LP2usOryrBtQowA==}
    engines: {node: '>=16'}

  get-tsconfig@4.7.5:
    resolution: {integrity: sha512-ZCuZCnlqNzjb4QprAzXKdpp/gh6KTxSJuw3IBsPnV/7fV4NxC9ckB+vPTt8w7fJA0TaSD7c55BR47JD6MEDyDw==}

  getpass@0.1.7:
    resolution: {integrity: sha512-0fzj9JxOLfJ+XGLhR8ze3unN0KZCgZwiSSDz168VERjK8Wl8kVSdcu2kspd4s4wtAa1y/qrVRiAA0WclVsu0ng==}

  github-from-package@0.0.0:
    resolution: {integrity: sha512-SyHy3T1v2NUXn29OsWdxmK6RwHD+vkj3v8en8AOBZ1wBQ/hCAQ5bAQTD02kW4W9tUp/3Qh6J8r9EvntiyCmOOw==}

  glob-parent@5.1.2:
    resolution: {integrity: sha512-AOIgSQCepiJYwP3ARnGx+5VnTu2HBYdzbGP45eLw1vr3zB3vZLeyed1sC9hnbcOc9/SrMyM5RPQrkGz4aS9Zow==}
    engines: {node: '>= 6'}

  glob-parent@6.0.2:
    resolution: {integrity: sha512-XxwI8EOhVQgWp6iDL+3b0r86f4d6AX6zSU55HfB4ydCEuXLXc5FcYeOu+nnGftS4TEju/11rt4KJPTMgbfmv4A==}
    engines: {node: '>=10.13.0'}

  glob@10.3.16:
    resolution: {integrity: sha512-JDKXl1DiuuHJ6fVS2FXjownaavciiHNUU4mOvV/B793RLh05vZL1rcPnCSaOgv1hDT6RDlY7AB7ZUvFYAtPgAw==}
    engines: {node: '>=16 || 14 >=14.18'}
    hasBin: true

  glob@7.2.3:
    resolution: {integrity: sha512-nFR0zLpU2YCaRxwoCJvL6UvCH2JFyFVIvwTLsIf21AuHlMskA1hhTdk+LlYJtOlYt9v6dvszD2BGRqBL+iQK9Q==}

  glob@8.1.0:
    resolution: {integrity: sha512-r8hpEjiQEYlF2QU0df3dS+nxxSIreXQS1qRhMJM0Q5NDdR386C7jb7Hwwod8Fgiuex+k0GFjgft18yvxm5XoCQ==}
    engines: {node: '>=12'}

  global-agent@3.0.0:
    resolution: {integrity: sha512-PT6XReJ+D07JvGoxQMkT6qji/jVNfX/h364XHZOWeRzy64sSFr+xJ5OX7LI3b4MPQzdL4H8Y8M0xzPpsVMwA8Q==}
    engines: {node: '>=10.0'}

  global@4.4.0:
    resolution: {integrity: sha512-wv/LAoHdRE3BeTGz53FAamhGlPLhlssK45usmGFThIi4XqnBmjKQ16u+RNbP7WvigRZDxUsM0J3gcQ5yicaL0w==}

  globals@13.24.0:
    resolution: {integrity: sha512-AhO5QUcj8llrbG09iWhPU2B204J1xnPeL8kQmVorSsy+Sjj1sk8gIyh6cUocGmH4L0UuhAJy+hJMRA4mgA4mFQ==}
    engines: {node: '>=8'}

  globalthis@1.0.4:
    resolution: {integrity: sha512-DpLKbNU4WylpxJykQujfCcwYWiV/Jhm50Goo0wrVILAv5jOr9d+H+UR3PhSCD2rCCEIg0uc+G+muBTwD54JhDQ==}
    engines: {node: '>= 0.4'}

  globby@11.1.0:
    resolution: {integrity: sha512-jhIXaOzy1sb8IyocaruWSn1TjmnBVs8Ayhcy83rmxNJ8q2uWKCAj3CnJY+KpGSXCueAPc0i05kVvVKtP1t9S3g==}
    engines: {node: '>=10'}

  gopd@1.0.1:
    resolution: {integrity: sha512-d65bNlIadxvpb/A2abVdlqKqV563juRnZ1Wtk6s1sIR8uNsXR70xqIzVqxVf1eTqDunwT2MkczEeaezCKTZhwA==}

  got@11.8.6:
    resolution: {integrity: sha512-6tfZ91bOr7bOXnK7PRDCGBLa1H4U080YHNaAQ2KsMGlLEzRbk44nsZF2E1IeRc3vtJHPVbKCYgdFbaGO2ljd8g==}
    engines: {node: '>=10.19.0'}

  got@12.1.0:
    resolution: {integrity: sha512-hBv2ty9QN2RdbJJMK3hesmSkFTjVIHyIDDbssCKnSmq62edGgImJWD10Eb1k77TiV1bxloxqcFAVK8+9pkhOig==}
    engines: {node: '>=14.16'}

  graceful-fs@4.2.10:
    resolution: {integrity: sha512-9ByhssR2fPVsNZj478qUUbKfmL0+t5BDVyjShtyZZLiK7ZDAArFFfopyOTj0M05wE2tJPisA4iTnnXl2YoPvOA==}

  graceful-fs@4.2.11:
    resolution: {integrity: sha512-RbJ5/jmFcNNCcDV5o9eTnBLJ/HszWV0P73bc+Ff4nS/rJj+YaS6IGyiOL0VoBYX+l1Wrl3k63h/KrH+nhJ0XvQ==}

  graceful-readlink@1.0.1:
    resolution: {integrity: sha512-8tLu60LgxF6XpdbK8OW3FA+IfTNBn1ZHGHKF4KQbEeSkajYw5PlYJcKluntgegDPTg8UkHjpet1T82vk6TQ68w==}

  graphemer@1.4.0:
    resolution: {integrity: sha512-EtKwoO6kxCL9WO5xipiHTZlSzBm7WLT627TqC/uVRd0HKmq8NXyebnNYxDoBi7wt8eTWrUrKXCOVaFq9x1kgag==}

  har-schema@2.0.0:
    resolution: {integrity: sha512-Oqluz6zhGX8cyRaTQlFMPw80bSJVG2x/cFb8ZPhUILGgHka9SsokCCOQgpveePerqidZOrT14ipqfJb7ILcW5Q==}
    engines: {node: '>=4'}

  har-validator@5.1.5:
    resolution: {integrity: sha512-nmT2T0lljbxdQZfspsno9hgrG3Uir6Ks5afism62poxqBM6sDnMEuPmzTq8XN0OEwqKLLdh1jQI3qyE66Nzb3w==}
    engines: {node: '>=6'}
    deprecated: this library is no longer supported

  has-bigints@1.0.2:
    resolution: {integrity: sha512-tSvCKtBr9lkF0Ex0aQiP9N+OpV4zi2r/Nee5VkRDbaqv35RLYMzbwQfFSZZH0kR+Rd6302UJZ2p/bJCEoR3VoQ==}

  has-flag@4.0.0:
    resolution: {integrity: sha512-EykJT/Q1KjTWctppgIAgfSO0tKVuZUjhgMr17kqTumMl6Afv3EISleU7qZUzoXDFTAHTDC4NOoG/ZxU3EvlMPQ==}
    engines: {node: '>=8'}

  has-property-descriptors@1.0.1:
    resolution: {integrity: sha512-VsX8eaIewvas0xnvinAe9bw4WfIeODpGYikiWYLH+dma0Jw6KHYqWiWfhQlgOVK8D6PvjubK5Uc4P0iIhIcNVg==}

  has-property-descriptors@1.0.2:
    resolution: {integrity: sha512-55JNKuIW+vq4Ke1BjOTjM2YctQIvCT7GFzHwmfZPGo5wnrgkid0YQtnAleFSqumZm4az3n2BS+erby5ipJdgrg==}

  has-proto@1.0.1:
    resolution: {integrity: sha512-7qE+iP+O+bgF9clE5+UoBFzE65mlBiVj3tKCrlNQ0Ogwm0BjpT/gK4SlLYDMybDh5I3TCTKnPPa0oMG7JDYrhg==}
    engines: {node: '>= 0.4'}

  has-symbols@1.0.3:
    resolution: {integrity: sha512-l3LCuF6MgDNwTDKkdYGEihYjt5pRPbEg46rtlmnSPlUbgmB8LOIrKJbYYFBSbnPaJexMKtiPO8hmeRjRz2Td+A==}
    engines: {node: '>= 0.4'}

  has-tostringtag@1.0.2:
    resolution: {integrity: sha512-NqADB8VjPFLM2V0VvHUewwwsw0ZWBaIdgo+ieHtK3hasLz4qeCRjYcqfB6AQrBggRKppKF8L52/VqdVsO47Dlw==}
    engines: {node: '>= 0.4'}

  has-unicode@2.0.1:
    resolution: {integrity: sha512-8Rf9Y83NBReMnx0gFzA8JImQACstCYWUplepDa9xprwwtmgEZUF0h/i5xSA625zB/I37EtrswSST6OXxwaaIJQ==}

  hash-base@3.1.0:
    resolution: {integrity: sha512-1nmYp/rhMDiE7AYkDw+lLwlAzz0AntGIe51F3RfFfEqyQ3feY2eI/NcwC6umIQVOASPMsWJLJScWKSSvzL9IVA==}
    engines: {node: '>=4'}

  hash.js@1.1.7:
    resolution: {integrity: sha512-taOaskGt4z4SOANNseOviYDvjEJinIkRgmp7LbKP2YTTmVxWBl87s/uzK9r+44BclBSp2X7K1hqeNfz9JbBeXA==}

  hasown@2.0.0:
    resolution: {integrity: sha512-vUptKVTpIJhcczKBbgnS+RtcuYMB8+oNzPK2/Hp3hanz8JmpATdmmgLgSaadVREkDm+e2giHwY3ZRkyjSIDDFA==}
    engines: {node: '>= 0.4'}

  he@1.2.0:
    resolution: {integrity: sha512-F/1DnUGPopORZi0ni+CvrCgHQ5FyEAHRLSApuYWMmrbSwoN2Mn/7k+Gl38gJnR7yyDZk6WLXwiGod1JOWNDKGw==}
    hasBin: true

  help-me@5.0.0:
    resolution: {integrity: sha512-7xgomUX6ADmcYzFik0HzAxh/73YlKR9bmFzf51CZwR+b6YtzU2m0u49hQCqV6SvlqIqsaxovfwdvbnsw3b/zpg==}

  highlight.js@10.7.3:
    resolution: {integrity: sha512-tzcUFauisWKNHaRkN4Wjl/ZA07gENAjFl3J/c480dprkGTg5EQstgaNFqBfUqCq54kZRIEcreTsAgF/m2quD7A==}

  hmac-drbg@1.0.1:
    resolution: {integrity: sha512-Tti3gMqLdZfhOQY1Mzf/AanLiqh1WTiJgEj26ZuYQ9fbkLomzGchCws4FyrSd4VkpBfiNhaE1On+lOz894jvXg==}

  html-encoding-sniffer@4.0.0:
    resolution: {integrity: sha512-Y22oTqIU4uuPgEemfz7NDJz6OeKf12Lsu+QC+s3BVpda64lTiMYCyGwg5ki4vFxkMwQdeZDl2adZoqUgdFuTgQ==}
    engines: {node: '>=18'}

  http-cache-semantics@4.1.1:
    resolution: {integrity: sha512-er295DKPVsV82j5kw1Gjt+ADA/XYHsajl82cGNQG2eyoPkvgUhX+nDIyelzhIWbbsXP39EHcI6l5tYs2FYqYXQ==}

  http-errors@2.0.0:
    resolution: {integrity: sha512-FtwrG/euBzaEjYeRqOgly7G0qviiXoJWnvEH2Z1plBdXgbyjv34pHTSb9zoeHMyDy33+DWy5Wt9Wo+TURtOYSQ==}
    engines: {node: '>= 0.8'}

  http-https@1.0.0:
    resolution: {integrity: sha512-o0PWwVCSp3O0wS6FvNr6xfBCHgt0m1tvPLFOCc2iFDKTRAXhB7m8klDf7ErowFH8POa6dVdGatKU5I1YYwzUyg==}

  http-proxy-agent@4.0.1:
    resolution: {integrity: sha512-k0zdNgqWTGA6aeIRVpvfVob4fL52dTfaehylg0Y4UvSySvOq/Y+BOyPrgpUrA7HylqvU8vIZGsRuXmspskV0Tg==}
    engines: {node: '>= 6'}

  http-proxy-agent@7.0.2:
    resolution: {integrity: sha512-T1gkAiYYDWYx3V5Bmyu7HcfcvL7mUrTWiM6yOfa3PIphViJ/gFPbvidQ+veqSOHci/PxBcDabeUNCzpOODJZig==}
    engines: {node: '>= 14'}

  http-signature@1.2.0:
    resolution: {integrity: sha512-CAbnr6Rz4CYQkLYUtSNXxQPUH2gK8f3iWexVlsnMeD+GjlsQ0Xsy1cOX+mN3dtxYomRy21CiOzU8Uhw6OwncEQ==}
    engines: {node: '>=0.8', npm: '>=1.3.7'}

  http2-wrapper@1.0.3:
    resolution: {integrity: sha512-V+23sDMr12Wnz7iTcDeJr3O6AIxlnvT/bmaAAAP/Xda35C90p9599p0F1eHR/N1KILWSoWVAiOMFjBBXaXSMxg==}
    engines: {node: '>=10.19.0'}

  http2-wrapper@2.2.1:
    resolution: {integrity: sha512-V5nVw1PAOgfI3Lmeaj2Exmeg7fenjhRUgz1lPSezy1CuhPYbgQtbQj4jZfEAEMlaL+vupsvhjqCyjzob0yxsmQ==}
    engines: {node: '>=10.19.0'}

  https-proxy-agent@5.0.1:
    resolution: {integrity: sha512-dFcAjpTQFgoLMzC2VwU+C/CbS7uRL0lWmxDITmqm7C+7F0Odmj6s9l6alZc6AELXhrnggM2CeWSXHGOdX2YtwA==}
    engines: {node: '>= 6'}

  https-proxy-agent@7.0.4:
    resolution: {integrity: sha512-wlwpilI7YdjSkWaQ/7omYBMTliDcmCN8OLihO6I9B86g06lMyAoqgoDpV0XqoaPOKj+0DIdAvnsWfyAAhmimcg==}
    engines: {node: '>= 14'}

  human-signals@2.1.0:
    resolution: {integrity: sha512-B4FFZ6q/T2jhhksgkbEW3HBvWIfDW85snkQgawt07S7J5QXTk6BkNV+0yAeZrM5QpMAdYlocGoljn0sJ/WQkFw==}
    engines: {node: '>=10.17.0'}

  human-signals@5.0.0:
    resolution: {integrity: sha512-AXcZb6vzzrFAUE61HnN4mpLqd/cSIwNQjtNWR0euPm6y0iqx3G4gOXaIDdtdDwZmhwe82LA6+zinmW4UBWVePQ==}
    engines: {node: '>=16.17.0'}

  humanize-ms@1.2.1:
    resolution: {integrity: sha512-Fl70vYtsAFb/C06PTS9dZBo7ihau+Tu/DNCk/OyHhea07S+aeMWpFFkUaXRa8fI+ScZbEI8dfSxwY7gxZ9SAVQ==}

  iconv-lite@0.4.24:
    resolution: {integrity: sha512-v3MXnZAcvnywkTUEZomIActle7RXXeedOR31wwl7VlyoXO4Qi9arvSenNQWne1TcRwhCL1HwLI21bEqdpj8/rA==}
    engines: {node: '>=0.10.0'}

  iconv-lite@0.6.3:
    resolution: {integrity: sha512-4fCk79wshMdzMp2rH06qWrJE4iolqLhCUH+OiuIgU++RB0+94NlDL81atO7GX55uUKueo0txHNtvEyI6D7WdMw==}
    engines: {node: '>=0.10.0'}

  idb@8.0.0:
    resolution: {integrity: sha512-l//qvlAKGmQO31Qn7xdzagVPPaHTxXx199MhrAFuVBTPqydcPYBWjkrbv4Y0ktB+GmWOiwHl237UUOrLmQxLvw==}

  idna-uts46-hx@2.3.1:
    resolution: {integrity: sha512-PWoF9Keq6laYdIRwwCdhTPl60xRqAloYNMQLiyUnG42VjT53oW07BXIRM+NK7eQjzXjAk2gUvX9caRxlnF9TAA==}
    engines: {node: '>=4.0.0'}

  ieee754@1.2.1:
    resolution: {integrity: sha512-dcyqhDvX1C46lXZcVqCpK+FtMRQVdIMN6/Df5js2zouUsqG7I6sFxitIC+7KYK29KdXOLHdu9zL4sFnoVQnqaA==}

  ignore@5.3.1:
    resolution: {integrity: sha512-5Fytz/IraMjqpwfd34ke28PTVMjZjJG2MPn5t7OE4eUCUNf8BAa7b5WUS9/Qvr6mwOQS7Mk6vdsMno5he+T8Xw==}
    engines: {node: '>= 4'}

  immediate@3.2.3:
    resolution: {integrity: sha512-RrGCXRm/fRVqMIhqXrGEX9rRADavPiDFSoMb/k64i9XMk8uH4r/Omi5Ctierj6XzNecwDbO4WuFbDD1zmpl3Tg==}

  immediate@3.3.0:
    resolution: {integrity: sha512-HR7EVodfFUdQCTIeySw+WDRFJlPcLOJbXfwwZ7Oom6tjsvZ3bOkCDJHehQC3nxJrv7+f9XecwazynjU8e4Vw3Q==}

  import-fresh@3.3.0:
    resolution: {integrity: sha512-veYYhQa+D1QBKznvhUHxb8faxlrwUnxseDAbAp457E0wLNio2bOSKnjYDhMj+YiAq61xrMGhQk9iXVk5FzgQMw==}
    engines: {node: '>=6'}

  imurmurhash@0.1.4:
    resolution: {integrity: sha512-JmXMZ6wuvDmLiHEml9ykzqO6lwFbof0GG4IkcGaENdCRDDmMVnny7s5HsIgHCbaq0w2MyPhDqkhTUgS2LU2PHA==}
    engines: {node: '>=0.8.19'}

  indent-string@4.0.0:
    resolution: {integrity: sha512-EdDDZu4A2OyIK7Lr/2zG+w5jmbuk1DVBnEwREQvBzspBJkCEbRa8GxU1lghYcaGJCnRWibjDXlq779X1/y5xwg==}
    engines: {node: '>=8'}

  indent-string@5.0.0:
    resolution: {integrity: sha512-m6FAo/spmsW2Ab2fU35JTYwtOKa2yAwXSwgjSv1TJzh4Mh7mC3lzAOVLBprb72XsTrgkEIsl7YrFNAiDiRhIGg==}
    engines: {node: '>=12'}

  infer-owner@1.0.4:
    resolution: {integrity: sha512-IClj+Xz94+d7irH5qRyfJonOdfTzuDaifE6ZPWfx0N0+/ATZCbuTPq2prFl526urkQd90WyUKIh1DfBQ2hMz9A==}

  inflight@1.0.6:
    resolution: {integrity: sha512-k92I/b08q4wvFscXCLvqfsHCrjrF7yiXsQuIVvVE7N82W3+aqpzuUdBbfhWcy/FZR3/4IgflMgKLOsvPDrGCJA==}

  inherits@2.0.4:
    resolution: {integrity: sha512-k/vGaX4/Yla3WzyMCvTQOXYeIHvqOKtnqBduzTHpzpQZzAskKMhZ2K+EnBiSM9zGSoIFeMpXKxa4dYeZIQqewQ==}

  ini@1.3.8:
    resolution: {integrity: sha512-JV/yugV2uzW5iMRSiZAyDtQd+nxtUnjeLt0acNdw98kKLrvuRVyB80tsREOE7yvGVgalhZ6RNXCmEHkUKBKxew==}

  inquirer-press-to-continue@1.2.0:
    resolution: {integrity: sha512-HdKOgEAydYhI3OKLy5S4LMi7a/AHJjPzF06mHqbdVxlTmHOaytQVBaVbQcSytukD70K9FYLhYicNOPuNjFiWVQ==}
    peerDependencies:
      inquirer: '>=8.0.0 <10.0.0'

  inquirer@9.2.22:
    resolution: {integrity: sha512-SqLLa/Oe5rZUagTR9z+Zd6izyatHglbmbvVofo1KzuVB54YHleWzeHNLoR7FOICGOeQSqeLh1cordb3MzhGcEw==}
    engines: {node: '>=18'}

  internal-slot@1.0.7:
    resolution: {integrity: sha512-NGnrKwXzSms2qUUih/ILZ5JBqNTSa1+ZmP6flaIp6KmSElgE9qdndzS3cqjrDovwFdmwsGsLdeFgB6suw+1e9g==}
    engines: {node: '>= 0.4'}

  ip-address@9.0.5:
    resolution: {integrity: sha512-zHtQzGojZXTwZTHQqra+ETKd4Sn3vgi7uBmlPoXVWZqYvuKmtI0l/VZTjqGmJY9x88GGOaZ9+G9ES8hC4T4X8g==}
    engines: {node: '>= 12'}

  ip-regex@4.3.0:
    resolution: {integrity: sha512-B9ZWJxHHOHUhUjCPrMpLD4xEq35bUTClHM1S6CBU5ixQnkZmwipwgc96vAd7AAGM9TGHvJR+Uss+/Ak6UphK+Q==}
    engines: {node: '>=8'}

  ipaddr.js@1.9.1:
    resolution: {integrity: sha512-0KI/607xoxSToH7GjN1FfSbLoU0+btTicjsQSWQlh/hZykN8KpmMf7uYwPW3R+akZ6R/w18ZlXSHBYXiYUPO3g==}
    engines: {node: '>= 0.10'}

  is-arguments@1.1.1:
    resolution: {integrity: sha512-8Q7EARjzEnKpt/PCD7e1cgUS0a6X8u5tdSiMqXhojOdoV9TsMsiO+9VLC5vAmO8N7/GmXn7yjR8qnA6bVAEzfA==}
    engines: {node: '>= 0.4'}

  is-array-buffer@3.0.4:
    resolution: {integrity: sha512-wcjaerHw0ydZwfhiKbXJWLDY8A7yV7KhjQOpb83hGgGfId/aQa4TOvwyzn2PuswW2gPCYEL/nEAiSVpdOj1lXw==}
    engines: {node: '>= 0.4'}

  is-bigint@1.0.4:
    resolution: {integrity: sha512-zB9CruMamjym81i2JZ3UMn54PKGsQzsJeo6xvN3HJJ4CAsQNB6iRutp2To77OfCNuoxspsIhzaPoO1zyCEhFOg==}

  is-binary-path@2.1.0:
    resolution: {integrity: sha512-ZMERYes6pDydyuGidse7OsHxtbI7WVeUEozgR/g7rd0xUimYNlvZRE/K2MgZTjWy725IfelLeVcEM97mmtRGXw==}
    engines: {node: '>=8'}

  is-boolean-object@1.1.2:
    resolution: {integrity: sha512-gDYaKHJmnj4aWxyj6YHyXVpdQawtVLHU5cb+eztPGczf6cjuTdwve5ZIEfgXqH4e57An1D1AKf8CZ3kYrQRqYA==}
    engines: {node: '>= 0.4'}

  is-callable@1.2.7:
    resolution: {integrity: sha512-1BC0BVFhS/p0qtw6enp8e+8OD0UrK0oFLztSjNzhcKA3WDuJxxAPXzPuPtKkjEY9UUoEWlX/8fgKeu2S8i9JTA==}
    engines: {node: '>= 0.4'}

  is-date-object@1.0.5:
    resolution: {integrity: sha512-9YQaSxsAiSwcvS33MBk3wTCVnWK+HhF8VZR2jRxehM16QcVOdHqPn4VPHmRK4lSr38n9JriurInLcP90xsYNfQ==}
    engines: {node: '>= 0.4'}

  is-extglob@2.1.1:
    resolution: {integrity: sha512-SbKbANkN603Vi4jEZv49LeVJMn4yGwsbzZworEoyEiutsN3nJYdbO36zfhGJ6QEDpOZIFkDtnq5JRxmvl3jsoQ==}
    engines: {node: '>=0.10.0'}

  is-fullwidth-code-point@3.0.0:
    resolution: {integrity: sha512-zymm5+u+sCsSWyD9qNaejV3DFvhCKclKdizYaJUuHA83RLjb7nSuGnddCHGv0hk+KY7BMAlsWeK4Ueg6EV6XQg==}
    engines: {node: '>=8'}

  is-function@1.0.2:
    resolution: {integrity: sha512-lw7DUp0aWXYg+CBCN+JKkcE0Q2RayZnSvnZBlwgxHBQhqt5pZNVy4Ri7H9GmmXkdu7LUthszM+Tor1u/2iBcpQ==}

  is-generator-function@1.0.10:
    resolution: {integrity: sha512-jsEjy9l3yiXEQ+PsXdmBwEPcOxaXWLspKdplFUVI9vq1iZgIekeC0L167qeu86czQaxed3q/Uzuw0swL0irL8A==}
    engines: {node: '>= 0.4'}

  is-glob@4.0.3:
    resolution: {integrity: sha512-xelSayHH36ZgE7ZWhli7pW34hNbNl8Ojv5KVmkJD4hBdD3th8Tfk9vYasLM+mXWOZhFkgZfxhLSnrwRr4elSSg==}
    engines: {node: '>=0.10.0'}

  is-hex-prefixed@1.0.0:
    resolution: {integrity: sha512-WvtOiug1VFrE9v1Cydwm+FnXd3+w9GaeVUss5W4v/SLy3UW00vP+6iNF2SdnfiBoLy4bTqVdkftNGTUeOFVsbA==}
    engines: {node: '>=6.5.0', npm: '>=3'}

  is-interactive@1.0.0:
    resolution: {integrity: sha512-2HvIEKRoqS62guEC+qBjpvRubdX910WCMuJTZ+I9yvqKU2/12eSL549HMwtabb4oupdj2sMP50k+XJfB/8JE6w==}
    engines: {node: '>=8'}

  is-interactive@2.0.0:
    resolution: {integrity: sha512-qP1vozQRI+BMOPcjFzrjXuQvdak2pHNUMZoeG2eRbiSqyvbEf/wQtEOTOX1guk6E3t36RkaqiSt8A/6YElNxLQ==}
    engines: {node: '>=12'}

  is-lambda@1.0.1:
    resolution: {integrity: sha512-z7CMFGNrENq5iFB9Bqo64Xk6Y9sg+epq1myIcdHaGnbMTYOxvzsEtdYqQUylB7LxfkvgrrjP32T6Ywciio9UIQ==}

  is-map@2.0.3:
    resolution: {integrity: sha512-1Qed0/Hr2m+YqxnM09CjA2d/i6YZNfF6R2oRAOj36eUdS6qIV/huPJNSEpKbupewFs+ZsJlxsjjPbc0/afW6Lw==}
    engines: {node: '>= 0.4'}

  is-number-object@1.0.7:
    resolution: {integrity: sha512-k1U0IRzLMo7ZlYIfzRu23Oh6MiIFasgpb9X76eqfFZAqwH44UI4KTBvBYIZ1dSL9ZzChTB9ShHfLkR4pdW5krQ==}
    engines: {node: '>= 0.4'}

  is-number@7.0.0:
    resolution: {integrity: sha512-41Cifkg6e8TylSpdtTpeLVMqvSBEVzTttHvERD741+pnZ8ANv0004MRL43QKPDlK9cGvNp6NZWZUBlbGXYxxng==}
    engines: {node: '>=0.12.0'}

  is-path-inside@3.0.3:
    resolution: {integrity: sha512-Fd4gABb+ycGAmKou8eMftCupSir5lRxqf4aD/vd0cD2qc4HL07OjCeuHMr8Ro4CoMaeCKDB0/ECBOVWjTwUvPQ==}
    engines: {node: '>=8'}

  is-plain-obj@2.1.0:
    resolution: {integrity: sha512-YWnfyRwxL/+SsrWYfOpUtz5b3YD+nyfkHvjbcanzk8zgyO4ASD67uVMRt8k5bM4lLMDnXfriRhOpemw+NfT1eA==}
    engines: {node: '>=8'}

  is-potential-custom-element-name@1.0.1:
    resolution: {integrity: sha512-bCYeRA2rVibKZd+s2625gGnGF/t7DSqDs4dP7CrLA1m7jKWz6pps0LpYLJN8Q64HtmPKJ1hrN3nzPNKFEKOUiQ==}

  is-promise@2.2.2:
    resolution: {integrity: sha512-+lP4/6lKUBfQjZ2pdxThZvLUAafmZb8OAxFb8XXtiQmS35INgr85hdOGoEs124ez1FCnZJt6jau/T+alh58QFQ==}

  is-regex@1.1.4:
    resolution: {integrity: sha512-kvRdxDsxZjhzUX07ZnLydzS1TU/TJlTUHHY4YLL87e37oUA49DfkLqgy+VjFocowy29cKvcSiu+kIv728jTTVg==}
    engines: {node: '>= 0.4'}

  is-set@2.0.3:
    resolution: {integrity: sha512-iPAjerrse27/ygGLxw+EBR9agv9Y6uLeYVJMu+QNCoouJ1/1ri0mGrcWpfCqFZuzzx3WjtwxG098X+n4OuRkPg==}
    engines: {node: '>= 0.4'}

  is-shared-array-buffer@1.0.3:
    resolution: {integrity: sha512-nA2hv5XIhLR3uVzDDfCIknerhx8XUKnstuOERPNNIinXG7v9u+ohXF67vxm4TPTEPU6lm61ZkwP3c9PCB97rhg==}
    engines: {node: '>= 0.4'}

  is-stream@2.0.1:
    resolution: {integrity: sha512-hFoiJiTl63nn+kstHGBtewWSKnQLpyb155KHheA1l39uvtO9nWIop1p3udqPcUd/xbF1VLMO4n7OI6p7RbngDg==}
    engines: {node: '>=8'}

  is-stream@3.0.0:
    resolution: {integrity: sha512-LnQR4bZ9IADDRSkvpqMGvt/tEJWclzklNgSw48V5EAaAeDd6qGvN8ei6k5p0tvxSR171VmGyHuTiAOfxAbr8kA==}
    engines: {node: ^12.20.0 || ^14.13.1 || >=16.0.0}

  is-string@1.0.7:
    resolution: {integrity: sha512-tE2UXzivje6ofPW7l23cjDOMa09gb7xlAqG6jG5ej6uPV32TlWP3NKPigtaGeHNu9fohccRYvIiZMfOOnOYUtg==}
    engines: {node: '>= 0.4'}

  is-symbol@1.0.4:
    resolution: {integrity: sha512-C/CPBqKWnvdcxqIARxyOh4v1UUEOCHpgDa0WYgpKDFMszcrPcffg5uhwSgPCLD2WWxmq6isisz87tzT01tuGhg==}
    engines: {node: '>= 0.4'}

  is-typed-array@1.1.13:
    resolution: {integrity: sha512-uZ25/bUAlUY5fR4OKT4rZQEBrzQWYV9ZJYGGsUmEJ6thodVJ1HX64ePQ6Z0qPWP+m+Uq6e9UugrE38jeYsDSMw==}
    engines: {node: '>= 0.4'}

  is-typedarray@1.0.0:
    resolution: {integrity: sha512-cyA56iCMHAh5CdzjJIa4aohJyeO1YbwLi3Jc35MmRU6poroFjIGZzUzupGiRPOjgHg9TLu43xbpwXk523fMxKA==}

  is-unicode-supported@0.1.0:
    resolution: {integrity: sha512-knxG2q4UC3u8stRGyAVJCOdxFmv5DZiRcdlIaAQXAbSfJya+OhopNotLQrstBhququ4ZpuKbDc/8S6mgXgPFPw==}
    engines: {node: '>=10'}

  is-unicode-supported@1.3.0:
    resolution: {integrity: sha512-43r2mRvz+8JRIKnWJ+3j8JtjRKZ6GmjzfaE/qiBJnikNnYv/6bagRJ1kUhNk8R5EX/GkobD+r+sfxCPJsiKBLQ==}
    engines: {node: '>=12'}

  is-weakmap@2.0.2:
    resolution: {integrity: sha512-K5pXYOm9wqY1RgjpL3YTkF39tni1XajUIkawTLUo9EZEVUFga5gSQJF8nNS7ZwJQ02y+1YCNYcMh+HIf1ZqE+w==}
    engines: {node: '>= 0.4'}

  is-weakset@2.0.3:
    resolution: {integrity: sha512-LvIm3/KWzS9oRFHugab7d+M/GcBXuXX5xZkzPmN+NxihdQlZUQ4dWuSV1xR/sq6upL1TJEDrfBgRepHFdBtSNQ==}
    engines: {node: '>= 0.4'}

  isarray@2.0.5:
    resolution: {integrity: sha512-xHjhDr3cNBK0BzdUJSPXZntQUx/mwMS5Rw4A7lPJ90XGAO6ISP/ePDNuo0vhqOZU+UD5JoodwCAAoZQd3FeAKw==}

  isexe@2.0.0:
    resolution: {integrity: sha512-RHxMLp9lnKHGHRng9QFhRCMbYAcVpn69smSGcq3f36xjgVVWThj4qqLbTLlq7Ssj8B+fIQ1EuCEGI2lKsyQeIw==}

  iso-random-stream@2.0.2:
    resolution: {integrity: sha512-yJvs+Nnelic1L2vH2JzWvvPQFA4r7kSTnpST/+LkAQjSz0hos2oqLD+qIVi9Qk38Hoe7mNDt3j0S27R58MVjLQ==}
    engines: {node: '>=10'}

  isomorphic-ws@5.0.0:
    resolution: {integrity: sha512-muId7Zzn9ywDsyXgTIafTry2sV3nySZeUDe6YedVd1Hvuuep5AsIlqK+XefWpYTyJG5e503F2xIuT2lcU6rCSw==}
    peerDependencies:
      ws: '*'

  isows@1.0.4:
    resolution: {integrity: sha512-hEzjY+x9u9hPmBom9IIAqdJCwNLax+xrPb51vEPpERoFlIxgmZcHzsT5jKG06nvInKOBGvReAVz80Umed5CczQ==}
    peerDependencies:
      ws: '*'

  isstream@0.1.2:
    resolution: {integrity: sha512-Yljz7ffyPbrLpLngrMtZ7NduUgVvi6wG9RJ9IUcyCd59YQ911PBJphODUcbOVbqYfxe1wuYf/LJ8PauMRwsM/g==}

  jackspeak@3.1.2:
    resolution: {integrity: sha512-kWmLKn2tRtfYMF/BakihVVRzBKOxz4gJMiL2Rj91WnAB5TPZumSH99R/Yf1qE1u4uRimvCSJfm6hnxohXeEXjQ==}
    engines: {node: '>=14'}

  javascript-natural-sort@0.7.1:
    resolution: {integrity: sha512-nO6jcEfZWQXDhOiBtG2KvKyEptz7RVbpGP4vTD2hLBdmNQSsCiicO2Ioinv6UI4y9ukqnBpy+XZ9H6uLNgJTlw==}

  jdenticon@3.2.0:
    resolution: {integrity: sha512-z6Iq3fTODUMSOiR2nNYrqigS6Y0GvdXfyQWrUby7htDHvX7GNEwaWR4hcaL+FmhEgBe08Xkup/BKxXQhDJByPA==}
    engines: {node: '>=6.4.0'}
    hasBin: true

  joycon@3.1.1:
    resolution: {integrity: sha512-34wB/Y7MW7bzjKRjUKTa46I2Z7eV62Rkhva+KkopW7Qvv/OSWBqvkSY7vusOPrNuZcUG3tApvdVgNB8POj3SPw==}
    engines: {node: '>=10'}

  js-sha3@0.5.7:
    resolution: {integrity: sha512-GII20kjaPX0zJ8wzkTbNDYMY7msuZcTWk8S5UOh6806Jq/wz1J8/bnr8uGU0DAUmYDjj2Mr4X1cW8v/GLYnR+g==}

  js-sha3@0.8.0:
    resolution: {integrity: sha512-gF1cRrHhIzNfToc802P800N8PpXS+evLLXfsVpowqmAFR9uwbi89WvXg2QspOmXL8QL86J4T1EpFu+yUkwJY3Q==}

  js-tokens@4.0.0:
    resolution: {integrity: sha512-RdJUflcE3cUzKiMqQgsCu06FPu9UdIJO0beYbPhHN4k6apgJtifcoCtT9bcxOpYBtpD2kCM6Sbzg4CausW/PKQ==}

  js-tokens@9.0.0:
    resolution: {integrity: sha512-WriZw1luRMlmV3LGJaR6QOJjWwgLUTf89OwT2lUOyjX2dJGBwgmIkbcz+7WFZjrZM635JOIR517++e/67CP9dQ==}

  js-yaml@4.1.0:
    resolution: {integrity: sha512-wpxZs9NoxZaJESJGIZTyDEaYpl0FKSA+FB9aJiyemKhMwkxQg63h4T1KJgUGHpTqPDNRcmmYLugrRjJlBtWvRA==}
    hasBin: true

  jsbn@0.1.1:
    resolution: {integrity: sha512-UVU9dibq2JcFWxQPA6KCqj5O42VOmAY3zQUfEKxU0KpTGXwNoCjkX1e13eHNvw/xPynt6pU0rZ1htjWTNTSXsg==}

  jsbn@1.1.0:
    resolution: {integrity: sha512-4bYVV3aAMtDTTu4+xsDYa6sy9GyJ69/amsu9sYF2zqjiEoZA5xJi3BrfX3uY+/IekIu7MwdObdbDWpoZdBv3/A==}

  jsdom@23.2.0:
    resolution: {integrity: sha512-L88oL7D/8ufIES+Zjz7v0aes+oBMh2Xnh3ygWvL0OaICOomKEPKuPnIfBJekiXr+BHbbMjrWn/xqrDQuxFTeyA==}
    engines: {node: '>=18'}
    peerDependencies:
      canvas: ^2.11.2
    peerDependenciesMeta:
      canvas:
        optional: true

  jsdom@24.0.0:
    resolution: {integrity: sha512-UDS2NayCvmXSXVP6mpTj+73JnNQadZlr9N68189xib2tx5Mls7swlTNao26IoHv46BZJFvXygyRtyXd1feAk1A==}
    engines: {node: '>=18'}
    peerDependencies:
      canvas: ^2.11.2
    peerDependenciesMeta:
      canvas:
        optional: true

  json-bigint@1.0.0:
    resolution: {integrity: sha512-SiPv/8VpZuWbvLSMtTDU8hEfrZWg/mH/nV/b4o0CYbSxu1UIQPLdwKOCIyLQX+VIPO5vrLX3i8qtqFyhdPSUSQ==}

  json-buffer@3.0.1:
    resolution: {integrity: sha512-4bV5BfR2mqfQTJm+V5tPPdf+ZpuhiIvTuAB5g8kcrXOZpTT/QwwVRWBywX1ozr6lEuPdbHxwaJlm9G6mI2sfSQ==}

  json-schema-traverse@0.4.1:
    resolution: {integrity: sha512-xbbCH5dCYU5T8LcEhhuh7HJ88HXuW3qsI3Y0zOZFKfZEHcpWiHU/Jxzk629Brsab/mMiHQti9wMP+845RPe3Vg==}

  json-schema@0.4.0:
    resolution: {integrity: sha512-es94M3nTIfsEPisRafak+HDLfHXnKBhV3vU5eqPcS3flIWqcxJWgXHXiey3YrpaNsanY5ei1VoYEbOzijuq9BA==}

  json-stable-stringify-without-jsonify@1.0.1:
    resolution: {integrity: sha512-Bdboy+l7tA3OGW6FjyFHWkP5LuByj1Tk33Ljyq0axyzdk9//JSi2u3fP1QSmd1KNwq6VOKYGlAu87CisVir6Pw==}

  json-stable-stringify@1.1.1:
    resolution: {integrity: sha512-SU/971Kt5qVQfJpyDveVhQ/vya+5hvrjClFOcr8c0Fq5aODJjMwutrOfCU+eCnVD5gpx1Q3fEqkyom77zH1iIg==}
    engines: {node: '>= 0.4'}

  json-stringify-safe@5.0.1:
    resolution: {integrity: sha512-ZClg6AaYvamvYEE82d3Iyd3vSSIjQ+odgjaTzRuO3s7toCdFKczob2i0zCh7JE8kWn17yvAWhUVxvqGwUalsRA==}

  jsonc-parser@3.2.1:
    resolution: {integrity: sha512-AilxAyFOAcK5wA1+LeaySVBrHsGQvUFCDWXKpZjzaL0PqW+xfBOttn8GNtWKFWqneyMZj41MWF9Kl6iPWLwgOA==}

  jsondiffpatch@0.5.0:
    resolution: {integrity: sha512-Quz3MvAwHxVYNXsOByL7xI5EB2WYOeFswqaHIA3qOK3isRWTxiplBEocmmru6XmxDB2L7jDNYtYA4FyimoAFEw==}
    engines: {node: '>=8.17.0'}
    hasBin: true
    bundledDependencies: []

  jsonfile@4.0.0:
    resolution: {integrity: sha512-m6F1R3z8jjlf2imQHS2Qez5sjKWQzbuuhuJ/FKYFRZvPE3PuHcSMVZzfsLhGVOkfd20obL5SWEBew5ShlquNxg==}

  jsonfile@6.1.0:
    resolution: {integrity: sha512-5dgndWOriYSm5cnYaJNhalLNDKOqFwyDB/rr1E9ZsGciGvKPs8R2xYGCacuf3z6K1YKDz182fd+fY3cn3pMqXQ==}

  jsonify@0.0.1:
    resolution: {integrity: sha512-2/Ki0GcmuqSrgFyelQq9M05y7PS0mEwuIzrf3f1fPqkVDVRvZrPZtVSMHxdgo8Aq0sxAOb/cr2aqqA3LeWHVPg==}

  jsonparse@1.3.1:
    resolution: {integrity: sha512-POQXvpdL69+CluYsillJ7SUhKvytYjW9vG/GKpnf+xP8UWgYEM/RaMzHHofbALDiKbbP1W8UEYmgGl39WkPZsg==}
    engines: {'0': node >= 0.2.0}

  jsprim@1.4.2:
    resolution: {integrity: sha512-P2bSOMAc/ciLz6DzgjVlGJP9+BrJWu5UDGK70C2iweC5QBIeFf0ZXRvGjEj2uYgrY2MkAAhsSWHDWlFtEroZWw==}
    engines: {node: '>=0.6.0'}

  keccak@3.0.4:
    resolution: {integrity: sha512-3vKuW0jV8J3XNTzvfyicFR5qvxrSAGl7KIhvgOu5cmWwM7tZRj3fMbj/pfIf4be7aznbc+prBWGjywox/g2Y6Q==}
    engines: {node: '>=10.0.0'}

  keyv@4.5.4:
    resolution: {integrity: sha512-oxVHkHR/EJf2CNXnWxRLW6mg7JyCCUcG0DtEGmL2ctUo1PNTin1PUil+r/+4r5MpVgC/fn1kjsx7mjSujKqIpw==}

  level-codec@9.0.2:
    resolution: {integrity: sha512-UyIwNb1lJBChJnGfjmO0OR+ezh2iVu1Kas3nvBS/BzGnx79dv6g7unpKIDNPMhfdTEGoc7mC8uAu51XEtX+FHQ==}
    engines: {node: '>=6'}

  level-concat-iterator@2.0.1:
    resolution: {integrity: sha512-OTKKOqeav2QWcERMJR7IS9CUo1sHnke2C0gkSmcR7QuEtFNLLzHQAvnMw8ykvEcv0Qtkg0p7FOwP1v9e5Smdcw==}
    engines: {node: '>=6'}

  level-errors@2.0.1:
    resolution: {integrity: sha512-UVprBJXite4gPS+3VznfgDSU8PTRuVX0NXwoWW50KLxd2yw4Y1t2JUR5In1itQnudZqRMT9DlAM3Q//9NCjCFw==}
    engines: {node: '>=6'}

  level-iterator-stream@4.0.2:
    resolution: {integrity: sha512-ZSthfEqzGSOMWoUGhTXdX9jv26d32XJuHz/5YnuHZzH6wldfWMOVwI9TBtKcya4BKTyTt3XVA0A3cF3q5CY30Q==}
    engines: {node: '>=6'}

  level-mem@5.0.1:
    resolution: {integrity: sha512-qd+qUJHXsGSFoHTziptAKXoLX87QjR7v2KMbqncDXPxQuCdsQlzmyX+gwrEHhlzn08vkf8TyipYyMmiC6Gobzg==}
    engines: {node: '>=6'}

  level-packager@5.1.1:
    resolution: {integrity: sha512-HMwMaQPlTC1IlcwT3+swhqf/NUO+ZhXVz6TY1zZIIZlIR0YSn8GtAAWmIvKjNY16ZkEg/JcpAuQskxsXqC0yOQ==}
    engines: {node: '>=6'}

  level-supports@1.0.1:
    resolution: {integrity: sha512-rXM7GYnW8gsl1vedTJIbzOrRv85c/2uCMpiiCzO2fndd06U/kUXEEU9evYn4zFggBOg36IsBW8LzqIpETwwQzg==}
    engines: {node: '>=6'}

  level-ws@2.0.0:
    resolution: {integrity: sha512-1iv7VXx0G9ec1isqQZ7y5LmoZo/ewAsyDHNA8EFDW5hqH2Kqovm33nSFkSdnLLAK+I5FlT+lo5Cw9itGe+CpQA==}
    engines: {node: '>=6'}

  levelup@4.4.0:
    resolution: {integrity: sha512-94++VFO3qN95cM/d6eBXvd894oJE0w3cInq9USsyQzzoJxmiYzPAocNcuGCPGGjoXqDVJcr3C1jzt1TSjyaiLQ==}
    engines: {node: '>=6'}

  levn@0.4.1:
    resolution: {integrity: sha512-+bT2uH4E5LGE7h/n3evcS/sQlJXCpIp6ym8OWJ5eV6+67Dsql/LaaT7qJBAt2rzfoa/5QBGBhxDix1dMt2kQKQ==}
    engines: {node: '>= 0.8.0'}

  libp2p-crypto@0.21.2:
    resolution: {integrity: sha512-EXFrhSpiHtJ+/L8xXDvQNK5VjUMG51u878jzZcaT5XhuN/zFg6PWJFnl/qB2Y2j7eMWnvCRP7Kp+ua2H36cG4g==}
    engines: {node: '>=12.0.0'}

  local-pkg@0.5.0:
    resolution: {integrity: sha512-ok6z3qlYyCDS4ZEU27HaU6x/xZa9Whf8jD4ptH5UZTQYZVYeb9bnZ3ojVhiJNLiXK1Hfc0GNbLXcmZ5plLDDBg==}
    engines: {node: '>=14'}

  locate-path@6.0.0:
    resolution: {integrity: sha512-iPZK6eYjbxRu3uB4/WZ3EsEIMJFMqAoopl3R+zuq0UjcAm/MO6KCweDgPfP3elTztoKP3KtnVHxTn2NHBSDVUw==}
    engines: {node: '>=10'}

  lodash.camelcase@4.3.0:
    resolution: {integrity: sha512-TwuEnCnxbc3rAvhf/LbG7tJUDzhqXyFnv3dtzLOPgCG/hODL7WFnsbwktkD7yUV0RrreP/l1PALq/YSg6VvjlA==}

  lodash.merge@4.6.2:
    resolution: {integrity: sha512-0KpjqXRVvrYyCsX1swR/XTK0va6VQkQM6MNo7PqW77ByjAhoARA8EfrP1N4+KlKj8YS0ZUCtRT/YUuhyYDujIQ==}

  lodash@4.17.21:
    resolution: {integrity: sha512-v2kDEe57lecTulaDIuNTPy3Ry4gLGJ6Z1O3vE1krgXZNrsQ+LFTGHVxVjcXPs17LhbZVGedAJv8XZ1tvj5FvSg==}

  log-symbols@4.1.0:
    resolution: {integrity: sha512-8XPvpAA8uyhfteu8pIvQxpJZ7SYYdpUivZpGy6sFsBuKRY/7rQGavedeB8aK+Zkyq6upMFVL/9AW6vOYzfRyLg==}
    engines: {node: '>=10'}

  log-symbols@5.1.0:
    resolution: {integrity: sha512-l0x2DvrW294C9uDCoQe1VSU4gf529FkSZ6leBl4TiqZH/e+0R7hSfHQBNut2mNygDgHwvYHfFLn6Oxb3VWj2rA==}
    engines: {node: '>=12'}

  long@4.0.0:
    resolution: {integrity: sha512-XsP+KhQif4bjX1kbuSiySJFNAehNxgLb6hPRGJ9QsUr8ajHkuXGdrHmFUTUUXhDwVX2R5bY4JNZEwbUiMhV+MA==}

  loose-envify@1.4.0:
    resolution: {integrity: sha512-lyuxPGr/Wfhrlem2CL/UcnUc1zcqKAImBDzukY7Y5F/yQiNdko6+fRLevlw1HgMySw7f611UIY408EtxRSoK3Q==}
    hasBin: true

  loupe@2.3.7:
    resolution: {integrity: sha512-zSMINGVYkdpYSOBmLi0D1Uo7JU9nVdQKrHxC8eYlV+9YKK9WePqAlL7lSlorG/U2Fw1w0hTBmaa/jrQ3UbPHtA==}

  lowercase-keys@2.0.0:
    resolution: {integrity: sha512-tqNXrS78oMOE73NMxK4EMLQsQowWf8jKooH9g7xPavRT706R6bkQJ6DY2Te7QukaZsulxa30wQ7bk0pm4XiHmA==}
    engines: {node: '>=8'}

  lowercase-keys@3.0.0:
    resolution: {integrity: sha512-ozCC6gdQ+glXOQsveKD0YsDy8DSQFjDTz4zyzEHNV5+JP5D62LmfDZ6o1cycFx9ouG940M5dE8C8CTewdj2YWQ==}
    engines: {node: ^12.20.0 || ^14.13.1 || >=16.0.0}

  lru-cache@10.2.2:
    resolution: {integrity: sha512-9hp3Vp2/hFQUiIwKo8XCeFVnrg8Pk3TYNPIR7tJADKi5YfcF7vEaK7avFHTlSy3kOKYaJQaalfEo6YuXdceBOQ==}
    engines: {node: 14 || >=16.14}

  lru-cache@6.0.0:
    resolution: {integrity: sha512-Jo6dJ04CmSjuznwJSS3pUeWmd/H0ffTlkXXgwZi+eq1UCmqQwCh+eLsYOYCwY991i2Fah4h1BEMCx4qThGbsiA==}
    engines: {node: '>=10'}

  lru-queue@0.1.0:
    resolution: {integrity: sha512-BpdYkt9EvGl8OfWHDQPISVpcl5xZthb+XPsbELj5AQXxIC8IriDZIQYjBJPEm5rS420sjZ0TLEzRcq5KdBhYrQ==}

  ltgt@2.2.1:
    resolution: {integrity: sha512-AI2r85+4MquTw9ZYqabu4nMwy9Oftlfa/e/52t9IjtfG+mGBbTNdAoZ3RQKLHR6r0wQnwZnPIEh/Ya6XTWAKNA==}

  magic-string@0.30.10:
    resolution: {integrity: sha512-iIRwTIf0QKV3UAnYK4PU8uiEc4SRh5jX0mwpIwETPpHdhVM4f53RSwS/vXvN1JhGX+Cs7B8qIq3d6AH49O5fAQ==}

  make-error@1.3.6:
    resolution: {integrity: sha512-s8UhlNe7vPKomQhC1qFelMokr/Sc3AgNbso3n74mVPA5LTZwkB9NlXf4XPamLxJE8h0gh73rM94xvwRT2CVInw==}

  make-fetch-happen@9.1.0:
    resolution: {integrity: sha512-+zopwDy7DNknmwPQplem5lAZX/eCOzSvSNNcSKm5eVwTkOBzoktEfXsa9L23J/GIRhxRsaxzkPEhrJEpE2F4Gg==}
    engines: {node: '>= 10'}

  matcher@3.0.0:
    resolution: {integrity: sha512-OkeDaAZ/bQCxeFAozM55PKcKU0yJMPGifLwV4Qgjitu+5MoAfSQN4lsLJeXZ1b8w0x+/Emda6MZgXS1jvsapng==}
    engines: {node: '>=10'}

  mathjs@12.4.2:
    resolution: {integrity: sha512-lW14EzwAFgbNN7AZikxplmhs7wiXDhMphBOGCA3KS6T29ECEkHJsBtbEW5cnCz7sXtl4nDyvTdR+DqVsZyiiEw==}
    engines: {node: '>= 18'}
    hasBin: true

  md5.js@1.3.5:
    resolution: {integrity: sha512-xitP+WxNPcTTOgnTJcrhM0xvdPepipPSf3I8EIpGKeFLjt3PlJLIDG3u8EX53ZIubkb+5U2+3rELYpEhHhzdkg==}

  mdn-data@2.0.30:
    resolution: {integrity: sha512-GaqWWShW4kv/G9IEucWScBx9G1/vsFZZJUO+tD26M8J8z3Kw5RDQjaoZe03YAClgeS/SWPOcb4nkFBTEi5DUEA==}

  media-typer@0.3.0:
    resolution: {integrity: sha512-dq+qelQ9akHpcOl/gUVRTxVIOkAJ1wR3QAvb4RsVjS8oVoFjDGTc679wJYmUmknUF5HwMLOgb5O+a3KxfWapPQ==}
    engines: {node: '>= 0.6'}

  memdown@5.1.0:
    resolution: {integrity: sha512-B3J+UizMRAlEArDjWHTMmadet+UKwHd3UjMgGBkZcKAxAYVPS9o0Yeiha4qvz7iGiL2Sb3igUft6p7nbFWctpw==}
    engines: {node: '>=6'}

  memoizee@0.4.15:
    resolution: {integrity: sha512-UBWmJpLZd5STPm7PMUlOw/TSy972M+z8gcyQ5veOnSDRREz/0bmpyTfKt3/51DhEBqCZQn1udM/5flcSPYhkdQ==}

  memorystream@0.3.1:
    resolution: {integrity: sha512-S3UwM3yj5mtUSEfP41UZmt/0SCoVYUcU1rkXv+BQ5Ig8ndL4sPoJNBUJERafdPb5jjHJGuMgytgKvKIf58XNBw==}
    engines: {node: '>= 0.10.0'}

  merge-descriptors@1.0.1:
    resolution: {integrity: sha512-cCi6g3/Zr1iqQi6ySbseM1Xvooa98N0w31jzUYrXPX2xqObmFGHJ0tQ5u74H3mVh7wLouTseZyYIq39g8cNp1w==}

  merge-stream@2.0.0:
    resolution: {integrity: sha512-abv/qOcuPfk3URPfDzmZU1LKmuw8kT+0nIHvKrKgFrwifol/doWcdA4ZqsWQ8ENrFKkd67Mfpo/LovbIUsbt3w==}

  merge2@1.4.1:
    resolution: {integrity: sha512-8q7VEgMJW4J8tcfVPy8g09NcQwZdbwFEqhe/WZkoIzjn/3TGDwtOCYtXGxA3O8tPzpczCCDgv+P2P5y00ZJOOg==}
    engines: {node: '>= 8'}

  merkle-patricia-tree@4.2.4:
    resolution: {integrity: sha512-eHbf/BG6eGNsqqfbLED9rIqbsF4+sykEaBn6OLNs71tjclbMcMOk1tEPmJKcNcNCLkvbpY/lwyOlizWsqPNo8w==}

  methods@1.1.2:
    resolution: {integrity: sha512-iclAHeNqNm68zFtnZ0e+1L2yUIdvzNoauKU4WBA3VvH/vPFieF7qfRlwUZU+DA9P9bPXIS90ulxoUoCH23sV2w==}
    engines: {node: '>= 0.6'}

  micro-ftch@0.3.1:
    resolution: {integrity: sha512-/0LLxhzP0tfiR5hcQebtudP56gUurs2CLkGarnCiB/OqEyUFQ6U3paQi/tgLv0hBJYt2rnr9MNpxz4fiiugstg==}

  micromatch@4.0.7:
    resolution: {integrity: sha512-LPP/3KorzCwBxfeUuZmaR6bG2kdeHSbe0P2tY3FLRU4vYrjYz5hI4QZwV0njUx3jeuKe67YukQ1LSPZBKDqO/Q==}
    engines: {node: '>=8.6'}

  mime-db@1.52.0:
    resolution: {integrity: sha512-sPU4uV7dYlvtWJxwwxHD0PuihVNiE7TyAbQ5SWxDCB9mUYvOgroQOwYQQOKPJ8CIbE+1ETVlOoK1UC2nU3gYvg==}
    engines: {node: '>= 0.6'}

  mime-types@2.1.35:
    resolution: {integrity: sha512-ZDY+bPm5zTTF+YpCrAU9nK0UgICYPT0QtT1NZWFv4s++TNkcgVaT0g6+4R2uI4MjQjzysHB1zxuWL50hzaeXiw==}
    engines: {node: '>= 0.6'}

  mime@1.6.0:
    resolution: {integrity: sha512-x0Vn8spI+wuJ1O6S7gnbaQg8Pxh4NNHb7KSINmEWKiPE4RKOplvijn+NkmYmmRgP68mc70j2EbeTFRsrswaQeg==}
    engines: {node: '>=4'}
    hasBin: true

  mimic-fn@2.1.0:
    resolution: {integrity: sha512-OqbOk5oEQeAZ8WXWydlu9HJjz9WVdEIvamMCcXmuqUYjTknH/sqsWvhQ3vgwKFRR1HpjvNBKQ37nbJgYzGqGcg==}
    engines: {node: '>=6'}

  mimic-fn@4.0.0:
    resolution: {integrity: sha512-vqiC06CuhBTUdZH+RYl8sFrL096vA45Ok5ISO6sE/Mr1jRbGH4Csnhi8f3wKVl7x8mO4Au7Ir9D3Oyv1VYMFJw==}
    engines: {node: '>=12'}

  mimic-response@1.0.1:
    resolution: {integrity: sha512-j5EctnkH7amfV/q5Hgmoal1g2QHFJRraOtmx0JpIqkxhBhI/lJSl1nMpQ45hVarwNETOoWEimndZ4QK0RHxuxQ==}
    engines: {node: '>=4'}

  mimic-response@3.1.0:
    resolution: {integrity: sha512-z0yWI+4FDrrweS8Zmt4Ej5HdJmky15+L2e6Wgn3+iK5fWzb6T3fhNFq2+MeTRb064c6Wr4N/wv0DzQTjNzHNGQ==}
    engines: {node: '>=10'}

  min-document@2.19.0:
    resolution: {integrity: sha512-9Wy1B3m3f66bPPmU5hdA4DR4PB2OfDU/+GS3yAB7IQozE3tqXaVv2zOjgla7MEGSRv95+ILmOuvhLkOK6wJtCQ==}

  minimalistic-assert@1.0.1:
    resolution: {integrity: sha512-UtJcAD4yEaGtjPezWuO9wC4nwUnVH/8/Im3yEHQP4b67cXlD/Qr9hdITCU1xDbSEXg2XKNaP8jsReV7vQd00/A==}

  minimalistic-crypto-utils@1.0.1:
    resolution: {integrity: sha512-JIYlbt6g8i5jKfJ3xz7rF0LXmv2TkDxBLUkiBeZ7bAx4GnnNMr8xFpGnOxn6GhTEHx3SjRrZEoU+j04prX1ktg==}

  minimatch@3.1.2:
    resolution: {integrity: sha512-J7p63hRiAjw1NDEww1W7i37+ByIrOWO5XQQAzZ3VOcL0PNybwpfmV/N05zFAzwQ9USyEcX6t3UO+K5aqBQOIHw==}

  minimatch@5.0.1:
    resolution: {integrity: sha512-nLDxIFRyhDblz3qMuq+SoRZED4+miJ/G+tdDrjkkkRnjAsBexeGpgjLEQ0blJy7rHhR2b93rhQY4SvyWu9v03g==}
    engines: {node: '>=10'}

  minimatch@9.0.3:
    resolution: {integrity: sha512-RHiac9mvaRw0x3AYRgDC1CxAP7HTcNrrECeA8YYJeWnpo+2Q5CegtZjaotWTWxDG3UeGA1coE05iH1mPjT/2mg==}
    engines: {node: '>=16 || 14 >=14.17'}

  minimatch@9.0.4:
    resolution: {integrity: sha512-KqWh+VchfxcMNRAJjj2tnsSJdNbHsVgnkBhTNrW7AjVo6OvLtxw8zfT9oLw1JSohlFzJ8jCoTgaoXvJ+kHt6fw==}
    engines: {node: '>=16 || 14 >=14.17'}

  minimist@1.2.8:
    resolution: {integrity: sha512-2yyAR8qBkN3YuheJanUpWC5U3bb5osDywNB8RzDVlDwDHbocAJveqqj1u8+SVD7jkWT4yvsHCpWqqWqAxb0zCA==}

  minipass-collect@1.0.2:
    resolution: {integrity: sha512-6T6lH0H8OG9kITm/Jm6tdooIbogG9e0tLgpY6mphXSm/A9u8Nq1ryBG+Qspiub9LjWlBPsPS3tWQ/Botq4FdxA==}
    engines: {node: '>= 8'}

  minipass-fetch@1.4.1:
    resolution: {integrity: sha512-CGH1eblLq26Y15+Azk7ey4xh0J/XfJfrCox5LDJiKqI2Q2iwOLOKrlmIaODiSQS8d18jalF6y2K2ePUm0CmShw==}
    engines: {node: '>=8'}

  minipass-flush@1.0.5:
    resolution: {integrity: sha512-JmQSYYpPUqX5Jyn1mXaRwOda1uQ8HP5KAT/oDSLCzt1BYRhQU0/hDtsB1ufZfEEzMZ9aAVmsBw8+FWsIXlClWw==}
    engines: {node: '>= 8'}

  minipass-pipeline@1.2.4:
    resolution: {integrity: sha512-xuIq7cIOt09RPRJ19gdi4b+RiNvDFYe5JH+ggNvBqGqpQXcru3PcRmOZuHBKWK1Txf9+cQ+HMVN4d6z46LZP7A==}
    engines: {node: '>=8'}

  minipass-sized@1.0.3:
    resolution: {integrity: sha512-MbkQQ2CTiBMlA2Dm/5cY+9SWFEN8pzzOXi6rlM5Xxq0Yqbda5ZQy9sU75a673FE9ZK0Zsbr6Y5iP6u9nktfg2g==}
    engines: {node: '>=8'}

  minipass@2.9.0:
    resolution: {integrity: sha512-wxfUjg9WebH+CUDX/CdbRlh5SmfZiy/hpkxaRI16Y9W56Pa75sWgd/rvFilSgrauD9NyFymP/+JFV3KwzIsJeg==}

  minipass@3.3.6:
    resolution: {integrity: sha512-DxiNidxSEK+tHG6zOIklvNOwm3hvCrbUrdtzY74U6HKTJxvIDfOUL5W5P2Ghd3DTkhhKPYGqeNUIh5qcM4YBfw==}
    engines: {node: '>=8'}

  minipass@5.0.0:
    resolution: {integrity: sha512-3FnjYuehv9k6ovOEbyOswadCDPX1piCfhV8ncmYtHOjuPwylVWsghTLo7rabjC3Rx5xD4HDx8Wm1xnMF7S5qFQ==}
    engines: {node: '>=8'}

  minipass@7.1.1:
    resolution: {integrity: sha512-UZ7eQ+h8ywIRAW1hIEl2AqdwzJucU/Kp59+8kkZeSvafXhZjul247BvIJjEVFVeON6d7lM46XX1HXCduKAS8VA==}
    engines: {node: '>=16 || 14 >=14.17'}

  minizlib@1.3.3:
    resolution: {integrity: sha512-6ZYMOEnmVsdCeTJVE0W9ZD+pVnE8h9Hma/iOwwRDsdQoePpoX56/8B6z3P9VNwppJuBKNRuFDRNRqRWexT9G9Q==}

  minizlib@2.1.2:
    resolution: {integrity: sha512-bAxsR8BVfj60DWXHE3u30oHzfl4G7khkSuPW+qvpd7jFRHm7dLxOjUk1EHACJ/hxLY8phGJ0YhYHZo7jil7Qdg==}
    engines: {node: '>= 8'}

  mkdirp-classic@0.5.3:
    resolution: {integrity: sha512-gKLcREMhtuZRwRAfqP3RFW+TK4JqApVBtOIftVgjuABpAtpxhPGaDcfvbhNvD0B8iD1oUr/txX35NjcaY6Ns/A==}

  mkdirp-promise@5.0.1:
    resolution: {integrity: sha512-Hepn5kb1lJPtVW84RFT40YG1OddBNTOVUZR2bzQUHc+Z03en8/3uX0+060JDhcEzyO08HmipsN9DcnFMxhIL9w==}
    engines: {node: '>=4'}
    deprecated: This package is broken and no longer maintained. 'mkdirp' itself supports promises now, please switch to that.

  mkdirp@0.5.6:
    resolution: {integrity: sha512-FP+p8RB8OWpF3YZBCrP5gtADmtXApB5AMLn+vdyA+PyxCjrCs00mjyUozssO33cwDeT3wNGdLxJ5M//YqtHAJw==}
    hasBin: true

  mkdirp@1.0.4:
    resolution: {integrity: sha512-vVqVZQyf3WLx2Shd0qJ9xuvqgAyKPLAiqITEtqW0oIUjzo3PePDd6fW9iFz30ef7Ysp/oiWqbhszeGWW2T6Gzw==}
    engines: {node: '>=10'}
    hasBin: true

  mkdirp@2.1.6:
    resolution: {integrity: sha512-+hEnITedc8LAtIP9u3HJDFIdcLV2vXP33sqLLIzkv1Db1zO/1OxbvYf0Y1OC/S/Qo5dxHXepofhmxL02PsKe+A==}
    engines: {node: '>=10'}
    hasBin: true

  mkdirp@3.0.1:
    resolution: {integrity: sha512-+NsyUUAZDmo6YVHzL/stxSu3t9YS1iljliy3BSDrXJ/dkn1KYdmtZODGGjLcc9XLgVVpH4KshHB8XmZgMhaBXg==}
    engines: {node: '>=10'}
    hasBin: true

  mlly@1.7.0:
    resolution: {integrity: sha512-U9SDaXGEREBYQgfejV97coK0UL1r+qnF2SyO9A3qcI8MzKnsIFKHNVEkrDyNncQTKQQumsasmeq84eNMdBfsNQ==}

  mocha@10.4.0:
    resolution: {integrity: sha512-eqhGB8JKapEYcC4ytX/xrzKforgEc3j1pGlAXVy3eRwrtAy5/nIfT1SvgGzfN0XZZxeLq0aQWkOUAmqIJiv+bA==}
    engines: {node: '>= 14.0.0'}
    hasBin: true

  mock-fs@4.14.0:
    resolution: {integrity: sha512-qYvlv/exQ4+svI3UOvPUpLDF0OMX5euvUH0Ny4N5QyRyhNdgAgUrVH3iUINSzEPLvx0kbo/Bp28GJKIqvE7URw==}

  mock-socket@9.3.1:
    resolution: {integrity: sha512-qxBgB7Qa2sEQgHFjj0dSigq7fX4k6Saisd5Nelwp2q8mlbAFh5dHV9JTTlF8viYJLSSWgMCZFUom8PJcMNBoJw==}
    engines: {node: '>= 8'}

  moonbeam-types-bundle@2.0.10:
    resolution: {integrity: sha512-QDk/ktioLqDQCOLUu/+FyyF3UYWdKOqqa6q1vwI75pdKBg5elNpRXugEC1irzkLolTanvMRc2rO+qarT9ijjyg==}

  mrmime@2.0.0:
    resolution: {integrity: sha512-eu38+hdgojoyq63s+yTpN4XMBdt5l8HhMhc4VKLO9KM5caLIBvUm4thi7fFaxyTmCKeNnXZ5pAlBwCUnhA09uw==}
    engines: {node: '>=10'}

  ms@2.0.0:
    resolution: {integrity: sha512-Tpp60P6IUJDTuOq/5Z8cdskzJujfwqfOTkrwIwj7IRISpnkJnT6SyJ4PCPnGMoFjC9ddhal5KVIYtAt97ix05A==}

  ms@2.1.2:
    resolution: {integrity: sha512-sGkPx+VjMtmA6MX27oA4FBFELFCZZ4S4XqeGOXCv68tT+jb3vk/RyaKWP0PTKyWtmLSM0b+adUTEvbs1PEaH2w==}

  ms@2.1.3:
    resolution: {integrity: sha512-6FlzubTLZG3J2a/NVCAleEhjzq5oxgHyaCU9yYXvcLsvoVaHJq/s5xXI6/XXP6tz7R9xAOtHnSO/tXtF3WRTlA==}

  multibase@0.6.1:
    resolution: {integrity: sha512-pFfAwyTjbbQgNc3G7D48JkJxWtoJoBMaR4xQUOuB8RnCgRqaYmWNFeJTTvrJ2w51bjLq2zTby6Rqj9TQ9elSUw==}
    deprecated: This module has been superseded by the multiformats module

  multibase@0.7.0:
    resolution: {integrity: sha512-TW8q03O0f6PNFTQDvh3xxH03c8CjGaaYrjkl9UQPG6rz53TQzzxJVCIWVjzcbN/Q5Y53Zd0IBQBMVktVgNx4Fg==}
    deprecated: This module has been superseded by the multiformats module

  multicodec@0.5.7:
    resolution: {integrity: sha512-PscoRxm3f+88fAtELwUnZxGDkduE2HD9Q6GHUOywQLjOGT/HAdhjLDYNZ1e7VR0s0TP0EwZ16LNUTFpoBGivOA==}
    deprecated: This module has been superseded by the multiformats module

  multicodec@1.0.4:
    resolution: {integrity: sha512-NDd7FeS3QamVtbgfvu5h7fd1IlbaC4EQ0/pgU4zqE2vdHCmBGsUa0TiM8/TdSeG6BMPC92OOCf8F1ocE/Wkrrg==}
    deprecated: This module has been superseded by the multiformats module

  multiformats@9.9.0:
    resolution: {integrity: sha512-HoMUjhH9T8DDBNT+6xzkrd9ga/XiBI4xLr58LJACwK6G3HTOPeMz4nB4KJs33L2BelrIJa7P0VuNaVF3hMYfjg==}

  multihashes@0.4.21:
    resolution: {integrity: sha512-uVSvmeCWf36pU2nB4/1kzYZjsXD9vofZKpgudqkceYY5g2aZZXJ5r9lxuzoRLl1OAp28XljXsEJ/X/85ZsKmKw==}

  mute-stream@1.0.0:
    resolution: {integrity: sha512-avsJQhyd+680gKXyG/sQc0nXaC6rBkPOfyHYcFb9+hdkqQkR9bdnkJ0AMZhke0oesPqIO+mFFJ+IdBc7mst4IA==}
    engines: {node: ^14.17.0 || ^16.13.0 || >=18.0.0}

  mz@2.7.0:
    resolution: {integrity: sha512-z81GNO7nnYMEhrGh9LeymoE4+Yr0Wn5McHIZMK5cfQCl+NDX08sCZgUc9/6MHni9IWuFLm1Z3HTCXu2z9fN62Q==}

  nano-json-stream-parser@0.1.2:
    resolution: {integrity: sha512-9MqxMH/BSJC7dnLsEMPyfN5Dvoo49IsPFYMcHw3Bcfc2kN0lpHRBSzlMSVx4HGyJ7s9B31CyBTVehWJoQ8Ctew==}

  nanoid@3.3.7:
    resolution: {integrity: sha512-eSRppjcPIatRIMC1U6UngP8XFcz8MQWGQdt1MTBQ7NaAmvXDfvNxbvWV3x2y6CdEUciCSsDHDQZbhYaB8QEo2g==}
    engines: {node: ^10 || ^12 || ^13.7 || ^14 || >=15.0.1}
    hasBin: true

  napi-build-utils@1.0.2:
    resolution: {integrity: sha512-ONmRUqK7zj7DWX0D9ADe03wbwOBZxNAfF20PlGfCWQcD3+/MakShIHrMqx9YwPTfxDdF1zLeL+RGZiR9kGMLdg==}

  napi-maybe-compressed-blob-darwin-arm64@0.0.11:
    resolution: {integrity: sha512-hZ9ye4z8iMDVPEnx9A/Ag6k7xHX/BcK5Lntw/VANBUm9ioLSuRvHTALG4XaqVDGXo4U2NFDwSLRDyhFPYvqckQ==}
    engines: {node: '>= 10'}
    cpu: [arm64]
    os: [darwin]

  napi-maybe-compressed-blob-darwin-x64@0.0.11:
    resolution: {integrity: sha512-TqWNP7Vehi73xLXyUGjdLppP0W6T0Ef2D/X9HmAZNwglt+MkTujX10CDODfbFWvGy+NkaC5XqnzxCn19wbZZcA==}
    engines: {node: '>= 10'}
    cpu: [x64]
    os: [darwin]

  napi-maybe-compressed-blob-linux-arm64-gnu@0.0.11:
    resolution: {integrity: sha512-7D5w6MDZghcb3VtXRg2ShCEh9Z3zMeBVRG4xsMulEWT2j9/09Nopu+9KfI/2ngRvm78MniWSIlqds5PRAlCROA==}
    engines: {node: '>= 10'}
    cpu: [arm64]
    os: [linux]

  napi-maybe-compressed-blob-linux-x64-gnu@0.0.11:
    resolution: {integrity: sha512-JKY8KcZpQtKiL1smMKfukcOmsDVeZaw9fKXKsWC+wySc2wsvH7V2wy8PffSQ0lWERkI7Yn3k7xPjB463m/VNtg==}
    engines: {node: '>= 10'}
    cpu: [x64]
    os: [linux]

  napi-maybe-compressed-blob@0.0.11:
    resolution: {integrity: sha512-1dj4ET34TfEes0+josVLvwpJe337Jk6txd3XUjVmVs3budSo2eEjvN6pX4myYE1pS4x/k2Av57n/ypRl2u++AQ==}
    engines: {node: '>= 10'}

  natural-compare@1.4.0:
    resolution: {integrity: sha512-OWND8ei3VtNC9h7V60qff3SVobHr996CTwgxubgyQYEpg290h9J0buyECNNJexkFm5sOajh5G116RYA1c8ZMSw==}

  negotiator@0.6.3:
    resolution: {integrity: sha512-+EUsqGPLsM+j/zdChZjsnX51g4XrHFOIXwfnCVPGlQk/k5giakcKsuxCObBRu6DSm9opw/O6slWbJdghQM4bBg==}
    engines: {node: '>= 0.6'}

  next-tick@1.1.0:
    resolution: {integrity: sha512-CXdUiJembsNjuToQvxayPZF9Vqht7hewsvy2sOWafLvi2awflj9mOC6bHIg50orX8IJvWKY9wYQ/zB2kogPslQ==}

  nock@13.5.4:
    resolution: {integrity: sha512-yAyTfdeNJGGBFxWdzSKCBYxs5FxLbCg5X5Q4ets974hcQzG1+qCxvIyOo4j2Ry6MUlhWVMX4OoYDefAIIwupjw==}
    engines: {node: '>= 10.13'}

  node-abi@3.62.0:
    resolution: {integrity: sha512-CPMcGa+y33xuL1E0TcNIu4YyaZCxnnvkVaEXrsosR3FxN+fV8xvb7Mzpb7IgKler10qeMkE6+Dp8qJhpzdq35g==}
    engines: {node: '>=10'}

  node-addon-api@2.0.2:
    resolution: {integrity: sha512-Ntyt4AIXyaLIuMHF6IOoTakB3K+RWxwtsHNRxllEoA6vPwP9o4866g6YWDLUdnucilZhmkxiHwHr11gAENw+QA==}

  node-addon-api@7.1.0:
    resolution: {integrity: sha512-mNcltoe1R8o7STTegSOHdnJNN7s5EUvhoS7ShnTHDyOSd+8H+UdWODq6qSv67PjC8Zc5JRT8+oLAMCr0SIXw7g==}
    engines: {node: ^16 || ^18 || >= 20}

  node-domexception@1.0.0:
    resolution: {integrity: sha512-/jKZoMpw0F8GRwl4/eLROPA3cfcXtLApP0QzLmUT/HuPCZWyB7IY9ZrMeKw2O/nFIqPQB3PVM9aYm0F312AXDQ==}
    engines: {node: '>=10.5.0'}

  node-fetch@2.7.0:
    resolution: {integrity: sha512-c4FRfUm/dbcWZ7U+1Wq0AwCyFL+3nt2bEw05wfxSz+DWpWsitgmSgYmy2dQdWyKC1694ELPqMs/YzUSNozLt8A==}
    engines: {node: 4.x || >=6.0.0}
    peerDependencies:
      encoding: ^0.1.0
    peerDependenciesMeta:
      encoding:
        optional: true

  node-fetch@3.3.2:
    resolution: {integrity: sha512-dRB78srN/l6gqWulah9SrxeYnxeddIG30+GOqK/9OlLVyLg3HPnr6SqOWTWOXKRwC2eGYCkZ59NNuSgvSrpgOA==}
    engines: {node: ^12.20.0 || ^14.13.1 || >=16.0.0}

  node-forge@1.3.1:
    resolution: {integrity: sha512-dPEtOeMvF9VMcYV/1Wb8CPoVAXtp6MKMlcbAt4ddqmGqUJ6fQZFXkNZNkNlfevtNkGtaSoXf/vNNNSvgrdXwtA==}
    engines: {node: '>= 6.13.0'}

  node-gyp-build@4.8.1:
    resolution: {integrity: sha512-OSs33Z9yWr148JZcbZd5WiAXhh/n9z8TxQcdMhIOlpN9AhWpLfvVFO73+m77bBABQMaY9XSvIa+qk0jlI7Gcaw==}
    hasBin: true

  node-gyp@8.4.1:
    resolution: {integrity: sha512-olTJRgUtAb/hOXG0E93wZDs5YiJlgbXxTwQAFHyNlRsXQnYzUaF2aGgujZbw+hR8aF4ZG/rST57bWMWD16jr9w==}
    engines: {node: '>= 10.12.0'}
    hasBin: true

  nopt@5.0.0:
    resolution: {integrity: sha512-Tbj67rffqceeLpcRXrT7vKAN8CwfPeIBgM7E6iBkmKLV7bEMwpGgYLGv0jACUsECaa/vuxP0IjEont6umdMgtQ==}
    engines: {node: '>=6'}
    hasBin: true

  normalize-path@3.0.0:
    resolution: {integrity: sha512-6eZs5Ls3WtCisHWp9S2GUy8dqkpGi4BVSz3GaqiE6ezub0512ESztXUwUB6C6IKbQkY2Pnb/mD4WYojCRwcwLA==}
    engines: {node: '>=0.10.0'}

  normalize-url@6.1.0:
    resolution: {integrity: sha512-DlL+XwOy3NxAQ8xuC0okPgK46iuVNAK01YN7RueYBqqFeGsBjV9XmCAzAdgt+667bCl5kPh9EqKKDwnaPG1I7A==}
    engines: {node: '>=10'}

  npm-run-path@4.0.1:
    resolution: {integrity: sha512-S48WzZW777zhNIrn7gxOlISNAqi9ZC/uQFnRdbeIHhZhCA6UqpkOT8T1G7BvfdgP4Er8gF4sUbaS0i7QvIfCWw==}
    engines: {node: '>=8'}

  npm-run-path@5.3.0:
    resolution: {integrity: sha512-ppwTtiJZq0O/ai0z7yfudtBpWIoxM8yE6nHi1X47eFR2EWORqfbu6CnPlNsjeN683eT0qG6H/Pyf9fCcvjnnnQ==}
    engines: {node: ^12.20.0 || ^14.13.1 || >=16.0.0}

  npmlog@6.0.2:
    resolution: {integrity: sha512-/vBvz5Jfr9dT/aFWd0FIRf+T/Q2WBsLENygUaFUqstqsycmZAP/t5BvFJTK0viFmSUxiUKTUplWy5vt+rvKIxg==}
    engines: {node: ^12.13.0 || ^14.15.0 || >=16.0.0}
    deprecated: This package is no longer supported.

  number-to-bn@1.7.0:
    resolution: {integrity: sha512-wsJ9gfSz1/s4ZsJN01lyonwuxA1tml6X1yBDnfpMglypcBRFZZkus26EdPSlqS5GJfYddVZa22p3VNb3z5m5Ig==}
    engines: {node: '>=6.5.0', npm: '>=3'}

  nunjucks@3.2.4:
    resolution: {integrity: sha512-26XRV6BhkgK0VOxfbU5cQI+ICFUtMLixv1noZn1tGU38kQH5A5nmmbk/O45xdyBhD1esk47nKrY0mvQpZIhRjQ==}
    engines: {node: '>= 6.9.0'}
    hasBin: true
    peerDependencies:
      chokidar: ^3.3.0
    peerDependenciesMeta:
      chokidar:
        optional: true

  nwsapi@2.2.10:
    resolution: {integrity: sha512-QK0sRs7MKv0tKe1+5uZIQk/C8XGza4DAnztJG8iD+TpJIORARrCxczA738awHrZoHeTjSSoHqao2teO0dC/gFQ==}

  oauth-sign@0.9.0:
    resolution: {integrity: sha512-fexhUFFPTGV8ybAtSIGbV6gOkSv8UtRbDBnAyLQw4QPKkgNlsH2ByPGtMUqdWkos6YCRmAqViwgZrJc/mRDzZQ==}

  object-assign@4.1.1:
    resolution: {integrity: sha512-rJgTQnkUnH1sFw8yT6VSU3zD3sWmu6sZhIseY8VX+GRu3P6F7Fu+JNDoXfklElbLJSnc3FUQHVe4cU5hj+BcUg==}
    engines: {node: '>=0.10.0'}

  object-inspect@1.13.1:
    resolution: {integrity: sha512-5qoj1RUiKOMsCCNLV1CBiPYE10sziTsnmNxkAI/rZhiD63CF7IqdFGC/XzjWjpSgLf0LxXX3bDFIh0E18f6UhQ==}

  object-is@1.1.6:
    resolution: {integrity: sha512-F8cZ+KfGlSGi09lJT7/Nd6KJZ9ygtvYC0/UYYLI9nmQKLMnydpB9yvbv9K1uSkEu7FU9vYPmVwLg328tX+ot3Q==}
    engines: {node: '>= 0.4'}

  object-keys@1.1.1:
    resolution: {integrity: sha512-NuAESUOUMrlIXOfHKzD6bpPu3tYt3xvjNdRIQ+FeT0lNb4K8WR70CaDxhuNguS2XG+GjkyMwOzsN5ZktImfhLA==}
    engines: {node: '>= 0.4'}

  object.assign@4.1.5:
    resolution: {integrity: sha512-byy+U7gp+FVwmyzKPYhW2h5l3crpmGsxl7X2s8y43IgxvG4g3QZ6CffDtsNQy1WsmZpQbO+ybo0AlW7TY6DcBQ==}
    engines: {node: '>= 0.4'}

  oboe@2.1.5:
    resolution: {integrity: sha512-zRFWiF+FoicxEs3jNI/WYUrVEgA7DeET/InK0XQuudGHRg8iIob3cNPrJTKaz4004uaA9Pbe+Dwa8iluhjLZWA==}

  octokit@4.0.2:
    resolution: {integrity: sha512-wbqF4uc1YbcldtiBFfkSnquHtECEIpYD78YUXI6ri1Im5OO2NLo6ZVpRdbJpdnpZ05zMrVPssNiEo6JQtea+Qg==}
    engines: {node: '>= 18'}

  on-exit-leak-free@2.1.2:
    resolution: {integrity: sha512-0eJJY6hXLGf1udHwfNftBqH+g73EU4B504nZeKpz1sYRKafAghwxEJunB2O7rDZkL4PGfsMVnTXZ2EjibbqcsA==}
    engines: {node: '>=14.0.0'}

  on-finished@2.4.1:
    resolution: {integrity: sha512-oVlzkg3ENAhCk2zdv7IJwd/QUD4z2RxRwpkcGY8psCVcCYZNq4wYnVWALHM+brtuJjePWiYF/ClmuDr8Ch5+kg==}
    engines: {node: '>= 0.8'}

  once@1.4.0:
    resolution: {integrity: sha512-lNaJgI+2Q5URQBkccEKHTQOPaXdUxnZZElQTZY0MFUAuaEqe1E+Nyvgdz/aIyNi6Z9MzO5dv1H8n58/GELp3+w==}

  onetime@5.1.2:
    resolution: {integrity: sha512-kbpaSSGJTWdAY5KPVeMOKXSrPtr8C8C7wodJbcsd51jRnmD+GZu8Y0VoU6Dm5Z4vWr0Ig/1NKuWRKf7j5aaYSg==}
    engines: {node: '>=6'}

  onetime@6.0.0:
    resolution: {integrity: sha512-1FlR+gjXK7X+AsAHso35MnyN5KqGwJRi/31ft6x0M194ht7S+rWAvd7PHss9xSKMzE0asv1pyIHaJYq+BbacAQ==}
    engines: {node: '>=12'}

  optionator@0.9.3:
    resolution: {integrity: sha512-JjCoypp+jKn1ttEFExxhetCKeJt9zhAgAve5FXHixTvFDW/5aEktX9bufBKLRRMdU7bNtpLfcGu94B3cdEJgjg==}
    engines: {node: '>= 0.8.0'}

  ora@5.4.1:
    resolution: {integrity: sha512-5b6Y85tPxZZ7QytO+BQzysW31HJku27cRIlkbAXaNx+BdcVi+LlRFmVXzeF6a7JCwJpyw5c4b+YSVImQIrBpuQ==}
    engines: {node: '>=10'}

  ora@6.3.1:
    resolution: {integrity: sha512-ERAyNnZOfqM+Ao3RAvIXkYh5joP220yf59gVe2X/cI6SiCxIdi4c9HZKZD8R6q/RDXEje1THBju6iExiSsgJaQ==}
    engines: {node: ^12.20.0 || ^14.13.1 || >=16.0.0}

  os-tmpdir@1.0.2:
    resolution: {integrity: sha512-D2FR03Vir7FIu45XBY20mTb+/ZSWB00sjU9jdQXt83gDrI4Ztz5Fs7/yy74g2N5SVQY4xY1qDr4rNddwYRVX0g==}
    engines: {node: '>=0.10.0'}

  p-cancelable@2.1.1:
    resolution: {integrity: sha512-BZOr3nRQHOntUjTrH8+Lh54smKHoHyur8We1V8DSMVrl5A2malOOwuJRnKRDjSnkoeBh4at6BwEnb5I7Jl31wg==}
    engines: {node: '>=8'}

  p-cancelable@3.0.0:
    resolution: {integrity: sha512-mlVgR3PGuzlo0MmTdk4cXqXWlwQDLnONTAg6sm62XkMJEiRxN3GL3SffkYvqwonbkJBcrI7Uvv5Zh9yjvn2iUw==}
    engines: {node: '>=12.20'}

  p-limit@3.1.0:
    resolution: {integrity: sha512-TYOanM3wGwNGsZN2cVTYPArw454xnXj5qmWF1bEoAc4+cU/ol7GVh7odevjp1FNHduHc3KZMcFduxU5Xc6uJRQ==}
    engines: {node: '>=10'}

  p-limit@5.0.0:
    resolution: {integrity: sha512-/Eaoq+QyLSiXQ4lyYV23f14mZRQcXnxfHrN0vCai+ak9G0pp9iEQukIIZq5NccEvwRB8PUnZT0KsOoDCINS1qQ==}
    engines: {node: '>=18'}

  p-locate@5.0.0:
    resolution: {integrity: sha512-LaNjtRWUBY++zB5nE/NwcaoMylSPk+S+ZHNB1TzdbMJMny6dynpAGt7X/tl/QYq3TIeE6nxHppbo2LGymrG5Pw==}
    engines: {node: '>=10'}

  p-map@4.0.0:
    resolution: {integrity: sha512-/bjOqmgETBYB5BoEeGVea8dmvHb2m9GLy1E9W43yeyfP6QQCZGFNa+XRceJEuDB6zqr+gKpIAmlLebMpykw/MQ==}
    engines: {node: '>=10'}

  pako@2.1.0:
    resolution: {integrity: sha512-w+eufiZ1WuJYgPXbV/PO3NCMEc3xqylkKHzp8bxp1uW4qaSNQUkwmLLEc3kKsfz8lpV1F8Ht3U1Cm+9Srog2ug==}

  parent-module@1.0.1:
    resolution: {integrity: sha512-GQ2EWRpQV8/o+Aw8YqtfZZPfNRWZYkbidE9k5rpl/hC3vtHHBfGm2Ifi6qWV+coDGkrUKZAxE3Lot5kcsRlh+g==}
    engines: {node: '>=6'}

  parse-headers@2.0.5:
    resolution: {integrity: sha512-ft3iAoLOB/MlwbNXgzy43SWGP6sQki2jQvAyBg/zDFAgr9bfNWZIUj42Kw2eJIl8kEi4PbgE6U1Zau/HwI75HA==}

  parse5-htmlparser2-tree-adapter@6.0.1:
    resolution: {integrity: sha512-qPuWvbLgvDGilKc5BoicRovlT4MtYT6JfJyBOMDsKoiT+GiuP5qyrPCnR9HcPECIJJmZh5jRndyNThnhhb/vlA==}

  parse5@5.1.1:
    resolution: {integrity: sha512-ugq4DFI0Ptb+WWjAdOK16+u/nHfiIrcE+sh8kZMaM0WllQKLI9rOUq6c2b7cwPkXdzfQESqvoqK6ug7U/Yyzug==}

  parse5@6.0.1:
    resolution: {integrity: sha512-Ofn/CTFzRGTTxwpNEs9PP93gXShHcTq255nzRYSKe8AkVpZY7e1fpmTfOyoIvjP5HG7Z2ZM7VS9PPhQGW2pOpw==}

  parse5@7.1.2:
    resolution: {integrity: sha512-Czj1WaSVpaoj0wbhMzLmWD69anp2WH7FXMB9n1Sy8/ZFF9jolSQVMu1Ij5WIyGmcBmhk7EOndpO4mIpihVqAXw==}

  parseurl@1.3.3:
    resolution: {integrity: sha512-CiyeOxFT/JZyN5m0z9PfXw4SCBJ6Sygz1Dpl0wqjlhDEGGBP1GnsUVEL0p63hoG1fcj3fHynXi9NYO4nWOL+qQ==}
    engines: {node: '>= 0.8'}

  path-exists@4.0.0:
    resolution: {integrity: sha512-ak9Qy5Q7jYb2Wwcey5Fpvg2KoAc/ZIhLSLOSBmRmygPsGwkVVt0fZa0qrtMz+m6tJTAHfZQ8FnmB4MG4LWy7/w==}
    engines: {node: '>=8'}

  path-is-absolute@1.0.1:
    resolution: {integrity: sha512-AVbw3UJ2e9bq64vSaS9Am0fje1Pa8pbGqTTsmXfaIiMpnr5DlDhfJOuLj9Sf95ZPVDAUerDfEk88MPmPe7UCQg==}
    engines: {node: '>=0.10.0'}

  path-key@3.1.1:
    resolution: {integrity: sha512-ojmeN0qd+y0jszEtoY48r0Peq5dwMEkIlCOu6Q5f41lfkswXuKtYrhgoTpLnyIcHm24Uhqx+5Tqm2InSwLhE6Q==}
    engines: {node: '>=8'}

  path-key@4.0.0:
    resolution: {integrity: sha512-haREypq7xkM7ErfgIyA0z+Bj4AGKlMSdlQE2jvJo6huWD1EdkKYV+G/T4nq0YEF2vgTT8kqMFKo1uHn950r4SQ==}
    engines: {node: '>=12'}

  path-scurry@1.11.1:
    resolution: {integrity: sha512-Xa4Nw17FS9ApQFJ9umLiJS4orGjm7ZzwUrwamcGQuHSzDyth9boKDaycYdDcZDuqYATXw4HFXgaqWTctW/v1HA==}
    engines: {node: '>=16 || 14 >=14.18'}

  path-to-regexp@0.1.7:
    resolution: {integrity: sha512-5DFkuoqlv1uYQKxy8omFBeJPQcdoE07Kv2sferDCrAq1ohOU+MSDswDIbnx3YAM60qIOnYa53wBhXW0EbMonrQ==}

  path-type@4.0.0:
    resolution: {integrity: sha512-gDKb8aZMDeD/tZWs9P6+q0J9Mwkdl6xMV8TjnGP3qJVJ06bdMgkbBlLU8IdfOsIsFz2BW1rNVT3XuNEl8zPAvw==}
    engines: {node: '>=8'}

  pathe@1.1.2:
    resolution: {integrity: sha512-whLdWMYL2TwI08hn8/ZqAbrVemu0LNaNNJZX73O6qaIdCTfXutsLhMkjdENX0qhsQ9uIimo4/aQOmXkoon2nDQ==}

  pathval@1.1.1:
    resolution: {integrity: sha512-Dp6zGqpTdETdR63lehJYPeIOqpiNBNtc7BpWSLrOje7UaIsE5aY92r/AunQA7rsXvet3lrJ3JnZX29UPTKXyKQ==}

  pbkdf2@3.1.2:
    resolution: {integrity: sha512-iuh7L6jA7JEGu2WxDwtQP1ddOpaJNC4KlDEFfdQajSGgGPNi4OyDc2R7QnbY2bR9QjBVGwgvTdNJZoE7RaxUMA==}
    engines: {node: '>=0.12'}

  peer-id@0.16.0:
    resolution: {integrity: sha512-EmL7FurFUduU9m1PS9cfJ5TAuCvxKQ7DKpfx3Yj6IKWyBRtosriFuOag/l3ni/dtPgPLwiA4R9IvpL7hsDLJuQ==}
    engines: {node: '>=15.0.0'}

  performance-now@2.1.0:
    resolution: {integrity: sha512-7EAHlyLHI56VEIdK57uwHdHKIaAGbnXPiw0yWbarQZOKaKpvUIgW0jWRVLiatnM+XXlSwsanIBH/hzGMJulMow==}

  picocolors@1.0.1:
    resolution: {integrity: sha512-anP1Z8qwhkbmu7MFP5iTt+wQKXgwzf7zTyGlcdzabySa9vd0Xt392U0rVmz9poOaBj0uHJKyyo9/upk0HrEQew==}

  picomatch@2.3.1:
    resolution: {integrity: sha512-JU3teHTNjmE2VCGFzuY8EXzCDVwEqB2a8fsIvwaStHhAWJEeVd1o1QD80CU6+ZdEXXSLbSsuLwJjkCBWqRQUVA==}
    engines: {node: '>=8.6'}

  pino-abstract-transport@1.2.0:
    resolution: {integrity: sha512-Guhh8EZfPCfH+PMXAb6rKOjGQEoy0xlAIn+irODG5kgfYV+BQ0rGYYWTIel3P5mmyXqkYkPmdIkywsn6QKUR1Q==}

  pino-pretty@11.0.0:
    resolution: {integrity: sha512-YFJZqw59mHIY72wBnBs7XhLGG6qpJMa4pEQTRgEPEbjIYbng2LXEZZF1DoyDg9CfejEy8uZCyzpcBXXG0oOCwQ==}
    hasBin: true

  pino-std-serializers@6.2.2:
    resolution: {integrity: sha512-cHjPPsE+vhj/tnhCy/wiMh3M3z3h/j15zHQX+S9GkTBgqJuTuJzYJ4gUyACLhDaJ7kk9ba9iRDmbH2tJU03OiA==}

  pino@8.21.0:
    resolution: {integrity: sha512-ip4qdzjkAyDDZklUaZkcRFb2iA118H9SgRh8yzTkSQK8HilsOJF7rSY8HoW5+I0M46AZgX/pxbprf2vvzQCE0Q==}
    hasBin: true

  pkg-types@1.1.1:
    resolution: {integrity: sha512-ko14TjmDuQJ14zsotODv7dBlwxKhUKQEhuhmbqo1uCi9BB0Z2alo/wAXg6q1dTR5TyuqYyWhjtfe/Tsh+X28jQ==}

  pnglib@0.0.1:
    resolution: {integrity: sha512-95ChzOoYLOPIyVmL+Y6X+abKGXUJlvOVLkB1QQkyXl7Uczc6FElUy/x01NS7r2GX6GRezloO/ecCX9h4U9KadA==}

  pontem-types-bundle@1.0.15:
    resolution: {integrity: sha512-PXQTwvb6QB5VW3UILU9w7du55j7hd2mZspfLPcum7XEwxhVhzH22dygd3waSNEhybTgcsV40XB4d3OIdwgaLvw==}

  postcss-value-parser@4.2.0:
    resolution: {integrity: sha512-1NNCs6uurfkVbeXG4S8JFT9t19m45ICnif8zWLd5oPSZ50QnwMfK+H3jv408d4jw/7Bttv5axS5IiHoLaVNHeQ==}

  postcss@8.4.38:
    resolution: {integrity: sha512-Wglpdk03BSfXkHoQa3b/oulrotAkwrlLDRSOb9D0bN86FdRyE9lppSp33aHNPgBa0JKCoB+drFLZkQoRRYae5A==}
    engines: {node: ^10 || ^12 || >=14}

  prebuild-install@7.1.2:
    resolution: {integrity: sha512-UnNke3IQb6sgarcZIDU3gbMeTp/9SSU1DAIkil7PrqG1vZlBtY5msYccSKSHDqa3hNg436IXK+SNImReuA1wEQ==}
    engines: {node: '>=10'}
    hasBin: true

  prelude-ls@1.2.1:
    resolution: {integrity: sha512-vkcDPrRZo1QZLbn5RLGPpg/WmIQ65qoWWhcGKf/b5eplkkarX0m9z8ppCat4mlOqUsWpyNuYgO3VRyrYHSzX5g==}
    engines: {node: '>= 0.8.0'}

  prettier@2.8.8:
    resolution: {integrity: sha512-tdN8qQGvNjw4CHbY+XXk0JgCXn9QiF21a55rBe5LJAU+kDyC4WQn4+awm2Xfk2lQMk5fKup9XgzTZtGkjBdP9Q==}
    engines: {node: '>=10.13.0'}
    hasBin: true

  pretty-format@29.7.0:
    resolution: {integrity: sha512-Pdlw/oPxN+aXdmM9R00JVC9WVFoCLTKJvDVLgmJ+qAffBMxsV85l/Lu7sNx4zSzPyoL2euImuEwHhOXdEgNFZQ==}
    engines: {node: ^14.15.0 || ^16.10.0 || >=18.0.0}

  process-warning@3.0.0:
    resolution: {integrity: sha512-mqn0kFRl0EoqhnL0GQ0veqFHyIN1yig9RHh/InzORTUiZHFRAur+aMtRkELNwGs9aNwKS6tg/An4NYBPGwvtzQ==}

  process@0.11.10:
    resolution: {integrity: sha512-cdGef/drWFoydD1JsMzuFf8100nZl+GT+yacc2bEced5f9Rjk4z+WtFUTBu9PhOi9j/jfmBPu0mMEY4wIdAF8A==}
    engines: {node: '>= 0.6.0'}

  promise-inflight@1.0.1:
    resolution: {integrity: sha512-6zWPyEOFaQBJYcGMHBKTKJ3u6TBsnMFOIZSa6ce1e/ZrrsOlnHRHbabMjLiBYKp+n44X9eUI6VUPaukCXHuG4g==}
    peerDependencies:
      bluebird: '*'
    peerDependenciesMeta:
      bluebird:
        optional: true

  promise-retry@2.0.1:
    resolution: {integrity: sha512-y+WKFlBR8BGXnsNlIHFGPZmyDf3DFMoLhaflAnyZgV6rG6xu+JwesTo2Q9R6XwYmtmwAFCkAk3e35jEdoeh/3g==}
    engines: {node: '>=10'}

  prop-types@15.8.1:
    resolution: {integrity: sha512-oj87CgZICdulUohogVAR7AjlC0327U4el4L6eAvOqCeudMDVU0NThNaV+b9Df4dXgSP1gXMTnPdhfe/2qDH5cg==}

  propagate@2.0.1:
    resolution: {integrity: sha512-vGrhOavPSTz4QVNuBNdcNXePNdNMaO1xj9yBeH1ScQPjk/rhg9sSlCXPhMkFuaNNW/syTvYqsnbIJxMBfRbbag==}
    engines: {node: '>= 8'}

  proto-list@1.2.4:
    resolution: {integrity: sha512-vtK/94akxsTMhe0/cbfpR+syPuszcuwhqVjJq26CuNDgFGj682oRBXOP5MJpv2r7JtE8MsiepGIqvvOTBwn2vA==}

  protobufjs@6.11.4:
    resolution: {integrity: sha512-5kQWPaJHi1WoCpjTGszzQ32PG2F4+wRY6BmAT4Vfw56Q2FZ4YZzK20xUYQH4YkfehY1e6QSICrJquM6xXZNcrw==}
    hasBin: true

  proxy-addr@2.0.7:
    resolution: {integrity: sha512-llQsMLSUDUPT44jdrU/O37qlnifitDP+ZwrmmZcoSKyLKvtZxpyV0n2/bD/N4tBAAZ/gJEdZU7KMraoK1+XYAg==}
    engines: {node: '>= 0.10'}

  proxy-from-env@1.1.0:
    resolution: {integrity: sha512-D+zkORCbA9f1tdWRK0RaCR3GPv50cMxcrz4X8k5LTSUD1Dkw47mKJEZQNunItRTkWwgtaUSo1RVFRIG9ZXiFYg==}

  prr@1.0.1:
    resolution: {integrity: sha512-yPw4Sng1gWghHQWj0B3ZggWUm4qVbPwPFcRG8KyxiU7J2OHFSoEHKS+EZ3fv5l1t9CyCiop6l/ZYeWbrgoQejw==}

  psl@1.9.0:
    resolution: {integrity: sha512-E/ZsdU4HLs/68gYzgGTkMicWTLPdAftJLfJFlLUAAKZGkStNU72sZjT66SnMDVOfOWY/YAoiD7Jxa9iHvngcag==}

  pump@3.0.0:
    resolution: {integrity: sha512-LwZy+p3SFs1Pytd/jYct4wpv49HiYCqd9Rlc5ZVdk0V+8Yzv6jR5Blk3TRmPL1ft69TxP0IMZGJ+WPFU2BFhww==}

  punycode@2.1.0:
    resolution: {integrity: sha512-Yxz2kRwT90aPiWEMHVYnEf4+rhwF1tBmmZ4KepCP+Wkium9JxtWnUm1nqGwpiAHr/tnTSeHqr3wb++jgSkXjhA==}
    engines: {node: '>=6'}

  punycode@2.3.1:
    resolution: {integrity: sha512-vYt7UD1U9Wg6138shLtLOvdAu+8DsC/ilFtEVHcH+wydcSpNE20AfSOduf6MkRFahL5FY7X1oU7nKVZFtfq8Fg==}
    engines: {node: '>=6'}

  qs@6.11.0:
    resolution: {integrity: sha512-MvjoMCJwEarSbUYk5O+nmoSzSutSsTwF85zcHPQ9OrlFoZOYIjaqBAJIqIXjptyD5vThxGq52Xu/MaJzRkIk4Q==}
    engines: {node: '>=0.6'}

  qs@6.5.3:
    resolution: {integrity: sha512-qxXIEh4pCGfHICj1mAJQ2/2XVZkjCDTcEgfoSQxc/fYivUZxTkk7L3bDBJSoNrEzXI17oUO5Dp07ktqE5KzczA==}
    engines: {node: '>=0.6'}

  query-string@5.1.1:
    resolution: {integrity: sha512-gjWOsm2SoGlgLEdAGt7a6slVOk9mGiXmPFMqrEhLQ68rhQuBnpfs3+EmlvqKyxnCo9/PPlF+9MtY02S1aFg+Jw==}
    engines: {node: '>=0.10.0'}

  querystringify@2.2.0:
    resolution: {integrity: sha512-FIqgj2EUvTa7R50u0rGsyTftzjYmv/a3hO345bZNrqabNqjtgiDMgmo4mkUjd+nzU5oF3dClKqFIPUKybUyqoQ==}

  queue-microtask@1.2.3:
    resolution: {integrity: sha512-NuaNSa6flKT5JaSYQzJok04JzTL1CA6aGhv5rfLW3PgqA+M2ChpZQnAC8h8i4ZFkBS8X5RqkDBHA7r4hej3K9A==}

  quick-format-unescaped@4.0.4:
    resolution: {integrity: sha512-tYC1Q1hgyRuHgloV/YXs2w15unPVh8qfu/qCTfhTYamaw7fyhumKa2yGpdSo87vY32rIclj+4fWYQXUMs9EHvg==}

  quick-lru@5.1.1:
    resolution: {integrity: sha512-WuyALRjWPDGtt/wzJiadO5AXY+8hZ80hVpe6MyivgraREW751X3SbhRvG3eLKOYN+8VEvqLcf3wdnt44Z4S4SA==}
    engines: {node: '>=10'}

  randombytes@2.1.0:
    resolution: {integrity: sha512-vYl3iOX+4CKUWuxGi9Ukhie6fsqXqS9FE2Zaic4tNFD2N2QQaXOMFbuKK4QmDHC0JO6B1Zp41J0LpT0oR68amQ==}

  randomness@1.6.9:
    resolution: {integrity: sha512-jKxjHaBm2cXYUYJDUVmbDEmuqfbz4j8neJCrCLw3EJoZ7SNdulUZLlTVmEral4iUSovwWsplGptvFReOaSkQjQ==}
    engines: {node: '>=14 <15 || >=16 <17 || >=18'}

  range-parser@1.2.1:
    resolution: {integrity: sha512-Hrgsx+orqoygnmhFbKaHE6c296J+HTAQXoxEF6gNupROmmGJRoyzfG3ccAveqCBrwr/2yxQ5BVd/GTl5agOwSg==}
    engines: {node: '>= 0.6'}

  raw-body@2.5.1:
    resolution: {integrity: sha512-qqJBtEyVgS0ZmPGdCFPWJ3FreoqvG4MVQln/kCgF7Olq95IbOp0/BWyMwbdtn4VTvkM8Y7khCQ2Xgk/tcrCXig==}
    engines: {node: '>= 0.8'}

  raw-body@2.5.2:
    resolution: {integrity: sha512-8zGqypfENjCIqGhgXToC8aB2r7YrBX+AQAfIPs/Mlk+BtPTztOvTS01NRW/3Eh60J+a48lt8qsCzirQ6loCVfA==}
    engines: {node: '>= 0.8'}

  rc@1.2.8:
    resolution: {integrity: sha512-y3bGgqKj3QBdxLbLkomlohkvsA8gdAiUQlSBJnBhfn+BPxg4bc62d8TcBW15wavDfgexCgccckhcZvywyQYPOw==}
    hasBin: true

  react-copy-to-clipboard@5.1.0:
    resolution: {integrity: sha512-k61RsNgAayIJNoy9yDsYzDe/yAZAzEbEgcz3DZMhF686LEyukcE1hzurxe85JandPUG+yTfGVFzuEw3xt8WP/A==}
    peerDependencies:
      react: ^15.3.0 || 16 || 17 || 18

  react-dom@18.3.1:
    resolution: {integrity: sha512-5m4nQKp+rZRb09LNH59GM4BxTh9251/ylbKIbpe7TpGxfJ+9kv6BLkLBXIjjspbgbnIBNqlI23tRnTWT0snUIw==}
    peerDependencies:
      react: ^18.3.1

  react-is@16.13.1:
    resolution: {integrity: sha512-24e6ynE2H+OKt4kqsOvNd8kBpV65zoxbA4BVsEOB3ARVWQki/DHzaUoC5KuON/BiccDaCCTZBuOcfZs70kR8bQ==}

  react-is@18.3.1:
    resolution: {integrity: sha512-/LLMVyas0ljjAtoYiPqYiL8VWXzUUdThrmU5+n20DZv+a+ClRoevUzw5JxU+Ieh5/c87ytoTBV9G1FiKfNJdmg==}

  react@18.3.1:
    resolution: {integrity: sha512-wS+hAgJShR0KhEvPJArfuPVN1+Hz1t0Y6n5jLrGQbkb4urgPE/0Rve+1kMB1v/oWgHgm4WIcV+i7F2pTVj+2iQ==}
    engines: {node: '>=0.10.0'}

  readable-stream@3.6.2:
    resolution: {integrity: sha512-9u/sniCrY3D5WdsERHzHE4G2YCXqoG5FTHUiCC4SIbr6XcLZBY05ya9EKjYek9O5xOAwjGq+1JdGBAS7Q9ScoA==}
    engines: {node: '>= 6'}

  readable-stream@4.5.2:
    resolution: {integrity: sha512-yjavECdqeZ3GLXNgRXgeQEdz9fvDDkNKyHnbHRFtOr7/LcfgBcmct7t/ET+HaCTqfh06OzoAxrkN/IfjJBVe+g==}
    engines: {node: ^12.22.0 || ^14.17.0 || >=16.0.0}

  readdirp@3.6.0:
    resolution: {integrity: sha512-hOS089on8RduqdbhvQ5Z37A0ESjsqz6qnRcffsMU3495FuTdqSm+7bhJ29JvIOsBDEEnan5DPu9t3To9VRlMzA==}
    engines: {node: '>=8.10.0'}

  real-require@0.2.0:
    resolution: {integrity: sha512-57frrGM/OCTLqLOAh0mhVA9VBMHd+9U7Zb2THMGdBUoZVOtGbJzjxsYGDJ3A9AYYCP4hn6y1TVbaOfzWtm5GFg==}
    engines: {node: '>= 12.13.0'}

  reflect-metadata@0.2.2:
    resolution: {integrity: sha512-urBwgfrvVP/eAyXx4hluJivBKzuEbSQs9rKWCrCkbSxNv8mxPcUZKeuoF3Uy4mJl3Lwprp6yy5/39VWigZ4K6Q==}

  regenerator-runtime@0.14.1:
    resolution: {integrity: sha512-dYnhHh0nJoMfnkZs6GmmhFknAGRrLznOu5nc9ML+EJxGvrx6H7teuevqVqCuPcPK//3eDrrjQhehXVx9cnkGdw==}

  regexp.prototype.flags@1.5.2:
    resolution: {integrity: sha512-NcDiDkTLuPR+++OCKB0nWafEmhg/Da8aUPLPMQbK+bxKKCm1/S5he+AqYa4PlMCVBalb4/yxIRub6qkEx5yJbw==}
    engines: {node: '>= 0.4'}

  request@2.88.2:
    resolution: {integrity: sha512-MsvtOrfG9ZcrOwAW+Qi+F6HbD0CWXEh9ou77uOb7FM2WPhwT7smM833PzanhJLsgXjN89Ir6V2PczXNnMpwKhw==}
    engines: {node: '>= 6'}
    deprecated: request has been deprecated, see https://github.com/request/request/issues/3142

  require-directory@2.1.1:
    resolution: {integrity: sha512-fGxEI7+wsG9xrvdjsrlmL22OMTTiHRwAMroiEeMgq8gzoLC/PQr7RsRDSTLUg/bZAZtF+TVIkHc6/4RIKrui+Q==}
    engines: {node: '>=0.10.0'}

  require-from-string@2.0.2:
    resolution: {integrity: sha512-Xf0nWe6RseziFMu+Ap9biiUbmplq6S9/p+7w7YXP/JBHhrUDDUhwa+vANyubuqfZWTveU//DYVGsDG7RKL/vEw==}
    engines: {node: '>=0.10.0'}

  requires-port@1.0.0:
    resolution: {integrity: sha512-KigOCHcocU3XODJxsu8i/j8T9tzT4adHiecwORRQ0ZZFcp7ahwXuRU1m+yuO90C5ZUyGeGfocHDI14M3L3yDAQ==}

  resolve-alpn@1.2.1:
    resolution: {integrity: sha512-0a1F4l73/ZFZOakJnQ3FvkJ2+gSTQWz/r2KE5OdDY0TxPm5h4GkqkWWfM47T7HsbnOtcJVEF4epCVy6u7Q3K+g==}

  resolve-from@4.0.0:
    resolution: {integrity: sha512-pb/MYmXstAkysRFx8piNI1tGFNQIFA3vkE3Gq4EuA1dF6gHp/+vgZqsCGJapvy8N3Q+4o7FwvquPJcnZ7RYy4g==}
    engines: {node: '>=4'}

  resolve-pkg-maps@1.0.0:
    resolution: {integrity: sha512-seS2Tj26TBVOC2NIc2rOe2y2ZO7efxITtLZcGSOnHHNOQ7CkiUBfw0Iw2ck6xkIhPwLhKNLS8BO+hEpngQlqzw==}

  responselike@2.0.1:
    resolution: {integrity: sha512-4gl03wn3hj1HP3yzgdI7d3lCkF95F21Pz4BPGvKHinyQzALR5CapwC8yIi0Rh58DEMQ/SguC03wFj2k0M/mHhw==}

  restore-cursor@3.1.0:
    resolution: {integrity: sha512-l+sSefzHpj5qimhFSE5a8nufZYAM3sBSVMAPtYkmC+4EH2anSGaEMXSD0izRQbu9nfyQ9y5JrVmp7E8oZrUjvA==}
    engines: {node: '>=8'}

  restore-cursor@4.0.0:
    resolution: {integrity: sha512-I9fPXU9geO9bHOt9pHHOhOkYerIMsmVaWB0rA2AI9ERh/+x/i7MV5HKBNrg+ljO5eoPVgCcnFuRjJ9uH6I/3eg==}
    engines: {node: ^12.20.0 || ^14.13.1 || >=16.0.0}

  retry@0.12.0:
    resolution: {integrity: sha512-9LkiTwjUh6rT555DtE9rTX+BKByPfrMzEAtnlEtdEwr3Nkffwiihqe2bWADg+OQRjt9gl6ICdmB/ZFDCGAtSow==}
    engines: {node: '>= 4'}

  reusify@1.0.4:
    resolution: {integrity: sha512-U9nH88a3fc/ekCF1l0/UP1IosiuIjyTh7hBvXVMHYgVcfGvt897Xguj2UOLDeI5BG2m7/uwyaLVT6fbtCwTyzw==}
    engines: {iojs: '>=1.0.0', node: '>=0.10.0'}

  rimraf@3.0.2:
    resolution: {integrity: sha512-JZkJMZkAGFFPP2YqXZXPbMlMBgsxzE8ILs4lMIX/2o0L9UBw9O/Y3o6wFw/i9YLapcUJWwqbi3kdxIPdC62TIA==}
    hasBin: true

  ripemd160@2.0.2:
    resolution: {integrity: sha512-ii4iagi25WusVoiC4B4lq7pbXfAp3D9v5CwfkY33vffw2+pkDjY1D8GaN7spsxvCSx8dkPqOZCEZyfxcmJG2IA==}

  rlp@2.2.7:
    resolution: {integrity: sha512-d5gdPmgQ0Z+AklL2NVXr/IoSjNZFfTVvQWzL/AM2AOcSzYP2xjlb0AC8YyCLc41MSNf6P6QVtjgPdmVtzb+4lQ==}
    hasBin: true

  rlp@3.0.0:
    resolution: {integrity: sha512-PD6U2PGk6Vq2spfgiWZdomLvRGDreBLxi5jv5M8EpRo3pU6VEm31KO+HFxE18Q3vgqfDrQ9pZA3FP95rkijNKw==}
    hasBin: true

  roarr@2.15.4:
    resolution: {integrity: sha512-CHhPh+UNHD2GTXNYhPWLnU8ONHdI+5DI+4EYIAOaiD63rHeYlZvyh8P+in5999TTSFgUYuKUAjzRI4mdh/p+2A==}
    engines: {node: '>=8.0'}

  rollup@4.18.0:
    resolution: {integrity: sha512-QmJz14PX3rzbJCN1SG4Xe/bAAX2a6NpCP8ab2vfu2GiUr8AQcr2nCV/oEO3yneFarB67zk8ShlIyWb2LGTb3Sg==}
    engines: {node: '>=18.0.0', npm: '>=8.0.0'}
    hasBin: true

  rrweb-cssom@0.6.0:
    resolution: {integrity: sha512-APM0Gt1KoXBz0iIkkdB/kfvGOwC4UuJFeG/c+yV7wSc7q96cG/kJ0HiYCnzivD9SB53cLV1MlHFNfOuPaadYSw==}

  run-async@3.0.0:
    resolution: {integrity: sha512-540WwVDOMxA6dN6We19EcT9sc3hkXPw5mzRNGM3FkdN/vtE9NFvj5lFAPNwUDmJjXidm3v7TC1cTE7t17Ulm1Q==}
    engines: {node: '>=0.12.0'}

  run-parallel@1.2.0:
    resolution: {integrity: sha512-5l4VyZR86LZ/lDxZTR6jqL8AFE2S0IFLMP26AbjsLVADxHdhB/c0GUsH+y39UfCi3dzz8OlQuPmnaJOMoDHQBA==}

  rxjs@6.6.7:
    resolution: {integrity: sha512-hTdwr+7yYNIT5n4AMYp85KA6yw2Va0FLa3Rguvbpa4W3I5xynaBZo41cM3XM+4Q6fRMj3sBYIR1VAmZMXYJvRQ==}
    engines: {npm: '>=2.0.0'}

  rxjs@7.8.1:
    resolution: {integrity: sha512-AA3TVj+0A2iuIoQkWEK/tqFjBq2j+6PO6Y0zJcvzLAFhEFIO3HL0vls9hWLncZbAAbK0mar7oZ4V079I/qPMxg==}

  safe-buffer@5.1.2:
    resolution: {integrity: sha512-Gd2UZBJDkXlY7GbJxfsE8/nvKkUEU1G38c1siN6QP6a9PT9MmHB8GnpscSmMJSoF8LOIrt8ud/wPtojys4G6+g==}

  safe-buffer@5.2.1:
    resolution: {integrity: sha512-rp3So07KcdmmKbGvgaNxQSJr7bGVSVk5S9Eq1F+ppbRo70+YeaDxkw5Dd8NPN+GD6bjnYm2VuPuCXmpuYvmCXQ==}

  safe-stable-stringify@2.4.3:
    resolution: {integrity: sha512-e2bDA2WJT0wxseVd4lsDP4+3ONX6HpMXQa1ZhFQ7SU+GjvORCmShbCMltrtIDfkYhVHrOcPtj+KhmDBdPdZD1g==}
    engines: {node: '>=10'}

  safer-buffer@2.1.2:
    resolution: {integrity: sha512-YZo3K82SD7Riyi0E1EQPojLz7kpepnSQI9IyPbHHg1XXXevb5dJI7tpyN2ADxGcQbHG7vcyRHk0cbwqcQriUtg==}

  saxes@6.0.0:
    resolution: {integrity: sha512-xAg7SOnEhrm5zI3puOOKyy1OMcMlIJZYNJY7xLBwSze0UjhPLnWfj2GF2EpT0jmzaJKIWKHLsaSSajf35bcYnA==}
    engines: {node: '>=v12.22.7'}

  scale-ts@1.6.0:
    resolution: {integrity: sha512-Ja5VCjNZR8TGKhUumy9clVVxcDpM+YFjAnkMuwQy68Hixio3VRRvWdE3g8T/yC+HXA0ZDQl2TGyUmtmbcVl40Q==}

  scheduler@0.23.2:
    resolution: {integrity: sha512-UOShsPwz7NrMUqhR6t0hWjFduvOzbtv7toDH1/hIrfRNIDBnnBWd0CwJTGvTpngVlmwGCdP9/Zl/tVrDqcuYzQ==}

  scrypt-js@3.0.1:
    resolution: {integrity: sha512-cdwTTnqPu0Hyvf5in5asVdZocVDTNRmR7XEcJuIzMjJeSHybHl7vpB66AzwTaIg6CLSbtjcxc8fqcySfnTkccA==}

  scryptsy@2.1.0:
    resolution: {integrity: sha512-1CdSqHQowJBnMAFyPEBRfqag/YP9OF394FV+4YREIJX4ljD7OxvQRDayyoyyCk+senRjSkP6VnUNQmVQqB6g7w==}

  secp256k1@4.0.3:
    resolution: {integrity: sha512-NLZVf+ROMxwtEj3Xa562qgv2BK5e2WNmXPiOdVIPLgs6lyTzMvBq0aWTYMI5XCP9jZMVKOcqZLw/Wc4vDkuxhA==}
    engines: {node: '>=10.0.0'}

  secure-json-parse@2.7.0:
    resolution: {integrity: sha512-6aU+Rwsezw7VR8/nyvKTx8QpWH9FrcYiXXlqC4z5d5XQBDRqtbfsRjnwGyqbi3gddNtWHuEk9OANUotL26qKUw==}

  seedrandom@3.0.5:
    resolution: {integrity: sha512-8OwmbklUNzwezjGInmZ+2clQmExQPvomqjL7LFqOYqtmuxRgQYqOD3mHaU+MvZn5FLUeVxVfQjwLZW/n/JFuqg==}

  semaphore-async-await@1.5.1:
    resolution: {integrity: sha512-b/ptP11hETwYWpeilHXXQiV5UJNJl7ZWWooKRE5eBIYWoom6dZ0SluCIdCtKycsMtZgKWE01/qAw6jblw1YVhg==}
    engines: {node: '>=4.1'}

  semver-compare@1.0.0:
    resolution: {integrity: sha512-YM3/ITh2MJ5MtzaM429anh+x2jiLVjqILF4m4oyQB18W7Ggea7BfqdH/wGMK7dDiMghv/6WG7znWMwUDzJiXow==}

  semver@5.7.2:
    resolution: {integrity: sha512-cBznnQ9KjJqU67B52RMC65CMarK2600WFnbkcaiwWq3xy/5haFJlshgnpjovMVJ+Hff49d8GEn0b87C5pDQ10g==}
    hasBin: true

  semver@7.6.2:
    resolution: {integrity: sha512-FNAIBWCx9qcRhoHcgcJ0gvU7SN1lYU2ZXuSfl04bSC5OpvDHFyJCjdNHomPXxjQlCBU67YW64PzY7/VIEH7F2w==}
    engines: {node: '>=10'}
    hasBin: true

  send@0.18.0:
    resolution: {integrity: sha512-qqWzuOjSFOuqPjFe4NOsMLafToQQwBSOEpS+FwEt3A2V3vKubTquT3vmLTQpFgMXp8AlFWFuP1qKaJZOtPpVXg==}
    engines: {node: '>= 0.8.0'}

  serialize-error@7.0.1:
    resolution: {integrity: sha512-8I8TjW5KMOKsZQTvoxjuSIa7foAwPWGOts+6o7sgjz41/qMD9VQHEDxi6PBvK2l0MXUmqZyNpUK+T2tQaaElvw==}
    engines: {node: '>=10'}

  serialize-javascript@6.0.0:
    resolution: {integrity: sha512-Qr3TosvguFt8ePWqsvRfrKyQXIiW+nGbYpy8XK24NQHE83caxWt+mIymTT19DGFbNWNLfEwsrkSmN64lVWB9ag==}

  serve-static@1.15.0:
    resolution: {integrity: sha512-XGuRDNjXUijsUL0vl6nSD7cwURuzEgglbOaFuZM9g3kwDXOWVTck0jLzjPzGD+TazWbboZYu52/9/XPdUgne9g==}
    engines: {node: '>= 0.8.0'}

  servify@0.1.12:
    resolution: {integrity: sha512-/xE6GvsKKqyo1BAY+KxOWXcLpPsUUyji7Qg3bVD7hh1eRze5bR1uYiuDA/k3Gof1s9BTzQZEJK8sNcNGFIzeWw==}
    engines: {node: '>=6'}

  set-blocking@2.0.0:
    resolution: {integrity: sha512-KiKBS8AnWGEyLzofFfmvKwpdPzqiy16LvQfK3yv/fVH7Bj13/wl3JSR1J+rfgRE9q7xUJK4qvgS8raSOeLUehw==}

  set-function-length@1.1.1:
    resolution: {integrity: sha512-VoaqjbBJKiWtg4yRcKBQ7g7wnGnLV3M8oLvVWwOk2PdYY6PEFegR1vezXR0tw6fZGF9csVakIRjrJiy2veSBFQ==}
    engines: {node: '>= 0.4'}

  set-function-length@1.2.1:
    resolution: {integrity: sha512-j4t6ccc+VsKwYHso+kElc5neZpjtq9EnRICFZtWyBsLojhmeF/ZBd/elqm22WJh/BziDe/SBiOeAt0m2mfLD0g==}
    engines: {node: '>= 0.4'}

  set-function-name@2.0.2:
    resolution: {integrity: sha512-7PGFlmtwsEADb0WYyvCMa1t+yke6daIG4Wirafur5kcf+MhUnPms1UeR0CKQdTZD81yESwMHbtn+TR+dMviakQ==}
    engines: {node: '>= 0.4'}

  setimmediate@1.0.5:
    resolution: {integrity: sha512-MATJdZp8sLqDl/68LfQmbP8zKPLQNV6BIZoIgrscFDQ+RsvK/BxeDQOgyxKKoh0y/8h3BqVFnCqQ/gd+reiIXA==}

  setprototypeof@1.2.0:
    resolution: {integrity: sha512-E5LDX7Wrp85Kil5bhZv46j8jOeboKq5JMmYM3gVGdGH8xFpPWXUMsNrlODCrkoxMEeNi/XZIwuRvY4XNwYMJpw==}

  sha.js@2.4.11:
    resolution: {integrity: sha512-QMEp5B7cftE7APOjk5Y6xgrbWu+WkLVQwk8JNjZ8nKRciZaByEW6MubieAiToS7+dwvrjGhH8jRXz3MVd0AYqQ==}
    hasBin: true

  shallowequal@1.1.0:
    resolution: {integrity: sha512-y0m1JoUZSlPAjXVtPPW70aZWfIL/dSP7AFkRnniLCrK/8MDKog3TySTBmckD+RObVxH0v4Tox67+F14PdED2oQ==}

  shebang-command@2.0.0:
    resolution: {integrity: sha512-kHxr2zZpYtdmrN1qDjrrX/Z1rR1kG8Dx+gkpK1G4eXmvXswmcE1hTWBWYUzlraYw1/yZp6YuDY77YtvbN0dmDA==}
    engines: {node: '>=8'}

  shebang-regex@3.0.0:
    resolution: {integrity: sha512-7++dFhtcx3353uBaq8DDR4NuxBetBzC7ZQOhmTQInHEd6bSrXdiEyzCvG07Z44UYdLShWUyXt5M/yhz8ekcb1A==}
    engines: {node: '>=8'}

  side-channel@1.0.6:
    resolution: {integrity: sha512-fDW/EZ6Q9RiO8eFG8Hj+7u/oW+XrPTIChwCOM2+th2A6OblDtYYIpve9m+KvI9Z4C9qSEXlaGR6bTEYHReuglA==}
    engines: {node: '>= 0.4'}

  siginfo@2.0.0:
    resolution: {integrity: sha512-ybx0WO1/8bSBLEWXZvEd7gMW3Sn3JFlW3TvX1nREbDLRNQNaeNN8WK0meBwPdAaOI7TtRRRJn/Es1zhrrCHu7g==}

  signal-exit@3.0.7:
    resolution: {integrity: sha512-wnD2ZE+l+SPC/uoS0vXeE9L1+0wuaMqKlfz9AMUo38JsyLSBWSFcHR1Rri62LZc12vLr1gb3jl7iwQhgwpAbGQ==}

  signal-exit@4.1.0:
    resolution: {integrity: sha512-bzyZ1e88w9O1iNJbKnOlvYTrWPDl46O1bG0D3XInv+9tkPrxrN8jUUTiFlDkkmKWgn1M6CfIA13SuGqOa9Korw==}
    engines: {node: '>=14'}

  simple-concat@1.0.1:
    resolution: {integrity: sha512-cSFtAPtRhljv69IK0hTVZQ+OfE9nePi/rtJmw5UjHeVyVroEqJXP1sFztKUy1qU+xvz3u/sfYJLa947b7nAN2Q==}

  simple-get@2.8.2:
    resolution: {integrity: sha512-Ijd/rV5o+mSBBs4F/x9oDPtTx9Zb6X9brmnXvMW4J7IR15ngi9q5xxqWBKU744jTZiaXtxaPL7uHG6vtN8kUkw==}

  simple-get@4.0.1:
    resolution: {integrity: sha512-brv7p5WgH0jmQJr1ZDDfKDOSeWWg+OVypG99A/5vYGPqJ6pxiaHLy8nxtFjBA7oMa01ebA9gfh1uMCFqOuXxvA==}

  sirv@2.0.4:
    resolution: {integrity: sha512-94Bdh3cC2PKrbgSOUqTiGPWVZeSiXfKOVZNJniWoqrWrRkB1CJzBU3NEbiTsPcYy1lDsANA/THzS+9WBiy5nfQ==}
    engines: {node: '>= 10'}

  slash@3.0.0:
    resolution: {integrity: sha512-g9Q1haeby36OSStwb4ntCGGGaKsaVSjQ68fBxoQcutl5fS1vuY18H3wSt3jFyFtrkx+Kz0V1G85A4MyAdDMi2Q==}
    engines: {node: '>=8'}

  smart-buffer@4.2.0:
    resolution: {integrity: sha512-94hK0Hh8rPqQl2xXc3HsaBoOXKV20MToPkcXvwbISWLEs+64sBq5kFgn2kJDHb1Pry9yrP0dxrCI9RRci7RXKg==}
    engines: {node: '>= 6.0.0', npm: '>= 3.0.0'}

  smoldot@2.0.22:
    resolution: {integrity: sha512-B50vRgTY6v3baYH6uCgL15tfaag5tcS2o/P5q1OiXcKGv1axZDfz2dzzMuIkVpyMR2ug11F6EAtQlmYBQd292g==}

  socks-proxy-agent@6.2.1:
    resolution: {integrity: sha512-a6KW9G+6B3nWZ1yB8G7pJwL3ggLy1uTzKAgCb7ttblwqdz9fMGJUuTy3uFzEP48FAs9FLILlmzDlE2JJhVQaXQ==}
    engines: {node: '>= 10'}

  socks@2.8.3:
    resolution: {integrity: sha512-l5x7VUUWbjVFbafGLxPWkYsHIhEvmF85tbIeFZWc8ZPtoMyybuEhL7Jye/ooC4/d48FgOjSJXgsF/AJPYCW8Zw==}
    engines: {node: '>= 10.0.0', npm: '>= 3.0.0'}

  solc@0.8.21:
    resolution: {integrity: sha512-N55ogy2dkTRwiONbj4e6wMZqUNaLZkiRcjGyeafjLYzo/tf/IvhHY5P5wpe+H3Fubh9idu071i8eOGO31s1ylg==}
    engines: {node: '>=10.0.0'}
    hasBin: true

  sonic-boom@3.8.1:
    resolution: {integrity: sha512-y4Z8LCDBuum+PBP3lSV7RHrXscqksve/bi0as7mhwVnBW+/wUqKT/2Kb7um8yqcFy0duYbbPxzt89Zy2nOCaxg==}

  source-map-js@1.2.0:
    resolution: {integrity: sha512-itJW8lvSA0TXEphiRoawsCksnlf8SyvmFzIhltqAHluXd88pkCd+cXJVHTDwdCr0IzwptSm035IHQktUu1QUMg==}
    engines: {node: '>=0.10.0'}

  split2@4.2.0:
    resolution: {integrity: sha512-UcjcJOWknrNkF6PLX83qcHM6KHgVKNkV62Y8a5uYDVv9ydGQVwAHMKqHdJje1VTWpljG0WYpCDhrCdAOYH4TWg==}
    engines: {node: '>= 10.x'}

  sprintf-js@1.1.3:
    resolution: {integrity: sha512-Oo+0REFV59/rz3gfJNKQiBlwfHaSESl1pcGyABQsnnIfWOFt6JNj5gCog2U6MLZ//IGYD+nA8nI+mTShREReaA==}

  sqlite3@5.1.7:
    resolution: {integrity: sha512-GGIyOiFaG+TUra3JIfkI/zGP8yZYLPQ0pl1bH+ODjiX57sPhrLU5sQJn1y9bDKZUFYkX1crlrPfSYt0BKKdkog==}

  sshpk@1.18.0:
    resolution: {integrity: sha512-2p2KJZTSqQ/I3+HX42EpYOa2l3f8Erv8MWKsy2I9uf4wA7yFIkXRffYdsx86y6z4vHtV8u7g+pPlr8/4ouAxsQ==}
    engines: {node: '>=0.10.0'}
    hasBin: true

  ssri@8.0.1:
    resolution: {integrity: sha512-97qShzy1AiyxvPNIkLWoGua7xoQzzPjQ0HAH4B0rWKo7SZ6USuPcrUiAFrws0UH8RrbWmgq3LMTObhPIHbbBeQ==}
    engines: {node: '>= 8'}

  stackback@0.0.2:
    resolution: {integrity: sha512-1XMJE5fQo1jGH6Y/7ebnwPOBEkIEnT4QF32d5R1+VXdXveM0IBMJt8zfaxX1P3QhVwrYe+576+jkANtSS2mBbw==}

  statuses@2.0.1:
    resolution: {integrity: sha512-RwNA9Z/7PrK06rYLIzFMlaF+l73iwpzsqRIFgbMLbTcLD6cOao82TaWefPXQvB2fOC4AjuYSEndS7N/mTCbkdQ==}
    engines: {node: '>= 0.8'}

  std-env@3.7.0:
    resolution: {integrity: sha512-JPbdCEQLj1w5GilpiHAx3qJvFndqybBysA3qUOnznweH4QbNYUsW/ea8QzSrnh0vNsezMMw5bcVool8lM0gwzg==}

  stdin-discarder@0.1.0:
    resolution: {integrity: sha512-xhV7w8S+bUwlPTb4bAOUQhv8/cSS5offJuX8GQGq32ONF0ZtDWKfkdomM3HMRA+LhX6um/FZ0COqlwsjD53LeQ==}
    engines: {node: ^12.20.0 || ^14.13.1 || >=16.0.0}

  stop-iteration-iterator@1.0.0:
    resolution: {integrity: sha512-iCGQj+0l0HOdZ2AEeBADlsRC+vsnDsZsbdSiH1yNSjcfKM7fdpCMfqAL/dwF5BLiw/XhRft/Wax6zQbhq2BcjQ==}
    engines: {node: '>= 0.4'}

  store@2.0.12:
    resolution: {integrity: sha512-eO9xlzDpXLiMr9W1nQ3Nfp9EzZieIQc10zPPMP5jsVV7bLOziSFFBP0XoDXACEIFtdI+rIz0NwWVA/QVJ8zJtw==}

  strict-uri-encode@1.1.0:
    resolution: {integrity: sha512-R3f198pcvnB+5IpnBlRkphuE9n46WyVl8I39W/ZUTZLz4nqSP/oLYUrcnJrw462Ds8he4YKMov2efsTIw1BDGQ==}
    engines: {node: '>=0.10.0'}

  string-width@4.2.3:
    resolution: {integrity: sha512-wKyQRQpjJ0sIp62ErSZdGsjMJWsap5oRNihHhu6G7JVO/9jIB6UyevL+tXuOqrng8j/cxKTWyWUwvSTriiZz/g==}
    engines: {node: '>=8'}

  string-width@5.1.2:
    resolution: {integrity: sha512-HnLOCR3vjcY8beoNLtcjZ5/nxn2afmME6lhrDrebokqMap+XbeW8n9TXpPDOqdGK5qcI3oT0GKTW6wC7EMiVqA==}
    engines: {node: '>=12'}

  string_decoder@1.3.0:
    resolution: {integrity: sha512-hkRX8U1WjJFd8LsDJ2yQ/wWWxaopEsABU1XfkM8A+j0+85JAGppt16cr1Whg6KIbb4okU6Mql6BOj+uup/wKeA==}

  strip-ansi@6.0.1:
    resolution: {integrity: sha512-Y38VPSHcqkFrCpFnQ9vuSXmquuv5oXOKpGeT6aGrr3o3Gc9AlVa6JBfUSOCnbxGGZF+/0ooI7KrPuUSztUdU5A==}
    engines: {node: '>=8'}

  strip-ansi@7.1.0:
    resolution: {integrity: sha512-iq6eVVI64nQQTRYq2KtEg2d2uU7LElhTJwsH4YzIHZshxlgZms/wIc4VoDQTlG/IvVIrBKG06CrZnp0qv7hkcQ==}
    engines: {node: '>=12'}

  strip-final-newline@2.0.0:
    resolution: {integrity: sha512-BrpvfNAE3dcvq7ll3xVumzjKjZQ5tI1sEUIKr3Uoks0XUl45St3FlatVqef9prk4jRDzhW6WZg+3bk93y6pLjA==}
    engines: {node: '>=6'}

  strip-final-newline@3.0.0:
    resolution: {integrity: sha512-dOESqjYr96iWYylGObzd39EuNTa5VJxyvVAEm5Jnh7KGo75V43Hk1odPQkNDyXNmUR6k+gEiDVXnjB8HJ3crXw==}
    engines: {node: '>=12'}

  strip-hex-prefix@1.0.0:
    resolution: {integrity: sha512-q8d4ue7JGEiVcypji1bALTos+0pWtyGlivAWyPuTkHzuTCJqrK9sWxYQZUq6Nq3cuyv3bm734IhHvHtGGURU6A==}
    engines: {node: '>=6.5.0', npm: '>=3'}

  strip-json-comments@2.0.1:
    resolution: {integrity: sha512-4gB8na07fecVVkOI6Rs4e7T6NOTki5EmL7TUduTs6bu3EdnSycntVJ4re8kgZA+wx9IueI2Y11bfbgwtzuE0KQ==}
    engines: {node: '>=0.10.0'}

  strip-json-comments@3.1.1:
    resolution: {integrity: sha512-6fPc+R4ihwqP6N/aIv2f1gMH8lOVtWQHoqC4yK6oSDVVocumAsfCqjkXnqiYMhmMwS/mEHLp7Vehlt3ql6lEig==}
    engines: {node: '>=8'}

  strip-literal@2.1.0:
    resolution: {integrity: sha512-Op+UycaUt/8FbN/Z2TWPBLge3jWrP3xj10f3fnYxf052bKuS3EKs1ZQcVGjnEMdsNVAM+plXRdmjrZ/KgG3Skw==}

  styled-components@6.1.11:
    resolution: {integrity: sha512-Ui0jXPzbp1phYij90h12ksljKGqF8ncGx+pjrNPsSPhbUUjWT2tD1FwGo2LF6USCnbrsIhNngDfodhxbegfEOA==}
    engines: {node: '>= 16'}
    peerDependencies:
      react: '>= 16.8.0'
      react-dom: '>= 16.8.0'

  stylis@4.3.2:
    resolution: {integrity: sha512-bhtUjWd/z6ltJiQwg0dUfxEJ+W+jdqQd8TbWLWyeIJHlnsqmGLRFFd8e5mA0AZi/zx90smXRlN66YMTcaSFifg==}

  supports-color@7.2.0:
    resolution: {integrity: sha512-qpCAvRl9stuOHveKsn7HncJRvv501qIacKzQlO/+Lwxc9+0q2wLyv4Dfvt80/DPn2pqOBsJdDiogXGR9+OvwRw==}
    engines: {node: '>=8'}

  supports-color@8.1.1:
    resolution: {integrity: sha512-MpUEN2OodtUzxvKQl72cUF7RQ5EiHsGvSsVG0ia9c5RbWGL2CI4C7EpPS8UTBIplnlzZiNuV56w+FuNxy3ty2Q==}
    engines: {node: '>=10'}

  swarm-js@0.1.42:
    resolution: {integrity: sha512-BV7c/dVlA3R6ya1lMlSSNPLYrntt0LUq4YMgy3iwpCIc6rZnS5W2wUoctarZ5pXlpKtxDDf9hNziEkcfrxdhqQ==}

  symbol-tree@3.2.4:
    resolution: {integrity: sha512-9QNk5KwDF+Bvz+PyObkmSYjI5ksVUYtjW7AU22r2NKcfLJcXp96hkDWU3+XndOsUb+AQ9QhfzfCT2O+CNWT5Tw==}

  tar-fs@2.1.1:
    resolution: {integrity: sha512-V0r2Y9scmbDRLCNex/+hYzvp/zyYjvFbHPNgVTKfQvVrb6guiE/fxP+XblDNR011utopbkex2nM4dHNV6GDsng==}

  tar-stream@2.2.0:
    resolution: {integrity: sha512-ujeqbceABgwMZxEJnk2HDY2DlnUZ+9oEcb1KzTVfYHio0UE6dG71n60d8D2I4qNvleWrrXpmjpt7vZeF1LnMZQ==}
    engines: {node: '>=6'}

  tar@4.4.19:
    resolution: {integrity: sha512-a20gEsvHnWe0ygBY8JbxoM4w3SJdhc7ZAuxkLqh+nvNQN2IOt0B5lLgM490X5Hl8FF0dl0tOf2ewFYAlIFgzVA==}
    engines: {node: '>=4.5'}

  tar@6.2.1:
    resolution: {integrity: sha512-DZ4yORTwrbTj/7MZYq2w+/ZFdI6OZ/f9SFHR+71gIVUZhOQPHzVCLpvRnPgyaMpfWxxk/4ONva3GQSyNIKRv6A==}
    engines: {node: '>=10'}

  text-table@0.2.0:
    resolution: {integrity: sha512-N+8UisAXDGk8PFXP4HAzVR9nbfmVJ3zYLAWiTIoqC5v5isinhr+r5uaO8+7r3BMfuNIufIsA7RdpVgacC2cSpw==}

  thenify-all@1.6.0:
    resolution: {integrity: sha512-RNxQH/qI8/t3thXJDwcstUO4zeqo64+Uy/+sNVRBx4Xn2OX+OZ9oP+iJnNFqplFra2ZUVeKCSa2oVWi3T4uVmA==}
    engines: {node: '>=0.8'}

  thenify@3.3.1:
    resolution: {integrity: sha512-RVZSIV5IG10Hk3enotrhvz0T9em6cyHBLkH/YAZuKqd8hRkKhSfCGIcP2KUY0EPxndzANBmNllzWPwak+bheSw==}

  thread-stream@2.7.0:
    resolution: {integrity: sha512-qQiRWsU/wvNolI6tbbCKd9iKaTnCXsTwVxhhKM6nctPdujTyztjlbUkUTUymidWcMnZ5pWR0ej4a0tjsW021vw==}

  through@2.3.8:
    resolution: {integrity: sha512-w89qg7PI8wAdvX60bMDP+bFoD5Dvhm9oLheFp5O4a2QF0cSBGsBX4qZmadPMvVqlLJBBci+WqGGOAPvcDeNSVg==}

  timed-out@4.0.1:
    resolution: {integrity: sha512-G7r3AhovYtr5YKOWQkta8RKAPb+J9IsO4uVmzjl8AZwfhs8UcUwTiD6gcJYSgOtzyjvQKrKYn41syHbUWMkafA==}
    engines: {node: '>=0.10.0'}

  timers-ext@0.1.7:
    resolution: {integrity: sha512-b85NUNzTSdodShTIbky6ZF02e8STtVVfD+fu4aXXShEELpozH+bCpJLYMPZbsABN2wDH7fJpqIoXxJpzbf0NqQ==}

  tiny-emitter@2.1.0:
    resolution: {integrity: sha512-NB6Dk1A9xgQPMoGqC5CVXn123gWyte215ONT5Pp5a0yt4nlEoO1ZWeCwpncaekPHXO60i47ihFnZPiRPjRMq4Q==}

  tinybench@2.8.0:
    resolution: {integrity: sha512-1/eK7zUnIklz4JUUlL+658n58XO2hHLQfSk1Zf2LKieUjxidN16eKFEoDEfjHc3ohofSSqK3X5yO6VGb6iW8Lw==}

  tinypool@0.8.4:
    resolution: {integrity: sha512-i11VH5gS6IFeLY3gMBQ00/MmLncVP7JLXOw1vlgkytLmJK7QnEr7NXf0LBdxfmNPAeyetukOk0bOYrJrFGjYJQ==}
    engines: {node: '>=14.0.0'}

  tinyspy@2.2.1:
    resolution: {integrity: sha512-KYad6Vy5VDWV4GH3fjpseMQ/XU2BhIYP7Vzd0LG44qRWm/Yt2WCOTicFdvmgo6gWaqooMQCawTtILVQJupKu7A==}
    engines: {node: '>=14.0.0'}

  tmp-promise@3.0.3:
    resolution: {integrity: sha512-RwM7MoPojPxsOBYnyd2hy0bxtIlVrihNs9pj5SUvY8Zz1sQcQG2tG1hSr8PDxfgEB8RNKDhqbIlroIarSNDNsQ==}

  tmp@0.0.33:
    resolution: {integrity: sha512-jRCJlojKnZ3addtTOjdIqoRuPEKBvNXcGYqzO6zWZX8KfKEpnGY5jfggJQ3EjKuu8D4bJRr0y+cYJFmYbImXGw==}
    engines: {node: '>=0.6.0'}

  tmp@0.2.3:
    resolution: {integrity: sha512-nZD7m9iCPC5g0pYmcaxogYKggSfLsdxl8of3Q/oIbqCqLLIO9IAF0GWjX1z9NZRHPiXv8Wex4yDCaZsgEw0Y8w==}
    engines: {node: '>=14.14'}

  to-regex-range@5.0.1:
    resolution: {integrity: sha512-65P7iz6X5yEr1cwcgvQxbbIw7Uk3gOy5dIdtZ4rDveLqhrdJP+Li/Hx6tyK0NEb+2GCyneCMJiGqrADCSNk8sQ==}
    engines: {node: '>=8.0'}

  toggle-selection@1.0.6:
    resolution: {integrity: sha512-BiZS+C1OS8g/q2RRbJmy59xpyghNBqrr6k5L/uKBGRsTfxmu3ffiRnd8mlGPUVayg8pvfi5urfnu8TU7DVOkLQ==}

  toidentifier@1.0.1:
    resolution: {integrity: sha512-o5sSPKEkg/DIQNmH43V0/uerLrpzVedkUh8tGNvaeXpfpuwjKenlSox/2O/BTlZUtEe+JG7s5YhEz608PlAHRA==}
    engines: {node: '>=0.6'}

  toml@3.0.0:
    resolution: {integrity: sha512-y/mWCZinnvxjTKYhJ+pYxwD0mRLVvOtdS2Awbgxln6iEnt4rk0yBxeSBHkGJcPucRiG0e55mwWp+g/05rsrd6w==}

  totalist@3.0.1:
    resolution: {integrity: sha512-sf4i37nQ2LBx4m3wB74y+ubopq6W/dIzXg0FDGjsYnZHVa1Da8FH853wlL2gtUhg+xJXjfk3kUZS3BRoQeoQBQ==}
    engines: {node: '>=6'}

  tough-cookie@2.5.0:
    resolution: {integrity: sha512-nlLsUzgm1kfLXSXfRZMc1KLAugd4hqJHDTvc2hDIwS3mZAfMEuMbc03SujMF+GEcpaX/qboeycw6iO8JwVv2+g==}
    engines: {node: '>=0.8'}

  tough-cookie@4.1.4:
    resolution: {integrity: sha512-Loo5UUvLD9ScZ6jh8beX1T6sO1w2/MpCRpEP7V280GKMVUQ0Jzar2U3UJPsrdbziLEMMhu3Ujnq//rhiFuIeag==}
    engines: {node: '>=6'}

  tr46@0.0.3:
    resolution: {integrity: sha512-N3WMsuqV66lT30CrXNbEjx4GEwlow3v6rr4mCcv6prnfwhS01rkgyFdjPNBYd9br7LpXV1+Emh01fHnq2Gdgrw==}

  tr46@5.0.0:
    resolution: {integrity: sha512-tk2G5R2KRwBd+ZN0zaEXpmzdKyOYksXwywulIX95MBODjSzMIuQnQ3m8JxgbhnL1LeVo7lqQKsYa1O3Htl7K5g==}
    engines: {node: '>=18'}

  ts-api-utils@1.3.0:
    resolution: {integrity: sha512-UQMIo7pb8WRomKR1/+MFVLTroIvDVtMX3K6OUir8ynLyzB8Jeriont2bTAtmNPa1ekAgN7YPDyf6V+ygrdU+eQ==}
    engines: {node: '>=16'}
    peerDependencies:
      typescript: '>=4.2.0'

  ts-node@10.9.2:
    resolution: {integrity: sha512-f0FFpIdcHgn8zcPSbf1dRevwt047YMnaiJM3u2w2RewrB+fob/zePZcrOyQoLMMO7aBIddLcQIEK5dYjkLnGrQ==}
    hasBin: true
    peerDependencies:
      '@swc/core': '>=1.2.50'
      '@swc/wasm': '>=1.2.50'
      '@types/node': '*'
      typescript: '>=2.7'
    peerDependenciesMeta:
      '@swc/core':
        optional: true
      '@swc/wasm':
        optional: true

  tslib@1.14.1:
    resolution: {integrity: sha512-Xni35NKzjgMrwevysHTCArtLDpPvye8zV/0E4EyYn43P7/7qvQwPh9BGkHewbMulVntbigmcT7rdX3BNo9wRJg==}

  tslib@2.4.0:
    resolution: {integrity: sha512-d6xOpEDfsi2CZVlPQzGeux8XMwLT9hssAsaPYExaQMuYskwb+x1x7J371tWlbBdWHroy99KnVB6qIkUbs5X3UQ==}

  tslib@2.6.2:
    resolution: {integrity: sha512-AEYxH93jGFPn/a2iVAwW87VuUIkR1FVUKB77NwMF7nBTDkDrrT/Hpt/IrCJ0QXhW27jTBDcf5ZY7w6RiqTMw2Q==}

  tsx@4.10.5:
    resolution: {integrity: sha512-twDSbf7Gtea4I2copqovUiNTEDrT8XNFXsuHpfGbdpW/z9ZW4fTghzzhAG0WfrCuJmJiOEY1nLIjq4u3oujRWQ==}
    engines: {node: '>=18.0.0'}
    hasBin: true

  tunnel-agent@0.6.0:
    resolution: {integrity: sha512-McnNiV1l8RYeY8tBgEpuodCC1mLUdbSN+CYBL7kJsJNInOP8UjDDEwdk6Mw60vdLLrr5NHKZhMAOSrR2NZuQ+w==}

  tweetnacl@0.14.5:
    resolution: {integrity: sha512-KXXFFdAbFXY4geFIwoyNK+f5Z1b7swfXABfL7HXCmoIWMKU3dmS26672A4EeQtDzLKy7SXmfBu51JolvEKwtGA==}

  tweetnacl@1.0.3:
    resolution: {integrity: sha512-6rt+RN7aOi1nGMyC4Xa5DdYiukl2UWCbcJft7YhxReBGQD7OAM8Pbxw6YMo4r2diNEA8FEmu32YOn9rhaiE5yw==}

  type-check@0.4.0:
    resolution: {integrity: sha512-XleUoc9uwGXqjWwXaUTZAmzMcFZ5858QA2vvx1Ur5xIcixXIP+8LnFDgRplU30us6teqdlskFfu+ae4K79Ooew==}
    engines: {node: '>= 0.8.0'}

  type-detect@4.0.8:
    resolution: {integrity: sha512-0fr/mIH1dlO+x7TlcMy+bIDqKPsw/70tVyeHW787goQjhmqaZe10uwLujubK9q9Lg6Fiho1KUKDYz0Z7k7g5/g==}
    engines: {node: '>=4'}

  type-fest@0.13.1:
    resolution: {integrity: sha512-34R7HTnG0XIJcBSn5XhDd7nNFPRcXYRZrBB2O2jdKqYODldSzBAqzsWoZYYvduky73toYS/ESqxPvkDf/F0XMg==}
    engines: {node: '>=10'}

  type-fest@0.20.2:
    resolution: {integrity: sha512-Ne+eE4r0/iWnpAxD852z3A+N0Bt5RN//NjJwRd2VFHEmrywxf5vsZlh4R6lixl6B+wz/8d+maTSAkN1FIkI3LQ==}
    engines: {node: '>=10'}

  type-fest@0.21.3:
    resolution: {integrity: sha512-t0rzBq87m3fVcduHDUFhKmyyX+9eo6WQjZvf51Ea/M0Q7+T374Jp1aUiyUl0GKxp8M/OETVHSDvmkyPgvX+X2w==}
    engines: {node: '>=10'}

  type-is@1.6.18:
    resolution: {integrity: sha512-TkRKr9sUTxEH8MdfuCSP7VizJyzRNMjj2J2do2Jr3Kym598JVdEksuzPQCnlFPW4ky9Q+iA+ma9BGm06XQBy8g==}
    engines: {node: '>= 0.6'}

  type@2.7.2:
    resolution: {integrity: sha512-dzlvlNlt6AXU7EBSfpAscydQ7gXB+pPGsPnfJnZpiNJBDj7IaJzQlBZYGdEi4R9HmPdBv2XmWJ6YUtoTa7lmCw==}

  typed-function@4.1.1:
    resolution: {integrity: sha512-Pq1DVubcvibmm8bYcMowjVnnMwPVMeh0DIdA8ad8NZY2sJgapANJmiigSUwlt+EgXxpfIv8MWrQXTIzkfYZLYQ==}
    engines: {node: '>= 14'}

  typedarray-to-buffer@3.1.5:
    resolution: {integrity: sha512-zdu8XMNEDepKKR+XYOXAVPtWui0ly0NtohUscw+UmaHiAWT8hrV1rr//H6V+0DvJ3OQ19S979M0laLfX8rm82Q==}

  typeorm@0.3.20:
    resolution: {integrity: sha512-sJ0T08dV5eoZroaq9uPKBoNcGslHBR4E4y+EBHs//SiGbblGe7IeduP/IH4ddCcj0qp3PHwDwGnuvqEAnKlq/Q==}
    engines: {node: '>=16.13.0'}
    hasBin: true
    peerDependencies:
      '@google-cloud/spanner': ^5.18.0
      '@sap/hana-client': ^2.12.25
      better-sqlite3: ^7.1.2 || ^8.0.0 || ^9.0.0
      hdb-pool: ^0.1.6
      ioredis: ^5.0.4
      mongodb: ^5.8.0
      mssql: ^9.1.1 || ^10.0.1
      mysql2: ^2.2.5 || ^3.0.1
      oracledb: ^6.3.0
      pg: ^8.5.1
      pg-native: ^3.0.0
      pg-query-stream: ^4.0.0
      redis: ^3.1.1 || ^4.0.0
      sql.js: ^1.4.0
      sqlite3: ^5.0.3
      ts-node: ^10.7.0
      typeorm-aurora-data-api-driver: ^2.0.0
    peerDependenciesMeta:
      '@google-cloud/spanner':
        optional: true
      '@sap/hana-client':
        optional: true
      better-sqlite3:
        optional: true
      hdb-pool:
        optional: true
      ioredis:
        optional: true
      mongodb:
        optional: true
      mssql:
        optional: true
      mysql2:
        optional: true
      oracledb:
        optional: true
      pg:
        optional: true
      pg-native:
        optional: true
      pg-query-stream:
        optional: true
      redis:
        optional: true
      sql.js:
        optional: true
      sqlite3:
        optional: true
      ts-node:
        optional: true
      typeorm-aurora-data-api-driver:
        optional: true

  typescript@4.9.5:
    resolution: {integrity: sha512-1FXk9E2Hm+QzZQ7z+McJiHL4NW1F2EzMu9Nq9i3zAaGqibafqYwCVU6WyWAuyQRRzOlxou8xZSyXLEN8oKj24g==}
    engines: {node: '>=4.2.0'}
    hasBin: true

  typescript@5.4.5:
    resolution: {integrity: sha512-vcI4UpRgg81oIRUFwR0WSIHKt11nJ7SAVlYNIu+QpqeyXP+gpQJy/Z4+F0aGxSE4MqwjyXvW/TzgkLAx2AGHwQ==}
    engines: {node: '>=14.17'}
    hasBin: true

  ufo@1.5.3:
    resolution: {integrity: sha512-Y7HYmWaFwPUmkoQCUIAYpKqkOf+SbVj/2fJJZ4RJMCfZp0rTGwRbzQD+HghfnhKOjL9E01okqz+ncJskGYfBNw==}

  uint8arrays@3.1.1:
    resolution: {integrity: sha512-+QJa8QRnbdXVpHYjLoTpJIdCTiw9Ir62nocClWuXIq2JIh4Uta0cQsTSpFL678p2CN8B+XSApwcU+pQEqVpKWg==}

  ultron@1.1.1:
    resolution: {integrity: sha512-UIEXBNeYmKptWH6z8ZnqTeS8fV74zG0/eRU9VGkpzz+LIJNs8W/zM/L+7ctCkRrgbNnnR0xxw4bKOr0cW0N0Og==}

  undici-types@5.26.5:
    resolution: {integrity: sha512-JlCMO+ehdEIKqlFxk6IfVoAUVmgz7cU7zD/h9XZ0qzeosSHmUJVOzSQvvYSYWXkFXC+IfLKSIffhv0sVZup6pA==}

  unique-filename@1.1.1:
    resolution: {integrity: sha512-Vmp0jIp2ln35UTXuryvjzkjGdRyf9b2lTXuSYUiPmzRcl3FDtYqAwOnTJkAngD9SWhnoJzDbTKwaOrZ+STtxNQ==}

  unique-slug@2.0.2:
    resolution: {integrity: sha512-zoWr9ObaxALD3DOPfjPSqxt4fnZiWblxHIgeWqW8x7UqDzEtHEQLzji2cuJYQFCU6KmoJikOYAZlrTHHebjx2w==}

  universal-github-app-jwt@2.2.0:
    resolution: {integrity: sha512-G5o6f95b5BggDGuUfKDApKaCgNYy2x7OdHY0zSMF081O0EJobw+1130VONhrA7ezGSV2FNOGyM+KQpQZAr9bIQ==}

  universal-user-agent@6.0.1:
    resolution: {integrity: sha512-yCzhz6FN2wU1NiiQRogkTQszlQSlpWaw8SvVegAc+bDxbzHgh1vX8uIe8OYyMH6DwH+sdTJsgMl36+mSMdRJIQ==}

  universal-user-agent@7.0.2:
    resolution: {integrity: sha512-0JCqzSKnStlRRQfCdowvqy3cy0Dvtlb8xecj/H8JFZuCze4rwjPZQOgvFvn0Ws/usCHQFGpyr+pB9adaGwXn4Q==}

  universalify@0.1.2:
    resolution: {integrity: sha512-rBJeI5CXAlmy1pV+617WB9J63U6XcazHHF2f2dbJix4XzpUF0RS3Zbj0FGIOCAva5P/d/GBOYaACQ1w+0azUkg==}
    engines: {node: '>= 4.0.0'}

  universalify@0.2.0:
    resolution: {integrity: sha512-CJ1QgKmNg3CwvAv/kOFmtnEN05f0D/cn9QntgNOQlQF9dgvVTHj3t+8JPdjqawCHk7V/KA+fbUqzZ9XWhcqPUg==}
    engines: {node: '>= 4.0.0'}

  universalify@2.0.1:
    resolution: {integrity: sha512-gptHNQghINnc/vTGIk0SOFGFNXw7JVrlRUtConJRlvaw6DuX0wO5Jeko9sWrMBhh+PsYAZ7oXAiOnf/UKogyiw==}
    engines: {node: '>= 10.0.0'}

  unpipe@1.0.0:
    resolution: {integrity: sha512-pjy2bYhSsufwWlKwPc+l3cN7+wuJlK6uz0YdJEOlQDbl6jo/YlPi4mb8agUkVC8BF7V8NuzeyPNqRksA3hztKQ==}
    engines: {node: '>= 0.8'}

  uri-js@4.4.1:
    resolution: {integrity: sha512-7rKUyy33Q1yc98pQ1DAmLtwX109F7TIfWlW1Ydo8Wl1ii1SeHieeh0HHfPeL2fMXK6z0s8ecKs9frCuLJvndBg==}

  url-parse@1.5.10:
    resolution: {integrity: sha512-WypcfiRhfeUP9vvF0j6rw0J3hrWrw6iZv3+22h6iRMJ/8z1Tj6XfLP4DsUix5MhMPnXpiHDoKyoZ/bdCkwBCiQ==}

  url-set-query@1.0.0:
    resolution: {integrity: sha512-3AChu4NiXquPfeckE5R5cGdiHCMWJx1dwCWOmWIL4KHAziJNOFIYJlpGFeKDvwLPHovZRCxK3cYlwzqI9Vp+Gg==}

  utf-8-validate@5.0.10:
    resolution: {integrity: sha512-Z6czzLq4u8fPOyx7TU6X3dvUZVvoJmxSQ+IcrlmagKhilxlhZgxPK6C5Jqbkw1IDUmFTM+cz9QDnnLTwDz/2gQ==}
    engines: {node: '>=6.14.2'}

  utf8@3.0.0:
    resolution: {integrity: sha512-E8VjFIQ/TyQgp+TZfS6l8yp/xWppSAHzidGiRrqe4bK4XP9pTRyKFgGJpO3SN7zdX4DeomTrwaseCHovfpFcqQ==}

  util-deprecate@1.0.2:
    resolution: {integrity: sha512-EPD5q1uXyFxJpCrLnCc1nHnq3gOa6DZBocAIiI2TaSCA7VCJ1UJDMagCzIkXNsUYfD1daK//LTEQ8xiIbrHtcw==}

  util@0.12.5:
    resolution: {integrity: sha512-kZf/K6hEIrWHI6XqOFUiiMa+79wE/D8Q+NCNAWclkyg3b4d2k7s0QGepNjiABc+aR3N1PAyHL7p6UcLY6LmrnA==}

  utils-merge@1.0.1:
    resolution: {integrity: sha512-pMZTvIkT1d+TFGvDOqodOclx0QWkkgi6Tdoa8gC8ffGAAqz9pzPTZWAybbsHHoED/ztMtkv/VoYTYyShUn81hA==}
    engines: {node: '>= 0.4.0'}

  uuid@3.4.0:
    resolution: {integrity: sha512-HjSDRw6gZE5JMggctHBcjVak08+KEVhSIiDzFnT9S9aegmp85S/bReBVTb4QTFaRNptJ9kuYaNhnbNEOkbKb/A==}
    deprecated: Please upgrade  to version 7 or higher.  Older versions may use Math.random() in certain circumstances, which is known to be problematic.  See https://v8.dev/blog/math-random for details.
    hasBin: true

  uuid@9.0.1:
    resolution: {integrity: sha512-b+1eJOlsR9K8HJpow9Ok3fiWOWSIcIzXodvv0rQjVoOVNpWMpxf1wZNpt4y9h10odCNrqnYp1OBzRktckBe3sA==}
    hasBin: true

  v8-compile-cache-lib@3.0.1:
    resolution: {integrity: sha512-wa7YjyUGfNZngI/vtK0UHAN+lgDCxBPCylVXGp0zu59Fz5aiGtNXaq3DhIov063MorB+VfufLh3JlF2KdTK3xg==}

  varint@5.0.2:
    resolution: {integrity: sha512-lKxKYG6H03yCZUpAGOPOsMcGxd1RHCu1iKvEHYDPmTyq2HueGhD73ssNBqqQWfvYs04G9iUFRvmAVLW20Jw6ow==}

  vary@1.1.2:
    resolution: {integrity: sha512-BNGbWLfd0eUPabhkXUVm0j8uuvREyTh5ovRa/dyow/BqAbZJyC+5fU+IzQOzmAKzYqYRAISoRhdQr3eIZ/PXqg==}
    engines: {node: '>= 0.8'}

  verror@1.10.0:
    resolution: {integrity: sha512-ZZKSmDAEFOijERBLkmYfJ+vmk3w+7hOLYDNkRCuRuMJGEmqYNCNLyBBFwWKVMhfwaEF3WOd0Zlw86U/WC/+nYw==}
    engines: {'0': node >=0.6.0}

  viem@2.12.0:
    resolution: {integrity: sha512-XBvORspE4x2/gfy7idH6IVFwkJiXirygFCU3lxUH6fttsj8zufLtgiokfvZF/LAZUEDvdxSgL08whSYgffM2fw==}
    peerDependencies:
      typescript: '>=5.0.4'
    peerDependenciesMeta:
      typescript:
        optional: true

  vite-node@1.6.0:
    resolution: {integrity: sha512-de6HJgzC+TFzOu0NTC4RAIsyf/DY/ibWDYQUcuEA84EMHhcefTUGkjFHKKEJhQN4A+6I0u++kr3l36ZF2d7XRw==}
    engines: {node: ^18.0.0 || >=20.0.0}
    hasBin: true

  vite@5.2.11:
    resolution: {integrity: sha512-HndV31LWW05i1BLPMUCE1B9E9GFbOu1MbenhS58FuK6owSO5qHm7GiCotrNY1YE5rMeQSFBGmT5ZaLEjFizgiQ==}
    engines: {node: ^18.0.0 || >=20.0.0}
    hasBin: true
    peerDependencies:
      '@types/node': ^18.0.0 || >=20.0.0
      less: '*'
      lightningcss: ^1.21.0
      sass: '*'
      stylus: '*'
      sugarss: '*'
      terser: ^5.4.0
    peerDependenciesMeta:
      '@types/node':
        optional: true
      less:
        optional: true
      lightningcss:
        optional: true
      sass:
        optional: true
      stylus:
        optional: true
      sugarss:
        optional: true
      terser:
        optional: true

  vitest@1.6.0:
    resolution: {integrity: sha512-H5r/dN06swuFnzNFhq/dnz37bPXnq8xB2xB5JOVk8K09rUtoeNN+LHWkoQ0A/i3hvbUKKcCei9KpbxqHMLhLLA==}
    engines: {node: ^18.0.0 || >=20.0.0}
    hasBin: true
    peerDependencies:
      '@edge-runtime/vm': '*'
      '@types/node': ^18.0.0 || >=20.0.0
      '@vitest/browser': 1.6.0
      '@vitest/ui': 1.6.0
      happy-dom: '*'
      jsdom: '*'
    peerDependenciesMeta:
      '@edge-runtime/vm':
        optional: true
      '@types/node':
        optional: true
      '@vitest/browser':
        optional: true
      '@vitest/ui':
        optional: true
      happy-dom:
        optional: true
      jsdom:
        optional: true

  w3c-xmlserializer@5.0.0:
    resolution: {integrity: sha512-o8qghlI8NZHU1lLPrpi2+Uq7abh4GGPpYANlalzWxyWteJOCsr/P+oPBA49TOLu5FTZO4d3F9MnWJfiMo4BkmA==}
    engines: {node: '>=18'}

  wcwidth@1.0.1:
    resolution: {integrity: sha512-XHPEwS0q6TaxcvG85+8EYkbiCux2XtWG2mkc47Ng2A77BQu9+DqIOJldST4HgPkuea7dvKSj5VgX3P1d4rW8Tg==}

  web-streams-polyfill@3.2.1:
    resolution: {integrity: sha512-e0MO3wdXWKrLbL0DgGnUV7WHVuw9OUvL4hjgnPkIeEvESk74gAITi5G606JtZPp39cd8HA9VQzCIvA49LpPN5Q==}
    engines: {node: '>= 8'}

  web3-bzz@1.10.4:
    resolution: {integrity: sha512-ZZ/X4sJ0Uh2teU9lAGNS8EjveEppoHNQiKlOXAjedsrdWuaMErBPdLQjXfcrYvN6WM6Su9PMsAxf3FXXZ+HwQw==}
    engines: {node: '>=8.0.0'}

  web3-core-helpers@1.10.4:
    resolution: {integrity: sha512-r+L5ylA17JlD1vwS8rjhWr0qg7zVoVMDvWhajWA5r5+USdh91jRUYosp19Kd1m2vE034v7Dfqe1xYRoH2zvG0g==}
    engines: {node: '>=8.0.0'}

  web3-core-method@1.10.4:
    resolution: {integrity: sha512-uZTb7flr+Xl6LaDsyTeE2L1TylokCJwTDrIVfIfnrGmnwLc6bmTWCCrm71sSrQ0hqs6vp/MKbQYIYqUN0J8WyA==}
    engines: {node: '>=8.0.0'}

  web3-core-promievent@1.10.4:
    resolution: {integrity: sha512-2de5WnJQ72YcIhYwV/jHLc4/cWJnznuoGTJGD29ncFQHAfwW/MItHFSVKPPA5v8AhJe+r6y4Y12EKvZKjQVBvQ==}
    engines: {node: '>=8.0.0'}

  web3-core-requestmanager@1.10.4:
    resolution: {integrity: sha512-vqP6pKH8RrhT/2MoaU+DY/OsYK9h7HmEBNCdoMj+4ZwujQtw/Mq2JifjwsJ7gits7Q+HWJwx8q6WmQoVZAWugg==}
    engines: {node: '>=8.0.0'}

  web3-core-subscriptions@1.10.4:
    resolution: {integrity: sha512-o0lSQo/N/f7/L76C0HV63+S54loXiE9fUPfHFcTtpJRQNDBVsSDdWRdePbWwR206XlsBqD5VHApck1//jEafTw==}
    engines: {node: '>=8.0.0'}

  web3-core@1.10.4:
    resolution: {integrity: sha512-B6elffYm81MYZDTrat7aEhnhdtVE3lDBUZft16Z8awYMZYJDbnykEbJVS+l3mnA7AQTnSDr/1MjWofGDLBJPww==}
    engines: {node: '>=8.0.0'}

  web3-core@4.3.2:
    resolution: {integrity: sha512-uIMVd/j4BgOnwfpY8ZT+QKubOyM4xohEhFZXz9xB8wimXWMMlYVlIK/TbfHqFolS9uOerdSGhsMbcK9lETae8g==}
    engines: {node: '>=14', npm: '>=6.12.0'}

  web3-errors@1.1.4:
    resolution: {integrity: sha512-WahtszSqILez+83AxGecVroyZsMuuRT+KmQp4Si5P4Rnqbczno1k748PCrZTS1J4UCPmXMG2/Vt+0Bz2zwXkwQ==}
    engines: {node: '>=14', npm: '>=6.12.0'}

  web3-eth-abi@1.10.4:
    resolution: {integrity: sha512-cZ0q65eJIkd/jyOlQPDjr8X4fU6CRL1eWgdLwbWEpo++MPU/2P4PFk5ZLAdye9T5Sdp+MomePPJ/gHjLMj2VfQ==}
    engines: {node: '>=8.0.0'}

  web3-eth-abi@4.2.0:
    resolution: {integrity: sha512-x7dUCmk6th+5N63s5kUusoNtsDJKUUQgl9+jECvGTBOTiyHe/V6aOY0120FUjaAGaapOnR7BImQdhqHv6yT2YQ==}
    engines: {node: '>=14', npm: '>=6.12.0'}

  web3-eth-abi@4.2.1:
    resolution: {integrity: sha512-IE91WUhhiDpBtbkl/DHUoZz7z7T5FXvl3zPLkrxT+dNlOT+wni+US/67jQCLvJRbqf9ApQ26lVYry0bovFgyqA==}
    engines: {node: '>=14', npm: '>=6.12.0'}

  web3-eth-accounts@1.10.4:
    resolution: {integrity: sha512-ysy5sVTg9snYS7tJjxVoQAH6DTOTkRGR8emEVCWNGLGiB9txj+qDvSeT0izjurS/g7D5xlMAgrEHLK1Vi6I3yg==}
    engines: {node: '>=8.0.0'}

  web3-eth-accounts@4.1.1:
    resolution: {integrity: sha512-9JqhRi1YhO1hQOEmmBHgEGsME/B1FHMxpA/AK3vhpvQ8QeP6KbJW+cForTLfPpUbkmPxnRunG4PNNaETNlZfrA==}
    engines: {node: '>=14', npm: '>=6.12.0'}

  web3-eth-accounts@4.1.2:
    resolution: {integrity: sha512-y0JynDeTDnclyuE9mShXLeEj+BCrPHxPHOyPCgTchUBQsALF9+0OhP7WiS3IqUuu0Hle5bjG2f5ddeiPtNEuLg==}
    engines: {node: '>=14', npm: '>=6.12.0'}

  web3-eth-contract@1.10.4:
    resolution: {integrity: sha512-Q8PfolOJ4eV9TvnTj1TGdZ4RarpSLmHnUnzVxZ/6/NiTfe4maJz99R0ISgwZkntLhLRtw0C7LRJuklzGYCNN3A==}
    engines: {node: '>=8.0.0'}

  web3-eth-contract@4.3.0:
    resolution: {integrity: sha512-4fzSklA65zUn6SthU3T3tbVJacfP8/wkJmCuvmPaf2ZTFdnhsF96G5IQtCRf0+wASb4yk0A6IBvXZfk1B4R4HA==}
    engines: {node: '>=14', npm: '>=6.12.0'}

  web3-eth-contract@4.4.0:
    resolution: {integrity: sha512-pZ/w6Lb6ZDUUs7f5GCKXiHDAGGvt2tdwiHkvgmQTRnq9b0MEsUpteDyPYspHxKzQWLgbeK37jPb8zbQe4kE/Hg==}
    engines: {node: '>=14', npm: '>=6.12.0'}

  web3-eth-ens@1.10.4:
    resolution: {integrity: sha512-LLrvxuFeVooRVZ9e5T6OWKVflHPFgrVjJ/jtisRWcmI7KN/b64+D/wJzXqgmp6CNsMQcE7rpmf4CQmJCrTdsgg==}
    engines: {node: '>=8.0.0'}

  web3-eth-ens@4.2.0:
    resolution: {integrity: sha512-qYj34te2UctoObt8rlEIY/t2MuTMiMiiHhO2JAHRGqSLCQ7b8DM3RpvkiiSB0N0ZyEn+CetZqJCTYb8DNKBS/g==}
    engines: {node: '>=14', npm: '>=6.12.0'}

  web3-eth-iban@1.10.4:
    resolution: {integrity: sha512-0gE5iNmOkmtBmbKH2aTodeompnNE8jEyvwFJ6s/AF6jkw9ky9Op9cqfzS56AYAbrqEFuClsqB/AoRves7LDELw==}
    engines: {node: '>=8.0.0'}

  web3-eth-iban@4.0.7:
    resolution: {integrity: sha512-8weKLa9KuKRzibC87vNLdkinpUE30gn0IGY027F8doeJdcPUfsa4IlBgNC4k4HLBembBB2CTU0Kr/HAOqMeYVQ==}
    engines: {node: '>=14', npm: '>=6.12.0'}

  web3-eth-personal@1.10.4:
    resolution: {integrity: sha512-BRa/hs6jU1hKHz+AC/YkM71RP3f0Yci1dPk4paOic53R4ZZG4MgwKRkJhgt3/GPuPliwS46f/i5A7fEGBT4F9w==}
    engines: {node: '>=8.0.0'}

  web3-eth-personal@4.0.8:
    resolution: {integrity: sha512-sXeyLKJ7ddQdMxz1BZkAwImjqh7OmKxhXoBNF3isDmD4QDpMIwv/t237S3q4Z0sZQamPa/pHebJRWVuvP8jZdw==}
    engines: {node: '>=14', npm: '>=6.12.0'}

  web3-eth@1.10.4:
    resolution: {integrity: sha512-Sql2kYKmgt+T/cgvg7b9ce24uLS7xbFrxE4kuuor1zSCGrjhTJ5rRNG8gTJUkAJGKJc7KgnWmgW+cOfMBPUDSA==}
    engines: {node: '>=8.0.0'}

  web3-eth@4.5.0:
    resolution: {integrity: sha512-crisE46o/SHMVm+XHAXEaR8k76NCImq+hi0QQEJ+VaLZbDobI/Gvog1HwTukDUDRgnYSAFGqD0cTRyAwDurwpA==}
    engines: {node: '>=14', npm: '>=6.12.0'}

  web3-eth@4.6.0:
    resolution: {integrity: sha512-8KtxlGsomovoFULqEpfixgmCpaJ2YIJGxbXUfezh2coXHjVgEopQhARYtKGClyV5kkdCIqwHS8Gvsm6TVNqH6Q==}
    engines: {node: '>=14', npm: '>=6.12.0'}

  web3-net@1.10.4:
    resolution: {integrity: sha512-mKINnhOOnZ4koA+yV2OT5s5ztVjIx7IY9a03w6s+yao/BUn+Luuty0/keNemZxTr1E8Ehvtn28vbOtW7Ids+Ow==}
    engines: {node: '>=8.0.0'}

  web3-net@4.0.7:
    resolution: {integrity: sha512-SzEaXFrBjY25iQGk5myaOfO9ZyfTwQEa4l4Ps4HDNVMibgZji3WPzpjq8zomVHMwi8bRp6VV7YS71eEsX7zLow==}
    engines: {node: '>=14', npm: '>=6.12.0'}

  web3-providers-http@1.10.4:
    resolution: {integrity: sha512-m2P5Idc8hdiO0l60O6DSCPw0kw64Zgi0pMjbEFRmxKIck2Py57RQMu4bxvkxJwkF06SlGaEQF8rFZBmuX7aagQ==}
    engines: {node: '>=8.0.0'}

  web3-providers-http@4.1.0:
    resolution: {integrity: sha512-6qRUGAhJfVQM41E5t+re5IHYmb5hSaLc02BE2MaRQsz2xKA6RjmHpOA5h/+ojJxEpI9NI2CrfDKOAgtJfoUJQg==}
    engines: {node: '>=14', npm: '>=6.12.0'}

  web3-providers-ipc@1.10.4:
    resolution: {integrity: sha512-YRF/bpQk9z3WwjT+A6FI/GmWRCASgd+gC0si7f9zbBWLXjwzYAKG73bQBaFRAHex1hl4CVcM5WUMaQXf3Opeuw==}
    engines: {node: '>=8.0.0'}

  web3-providers-ipc@4.0.7:
    resolution: {integrity: sha512-YbNqY4zUvIaK2MHr1lQFE53/8t/ejHtJchrWn9zVbFMGXlTsOAbNoIoZWROrg1v+hCBvT2c9z8xt7e/+uz5p1g==}
    engines: {node: '>=14', npm: '>=6.12.0'}

  web3-providers-ws@1.10.4:
    resolution: {integrity: sha512-j3FBMifyuFFmUIPVQR4pj+t5ILhAexAui0opgcpu9R5LxQrLRUZxHSnU+YO25UycSOa/NAX8A+qkqZNpcFAlxA==}
    engines: {node: '>=8.0.0'}

  web3-providers-ws@4.0.7:
    resolution: {integrity: sha512-n4Dal9/rQWjS7d6LjyEPM2R458V8blRm0eLJupDEJOOIBhGYlxw5/4FthZZ/cqB7y/sLVi7K09DdYx2MeRtU5w==}
    engines: {node: '>=14', npm: '>=6.12.0'}

  web3-rpc-methods@1.2.0:
    resolution: {integrity: sha512-CWJ/g4I4WyYvLkf21wCZAehdhU/VjX/OAPHnqF5/FPDJlogOsOnGXHqi1Z5AP+ocdt395PNubd8jyMMJoYGSBA==}
    engines: {node: '>=14', npm: '>=6.12.0'}

  web3-shh@1.10.4:
    resolution: {integrity: sha512-cOH6iFFM71lCNwSQrC3niqDXagMqrdfFW85hC9PFUrAr3PUrIem8TNstTc3xna2bwZeWG6OBy99xSIhBvyIACw==}
    engines: {node: '>=8.0.0'}

  web3-types@1.5.0:
    resolution: {integrity: sha512-geWuMIeegQ8AedKAO6wO4G4j1gyQ1F/AyKLMw2vud4bsfZayyzWJgCMDZtjYMm5uo2a7i8j1W3/4QFmzlSy5cw==}
    engines: {node: '>=14', npm: '>=6.12.0'}

  web3-types@1.6.0:
    resolution: {integrity: sha512-qgOtADqlD5hw+KPKBUGaXAcdNLL0oh6qTeVgXwewCfbL/lG9R+/GrgMQB1gbTJ3cit8hMwtH8KX2Em6OwO0HRw==}
    engines: {node: '>=14', npm: '>=6.12.0'}

  web3-utils@1.10.4:
    resolution: {integrity: sha512-tsu8FiKJLk2PzhDl9fXbGUWTkkVXYhtTA+SmEFkKft+9BgwLxfCRpU96sWv7ICC8zixBNd3JURVoiR3dUXgP8A==}
    engines: {node: '>=8.0.0'}

  web3-utils@4.2.1:
    resolution: {integrity: sha512-Fk29BlEqD9Q9Cnw4pBkKw7czcXiRpsSco/BzEUl4ye0ZTSHANQFfjsfQmNm4t7uY11u6Ah+8F3tNjBeU4CA80A==}
    engines: {node: '>=14', npm: '>=6.12.0'}

  web3-utils@4.2.2:
    resolution: {integrity: sha512-z+4owWcnoB4EH8yWIL1FBeyqe+sXwaGxUDtVTNPTMf2oB5C+paCToZUdCV5Bi+M543zZEzlzNTabOD+OWNc7NA==}
    engines: {node: '>=14', npm: '>=6.12.0'}

  web3-utils@4.2.3:
    resolution: {integrity: sha512-m5plKTC2YtQntHITQRyIePw52UVP1IrShhmA2FACtn4zmc5ADmrXOlQWiPzxFP/18eRJsAaUAw2+CQn1u4WPxQ==}
    engines: {node: '>=14', npm: '>=6.12.0'}

  web3-validator@2.0.4:
    resolution: {integrity: sha512-qRxVePwdW+SByOmTpDZFWHIUAa7PswvxNszrOua6BoGqAhERo5oJZBN+EbWtK/+O+ApNxt5FR3nCPmiZldiOQA==}
    engines: {node: '>=14', npm: '>=6.12.0'}

  web3-validator@2.0.5:
    resolution: {integrity: sha512-2gLOSW8XqEN5pw5jVUm20EB7A8SbQiekpAtiI0JBmCIV0a2rp97v8FgWY5E3UEqnw5WFfEqvcDVW92EyynDTyQ==}
    engines: {node: '>=14', npm: '>=6.12.0'}

  web3@1.10.4:
    resolution: {integrity: sha512-kgJvQZjkmjOEKimx/tJQsqWfRDPTTcBfYPa9XletxuHLpHcXdx67w8EFn5AW3eVxCutE9dTVHgGa9VYe8vgsEA==}
    engines: {node: '>=8.0.0'}

  web3@4.8.0:
    resolution: {integrity: sha512-kQSF2NlHk8yjS3SRiJW3S+U5ibkEmVRhB4/GYsVwGvdAkFC2b+EIE1Ob7J56OmqW9VBZgkx1+SuWqo5JTIJSYQ==}
    engines: {node: '>=14.0.0', npm: '>=6.12.0'}

  webidl-conversions@3.0.1:
    resolution: {integrity: sha512-2JAn3z8AR6rjK8Sm8orRC0h/bcl/DqL7tRPdGZ4I1CjdF+EaMLmYxBHyXuKL849eucPFhvBoxMsflfOb8kxaeQ==}

  webidl-conversions@7.0.0:
    resolution: {integrity: sha512-VwddBukDzu71offAQR975unBIGqfKZpM+8ZX6ySk8nYhVoo5CYaZyzt3YBvYtRtO+aoGlqxPg/B87NGVZ/fu6g==}
    engines: {node: '>=12'}

  websocket@1.0.35:
    resolution: {integrity: sha512-/REy6amwPZl44DDzvRCkaI1q1bIiQB0mEFQLUrhz3z2EK91cp3n72rAjUlrTP0zV22HJIUOVHQGPxhFRjxjt+Q==}
    engines: {node: '>=4.0.0'}

  whatwg-encoding@3.1.1:
    resolution: {integrity: sha512-6qN4hJdMwfYBtE3YBTTHhoeuUrDBPZmbQaxWAqSALV/MeEnR5z1xd8UKud2RAkFoPkmB+hli1TZSnyi84xz1vQ==}
    engines: {node: '>=18'}

  whatwg-mimetype@4.0.0:
    resolution: {integrity: sha512-QaKxh0eNIi2mE9p2vEdzfagOKHCcj1pJ56EEHGQOVxp8r9/iszLUUV7v89x9O1p/T+NlTM5W7jW6+cz4Fq1YVg==}
    engines: {node: '>=18'}

  whatwg-url@14.0.0:
    resolution: {integrity: sha512-1lfMEm2IEr7RIV+f4lUNPOqfFL+pO+Xw3fJSqmjX9AbXcXcYOkCe1P6+9VBZB6n94af16NfZf+sSk0JCBZC9aw==}
    engines: {node: '>=18'}

  whatwg-url@5.0.0:
    resolution: {integrity: sha512-saE57nupxk6v3HY35+jzBwYa0rKSy0XR8JSxZPwgLr7ys0IBzhGviA1/TUGJLmSVqs8pb9AnvICXEuOHLprYTw==}

  which-boxed-primitive@1.0.2:
    resolution: {integrity: sha512-bwZdv0AKLpplFY2KZRX6TvyuN7ojjr7lwkg6ml0roIy9YeuSr7JS372qlNW18UQYzgYK9ziGcerWqZOmEn9VNg==}

  which-collection@1.0.2:
    resolution: {integrity: sha512-K4jVyjnBdgvc86Y6BkaLZEN933SwYOuBFkdmBu9ZfkcAbdVbpITnDmjvZ/aQjRXQrv5EPkTnD1s39GiiqbngCw==}
    engines: {node: '>= 0.4'}

  which-typed-array@1.1.14:
    resolution: {integrity: sha512-VnXFiIW8yNn9kIHN88xvZ4yOWchftKDsRJ8fEPacX/wl1lOvBrhsJ/OeJCXq7B0AaijRuqgzSKalJoPk+D8MPg==}
    engines: {node: '>= 0.4'}

  which@2.0.2:
    resolution: {integrity: sha512-BLI3Tl1TW3Pvl70l3yq3Y64i+awpwXqsGBYWkkqMtnbXgrMD+yj7rhW0kuEDxzJaYXGjEW5ogapKNMEKNMjibA==}
    engines: {node: '>= 8'}
    hasBin: true

  why-is-node-running@2.2.2:
    resolution: {integrity: sha512-6tSwToZxTOcotxHeA+qGCq1mVzKR3CwcJGmVcY+QE8SHy6TnpFnh8PAvPNHYr7EcuVeG0QSMxtYCuO1ta/G/oA==}
    engines: {node: '>=8'}
    hasBin: true

  wide-align@1.1.5:
    resolution: {integrity: sha512-eDMORYaPNZ4sQIuuYPDHdQvf4gyCF9rEEV/yPxGfwPkRodwEgiMUUXTx/dex+Me0wxx53S+NgUHaP7y3MGlDmg==}

  workerpool@6.2.1:
    resolution: {integrity: sha512-ILEIE97kDZvF9Wb9f6h5aXK4swSlKGUcOEGiIYb2OOu/IrDU9iwj0fD//SsA6E5ibwJxpEvhullJY4Sl4GcpAw==}

  wrap-ansi@6.2.0:
    resolution: {integrity: sha512-r6lPcBGxZXlIcymEu7InxDMhdW0KDxpLgoFLcguasxCaJ/SOIZwINatK9KY/tf+ZrlywOKU0UDj3ATXUBfxJXA==}
    engines: {node: '>=8'}

  wrap-ansi@7.0.0:
    resolution: {integrity: sha512-YVGIj2kamLSTxw6NsZjoBxfSwsn0ycdesmc4p+Q21c5zPuZ1pl+NfxVdxPtdHvmNVOQ6XSYG4AUtyt/Fi7D16Q==}
    engines: {node: '>=10'}

  wrap-ansi@8.1.0:
    resolution: {integrity: sha512-si7QWI6zUMq56bESFvagtmzMdGOtoxfR+Sez11Mobfc7tm+VkUckk9bW2UeffTGVUbOksxmSw0AA2gs8g71NCQ==}
    engines: {node: '>=12'}

  wrappy@1.0.2:
    resolution: {integrity: sha512-l4Sp/DRseor9wL6EvV2+TuQn63dMkPjZ/sp9XkghTEbV9KlPS1xUsZ3u7/IQO4wxtcFB4bgpQPRcR3QCvezPcQ==}

  ws@3.3.3:
    resolution: {integrity: sha512-nnWLa/NwZSt4KQJu51MYlCcSQ5g7INpOrOMt4XV8j4dqTXdmlUmSHQ8/oLC069ckre0fRsgfvsKwbTdtKLCDkA==}
    peerDependencies:
      bufferutil: ^4.0.1
      utf-8-validate: ^5.0.2
    peerDependenciesMeta:
      bufferutil:
        optional: true
      utf-8-validate:
        optional: true

  ws@8.13.0:
    resolution: {integrity: sha512-x9vcZYTrFPC7aSIbj7sRCYo7L/Xb8Iy+pW0ng0wt2vCJv7M9HOMy0UoN3rr+IFC7hb7vXoqS+P9ktyLLLhO+LA==}
    engines: {node: '>=10.0.0'}
    peerDependencies:
      bufferutil: ^4.0.1
      utf-8-validate: '>=5.0.2'
    peerDependenciesMeta:
      bufferutil:
        optional: true
      utf-8-validate:
        optional: true

  ws@8.16.0:
    resolution: {integrity: sha512-HS0c//TP7Ina87TfiPUz1rQzMhHrl/SG2guqRcTOIUYD2q8uhUdNHZYJUaQ8aTGPzCh+c6oawMKW35nFl1dxyQ==}
    engines: {node: '>=10.0.0'}
    peerDependencies:
      bufferutil: ^4.0.1
      utf-8-validate: '>=5.0.2'
    peerDependenciesMeta:
      bufferutil:
        optional: true
      utf-8-validate:
        optional: true

  ws@8.17.0:
    resolution: {integrity: sha512-uJq6108EgZMAl20KagGkzCKfMEjxmKvZHG7Tlq0Z6nOky7YF7aq4mOx6xK8TJ/i1LeK4Qus7INktacctDgY8Ow==}
    engines: {node: '>=10.0.0'}
    peerDependencies:
      bufferutil: ^4.0.1
      utf-8-validate: '>=5.0.2'
    peerDependenciesMeta:
      bufferutil:
        optional: true
      utf-8-validate:
        optional: true

  ws@8.5.0:
    resolution: {integrity: sha512-BWX0SWVgLPzYwF8lTzEy1egjhS4S4OEAHfsO8o65WOVsrnSRGaSiUaa9e0ggGlkMTtBlmOpEXiie9RUcBO86qg==}
    engines: {node: '>=10.0.0'}
    peerDependencies:
      bufferutil: ^4.0.1
      utf-8-validate: ^5.0.2
    peerDependenciesMeta:
      bufferutil:
        optional: true
      utf-8-validate:
        optional: true

  xhr-request-promise@0.1.3:
    resolution: {integrity: sha512-YUBytBsuwgitWtdRzXDDkWAXzhdGB8bYm0sSzMPZT7Z2MBjMSTHFsyCT1yCRATY+XC69DUrQraRAEgcoCRaIPg==}

  xhr-request@1.1.0:
    resolution: {integrity: sha512-Y7qzEaR3FDtL3fP30k9wO/e+FBnBByZeybKOhASsGP30NIkRAAkKD/sCnLvgEfAIEC1rcmK7YG8f4oEnIrrWzA==}

  xhr@2.6.0:
    resolution: {integrity: sha512-/eCGLb5rxjx5e3mF1A7s+pLlR6CGyqWN91fv1JgER5mVWg1MZmlhBvy9kjcsOdRk8RrIujotWyJamfyrp+WIcA==}

  xml-name-validator@5.0.0:
    resolution: {integrity: sha512-EvGK8EJ3DhaHfbRlETOWAS5pO9MZITeauHKJyb8wyajUfQUenkIg2MvLDTZ4T/TgIcm3HU0TFBgWWboAZ30UHg==}
    engines: {node: '>=18'}

  xmlchars@2.2.0:
    resolution: {integrity: sha512-JZnDKK8B0RCDw84FNdDAIpZK+JuJw+s7Lz8nksI7SIuU3UXJJslUthsi+uWBUYOwPFwW7W7PRLRfUKpxjtjFCw==}

  xtend@4.0.2:
    resolution: {integrity: sha512-LKYU1iAXJXUgAXn9URjiu+MWhyUXHsvfp7mcuYm9dSUKK0/CjtrUwFAxD82/mCWbtLsGjFIad0wIsod4zrTAEQ==}
    engines: {node: '>=0.4'}

  xxhashjs@0.2.2:
    resolution: {integrity: sha512-AkTuIuVTET12tpsVIQo+ZU6f/qDmKuRUcjaqR+OIvm+aCBsZ95i7UVY5WJ9TMsSaZ0DA2WxoZ4acu0sPH+OKAw==}

  y18n@5.0.8:
    resolution: {integrity: sha512-0pfFzegeDWJHJIAmTLRP2DwHjdF5s7jo9tuztdQxAhINCdvS+3nGINqPd00AphqJR/0LhANUS6/+7SCb98YOfA==}
    engines: {node: '>=10'}

  yaeti@0.0.6:
    resolution: {integrity: sha512-MvQa//+KcZCUkBTIC9blM+CU9J2GzuTytsOUwf2lidtvkx/6gnEp1QvJv34t9vdjhFmha/mUiNDbN0D0mJWdug==}
    engines: {node: '>=0.10.32'}

  yallist@3.1.1:
    resolution: {integrity: sha512-a4UGQaWPH59mOXUYnAG2ewncQS4i4F43Tv3JoAM+s2VDAmS9NsK8GpDMLrCHPksFT7h3K6TOoUNn2pb7RoXx4g==}

  yallist@4.0.0:
    resolution: {integrity: sha512-3wdGidZyq5PB084XLES5TpOSRA3wjXAlIWMhum2kRcv/41Sn2emQ0dycQW4uZXLejwKvg6EsvbdlVL+FYEct7A==}

  yaml@2.4.2:
    resolution: {integrity: sha512-B3VqDZ+JAg1nZpaEmWtTXUlBneoGx6CPM9b0TENK6aoSu5t73dItudwdgmi6tHlIZZId4dZ9skcAQ2UbcyAeVA==}
    engines: {node: '>= 14'}
    hasBin: true

  yargs-parser@20.2.4:
    resolution: {integrity: sha512-WOkpgNhPTlE73h4VFAFsOnomJVaovO8VqLDzy5saChRBFQFBoMYirowyW+Q9HB4HFF4Z7VZTiG3iSzJJA29yRA==}
    engines: {node: '>=10'}

  yargs-parser@21.1.1:
    resolution: {integrity: sha512-tVpsJW7DdjecAiFpbIB1e3qxIQsE6NoPc5/eTdrbbIC4h0LVsWhnoa3g+m2HclBIujHzsxZ4VJVA+GUuc2/LBw==}
    engines: {node: '>=12'}

  yargs-unparser@2.0.0:
    resolution: {integrity: sha512-7pRTIA9Qc1caZ0bZ6RYRGbHJthJWuakf+WmHK0rVeLkNrrGhfoabBNdue6kdINI6r4if7ocq9aD/n7xwKOdzOA==}
    engines: {node: '>=10'}

  yargs@16.2.0:
    resolution: {integrity: sha512-D1mvvtDG0L5ft/jGWkLpG1+m0eQxOfaBvTNELraWj22wSVUMWxZUvYgJYcKh6jGGIkJFhH4IZPQhR4TKpc8mBw==}
    engines: {node: '>=10'}

  yargs@17.7.2:
    resolution: {integrity: sha512-7dSzzRQ++CKnNI/krKnYRV7JKKPUXMEh61soaHKg9mrWEhzFWhFnxPxGl+69cD1Ou63C13NUPCnmIcrvqCuM6w==}
    engines: {node: '>=12'}

  yn@3.1.1:
    resolution: {integrity: sha512-Ux4ygGWsu2c7isFWe8Yu1YluJmqVhxqK2cLXNQA5AcC3QfbGNpM7fu0Y8b/z16pXLnFxZYvWhd3fhBY9DLmC6Q==}
    engines: {node: '>=6'}

  yocto-queue@0.1.0:
    resolution: {integrity: sha512-rVksvsnNCdJ/ohGc6xgPwyN8eheCxsiLM8mxuE/t/mOVqJewPuO1miLpTHQiRgTKCLexL4MeAFVagts7HmNZ2Q==}
    engines: {node: '>=10'}

  yocto-queue@1.0.0:
    resolution: {integrity: sha512-9bnSc/HEW2uRy67wc+T8UwauLuPJVn28jb+GtJY16iiKWyvmYJRXVT4UamsAEGQfPohgr2q4Tq0sQbQlxTfi1g==}
    engines: {node: '>=12.20'}

  zod@3.23.8:
    resolution: {integrity: sha512-XBx9AXhXktjUqnepgTiE5flcKIYWi/rme0Eaj+5Y0lftuGBq+jyRu/md4WnuxqgP1ubdpNCsYEYPxrzVHD8d6g==}

snapshots:

  '@aashutoshrathi/word-wrap@1.2.6': {}

  '@acala-network/chopsticks-core@0.10.2(bufferutil@4.0.8)(utf-8-validate@5.0.10)':
    dependencies:
      '@acala-network/chopsticks-executor': 0.10.2
      '@polkadot/rpc-provider': 10.12.6(bufferutil@4.0.8)(utf-8-validate@5.0.10)
      '@polkadot/types': 10.12.6
      '@polkadot/types-codec': 10.12.6
      '@polkadot/types-known': 10.13.1
      '@polkadot/util': 12.6.2
      '@polkadot/util-crypto': 12.6.2(@polkadot/util@12.6.2)
      comlink: 4.4.1
      eventemitter3: 5.0.1
      lodash: 4.17.21
      lru-cache: 10.2.2
      pino: 8.21.0
      pino-pretty: 11.0.0
      rxjs: 7.8.1
      zod: 3.23.8
    transitivePeerDependencies:
      - bufferutil
      - supports-color
      - utf-8-validate

  '@acala-network/chopsticks-db@0.10.2(bufferutil@4.0.8)(ts-node@10.9.2(@types/node@20.12.12)(typescript@5.4.5))(utf-8-validate@5.0.10)':
    dependencies:
      '@acala-network/chopsticks-core': 0.10.2(bufferutil@4.0.8)(utf-8-validate@5.0.10)
      '@polkadot/util': 12.6.2
      idb: 8.0.0
      sqlite3: 5.1.7
      typeorm: 0.3.20(sqlite3@5.1.7)(ts-node@10.9.2(@types/node@20.12.12)(typescript@5.4.5))
    transitivePeerDependencies:
      - '@google-cloud/spanner'
      - '@sap/hana-client'
      - better-sqlite3
      - bluebird
      - bufferutil
      - hdb-pool
      - ioredis
      - mongodb
      - mssql
      - mysql2
      - oracledb
      - pg
      - pg-native
      - pg-query-stream
      - redis
      - sql.js
      - supports-color
      - ts-node
      - typeorm-aurora-data-api-driver
      - utf-8-validate

  '@acala-network/chopsticks-executor@0.10.2':
    dependencies:
      '@polkadot/util': 12.6.2
      '@polkadot/wasm-util': 7.3.2(@polkadot/util@12.6.2)

  '@acala-network/chopsticks@0.10.2(bufferutil@4.0.8)(debug@4.3.4)(ts-node@10.9.2(@types/node@20.12.12)(typescript@5.4.5))(utf-8-validate@5.0.10)':
    dependencies:
      '@acala-network/chopsticks-core': 0.10.2(bufferutil@4.0.8)(utf-8-validate@5.0.10)
      '@acala-network/chopsticks-db': 0.10.2(bufferutil@4.0.8)(ts-node@10.9.2(@types/node@20.12.12)(typescript@5.4.5))(utf-8-validate@5.0.10)
      '@pnpm/npm-conf': 2.2.2
      '@polkadot/api-augment': 10.12.6(bufferutil@4.0.8)(utf-8-validate@5.0.10)
      '@polkadot/types': 10.12.6
      '@polkadot/util': 12.6.2
      '@polkadot/util-crypto': 12.6.2(@polkadot/util@12.6.2)
      axios: 1.7.2(debug@4.3.4)
      dotenv: 16.4.5
      global-agent: 3.0.0
      js-yaml: 4.1.0
      jsondiffpatch: 0.5.0
      lodash: 4.17.21
      ws: 8.17.0(bufferutil@4.0.8)(utf-8-validate@5.0.10)
      yargs: 17.7.2
      zod: 3.23.8
    transitivePeerDependencies:
      - '@google-cloud/spanner'
      - '@sap/hana-client'
      - better-sqlite3
      - bluebird
      - bufferutil
      - debug
      - hdb-pool
      - ioredis
      - mongodb
      - mssql
      - mysql2
      - oracledb
      - pg
      - pg-native
      - pg-query-stream
      - redis
      - sql.js
      - supports-color
      - ts-node
      - typeorm-aurora-data-api-driver
      - utf-8-validate

  '@acala-network/type-definitions@5.1.2(@polkadot/types@11.1.1)':
    dependencies:
      '@polkadot/types': 11.1.1

  '@adraffy/ens-normalize@1.10.0': {}

  '@adraffy/ens-normalize@1.10.1': {}

  '@asamuzakjp/dom-selector@2.0.2':
    dependencies:
      bidi-js: 1.0.3
      css-tree: 2.3.1
      is-potential-custom-element-name: 1.0.1

  '@babel/runtime@7.24.5':
    dependencies:
      regenerator-runtime: 0.14.1

  '@bifrost-finance/type-definitions@1.11.3(@polkadot/api@11.1.1(bufferutil@4.0.8)(utf-8-validate@5.0.10))':
    dependencies:
      '@polkadot/api': 11.1.1(bufferutil@4.0.8)(utf-8-validate@5.0.10)

  '@colors/colors@1.5.0':
    optional: true

  '@crustio/type-definitions@1.3.0':
    dependencies:
      '@open-web3/orml-type-definitions': 0.9.4-38

  '@cspotcode/source-map-support@0.8.1':
    dependencies:
      '@jridgewell/trace-mapping': 0.3.9

  '@darwinia/types-known@2.8.10': {}

  '@darwinia/types@2.8.10': {}

  '@digitalnative/type-definitions@1.1.27(@polkadot/util-crypto@12.6.2(@polkadot/util@12.6.2))(@polkadot/util@12.6.2)':
    dependencies:
      '@polkadot/keyring': 6.11.1(@polkadot/util-crypto@12.6.2(@polkadot/util@12.6.2))(@polkadot/util@12.6.2)
      '@polkadot/types': 4.17.1
    transitivePeerDependencies:
      - '@polkadot/util'
      - '@polkadot/util-crypto'

  '@docknetwork/node-types@0.16.0': {}

  '@edgeware/node-types@3.6.2-wako': {}

  '@emotion/is-prop-valid@1.2.2':
    dependencies:
      '@emotion/memoize': 0.8.1

  '@emotion/memoize@0.8.1': {}

  '@emotion/unitless@0.8.1': {}

  '@equilab/definitions@1.4.18': {}

  '@esbuild/aix-ppc64@0.20.2':
    optional: true

  '@esbuild/android-arm64@0.20.2':
    optional: true

  '@esbuild/android-arm@0.20.2':
    optional: true

  '@esbuild/android-x64@0.20.2':
    optional: true

  '@esbuild/darwin-arm64@0.20.2':
    optional: true

  '@esbuild/darwin-x64@0.20.2':
    optional: true

  '@esbuild/freebsd-arm64@0.20.2':
    optional: true

  '@esbuild/freebsd-x64@0.20.2':
    optional: true

  '@esbuild/linux-arm64@0.20.2':
    optional: true

  '@esbuild/linux-arm@0.20.2':
    optional: true

  '@esbuild/linux-ia32@0.20.2':
    optional: true

  '@esbuild/linux-loong64@0.20.2':
    optional: true

  '@esbuild/linux-mips64el@0.20.2':
    optional: true

  '@esbuild/linux-ppc64@0.20.2':
    optional: true

  '@esbuild/linux-riscv64@0.20.2':
    optional: true

  '@esbuild/linux-s390x@0.20.2':
    optional: true

  '@esbuild/linux-x64@0.20.2':
    optional: true

  '@esbuild/netbsd-x64@0.20.2':
    optional: true

  '@esbuild/openbsd-x64@0.20.2':
    optional: true

  '@esbuild/sunos-x64@0.20.2':
    optional: true

  '@esbuild/win32-arm64@0.20.2':
    optional: true

  '@esbuild/win32-ia32@0.20.2':
    optional: true

  '@esbuild/win32-x64@0.20.2':
    optional: true

  '@eslint-community/eslint-utils@4.4.0(eslint@8.57.0)':
    dependencies:
      eslint: 8.57.0
      eslint-visitor-keys: 3.4.3

  '@eslint-community/regexpp@4.10.0': {}

  '@eslint/eslintrc@2.1.4':
    dependencies:
      ajv: 6.12.6
      debug: 4.3.4(supports-color@8.1.1)
      espree: 9.6.1
      globals: 13.24.0
      ignore: 5.3.1
      import-fresh: 3.3.0
      js-yaml: 4.1.0
      minimatch: 3.1.2
      strip-json-comments: 3.1.1
    transitivePeerDependencies:
      - supports-color

  '@eslint/js@8.57.0': {}

  '@ethereumjs/common@2.6.5':
    dependencies:
      crc-32: 1.2.2
      ethereumjs-util: 7.1.5

  '@ethereumjs/rlp@4.0.1': {}

  '@ethereumjs/tx@3.5.2':
    dependencies:
      '@ethereumjs/common': 2.6.5
      ethereumjs-util: 7.1.5

  '@ethereumjs/util@8.1.0':
    dependencies:
      '@ethereumjs/rlp': 4.0.1
      ethereum-cryptography: 2.1.3
      micro-ftch: 0.3.1

  '@ethersproject/abi@5.7.0':
    dependencies:
      '@ethersproject/address': 5.7.0
      '@ethersproject/bignumber': 5.7.0
      '@ethersproject/bytes': 5.7.0
      '@ethersproject/constants': 5.7.0
      '@ethersproject/hash': 5.7.0
      '@ethersproject/keccak256': 5.7.0
      '@ethersproject/logger': 5.7.0
      '@ethersproject/properties': 5.7.0
      '@ethersproject/strings': 5.7.0

  '@ethersproject/abstract-provider@5.7.0':
    dependencies:
      '@ethersproject/bignumber': 5.7.0
      '@ethersproject/bytes': 5.7.0
      '@ethersproject/logger': 5.7.0
      '@ethersproject/networks': 5.7.1
      '@ethersproject/properties': 5.7.0
      '@ethersproject/transactions': 5.7.0
      '@ethersproject/web': 5.7.1

  '@ethersproject/abstract-signer@5.7.0':
    dependencies:
      '@ethersproject/abstract-provider': 5.7.0
      '@ethersproject/bignumber': 5.7.0
      '@ethersproject/bytes': 5.7.0
      '@ethersproject/logger': 5.7.0
      '@ethersproject/properties': 5.7.0

  '@ethersproject/address@5.7.0':
    dependencies:
      '@ethersproject/bignumber': 5.7.0
      '@ethersproject/bytes': 5.7.0
      '@ethersproject/keccak256': 5.7.0
      '@ethersproject/logger': 5.7.0
      '@ethersproject/rlp': 5.7.0

  '@ethersproject/base64@5.7.0':
    dependencies:
      '@ethersproject/bytes': 5.7.0

  '@ethersproject/bignumber@5.7.0':
    dependencies:
      '@ethersproject/bytes': 5.7.0
      '@ethersproject/logger': 5.7.0
      bn.js: 5.2.1

  '@ethersproject/bytes@5.7.0':
    dependencies:
      '@ethersproject/logger': 5.7.0

  '@ethersproject/constants@5.7.0':
    dependencies:
      '@ethersproject/bignumber': 5.7.0

  '@ethersproject/hash@5.7.0':
    dependencies:
      '@ethersproject/abstract-signer': 5.7.0
      '@ethersproject/address': 5.7.0
      '@ethersproject/base64': 5.7.0
      '@ethersproject/bignumber': 5.7.0
      '@ethersproject/bytes': 5.7.0
      '@ethersproject/keccak256': 5.7.0
      '@ethersproject/logger': 5.7.0
      '@ethersproject/properties': 5.7.0
      '@ethersproject/strings': 5.7.0

  '@ethersproject/keccak256@5.7.0':
    dependencies:
      '@ethersproject/bytes': 5.7.0
      js-sha3: 0.8.0

  '@ethersproject/logger@5.7.0': {}

  '@ethersproject/networks@5.7.1':
    dependencies:
      '@ethersproject/logger': 5.7.0

  '@ethersproject/properties@5.7.0':
    dependencies:
      '@ethersproject/logger': 5.7.0

  '@ethersproject/rlp@5.7.0':
    dependencies:
      '@ethersproject/bytes': 5.7.0
      '@ethersproject/logger': 5.7.0

  '@ethersproject/signing-key@5.7.0':
    dependencies:
      '@ethersproject/bytes': 5.7.0
      '@ethersproject/logger': 5.7.0
      '@ethersproject/properties': 5.7.0
      bn.js: 5.2.1
      elliptic: 6.5.4
      hash.js: 1.1.7

  '@ethersproject/strings@5.7.0':
    dependencies:
      '@ethersproject/bytes': 5.7.0
      '@ethersproject/constants': 5.7.0
      '@ethersproject/logger': 5.7.0

  '@ethersproject/transactions@5.7.0':
    dependencies:
      '@ethersproject/address': 5.7.0
      '@ethersproject/bignumber': 5.7.0
      '@ethersproject/bytes': 5.7.0
      '@ethersproject/constants': 5.7.0
      '@ethersproject/keccak256': 5.7.0
      '@ethersproject/logger': 5.7.0
      '@ethersproject/properties': 5.7.0
      '@ethersproject/rlp': 5.7.0
      '@ethersproject/signing-key': 5.7.0

  '@ethersproject/web@5.7.1':
    dependencies:
      '@ethersproject/base64': 5.7.0
      '@ethersproject/bytes': 5.7.0
      '@ethersproject/logger': 5.7.0
      '@ethersproject/properties': 5.7.0
      '@ethersproject/strings': 5.7.0

  '@fragnova/api-augment@0.1.0-spec-1.0.4-mainnet(bufferutil@4.0.8)(utf-8-validate@5.0.10)':
    dependencies:
      '@polkadot/api': 9.14.2(bufferutil@4.0.8)(utf-8-validate@5.0.10)
      '@polkadot/rpc-provider': 9.14.2(bufferutil@4.0.8)(utf-8-validate@5.0.10)
      '@polkadot/types': 9.14.2
    transitivePeerDependencies:
      - bufferutil
      - supports-color
      - utf-8-validate

  '@frequency-chain/api-augment@1.11.1(bufferutil@4.0.8)(utf-8-validate@5.0.10)':
    dependencies:
      '@polkadot/api': 10.12.6(bufferutil@4.0.8)(utf-8-validate@5.0.10)
      '@polkadot/rpc-provider': 10.12.6(bufferutil@4.0.8)(utf-8-validate@5.0.10)
      '@polkadot/types': 10.12.6
    transitivePeerDependencies:
      - bufferutil
      - supports-color
      - utf-8-validate

  '@gar/promisify@1.1.3':
    optional: true

  '@humanwhocodes/config-array@0.11.14':
    dependencies:
      '@humanwhocodes/object-schema': 2.0.2
      debug: 4.3.4(supports-color@8.1.1)
      minimatch: 3.1.2
    transitivePeerDependencies:
      - supports-color

  '@humanwhocodes/module-importer@1.0.1': {}

  '@humanwhocodes/object-schema@2.0.2': {}

  '@inquirer/figures@1.0.2': {}

  '@interlay/interbtc-types@1.13.0': {}

  '@isaacs/cliui@8.0.2':
    dependencies:
      string-width: 5.1.2
      string-width-cjs: string-width@4.2.3
      strip-ansi: 7.1.0
      strip-ansi-cjs: strip-ansi@6.0.1
      wrap-ansi: 8.1.0
      wrap-ansi-cjs: wrap-ansi@7.0.0

  '@jest/schemas@29.6.3':
    dependencies:
      '@sinclair/typebox': 0.27.8

  '@jridgewell/resolve-uri@3.1.2': {}

  '@jridgewell/sourcemap-codec@1.4.15': {}

  '@jridgewell/trace-mapping@0.3.9':
    dependencies:
      '@jridgewell/resolve-uri': 3.1.2
      '@jridgewell/sourcemap-codec': 1.4.15

  '@kiltprotocol/type-definitions@0.34.0': {}

  '@laminar/type-definitions@0.3.1':
    dependencies:
      '@open-web3/orml-type-definitions': 0.8.2-11

  '@ljharb/through@2.3.13':
    dependencies:
      call-bind: 1.0.7

  '@logion/node-api@0.27.0-4(bufferutil@4.0.8)(utf-8-validate@5.0.10)':
    dependencies:
      '@polkadot/api': 10.12.6(bufferutil@4.0.8)(utf-8-validate@5.0.10)
      '@polkadot/util': 12.6.2
      '@polkadot/util-crypto': 12.6.2(@polkadot/util@12.6.2)
      '@types/uuid': 9.0.8
      fast-sha256: 1.3.0
      uuid: 9.0.1
    transitivePeerDependencies:
      - bufferutil
      - supports-color
      - utf-8-validate

  '@mangata-finance/type-definitions@2.1.2(@polkadot/types@11.1.1)':
    dependencies:
      '@polkadot/types': 11.1.1

  '@metaverse-network-sdk/type-definitions@0.0.1-16':
    dependencies:
      lodash.merge: 4.6.2

  '@moonbeam-network/api-augment@0.2902.0': {}

  '@moonwall/cli@5.2.0(@acala-network/chopsticks@0.10.2(bufferutil@4.0.8)(debug@4.3.4)(ts-node@10.9.2(@types/node@20.12.12)(typescript@5.4.5))(utf-8-validate@5.0.10))(@polkadot/api@11.1.1(bufferutil@4.0.8)(utf-8-validate@5.0.10))(@types/node@20.12.12)(@vitest/ui@1.6.0(vitest@1.6.0))(bufferutil@4.0.8)(chokidar@3.6.0)(encoding@0.1.13)(typescript@5.4.5)(utf-8-validate@5.0.10)(vitest@1.6.0(@types/node@20.12.12)(@vitest/ui@1.6.0)(jsdom@24.0.0(bufferutil@4.0.8)(utf-8-validate@5.0.10)))(zod@3.23.8)':
    dependencies:
      '@acala-network/chopsticks': 0.10.2(bufferutil@4.0.8)(debug@4.3.4)(ts-node@10.9.2(@types/node@20.12.12)(typescript@5.4.5))(utf-8-validate@5.0.10)
      '@moonbeam-network/api-augment': 0.2902.0
      '@moonwall/types': 5.2.0(@polkadot/api@11.1.1(bufferutil@4.0.8)(utf-8-validate@5.0.10))(bufferutil@4.0.8)(chokidar@3.6.0)(encoding@0.1.13)(typescript@5.4.5)(utf-8-validate@5.0.10)(zod@3.23.8)
      '@moonwall/util': 5.2.0(@polkadot/api@11.1.1(bufferutil@4.0.8)(utf-8-validate@5.0.10))(bufferutil@4.0.8)(chokidar@3.6.0)(encoding@0.1.13)(typescript@5.4.5)(utf-8-validate@5.0.10)(vitest@1.6.0(@types/node@20.12.12)(@vitest/ui@1.6.0)(jsdom@24.0.0(bufferutil@4.0.8)(utf-8-validate@5.0.10)))(zod@3.23.8)
      '@octokit/rest': 20.1.1
      '@polkadot/api': 11.1.1(bufferutil@4.0.8)(utf-8-validate@5.0.10)
      '@polkadot/api-derive': 11.1.1(bufferutil@4.0.8)(utf-8-validate@5.0.10)
      '@polkadot/keyring': 12.6.2(@polkadot/util-crypto@12.6.2(@polkadot/util@12.6.2))(@polkadot/util@12.6.2)
      '@polkadot/types': 11.1.1
      '@polkadot/types-codec': 11.1.1
      '@polkadot/util': 12.6.2
      '@polkadot/util-crypto': 12.6.2(@polkadot/util@12.6.2)
      '@vitest/ui': 1.6.0(vitest@1.6.0)
      '@zombienet/orchestrator': 0.0.85(@polkadot/util@12.6.2)(@types/node@20.12.12)(bufferutil@4.0.8)(chokidar@3.6.0)(utf-8-validate@5.0.10)
      '@zombienet/utils': 0.0.25(@types/node@20.12.12)(chokidar@3.6.0)(typescript@5.4.5)
      bottleneck: 2.19.5
      chalk: 5.3.0
      clear: 0.1.0
      cli-progress: 3.12.0
      colors: 1.4.0
      debug: 4.3.4(supports-color@8.1.1)
      dotenv: 16.4.5
      ethers: 6.12.1(bufferutil@4.0.8)(utf-8-validate@5.0.10)
      get-port: 7.1.0
      inquirer: 9.2.22
      inquirer-press-to-continue: 1.2.0(inquirer@9.2.22)
      jsonc-parser: 3.2.1
      minimatch: 9.0.4
      node-fetch: 3.3.2
      semver: 7.6.2
      viem: 2.12.0(bufferutil@4.0.8)(typescript@5.4.5)(utf-8-validate@5.0.10)(zod@3.23.8)
      vitest: 1.6.0(@types/node@20.12.12)(@vitest/ui@1.6.0)(jsdom@24.0.0(bufferutil@4.0.8)(utf-8-validate@5.0.10))
      web3: 4.8.0(bufferutil@4.0.8)(encoding@0.1.13)(typescript@5.4.5)(utf-8-validate@5.0.10)(zod@3.23.8)
      web3-providers-ws: 4.0.7(bufferutil@4.0.8)(utf-8-validate@5.0.10)
      ws: 8.17.0(bufferutil@4.0.8)(utf-8-validate@5.0.10)
      yaml: 2.4.2
      yargs: 17.7.2
    transitivePeerDependencies:
      - '@swc/core'
      - '@swc/wasm'
      - '@types/node'
      - bufferutil
      - canvas
      - chokidar
      - encoding
      - supports-color
      - typescript
      - utf-8-validate
      - zod

  '@moonwall/types@5.2.0(@polkadot/api@11.1.1(bufferutil@4.0.8)(utf-8-validate@5.0.10))(bufferutil@4.0.8)(chokidar@3.6.0)(encoding@0.1.13)(typescript@5.4.5)(utf-8-validate@5.0.10)(zod@3.23.8)':
    dependencies:
      '@polkadot/api': 11.1.1(bufferutil@4.0.8)(utf-8-validate@5.0.10)
      '@polkadot/api-base': 11.1.1(bufferutil@4.0.8)(utf-8-validate@5.0.10)
      '@polkadot/keyring': 12.6.2(@polkadot/util-crypto@12.6.2(@polkadot/util@12.6.2))(@polkadot/util@12.6.2)
      '@polkadot/types': 11.1.1
      '@polkadot/util': 12.6.2
      '@polkadot/util-crypto': 12.6.2(@polkadot/util@12.6.2)
      '@types/node': 20.12.12
      '@zombienet/utils': 0.0.25(@types/node@20.12.12)(chokidar@3.6.0)(typescript@5.4.5)
      bottleneck: 2.19.5
      debug: 4.3.4(supports-color@8.1.1)
      ethers: 6.12.1(bufferutil@4.0.8)(utf-8-validate@5.0.10)
      viem: 2.12.0(bufferutil@4.0.8)(typescript@5.4.5)(utf-8-validate@5.0.10)(zod@3.23.8)
      web3: 4.8.0(bufferutil@4.0.8)(encoding@0.1.13)(typescript@5.4.5)(utf-8-validate@5.0.10)(zod@3.23.8)
    transitivePeerDependencies:
      - '@swc/core'
      - '@swc/wasm'
      - bufferutil
      - chokidar
      - encoding
      - supports-color
      - typescript
      - utf-8-validate
      - zod

  '@moonwall/util@5.2.0(@polkadot/api@11.1.1(bufferutil@4.0.8)(utf-8-validate@5.0.10))(bufferutil@4.0.8)(chokidar@3.6.0)(encoding@0.1.13)(typescript@5.4.5)(utf-8-validate@5.0.10)(vitest@1.6.0(@types/node@20.12.12)(@vitest/ui@1.6.0)(jsdom@24.0.0(bufferutil@4.0.8)(utf-8-validate@5.0.10)))(zod@3.23.8)':
    dependencies:
      '@moonbeam-network/api-augment': 0.2902.0
      '@moonwall/types': 5.2.0(@polkadot/api@11.1.1(bufferutil@4.0.8)(utf-8-validate@5.0.10))(bufferutil@4.0.8)(chokidar@3.6.0)(encoding@0.1.13)(typescript@5.4.5)(utf-8-validate@5.0.10)(zod@3.23.8)
      '@polkadot/api': 11.1.1(bufferutil@4.0.8)(utf-8-validate@5.0.10)
      '@polkadot/api-derive': 11.1.1(bufferutil@4.0.8)(utf-8-validate@5.0.10)
      '@polkadot/keyring': 12.6.2(@polkadot/util-crypto@12.6.2(@polkadot/util@12.6.2))(@polkadot/util@12.6.2)
      '@polkadot/rpc-provider': 11.1.1(bufferutil@4.0.8)(utf-8-validate@5.0.10)
      '@polkadot/types': 11.1.1
      '@polkadot/types-codec': 11.1.1
      '@polkadot/util': 12.6.2
      '@polkadot/util-crypto': 12.6.2(@polkadot/util@12.6.2)
      bottleneck: 2.19.5
      chalk: 5.3.0
      clear: 0.1.0
      cli-progress: 3.12.0
      colors: 1.4.0
      debug: 4.3.4(supports-color@8.1.1)
      dotenv: 16.4.5
      ethers: 6.12.1(bufferutil@4.0.8)(utf-8-validate@5.0.10)
      inquirer: 9.2.22
      inquirer-press-to-continue: 1.2.0(inquirer@9.2.22)
      node-fetch: 3.3.2
      rlp: 3.0.0
      semver: 7.6.2
      viem: 2.12.0(bufferutil@4.0.8)(typescript@5.4.5)(utf-8-validate@5.0.10)(zod@3.23.8)
      vitest: 1.6.0(@types/node@20.12.12)(@vitest/ui@1.6.0)(jsdom@24.0.0(bufferutil@4.0.8)(utf-8-validate@5.0.10))
      web3: 4.8.0(bufferutil@4.0.8)(encoding@0.1.13)(typescript@5.4.5)(utf-8-validate@5.0.10)(zod@3.23.8)
      ws: 8.17.0(bufferutil@4.0.8)(utf-8-validate@5.0.10)
      yaml: 2.4.2
      yargs: 17.7.2
    transitivePeerDependencies:
      - '@swc/core'
      - '@swc/wasm'
      - bufferutil
      - chokidar
      - encoding
      - supports-color
      - typescript
      - utf-8-validate
      - zod

  '@noble/curves@1.2.0':
    dependencies:
      '@noble/hashes': 1.3.2

  '@noble/curves@1.3.0':
    dependencies:
      '@noble/hashes': 1.3.3

  '@noble/ed25519@1.7.3': {}

  '@noble/hashes@1.0.0': {}

  '@noble/hashes@1.2.0': {}

  '@noble/hashes@1.3.2': {}

  '@noble/hashes@1.3.3': {}

  '@noble/hashes@1.4.0':
    optional: true

  '@noble/secp256k1@1.5.5': {}

  '@noble/secp256k1@1.7.1': {}

  '@nodelib/fs.scandir@2.1.5':
    dependencies:
      '@nodelib/fs.stat': 2.0.5
      run-parallel: 1.2.0

  '@nodelib/fs.stat@2.0.5': {}

  '@nodelib/fs.walk@1.2.8':
    dependencies:
      '@nodelib/fs.scandir': 2.1.5
      fastq: 1.17.1

  '@npmcli/fs@1.1.1':
    dependencies:
      '@gar/promisify': 1.1.3
      semver: 7.6.2
    optional: true

  '@npmcli/move-file@1.1.2':
    dependencies:
      mkdirp: 1.0.4
      rimraf: 3.0.2
    optional: true

  '@octokit/app@15.0.1':
    dependencies:
      '@octokit/auth-app': 7.1.0
      '@octokit/auth-unauthenticated': 6.1.0
      '@octokit/core': 6.1.2
      '@octokit/oauth-app': 7.1.2
      '@octokit/plugin-paginate-rest': 11.3.0(@octokit/core@6.1.2)
      '@octokit/types': 13.5.0
      '@octokit/webhooks': 13.2.7

  '@octokit/auth-app@7.1.0':
    dependencies:
      '@octokit/auth-oauth-app': 8.1.1
      '@octokit/auth-oauth-user': 5.1.1
      '@octokit/request': 9.1.1
      '@octokit/request-error': 6.1.1
      '@octokit/types': 13.5.0
      lru-cache: 10.2.2
      universal-github-app-jwt: 2.2.0
      universal-user-agent: 7.0.2

  '@octokit/auth-oauth-app@8.1.1':
    dependencies:
      '@octokit/auth-oauth-device': 7.1.1
      '@octokit/auth-oauth-user': 5.1.1
      '@octokit/request': 9.1.1
      '@octokit/types': 13.5.0
      universal-user-agent: 7.0.2

  '@octokit/auth-oauth-device@7.1.1':
    dependencies:
      '@octokit/oauth-methods': 5.1.2
      '@octokit/request': 9.1.1
      '@octokit/types': 13.5.0
      universal-user-agent: 7.0.2

  '@octokit/auth-oauth-user@5.1.1':
    dependencies:
      '@octokit/auth-oauth-device': 7.1.1
      '@octokit/oauth-methods': 5.1.2
      '@octokit/request': 9.1.1
      '@octokit/types': 13.5.0
      universal-user-agent: 7.0.2

  '@octokit/auth-token@4.0.0': {}

  '@octokit/auth-token@5.1.1': {}

  '@octokit/auth-unauthenticated@6.1.0':
    dependencies:
      '@octokit/request-error': 6.1.1
      '@octokit/types': 13.5.0

  '@octokit/core@5.2.0':
    dependencies:
      '@octokit/auth-token': 4.0.0
      '@octokit/graphql': 7.1.0
      '@octokit/request': 8.4.0
      '@octokit/request-error': 5.1.0
      '@octokit/types': 13.5.0
      before-after-hook: 2.2.3
      universal-user-agent: 6.0.1

  '@octokit/core@6.1.2':
    dependencies:
      '@octokit/auth-token': 5.1.1
      '@octokit/graphql': 8.1.1
      '@octokit/request': 9.1.1
      '@octokit/request-error': 6.1.1
      '@octokit/types': 13.5.0
      before-after-hook: 3.0.2
      universal-user-agent: 7.0.2

  '@octokit/endpoint@10.1.1':
    dependencies:
      '@octokit/types': 13.5.0
      universal-user-agent: 7.0.2

  '@octokit/endpoint@9.0.5':
    dependencies:
      '@octokit/types': 13.5.0
      universal-user-agent: 6.0.1

  '@octokit/graphql@7.1.0':
    dependencies:
      '@octokit/request': 8.4.0
      '@octokit/types': 13.5.0
      universal-user-agent: 6.0.1

  '@octokit/graphql@8.1.1':
    dependencies:
      '@octokit/request': 9.1.1
      '@octokit/types': 13.5.0
      universal-user-agent: 7.0.2

  '@octokit/oauth-app@7.1.2':
    dependencies:
      '@octokit/auth-oauth-app': 8.1.1
      '@octokit/auth-oauth-user': 5.1.1
      '@octokit/auth-unauthenticated': 6.1.0
      '@octokit/core': 6.1.2
      '@octokit/oauth-authorization-url': 7.1.1
      '@octokit/oauth-methods': 5.1.2
      '@types/aws-lambda': 8.10.138
      universal-user-agent: 7.0.2

  '@octokit/oauth-authorization-url@7.1.1': {}

  '@octokit/oauth-methods@5.1.2':
    dependencies:
      '@octokit/oauth-authorization-url': 7.1.1
      '@octokit/request': 9.1.1
      '@octokit/request-error': 6.1.1
      '@octokit/types': 13.5.0

  '@octokit/openapi-types@22.2.0': {}

  '@octokit/openapi-webhooks-types@8.2.1': {}

  '@octokit/plugin-paginate-graphql@5.2.2(@octokit/core@6.1.2)':
    dependencies:
      '@octokit/core': 6.1.2

  '@octokit/plugin-paginate-rest@11.3.0(@octokit/core@6.1.2)':
    dependencies:
      '@octokit/core': 6.1.2
      '@octokit/types': 13.5.0

  '@octokit/plugin-paginate-rest@11.3.1(@octokit/core@5.2.0)':
    dependencies:
      '@octokit/core': 5.2.0
      '@octokit/types': 13.5.0

  '@octokit/plugin-request-log@4.0.1(@octokit/core@5.2.0)':
    dependencies:
      '@octokit/core': 5.2.0

  '@octokit/plugin-rest-endpoint-methods@13.2.1(@octokit/core@6.1.2)':
    dependencies:
      '@octokit/core': 6.1.2
      '@octokit/types': 13.5.0

  '@octokit/plugin-rest-endpoint-methods@13.2.2(@octokit/core@5.2.0)':
    dependencies:
      '@octokit/core': 5.2.0
      '@octokit/types': 13.5.0

  '@octokit/plugin-retry@7.1.1(@octokit/core@6.1.2)':
    dependencies:
      '@octokit/core': 6.1.2
      '@octokit/request-error': 6.1.1
      '@octokit/types': 13.5.0
      bottleneck: 2.19.5

  '@octokit/plugin-throttling@9.3.0(@octokit/core@6.1.2)':
    dependencies:
      '@octokit/core': 6.1.2
      '@octokit/types': 13.5.0
      bottleneck: 2.19.5

  '@octokit/request-error@5.1.0':
    dependencies:
      '@octokit/types': 13.5.0
      deprecation: 2.3.1
      once: 1.4.0

  '@octokit/request-error@6.1.1':
    dependencies:
      '@octokit/types': 13.5.0

  '@octokit/request@8.4.0':
    dependencies:
      '@octokit/endpoint': 9.0.5
      '@octokit/request-error': 5.1.0
      '@octokit/types': 13.5.0
      universal-user-agent: 6.0.1

  '@octokit/request@9.1.1':
    dependencies:
      '@octokit/endpoint': 10.1.1
      '@octokit/request-error': 6.1.1
      '@octokit/types': 13.5.0
      universal-user-agent: 7.0.2

  '@octokit/rest@20.1.1':
    dependencies:
      '@octokit/core': 5.2.0
      '@octokit/plugin-paginate-rest': 11.3.1(@octokit/core@5.2.0)
      '@octokit/plugin-request-log': 4.0.1(@octokit/core@5.2.0)
      '@octokit/plugin-rest-endpoint-methods': 13.2.2(@octokit/core@5.2.0)

  '@octokit/types@13.5.0':
    dependencies:
      '@octokit/openapi-types': 22.2.0

  '@octokit/webhooks-methods@5.1.0': {}

  '@octokit/webhooks@13.2.7':
    dependencies:
      '@octokit/openapi-webhooks-types': 8.2.1
      '@octokit/request-error': 6.1.1
      '@octokit/webhooks-methods': 5.1.0
      aggregate-error: 5.0.0

  '@open-web3/orml-type-definitions@0.8.2-11': {}

  '@open-web3/orml-type-definitions@0.9.4-38':
    dependencies:
      lodash.merge: 4.6.2

  '@open-web3/orml-type-definitions@1.1.4':
    dependencies:
      lodash.merge: 4.6.2

  '@open-web3/orml-type-definitions@2.0.1':
    dependencies:
      lodash.merge: 4.6.2

  '@openzeppelin/contracts@4.9.6': {}

  '@parallel-finance/type-definitions@2.0.1':
    dependencies:
      '@open-web3/orml-type-definitions': 2.0.1

  '@peaqnetwork/type-definitions@0.0.4':
    dependencies:
      '@open-web3/orml-type-definitions': 0.9.4-38

  '@pendulum-chain/type-definitions@0.3.8':
    dependencies:
      '@babel/runtime': 7.24.5
      '@open-web3/orml-type-definitions': 1.1.4

  '@phala/typedefs@0.2.33': {}

  '@pkgjs/parseargs@0.11.0':
    optional: true

  '@pnpm/config.env-replace@1.1.0': {}

  '@pnpm/network.ca-file@1.0.2':
    dependencies:
      graceful-fs: 4.2.10

  '@pnpm/npm-conf@2.2.2':
    dependencies:
      '@pnpm/config.env-replace': 1.1.0
      '@pnpm/network.ca-file': 1.0.2
      config-chain: 1.1.13

  '@polka/url@1.0.0-next.25': {}

  '@polkadot-api/client@0.0.1-492c132563ea6b40ae1fc5470dec4cd18768d182.1.0(rxjs@7.8.1)':
    dependencies:
      '@polkadot-api/metadata-builders': 0.0.1-492c132563ea6b40ae1fc5470dec4cd18768d182.1.0
      '@polkadot-api/substrate-bindings': 0.0.1-492c132563ea6b40ae1fc5470dec4cd18768d182.1.0
      '@polkadot-api/substrate-client': 0.0.1-492c132563ea6b40ae1fc5470dec4cd18768d182.1.0
      '@polkadot-api/utils': 0.0.1-492c132563ea6b40ae1fc5470dec4cd18768d182.1.0
      rxjs: 7.8.1
    optional: true

<<<<<<< HEAD
  /@polkadot-api/json-rpc-provider-proxy@0.0.1:
    resolution: {integrity: sha512-gmVDUP8LpCH0BXewbzqXF2sdHddq1H1q+XrAW2of+KZj4woQkIGBRGTJHeBEVHe30EB+UejR1N2dT4PO/RvDdg==}
    requiresBuild: true
    dev: false
    optional: true

  /@polkadot-api/json-rpc-provider-proxy@0.0.1-492c132563ea6b40ae1fc5470dec4cd18768d182.1.0:
    resolution: {integrity: sha512-0hZ8vtjcsyCX8AyqP2sqUHa1TFFfxGWmlXJkit0Nqp9b32MwZqn5eaUAiV2rNuEpoglKOdKnkGtUF8t5MoodKw==}
    requiresBuild: true
    dev: false
    optional: true

  /@polkadot-api/json-rpc-provider@0.0.1:
    resolution: {integrity: sha512-/SMC/l7foRjpykLTUTacIH05H3mr9ip8b5xxfwXlVezXrNVLp3Cv0GX6uItkKd+ZjzVPf3PFrDF2B2/HLSNESA==}
    requiresBuild: true
    dev: false
    optional: true

  /@polkadot-api/json-rpc-provider@0.0.1-492c132563ea6b40ae1fc5470dec4cd18768d182.1.0:
    resolution: {integrity: sha512-EaUS9Fc3wsiUr6ZS43PQqaRScW7kM6DYbuM/ou0aYjm8N9MBqgDbGm2oL6RE1vAVmOfEuHcXZuZkhzWtyvQUtA==}
    requiresBuild: true
    dev: false
    optional: true

  /@polkadot-api/metadata-builders@0.0.1:
    resolution: {integrity: sha512-GCI78BHDzXAF/L2pZD6Aod/yl82adqQ7ftNmKg51ixRL02JpWUA+SpUKTJE5MY1p8kiJJIo09P2um24SiJHxNA==}
    requiresBuild: true
    dependencies:
      '@polkadot-api/substrate-bindings': 0.0.1
      '@polkadot-api/utils': 0.0.1
    dev: false
    optional: true

  /@polkadot-api/metadata-builders@0.0.1-492c132563ea6b40ae1fc5470dec4cd18768d182.1.0:
    resolution: {integrity: sha512-BD7rruxChL1VXt0icC2gD45OtT9ofJlql0qIllHSRYgama1CR2Owt+ApInQxB+lWqM+xNOznZRpj8CXNDvKIMg==}
    requiresBuild: true
=======
  '@polkadot-api/json-rpc-provider-proxy@0.0.1':
    optional: true

  '@polkadot-api/json-rpc-provider-proxy@0.0.1-492c132563ea6b40ae1fc5470dec4cd18768d182.1.0':
    optional: true

  '@polkadot-api/json-rpc-provider@0.0.1':
    optional: true

  '@polkadot-api/json-rpc-provider@0.0.1-492c132563ea6b40ae1fc5470dec4cd18768d182.1.0':
    optional: true

  '@polkadot-api/metadata-builders@0.0.1':
    dependencies:
      '@polkadot-api/substrate-bindings': 0.0.1
      '@polkadot-api/utils': 0.0.1
    optional: true

  '@polkadot-api/metadata-builders@0.0.1-492c132563ea6b40ae1fc5470dec4cd18768d182.1.0':
>>>>>>> a814c93b
    dependencies:
      '@polkadot-api/substrate-bindings': 0.0.1-492c132563ea6b40ae1fc5470dec4cd18768d182.1.0
      '@polkadot-api/utils': 0.0.1-492c132563ea6b40ae1fc5470dec4cd18768d182.1.0
    optional: true

<<<<<<< HEAD
  /@polkadot-api/observable-client@0.1.0(rxjs@7.8.1):
    resolution: {integrity: sha512-GBCGDRztKorTLna/unjl/9SWZcRmvV58o9jwU2Y038VuPXZcr01jcw/1O3x+yeAuwyGzbucI/mLTDa1QoEml3A==}
    requiresBuild: true
    peerDependencies:
      rxjs: '>=7.8.0'
=======
  '@polkadot-api/observable-client@0.1.0(rxjs@7.8.1)':
>>>>>>> a814c93b
    dependencies:
      '@polkadot-api/metadata-builders': 0.0.1
      '@polkadot-api/substrate-bindings': 0.0.1
      '@polkadot-api/substrate-client': 0.0.1
      '@polkadot-api/utils': 0.0.1
      rxjs: 7.8.1
<<<<<<< HEAD
    dev: false
    optional: true

  /@polkadot-api/substrate-bindings@0.0.1:
    resolution: {integrity: sha512-bAe7a5bOPnuFVmpv7y4BBMRpNTnMmE0jtTqRUw/+D8ZlEHNVEJQGr4wu3QQCl7k1GnSV1wfv3mzIbYjErEBocg==}
    requiresBuild: true
=======
    optional: true

  '@polkadot-api/substrate-bindings@0.0.1':
>>>>>>> a814c93b
    dependencies:
      '@noble/hashes': 1.4.0
      '@polkadot-api/utils': 0.0.1
      '@scure/base': 1.1.6
      scale-ts: 1.6.0
<<<<<<< HEAD
    dev: false
    optional: true

  /@polkadot-api/substrate-bindings@0.0.1-492c132563ea6b40ae1fc5470dec4cd18768d182.1.0:
    resolution: {integrity: sha512-N4vdrZopbsw8k57uG58ofO7nLXM4Ai7835XqakN27MkjXMp5H830A1KJE0L9sGQR7ukOCDEIHHcwXVrzmJ/PBg==}
    requiresBuild: true
=======
    optional: true

  '@polkadot-api/substrate-bindings@0.0.1-492c132563ea6b40ae1fc5470dec4cd18768d182.1.0':
>>>>>>> a814c93b
    dependencies:
      '@noble/hashes': 1.4.0
      '@polkadot-api/utils': 0.0.1-492c132563ea6b40ae1fc5470dec4cd18768d182.1.0
      '@scure/base': 1.1.6
      scale-ts: 1.6.0
    optional: true

<<<<<<< HEAD
  /@polkadot-api/substrate-client@0.0.1:
    resolution: {integrity: sha512-9Bg9SGc3AwE+wXONQoW8GC00N3v6lCZLW74HQzqB6ROdcm5VAHM4CB/xRzWSUF9CXL78ugiwtHx3wBcpx4H4Wg==}
    requiresBuild: true
    dev: false
    optional: true

  /@polkadot-api/substrate-client@0.0.1-492c132563ea6b40ae1fc5470dec4cd18768d182.1.0:
    resolution: {integrity: sha512-lcdvd2ssUmB1CPzF8s2dnNOqbrDa+nxaaGbuts+Vo8yjgSKwds2Lo7Oq+imZN4VKW7t9+uaVcKFLMF7PdH0RWw==}
    requiresBuild: true
    dev: false
    optional: true

  /@polkadot-api/utils@0.0.1:
    resolution: {integrity: sha512-3j+pRmlF9SgiYDabSdZsBSsN5XHbpXOAce1lWj56IEEaFZVjsiCaxDOA7C9nCcgfVXuvnbxqqEGQvnY+QfBAUw==}
    requiresBuild: true
    dev: false
    optional: true

  /@polkadot-api/utils@0.0.1-492c132563ea6b40ae1fc5470dec4cd18768d182.1.0:
    resolution: {integrity: sha512-0CYaCjfLQJTCRCiYvZ81OncHXEKPzAexCMoVloR+v2nl/O2JRya/361MtPkeNLC6XBoaEgLAG9pWQpH3WePzsw==}
    requiresBuild: true
    dev: false
=======
  '@polkadot-api/substrate-client@0.0.1':
    optional: true

  '@polkadot-api/substrate-client@0.0.1-492c132563ea6b40ae1fc5470dec4cd18768d182.1.0':
>>>>>>> a814c93b
    optional: true

  '@polkadot-api/utils@0.0.1':
    optional: true

  '@polkadot-api/utils@0.0.1-492c132563ea6b40ae1fc5470dec4cd18768d182.1.0':
    optional: true

  '@polkadot/api-augment@10.12.6(bufferutil@4.0.8)(utf-8-validate@5.0.10)':
    dependencies:
      '@polkadot/api-base': 10.12.6(bufferutil@4.0.8)(utf-8-validate@5.0.10)
      '@polkadot/rpc-augment': 10.12.6(bufferutil@4.0.8)(utf-8-validate@5.0.10)
      '@polkadot/types': 10.12.6
      '@polkadot/types-augment': 10.12.6
      '@polkadot/types-codec': 10.12.6
      '@polkadot/util': 12.6.2
      tslib: 2.6.2
    transitivePeerDependencies:
      - bufferutil
      - supports-color
      - utf-8-validate

<<<<<<< HEAD
  /@polkadot/api-augment@11.0.2:
    resolution: {integrity: sha512-Icrwk9DxcWlMxl0UFhIthYX+TzFGhxC2zwCaIgUbE5l1hoRFWl+K4BbLOtNdGTr6jkEkJizdnzbXvxWMYHZEOA==}
    engines: {node: '>=18'}
    dependencies:
      '@polkadot/api-base': 11.0.2
      '@polkadot/rpc-augment': 11.0.2
      '@polkadot/types': 11.0.2
      '@polkadot/types-augment': 11.0.2
      '@polkadot/types-codec': 11.0.2
=======
  '@polkadot/api-augment@11.1.1(bufferutil@4.0.8)(utf-8-validate@5.0.10)':
    dependencies:
      '@polkadot/api-base': 11.1.1(bufferutil@4.0.8)(utf-8-validate@5.0.10)
      '@polkadot/rpc-augment': 11.1.1(bufferutil@4.0.8)(utf-8-validate@5.0.10)
      '@polkadot/types': 11.1.1
      '@polkadot/types-augment': 11.1.1
      '@polkadot/types-codec': 11.1.1
>>>>>>> a814c93b
      '@polkadot/util': 12.6.2
      tslib: 2.6.2
    transitivePeerDependencies:
      - bufferutil
      - supports-color
      - utf-8-validate

  '@polkadot/api-augment@7.15.1(encoding@0.1.13)':
    dependencies:
      '@babel/runtime': 7.24.5
      '@polkadot/api-base': 7.15.1(encoding@0.1.13)
      '@polkadot/rpc-augment': 7.15.1(encoding@0.1.13)
      '@polkadot/types': 7.15.1
      '@polkadot/types-augment': 7.15.1
      '@polkadot/types-codec': 7.15.1
      '@polkadot/util': 8.7.1
    transitivePeerDependencies:
      - encoding
      - supports-color

  '@polkadot/api-augment@9.14.2(bufferutil@4.0.8)(utf-8-validate@5.0.10)':
    dependencies:
      '@babel/runtime': 7.24.5
      '@polkadot/api-base': 9.14.2(bufferutil@4.0.8)(utf-8-validate@5.0.10)
      '@polkadot/rpc-augment': 9.14.2(bufferutil@4.0.8)(utf-8-validate@5.0.10)
      '@polkadot/types': 9.14.2
      '@polkadot/types-augment': 9.14.2
      '@polkadot/types-codec': 9.14.2
      '@polkadot/util': 10.4.2
    transitivePeerDependencies:
      - bufferutil
      - supports-color
      - utf-8-validate

  '@polkadot/api-base@10.12.6(bufferutil@4.0.8)(utf-8-validate@5.0.10)':
    dependencies:
      '@polkadot/rpc-core': 10.12.6(bufferutil@4.0.8)(utf-8-validate@5.0.10)
      '@polkadot/types': 10.12.6
      '@polkadot/util': 12.6.2
      rxjs: 7.8.1
      tslib: 2.6.2
    transitivePeerDependencies:
      - bufferutil
      - supports-color
      - utf-8-validate

<<<<<<< HEAD
  /@polkadot/api-base@11.0.2:
    resolution: {integrity: sha512-Sz1z6KHe+AyiQRxwSXU2KM0KSKZ97sc1WBEhqqkGuR3YdaV2Pt++ixSJe1FXt5/YyMI/KU0W8GSciK6Kydgxgw==}
    engines: {node: '>=18'}
    dependencies:
      '@polkadot/rpc-core': 11.0.2
      '@polkadot/types': 11.0.2
=======
  '@polkadot/api-base@11.1.1(bufferutil@4.0.8)(utf-8-validate@5.0.10)':
    dependencies:
      '@polkadot/rpc-core': 11.1.1(bufferutil@4.0.8)(utf-8-validate@5.0.10)
      '@polkadot/types': 11.1.1
>>>>>>> a814c93b
      '@polkadot/util': 12.6.2
      rxjs: 7.8.1
      tslib: 2.6.2
    transitivePeerDependencies:
      - bufferutil
      - supports-color
      - utf-8-validate

  '@polkadot/api-base@7.15.1(encoding@0.1.13)':
    dependencies:
      '@babel/runtime': 7.24.5
      '@polkadot/rpc-core': 7.15.1(encoding@0.1.13)
      '@polkadot/types': 7.15.1
      '@polkadot/util': 8.7.1
      rxjs: 7.8.1
    transitivePeerDependencies:
      - encoding
      - supports-color

  '@polkadot/api-base@9.14.2(bufferutil@4.0.8)(utf-8-validate@5.0.10)':
    dependencies:
      '@babel/runtime': 7.24.5
      '@polkadot/rpc-core': 9.14.2(bufferutil@4.0.8)(utf-8-validate@5.0.10)
      '@polkadot/types': 9.14.2
      '@polkadot/util': 10.4.2
      rxjs: 7.8.1
    transitivePeerDependencies:
      - bufferutil
      - supports-color
      - utf-8-validate

  '@polkadot/api-derive@10.12.6(bufferutil@4.0.8)(utf-8-validate@5.0.10)':
    dependencies:
      '@polkadot/api': 10.12.6(bufferutil@4.0.8)(utf-8-validate@5.0.10)
      '@polkadot/api-augment': 10.12.6(bufferutil@4.0.8)(utf-8-validate@5.0.10)
      '@polkadot/api-base': 10.12.6(bufferutil@4.0.8)(utf-8-validate@5.0.10)
      '@polkadot/rpc-core': 10.12.6(bufferutil@4.0.8)(utf-8-validate@5.0.10)
      '@polkadot/types': 10.12.6
      '@polkadot/types-codec': 10.12.6
      '@polkadot/util': 12.6.2
      '@polkadot/util-crypto': 12.6.2(@polkadot/util@12.6.2)
      rxjs: 7.8.1
      tslib: 2.6.2
    transitivePeerDependencies:
      - bufferutil
      - supports-color
      - utf-8-validate

<<<<<<< HEAD
  /@polkadot/api-derive@11.0.2:
    resolution: {integrity: sha512-1E3alBICLBbsNJ4HvJkyIuCznuOgksS6cQ+H57K0d9NCC4xZcCqreHm+VTlZh3HZjDgw4CPDRvhgCDvDOP8KpA==}
    engines: {node: '>=18'}
    dependencies:
      '@polkadot/api': 11.0.2
      '@polkadot/api-augment': 11.0.2
      '@polkadot/api-base': 11.0.2
      '@polkadot/rpc-core': 11.0.2
      '@polkadot/types': 11.0.2
      '@polkadot/types-codec': 11.0.2
=======
  '@polkadot/api-derive@11.1.1(bufferutil@4.0.8)(utf-8-validate@5.0.10)':
    dependencies:
      '@polkadot/api': 11.1.1(bufferutil@4.0.8)(utf-8-validate@5.0.10)
      '@polkadot/api-augment': 11.1.1(bufferutil@4.0.8)(utf-8-validate@5.0.10)
      '@polkadot/api-base': 11.1.1(bufferutil@4.0.8)(utf-8-validate@5.0.10)
      '@polkadot/rpc-core': 11.1.1(bufferutil@4.0.8)(utf-8-validate@5.0.10)
      '@polkadot/types': 11.1.1
      '@polkadot/types-codec': 11.1.1
>>>>>>> a814c93b
      '@polkadot/util': 12.6.2
      '@polkadot/util-crypto': 12.6.2(@polkadot/util@12.6.2)
      rxjs: 7.8.1
      tslib: 2.6.2
    transitivePeerDependencies:
      - bufferutil
      - supports-color
      - utf-8-validate

  '@polkadot/api-derive@7.15.1(encoding@0.1.13)':
    dependencies:
      '@babel/runtime': 7.24.5
      '@polkadot/api': 7.15.1(encoding@0.1.13)
      '@polkadot/api-augment': 7.15.1(encoding@0.1.13)
      '@polkadot/api-base': 7.15.1(encoding@0.1.13)
      '@polkadot/rpc-core': 7.15.1(encoding@0.1.13)
      '@polkadot/types': 7.15.1
      '@polkadot/types-codec': 7.15.1
      '@polkadot/util': 8.7.1
      '@polkadot/util-crypto': 8.7.1(@polkadot/util@8.7.1)
      rxjs: 7.8.1
    transitivePeerDependencies:
      - encoding
      - supports-color

  '@polkadot/api-derive@9.14.2(bufferutil@4.0.8)(utf-8-validate@5.0.10)':
    dependencies:
      '@babel/runtime': 7.24.5
      '@polkadot/api': 9.14.2(bufferutil@4.0.8)(utf-8-validate@5.0.10)
      '@polkadot/api-augment': 9.14.2(bufferutil@4.0.8)(utf-8-validate@5.0.10)
      '@polkadot/api-base': 9.14.2(bufferutil@4.0.8)(utf-8-validate@5.0.10)
      '@polkadot/rpc-core': 9.14.2(bufferutil@4.0.8)(utf-8-validate@5.0.10)
      '@polkadot/types': 9.14.2
      '@polkadot/types-codec': 9.14.2
      '@polkadot/util': 10.4.2
      '@polkadot/util-crypto': 10.4.2(@polkadot/util@10.4.2)
      rxjs: 7.8.1
    transitivePeerDependencies:
      - bufferutil
      - supports-color
      - utf-8-validate

  '@polkadot/api@10.12.6(bufferutil@4.0.8)(utf-8-validate@5.0.10)':
    dependencies:
      '@polkadot/api-augment': 10.12.6(bufferutil@4.0.8)(utf-8-validate@5.0.10)
      '@polkadot/api-base': 10.12.6(bufferutil@4.0.8)(utf-8-validate@5.0.10)
      '@polkadot/api-derive': 10.12.6(bufferutil@4.0.8)(utf-8-validate@5.0.10)
      '@polkadot/keyring': 12.6.2(@polkadot/util-crypto@12.6.2(@polkadot/util@12.6.2))(@polkadot/util@12.6.2)
      '@polkadot/rpc-augment': 10.12.6(bufferutil@4.0.8)(utf-8-validate@5.0.10)
      '@polkadot/rpc-core': 10.12.6(bufferutil@4.0.8)(utf-8-validate@5.0.10)
      '@polkadot/rpc-provider': 10.12.6(bufferutil@4.0.8)(utf-8-validate@5.0.10)
      '@polkadot/types': 10.12.6
      '@polkadot/types-augment': 10.12.6
      '@polkadot/types-codec': 10.12.6
      '@polkadot/types-create': 10.12.6
      '@polkadot/types-known': 10.12.6
      '@polkadot/util': 12.6.2
      '@polkadot/util-crypto': 12.6.2(@polkadot/util@12.6.2)
      eventemitter3: 5.0.1
      rxjs: 7.8.1
      tslib: 2.6.2
    transitivePeerDependencies:
      - bufferutil
      - supports-color
      - utf-8-validate

<<<<<<< HEAD
  /@polkadot/api@11.0.2:
    resolution: {integrity: sha512-LG4gwlev+SC2WolWMX0CaUZJyZWxXbsCe5h58zFxXucQuiPAvkn0QrnSTC3hB3qywsxK6aeuQ9E2vrQYcN7EMg==}
    engines: {node: '>=18'}
    dependencies:
      '@polkadot/api-augment': 11.0.2
      '@polkadot/api-base': 11.0.2
      '@polkadot/api-derive': 11.0.2
      '@polkadot/keyring': 12.6.2(@polkadot/util-crypto@12.6.2)(@polkadot/util@12.6.2)
      '@polkadot/rpc-augment': 11.0.2
      '@polkadot/rpc-core': 11.0.2
      '@polkadot/rpc-provider': 11.0.2
      '@polkadot/types': 11.0.2
      '@polkadot/types-augment': 11.0.2
      '@polkadot/types-codec': 11.0.2
      '@polkadot/types-create': 11.0.2
      '@polkadot/types-known': 11.0.2
=======
  '@polkadot/api@11.1.1(bufferutil@4.0.8)(utf-8-validate@5.0.10)':
    dependencies:
      '@polkadot/api-augment': 11.1.1(bufferutil@4.0.8)(utf-8-validate@5.0.10)
      '@polkadot/api-base': 11.1.1(bufferutil@4.0.8)(utf-8-validate@5.0.10)
      '@polkadot/api-derive': 11.1.1(bufferutil@4.0.8)(utf-8-validate@5.0.10)
      '@polkadot/keyring': 12.6.2(@polkadot/util-crypto@12.6.2(@polkadot/util@12.6.2))(@polkadot/util@12.6.2)
      '@polkadot/rpc-augment': 11.1.1(bufferutil@4.0.8)(utf-8-validate@5.0.10)
      '@polkadot/rpc-core': 11.1.1(bufferutil@4.0.8)(utf-8-validate@5.0.10)
      '@polkadot/rpc-provider': 11.1.1(bufferutil@4.0.8)(utf-8-validate@5.0.10)
      '@polkadot/types': 11.1.1
      '@polkadot/types-augment': 11.1.1
      '@polkadot/types-codec': 11.1.1
      '@polkadot/types-create': 11.1.1
      '@polkadot/types-known': 11.1.1
>>>>>>> a814c93b
      '@polkadot/util': 12.6.2
      '@polkadot/util-crypto': 12.6.2(@polkadot/util@12.6.2)
      eventemitter3: 5.0.1
      rxjs: 7.8.1
      tslib: 2.6.2
    transitivePeerDependencies:
      - bufferutil
      - supports-color
      - utf-8-validate

  '@polkadot/api@7.15.1(encoding@0.1.13)':
    dependencies:
      '@babel/runtime': 7.24.5
      '@polkadot/api-augment': 7.15.1(encoding@0.1.13)
      '@polkadot/api-base': 7.15.1(encoding@0.1.13)
      '@polkadot/api-derive': 7.15.1(encoding@0.1.13)
      '@polkadot/keyring': 8.7.1(@polkadot/util-crypto@8.7.1(@polkadot/util@8.7.1))(@polkadot/util@8.7.1)
      '@polkadot/rpc-augment': 7.15.1(encoding@0.1.13)
      '@polkadot/rpc-core': 7.15.1(encoding@0.1.13)
      '@polkadot/rpc-provider': 7.15.1(encoding@0.1.13)
      '@polkadot/types': 7.15.1
      '@polkadot/types-augment': 7.15.1
      '@polkadot/types-codec': 7.15.1
      '@polkadot/types-create': 7.15.1
      '@polkadot/types-known': 7.15.1
      '@polkadot/util': 8.7.1
      '@polkadot/util-crypto': 8.7.1(@polkadot/util@8.7.1)
      eventemitter3: 4.0.7
      rxjs: 7.8.1
    transitivePeerDependencies:
      - encoding
      - supports-color

  '@polkadot/api@9.14.2(bufferutil@4.0.8)(utf-8-validate@5.0.10)':
    dependencies:
      '@babel/runtime': 7.24.5
      '@polkadot/api-augment': 9.14.2(bufferutil@4.0.8)(utf-8-validate@5.0.10)
      '@polkadot/api-base': 9.14.2(bufferutil@4.0.8)(utf-8-validate@5.0.10)
      '@polkadot/api-derive': 9.14.2(bufferutil@4.0.8)(utf-8-validate@5.0.10)
      '@polkadot/keyring': 10.4.2(@polkadot/util-crypto@10.4.2(@polkadot/util@10.4.2))(@polkadot/util@10.4.2)
      '@polkadot/rpc-augment': 9.14.2(bufferutil@4.0.8)(utf-8-validate@5.0.10)
      '@polkadot/rpc-core': 9.14.2(bufferutil@4.0.8)(utf-8-validate@5.0.10)
      '@polkadot/rpc-provider': 9.14.2(bufferutil@4.0.8)(utf-8-validate@5.0.10)
      '@polkadot/types': 9.14.2
      '@polkadot/types-augment': 9.14.2
      '@polkadot/types-codec': 9.14.2
      '@polkadot/types-create': 9.14.2
      '@polkadot/types-known': 9.14.2
      '@polkadot/util': 10.4.2
      '@polkadot/util-crypto': 10.4.2(@polkadot/util@10.4.2)
      eventemitter3: 5.0.1
      rxjs: 7.8.1
    transitivePeerDependencies:
      - bufferutil
      - supports-color
      - utf-8-validate

  '@polkadot/apps-config@0.137.1(@polkadot/keyring@12.6.2(@polkadot/util-crypto@12.6.2(@polkadot/util@12.6.2))(@polkadot/util@12.6.2))(@polkadot/util-crypto@12.6.2(@polkadot/util@12.6.2))(bufferutil@4.0.8)(encoding@0.1.13)(react-dom@18.3.1(react@18.3.1))(react-is@18.3.1)(react@18.3.1)(utf-8-validate@5.0.10)':
    dependencies:
      '@acala-network/type-definitions': 5.1.2(@polkadot/types@11.1.1)
      '@bifrost-finance/type-definitions': 1.11.3(@polkadot/api@11.1.1(bufferutil@4.0.8)(utf-8-validate@5.0.10))
      '@crustio/type-definitions': 1.3.0
      '@darwinia/types': 2.8.10
      '@darwinia/types-known': 2.8.10
      '@digitalnative/type-definitions': 1.1.27(@polkadot/util-crypto@12.6.2(@polkadot/util@12.6.2))(@polkadot/util@12.6.2)
      '@docknetwork/node-types': 0.16.0
      '@edgeware/node-types': 3.6.2-wako
      '@equilab/definitions': 1.4.18
      '@fragnova/api-augment': 0.1.0-spec-1.0.4-mainnet(bufferutil@4.0.8)(utf-8-validate@5.0.10)
      '@frequency-chain/api-augment': 1.11.1(bufferutil@4.0.8)(utf-8-validate@5.0.10)
      '@interlay/interbtc-types': 1.13.0
      '@kiltprotocol/type-definitions': 0.34.0
      '@laminar/type-definitions': 0.3.1
      '@logion/node-api': 0.27.0-4(bufferutil@4.0.8)(utf-8-validate@5.0.10)
      '@mangata-finance/type-definitions': 2.1.2(@polkadot/types@11.1.1)
      '@metaverse-network-sdk/type-definitions': 0.0.1-16
      '@parallel-finance/type-definitions': 2.0.1
      '@peaqnetwork/type-definitions': 0.0.4
      '@pendulum-chain/type-definitions': 0.3.8
      '@phala/typedefs': 0.2.33
      '@polkadot/api': 11.1.1(bufferutil@4.0.8)(utf-8-validate@5.0.10)
      '@polkadot/api-derive': 11.1.1(bufferutil@4.0.8)(utf-8-validate@5.0.10)
      '@polkadot/networks': 12.6.2
      '@polkadot/react-identicon': 3.6.6(@polkadot/keyring@12.6.2(@polkadot/util-crypto@12.6.2(@polkadot/util@12.6.2))(@polkadot/util@12.6.2))(@polkadot/networks@12.6.2)(@polkadot/util-crypto@12.6.2(@polkadot/util@12.6.2))(@polkadot/util@12.6.2)(react-dom@18.3.1(react@18.3.1))(react-is@18.3.1)(react@18.3.1)
      '@polkadot/types': 11.1.1
      '@polkadot/types-codec': 11.1.1
      '@polkadot/util': 12.6.2
      '@polkadot/wasm-util': 7.3.2(@polkadot/util@12.6.2)
      '@polkadot/x-fetch': 12.6.2
      '@polkadot/x-ws': 12.6.2(bufferutil@4.0.8)(utf-8-validate@5.0.10)
      '@polymeshassociation/polymesh-types': 5.7.0
      '@snowfork/snowbridge-types': 0.2.7(@polkadot/util-crypto@12.6.2(@polkadot/util@12.6.2))(@polkadot/util@12.6.2)(encoding@0.1.13)
      '@sora-substrate/type-definitions': 1.27.7
      '@subsocial/definitions': 0.8.14(bufferutil@4.0.8)(utf-8-validate@5.0.10)
      '@unique-nft/opal-testnet-types': 1003.70.0(@polkadot/api@11.1.1(bufferutil@4.0.8)(utf-8-validate@5.0.10))(@polkadot/types@11.1.1)
      '@unique-nft/quartz-mainnet-types': 1003.70.0(@polkadot/api@11.1.1(bufferutil@4.0.8)(utf-8-validate@5.0.10))(@polkadot/types@11.1.1)
      '@unique-nft/sapphire-mainnet-types': 1003.70.0(@polkadot/api@11.1.1(bufferutil@4.0.8)(utf-8-validate@5.0.10))(@polkadot/types@11.1.1)
      '@unique-nft/unique-mainnet-types': 1001.63.0(@polkadot/api@11.1.1(bufferutil@4.0.8)(utf-8-validate@5.0.10))(@polkadot/types@11.1.1)
      '@zeitgeistpm/type-defs': 1.0.0
      '@zeroio/type-definitions': 0.0.14
      moonbeam-types-bundle: 2.0.10(bufferutil@4.0.8)(utf-8-validate@5.0.10)
      pontem-types-bundle: 1.0.15(@polkadot/util-crypto@12.6.2(@polkadot/util@12.6.2))(@polkadot/util@12.6.2)
      rxjs: 7.8.1
      tslib: 2.6.2
    transitivePeerDependencies:
      - '@polkadot/keyring'
      - '@polkadot/util-crypto'
      - bufferutil
      - encoding
      - react
      - react-dom
      - react-is
      - supports-color
      - utf-8-validate

  '@polkadot/keyring@10.4.2(@polkadot/util-crypto@10.4.2(@polkadot/util@10.4.2))(@polkadot/util@10.4.2)':
    dependencies:
      '@babel/runtime': 7.24.5
      '@polkadot/util': 10.4.2
      '@polkadot/util-crypto': 10.4.2(@polkadot/util@10.4.2)

  '@polkadot/keyring@12.6.2(@polkadot/util-crypto@12.6.2(@polkadot/util@12.6.2))(@polkadot/util@12.6.2)':
    dependencies:
      '@polkadot/util': 12.6.2
      '@polkadot/util-crypto': 12.6.2(@polkadot/util@12.6.2)
      tslib: 2.6.2

  '@polkadot/keyring@6.11.1(@polkadot/util-crypto@12.6.2(@polkadot/util@12.6.2))(@polkadot/util@12.6.2)':
    dependencies:
      '@babel/runtime': 7.24.5
      '@polkadot/util': 12.6.2
      '@polkadot/util-crypto': 12.6.2(@polkadot/util@12.6.2)

  '@polkadot/keyring@7.9.2(@polkadot/util-crypto@12.6.2(@polkadot/util@12.6.2))(@polkadot/util@12.6.2)':
    dependencies:
      '@babel/runtime': 7.24.5
      '@polkadot/util': 12.6.2
      '@polkadot/util-crypto': 12.6.2(@polkadot/util@12.6.2)

  '@polkadot/keyring@8.7.1(@polkadot/util-crypto@12.6.2(@polkadot/util@12.6.2))(@polkadot/util@12.6.2)':
    dependencies:
      '@babel/runtime': 7.24.5
      '@polkadot/util': 12.6.2
      '@polkadot/util-crypto': 12.6.2(@polkadot/util@12.6.2)

  '@polkadot/keyring@8.7.1(@polkadot/util-crypto@8.7.1(@polkadot/util@8.7.1))(@polkadot/util@8.7.1)':
    dependencies:
      '@babel/runtime': 7.24.5
      '@polkadot/util': 8.7.1
      '@polkadot/util-crypto': 8.7.1(@polkadot/util@8.7.1)

  '@polkadot/metadata@4.17.1':
    dependencies:
      '@babel/runtime': 7.24.5
      '@polkadot/types': 4.17.1
      '@polkadot/types-known': 4.17.1
      '@polkadot/util': 6.11.1
      '@polkadot/util-crypto': 6.11.1(@polkadot/util@6.11.1)

  '@polkadot/networks@10.4.2':
    dependencies:
      '@babel/runtime': 7.24.5
      '@polkadot/util': 10.4.2
      '@substrate/ss58-registry': 1.48.0

  '@polkadot/networks@12.6.2':
    dependencies:
      '@polkadot/util': 12.6.2
      '@substrate/ss58-registry': 1.44.0
      tslib: 2.6.2

  '@polkadot/networks@6.11.1':
    dependencies:
      '@babel/runtime': 7.24.5

  '@polkadot/networks@8.7.1':
    dependencies:
      '@babel/runtime': 7.24.5
      '@polkadot/util': 8.7.1
      '@substrate/ss58-registry': 1.48.0

  '@polkadot/react-identicon@3.6.6(@polkadot/keyring@12.6.2(@polkadot/util-crypto@12.6.2(@polkadot/util@12.6.2))(@polkadot/util@12.6.2))(@polkadot/networks@12.6.2)(@polkadot/util-crypto@12.6.2(@polkadot/util@12.6.2))(@polkadot/util@12.6.2)(react-dom@18.3.1(react@18.3.1))(react-is@18.3.1)(react@18.3.1)':
    dependencies:
      '@polkadot/keyring': 12.6.2(@polkadot/util-crypto@12.6.2(@polkadot/util@12.6.2))(@polkadot/util@12.6.2)
      '@polkadot/ui-settings': 3.6.6(@polkadot/networks@12.6.2)(@polkadot/util@12.6.2)
      '@polkadot/ui-shared': 3.6.6(@polkadot/util-crypto@12.6.2(@polkadot/util@12.6.2))(@polkadot/util@12.6.2)
      '@polkadot/util': 12.6.2
      '@polkadot/util-crypto': 12.6.2(@polkadot/util@12.6.2)
      ethereum-blockies-base64: 1.0.2
      jdenticon: 3.2.0
      react: 18.3.1
      react-copy-to-clipboard: 5.1.0(react@18.3.1)
      react-dom: 18.3.1(react@18.3.1)
      react-is: 18.3.1
      styled-components: 6.1.11(react-dom@18.3.1(react@18.3.1))(react@18.3.1)
      tslib: 2.6.2
    transitivePeerDependencies:
      - '@polkadot/networks'

  '@polkadot/rpc-augment@10.12.6(bufferutil@4.0.8)(utf-8-validate@5.0.10)':
    dependencies:
      '@polkadot/rpc-core': 10.12.6(bufferutil@4.0.8)(utf-8-validate@5.0.10)
      '@polkadot/types': 10.12.6
      '@polkadot/types-codec': 10.12.6
      '@polkadot/util': 12.6.2
      tslib: 2.6.2
    transitivePeerDependencies:
      - bufferutil
      - supports-color
      - utf-8-validate

<<<<<<< HEAD
  /@polkadot/rpc-augment@11.0.2:
    resolution: {integrity: sha512-QcT9U2hINcjynJhHC4AhoHNgZR5JymDkuhAIOVYsNb1BUcDzoud5lvfK+ISfw2kVPAyCdx3kHodFPhdNdPGHUg==}
    engines: {node: '>=18'}
    dependencies:
      '@polkadot/rpc-core': 11.0.2
      '@polkadot/types': 11.0.2
      '@polkadot/types-codec': 11.0.2
=======
  '@polkadot/rpc-augment@11.1.1(bufferutil@4.0.8)(utf-8-validate@5.0.10)':
    dependencies:
      '@polkadot/rpc-core': 11.1.1(bufferutil@4.0.8)(utf-8-validate@5.0.10)
      '@polkadot/types': 11.1.1
      '@polkadot/types-codec': 11.1.1
>>>>>>> a814c93b
      '@polkadot/util': 12.6.2
      tslib: 2.6.2
    transitivePeerDependencies:
      - bufferutil
      - supports-color
      - utf-8-validate

  '@polkadot/rpc-augment@7.15.1(encoding@0.1.13)':
    dependencies:
      '@babel/runtime': 7.24.5
      '@polkadot/rpc-core': 7.15.1(encoding@0.1.13)
      '@polkadot/types': 7.15.1
      '@polkadot/types-codec': 7.15.1
      '@polkadot/util': 8.7.1
    transitivePeerDependencies:
      - encoding
      - supports-color

  '@polkadot/rpc-augment@9.14.2(bufferutil@4.0.8)(utf-8-validate@5.0.10)':
    dependencies:
      '@babel/runtime': 7.24.5
      '@polkadot/rpc-core': 9.14.2(bufferutil@4.0.8)(utf-8-validate@5.0.10)
      '@polkadot/types': 9.14.2
      '@polkadot/types-codec': 9.14.2
      '@polkadot/util': 10.4.2
    transitivePeerDependencies:
      - bufferutil
      - supports-color
      - utf-8-validate

  '@polkadot/rpc-core@10.12.6(bufferutil@4.0.8)(utf-8-validate@5.0.10)':
    dependencies:
      '@polkadot/rpc-augment': 10.12.6(bufferutil@4.0.8)(utf-8-validate@5.0.10)
      '@polkadot/rpc-provider': 10.12.6(bufferutil@4.0.8)(utf-8-validate@5.0.10)
      '@polkadot/types': 10.12.6
      '@polkadot/util': 12.6.2
      rxjs: 7.8.1
      tslib: 2.6.2
    transitivePeerDependencies:
      - bufferutil
      - supports-color
      - utf-8-validate

<<<<<<< HEAD
  /@polkadot/rpc-core@11.0.2:
    resolution: {integrity: sha512-kC+85+WIc/uKColIGzrnRjM47N+AjbujRkTf0n9ldwtAIYJnq+B09R3Qjmk+kXrdW5fes85L/WigqwkohMfNkw==}
    engines: {node: '>=18'}
    dependencies:
      '@polkadot/rpc-augment': 11.0.2
      '@polkadot/rpc-provider': 11.0.2
      '@polkadot/types': 11.0.2
=======
  '@polkadot/rpc-core@11.1.1(bufferutil@4.0.8)(utf-8-validate@5.0.10)':
    dependencies:
      '@polkadot/rpc-augment': 11.1.1(bufferutil@4.0.8)(utf-8-validate@5.0.10)
      '@polkadot/rpc-provider': 11.1.1(bufferutil@4.0.8)(utf-8-validate@5.0.10)
      '@polkadot/types': 11.1.1
>>>>>>> a814c93b
      '@polkadot/util': 12.6.2
      rxjs: 7.8.1
      tslib: 2.6.2
    transitivePeerDependencies:
      - bufferutil
      - supports-color
      - utf-8-validate

  '@polkadot/rpc-core@7.15.1(encoding@0.1.13)':
    dependencies:
      '@babel/runtime': 7.24.5
      '@polkadot/rpc-augment': 7.15.1(encoding@0.1.13)
      '@polkadot/rpc-provider': 7.15.1(encoding@0.1.13)
      '@polkadot/types': 7.15.1
      '@polkadot/util': 8.7.1
      rxjs: 7.8.1
    transitivePeerDependencies:
      - encoding
      - supports-color

  '@polkadot/rpc-core@9.14.2(bufferutil@4.0.8)(utf-8-validate@5.0.10)':
    dependencies:
      '@babel/runtime': 7.24.5
      '@polkadot/rpc-augment': 9.14.2(bufferutil@4.0.8)(utf-8-validate@5.0.10)
      '@polkadot/rpc-provider': 9.14.2(bufferutil@4.0.8)(utf-8-validate@5.0.10)
      '@polkadot/types': 9.14.2
      '@polkadot/util': 10.4.2
      rxjs: 7.8.1
    transitivePeerDependencies:
      - bufferutil
      - supports-color
      - utf-8-validate

  '@polkadot/rpc-provider@10.12.6(bufferutil@4.0.8)(utf-8-validate@5.0.10)':
    dependencies:
      '@polkadot/keyring': 12.6.2(@polkadot/util-crypto@12.6.2(@polkadot/util@12.6.2))(@polkadot/util@12.6.2)
      '@polkadot/types': 10.12.6
      '@polkadot/types-support': 10.12.6
      '@polkadot/util': 12.6.2
      '@polkadot/util-crypto': 12.6.2(@polkadot/util@12.6.2)
      '@polkadot/x-fetch': 12.6.2
      '@polkadot/x-global': 12.6.2
      '@polkadot/x-ws': 12.6.2(bufferutil@4.0.8)(utf-8-validate@5.0.10)
      eventemitter3: 5.0.1
      mock-socket: 9.3.1
      nock: 13.5.4
      tslib: 2.6.2
    optionalDependencies:
      '@substrate/connect': 0.8.8(bufferutil@4.0.8)(utf-8-validate@5.0.10)
    transitivePeerDependencies:
      - bufferutil
      - supports-color
      - utf-8-validate

<<<<<<< HEAD
  /@polkadot/rpc-provider@11.0.2:
    resolution: {integrity: sha512-EHoWs27r+V8NKexawcTkDzSJtYAXmkz8/zge+Ctm0PzdxtP740U9xvbK7uZ0INXeLIPdKKk7n9lGib3fhnXRvQ==}
    engines: {node: '>=18'}
    dependencies:
      '@polkadot/keyring': 12.6.2(@polkadot/util-crypto@12.6.2)(@polkadot/util@12.6.2)
      '@polkadot/types': 11.0.2
      '@polkadot/types-support': 11.0.2
=======
  '@polkadot/rpc-provider@11.1.1(bufferutil@4.0.8)(utf-8-validate@5.0.10)':
    dependencies:
      '@polkadot/keyring': 12.6.2(@polkadot/util-crypto@12.6.2(@polkadot/util@12.6.2))(@polkadot/util@12.6.2)
      '@polkadot/types': 11.1.1
      '@polkadot/types-support': 11.1.1
>>>>>>> a814c93b
      '@polkadot/util': 12.6.2
      '@polkadot/util-crypto': 12.6.2(@polkadot/util@12.6.2)
      '@polkadot/x-fetch': 12.6.2
      '@polkadot/x-global': 12.6.2
      '@polkadot/x-ws': 12.6.2(bufferutil@4.0.8)(utf-8-validate@5.0.10)
      eventemitter3: 5.0.1
      mock-socket: 9.3.1
      nock: 13.5.4
      tslib: 2.6.2
    optionalDependencies:
<<<<<<< HEAD
      '@substrate/connect': 0.8.10
=======
      '@substrate/connect': 0.8.10(bufferutil@4.0.8)(utf-8-validate@5.0.10)
>>>>>>> a814c93b
    transitivePeerDependencies:
      - bufferutil
      - supports-color
      - utf-8-validate

  '@polkadot/rpc-provider@7.15.1(encoding@0.1.13)':
    dependencies:
      '@babel/runtime': 7.24.5
      '@polkadot/keyring': 8.7.1(@polkadot/util-crypto@8.7.1(@polkadot/util@8.7.1))(@polkadot/util@8.7.1)
      '@polkadot/types': 7.15.1
      '@polkadot/types-support': 7.15.1
      '@polkadot/util': 8.7.1
      '@polkadot/util-crypto': 8.7.1(@polkadot/util@8.7.1)
      '@polkadot/x-fetch': 8.7.1(encoding@0.1.13)
      '@polkadot/x-global': 8.7.1
      '@polkadot/x-ws': 8.7.1
      '@substrate/connect': 0.7.0-alpha.0
      eventemitter3: 4.0.7
      mock-socket: 9.3.1
      nock: 13.5.4
    transitivePeerDependencies:
      - encoding
      - supports-color

  '@polkadot/rpc-provider@9.14.2(bufferutil@4.0.8)(utf-8-validate@5.0.10)':
    dependencies:
      '@babel/runtime': 7.24.5
      '@polkadot/keyring': 10.4.2(@polkadot/util-crypto@10.4.2(@polkadot/util@10.4.2))(@polkadot/util@10.4.2)
      '@polkadot/types': 9.14.2
      '@polkadot/types-support': 9.14.2
      '@polkadot/util': 10.4.2
      '@polkadot/util-crypto': 10.4.2(@polkadot/util@10.4.2)
      '@polkadot/x-fetch': 10.4.2
      '@polkadot/x-global': 10.4.2
      '@polkadot/x-ws': 10.4.2
      eventemitter3: 5.0.1
      mock-socket: 9.3.1
      nock: 13.5.4
    optionalDependencies:
      '@substrate/connect': 0.7.19(bufferutil@4.0.8)(utf-8-validate@5.0.10)
    transitivePeerDependencies:
      - bufferutil
      - supports-color
      - utf-8-validate

  '@polkadot/types-augment@10.12.6':
    dependencies:
      '@polkadot/types': 10.12.6
      '@polkadot/types-codec': 10.12.6
      '@polkadot/util': 12.6.2
      tslib: 2.6.2

<<<<<<< HEAD
  /@polkadot/types-augment@11.0.2:
    resolution: {integrity: sha512-36C1LNWrd/IJu4y4xJFsklw7qmyBMnH16WLkIoma7W7tCkPyuvKpl9btTcNpY9UE0FLb3AEhO0shrz3KUANk/g==}
    engines: {node: '>=18'}
=======
  '@polkadot/types-augment@10.13.1':
>>>>>>> a814c93b
    dependencies:
      '@polkadot/types': 11.0.2
      '@polkadot/types-codec': 11.0.2
      '@polkadot/util': 12.6.2
      tslib: 2.6.2

  '@polkadot/types-augment@11.1.1':
    dependencies:
      '@polkadot/types': 11.1.1
      '@polkadot/types-codec': 11.1.1
      '@polkadot/util': 12.6.2
      tslib: 2.6.2

  '@polkadot/types-augment@7.15.1':
    dependencies:
      '@babel/runtime': 7.24.5
      '@polkadot/types': 7.15.1
      '@polkadot/types-codec': 7.15.1
      '@polkadot/util': 8.7.1

  '@polkadot/types-augment@9.14.2':
    dependencies:
      '@babel/runtime': 7.24.5
      '@polkadot/types': 9.14.2
      '@polkadot/types-codec': 9.14.2
      '@polkadot/util': 10.4.2

  '@polkadot/types-codec@10.12.6':
    dependencies:
      '@polkadot/util': 12.6.2
      '@polkadot/x-bigint': 12.6.2
      tslib: 2.6.2

<<<<<<< HEAD
  /@polkadot/types-codec@11.0.2:
    resolution: {integrity: sha512-OL7jM9JNzmRo+gLNIWllvyv3I4k+2dywKchC9gw/D5OCkFD+B5T3oHUw99zzER0C/r7/vTH9RM3w79yeW0UYKA==}
    engines: {node: '>=18'}
=======
  '@polkadot/types-codec@10.13.1':
>>>>>>> a814c93b
    dependencies:
      '@polkadot/util': 12.6.2
      '@polkadot/x-bigint': 12.6.2
      tslib: 2.6.2

  '@polkadot/types-codec@11.1.1':
    dependencies:
      '@polkadot/util': 12.6.2
      '@polkadot/x-bigint': 12.6.2
      tslib: 2.6.2

  '@polkadot/types-codec@7.15.1':
    dependencies:
      '@babel/runtime': 7.24.5
      '@polkadot/util': 8.7.1

  '@polkadot/types-codec@9.14.2':
    dependencies:
      '@babel/runtime': 7.24.5
      '@polkadot/util': 10.4.2
      '@polkadot/x-bigint': 10.4.2

  '@polkadot/types-create@10.12.6':
    dependencies:
      '@polkadot/types-codec': 10.12.6
      '@polkadot/util': 12.6.2
      tslib: 2.6.2

<<<<<<< HEAD
  /@polkadot/types-create@11.0.2:
    resolution: {integrity: sha512-yx5Gef3QkbJjzbEGoyOxv74XslGEK1Uo0IC8qSmwHsqO2+QoAEU7uJ9QpSNxHAcRrjx1W3+MdJAsfXtnwOiOeQ==}
    engines: {node: '>=18'}
=======
  '@polkadot/types-create@10.13.1':
>>>>>>> a814c93b
    dependencies:
      '@polkadot/types-codec': 11.0.2
      '@polkadot/util': 12.6.2
      tslib: 2.6.2

  '@polkadot/types-create@11.1.1':
    dependencies:
      '@polkadot/types-codec': 11.1.1
      '@polkadot/util': 12.6.2
      tslib: 2.6.2

  '@polkadot/types-create@7.15.1':
    dependencies:
      '@babel/runtime': 7.24.5
      '@polkadot/types-codec': 7.15.1
      '@polkadot/util': 8.7.1

  '@polkadot/types-create@9.14.2':
    dependencies:
      '@babel/runtime': 7.24.5
      '@polkadot/types-codec': 9.14.2
      '@polkadot/util': 10.4.2

  '@polkadot/types-known@10.12.6':
    dependencies:
      '@polkadot/networks': 12.6.2
      '@polkadot/types': 10.12.6
      '@polkadot/types-codec': 10.12.6
      '@polkadot/types-create': 10.12.6
      '@polkadot/util': 12.6.2
      tslib: 2.6.2

<<<<<<< HEAD
  /@polkadot/types-known@11.0.2:
    resolution: {integrity: sha512-c89H2y2mMCjuf5X9tTadwHpJtnQvfVxlJLTlrGElfImzWNgRetIjH65Zgy/uh/I9LqTxRlk5y3ZhBMZgL/ybbg==}
    engines: {node: '>=18'}
=======
  '@polkadot/types-known@10.13.1':
>>>>>>> a814c93b
    dependencies:
      '@polkadot/networks': 12.6.2
      '@polkadot/types': 11.0.2
      '@polkadot/types-codec': 11.0.2
      '@polkadot/types-create': 11.0.2
      '@polkadot/util': 12.6.2
      tslib: 2.6.2

  '@polkadot/types-known@11.1.1':
    dependencies:
      '@polkadot/networks': 12.6.2
      '@polkadot/types': 11.1.1
      '@polkadot/types-codec': 11.1.1
      '@polkadot/types-create': 11.1.1
      '@polkadot/util': 12.6.2
      tslib: 2.6.2

  '@polkadot/types-known@4.17.1':
    dependencies:
      '@babel/runtime': 7.24.5
      '@polkadot/networks': 6.11.1
      '@polkadot/types': 4.17.1
      '@polkadot/util': 6.11.1

  '@polkadot/types-known@6.12.1':
    dependencies:
      '@babel/runtime': 7.24.5
      '@polkadot/networks': 8.7.1
      '@polkadot/types': 6.12.1
      '@polkadot/util': 8.7.1

  '@polkadot/types-known@7.15.1':
    dependencies:
      '@babel/runtime': 7.24.5
      '@polkadot/networks': 8.7.1
      '@polkadot/types': 7.15.1
      '@polkadot/types-codec': 7.15.1
      '@polkadot/types-create': 7.15.1
      '@polkadot/util': 8.7.1

  '@polkadot/types-known@9.14.2':
    dependencies:
      '@babel/runtime': 7.24.5
      '@polkadot/networks': 10.4.2
      '@polkadot/types': 9.14.2
      '@polkadot/types-codec': 9.14.2
      '@polkadot/types-create': 9.14.2
      '@polkadot/util': 10.4.2

  '@polkadot/types-support@10.12.6':
    dependencies:
      '@polkadot/util': 12.6.2
      tslib: 2.6.2

<<<<<<< HEAD
  /@polkadot/types-support@11.0.2:
    resolution: {integrity: sha512-p26QwtEniCyqUX9WoMtEp5LRdrmvvUf8s8Dx6P3W8/lU+hYeKQjeGCudWoudSXIYpsfTliLEowoxmjx4Wn4GIw==}
    engines: {node: '>=18'}
=======
  '@polkadot/types-support@11.1.1':
>>>>>>> a814c93b
    dependencies:
      '@polkadot/util': 12.6.2
      tslib: 2.6.2

  '@polkadot/types-support@7.15.1':
    dependencies:
      '@babel/runtime': 7.24.5
      '@polkadot/util': 8.7.1

  '@polkadot/types-support@9.14.2':
    dependencies:
      '@babel/runtime': 7.24.5
      '@polkadot/util': 10.4.2

  '@polkadot/types@10.12.6':
    dependencies:
      '@polkadot/keyring': 12.6.2(@polkadot/util-crypto@12.6.2(@polkadot/util@12.6.2))(@polkadot/util@12.6.2)
      '@polkadot/types-augment': 10.12.6
      '@polkadot/types-codec': 10.12.6
      '@polkadot/types-create': 10.12.6
      '@polkadot/util': 12.6.2
      '@polkadot/util-crypto': 12.6.2(@polkadot/util@12.6.2)
      rxjs: 7.8.1
      tslib: 2.6.2

<<<<<<< HEAD
  /@polkadot/types@11.0.2:
    resolution: {integrity: sha512-jYORxnbR9cOoLW2KI7OAbHlC8bQr+Anj34CqgtlEikRSZBlmmx1CLD08hZSnSHkVAQgqHB6SLfFIW5VTI2YaqA==}
    engines: {node: '>=18'}
    dependencies:
      '@polkadot/keyring': 12.6.2(@polkadot/util-crypto@12.6.2)(@polkadot/util@12.6.2)
      '@polkadot/types-augment': 11.0.2
      '@polkadot/types-codec': 11.0.2
      '@polkadot/types-create': 11.0.2
=======
  '@polkadot/types@10.13.1':
    dependencies:
      '@polkadot/keyring': 12.6.2(@polkadot/util-crypto@12.6.2(@polkadot/util@12.6.2))(@polkadot/util@12.6.2)
      '@polkadot/types-augment': 10.13.1
      '@polkadot/types-codec': 10.13.1
      '@polkadot/types-create': 10.13.1
>>>>>>> a814c93b
      '@polkadot/util': 12.6.2
      '@polkadot/util-crypto': 12.6.2(@polkadot/util@12.6.2)
      rxjs: 7.8.1
      tslib: 2.6.2

  '@polkadot/types@11.1.1':
    dependencies:
      '@polkadot/keyring': 12.6.2(@polkadot/util-crypto@12.6.2(@polkadot/util@12.6.2))(@polkadot/util@12.6.2)
      '@polkadot/types-augment': 11.1.1
      '@polkadot/types-codec': 11.1.1
      '@polkadot/types-create': 11.1.1
      '@polkadot/util': 12.6.2
      '@polkadot/util-crypto': 12.6.2(@polkadot/util@12.6.2)
      rxjs: 7.8.1
      tslib: 2.6.2

  '@polkadot/types@4.17.1':
    dependencies:
      '@babel/runtime': 7.24.5
      '@polkadot/metadata': 4.17.1
      '@polkadot/util': 6.11.1
      '@polkadot/util-crypto': 6.11.1(@polkadot/util@6.11.1)
      '@polkadot/x-rxjs': 6.11.1

  '@polkadot/types@6.12.1':
    dependencies:
      '@babel/runtime': 7.24.5
      '@polkadot/types-known': 6.12.1
      '@polkadot/util': 8.7.1
      '@polkadot/util-crypto': 8.7.1(@polkadot/util@8.7.1)
      rxjs: 7.8.1

  '@polkadot/types@7.15.1':
    dependencies:
      '@babel/runtime': 7.24.5
      '@polkadot/keyring': 8.7.1(@polkadot/util-crypto@8.7.1(@polkadot/util@8.7.1))(@polkadot/util@8.7.1)
      '@polkadot/types-augment': 7.15.1
      '@polkadot/types-codec': 7.15.1
      '@polkadot/types-create': 7.15.1
      '@polkadot/util': 8.7.1
      '@polkadot/util-crypto': 8.7.1(@polkadot/util@8.7.1)
      rxjs: 7.8.1

  '@polkadot/types@9.14.2':
    dependencies:
      '@babel/runtime': 7.24.5
      '@polkadot/keyring': 10.4.2(@polkadot/util-crypto@10.4.2(@polkadot/util@10.4.2))(@polkadot/util@10.4.2)
      '@polkadot/types-augment': 9.14.2
      '@polkadot/types-codec': 9.14.2
      '@polkadot/types-create': 9.14.2
      '@polkadot/util': 10.4.2
      '@polkadot/util-crypto': 10.4.2(@polkadot/util@10.4.2)
      rxjs: 7.8.1

  '@polkadot/ui-settings@3.6.6(@polkadot/networks@12.6.2)(@polkadot/util@12.6.2)':
    dependencies:
      '@polkadot/networks': 12.6.2
      '@polkadot/util': 12.6.2
      eventemitter3: 5.0.1
      store: 2.0.12
      tslib: 2.6.2

  '@polkadot/ui-shared@3.6.6(@polkadot/util-crypto@12.6.2(@polkadot/util@12.6.2))(@polkadot/util@12.6.2)':
    dependencies:
      '@polkadot/util': 12.6.2
      '@polkadot/util-crypto': 12.6.2(@polkadot/util@12.6.2)
      colord: 2.9.3
      tslib: 2.6.2

  '@polkadot/util-crypto@10.4.2(@polkadot/util@10.4.2)':
    dependencies:
      '@babel/runtime': 7.24.5
      '@noble/hashes': 1.2.0
      '@noble/secp256k1': 1.7.1
      '@polkadot/networks': 10.4.2
      '@polkadot/util': 10.4.2
      '@polkadot/wasm-crypto': 6.4.1(@polkadot/util@10.4.2)(@polkadot/x-randomvalues@10.4.2)
      '@polkadot/x-bigint': 10.4.2
      '@polkadot/x-randomvalues': 10.4.2
      '@scure/base': 1.1.1
      ed2curve: 0.3.0
      tweetnacl: 1.0.3

  '@polkadot/util-crypto@12.6.2(@polkadot/util@12.6.2)':
    dependencies:
      '@noble/curves': 1.3.0
      '@noble/hashes': 1.3.3
      '@polkadot/networks': 12.6.2
      '@polkadot/util': 12.6.2
      '@polkadot/wasm-crypto': 7.3.2(@polkadot/util@12.6.2)(@polkadot/x-randomvalues@12.6.2(@polkadot/util@12.6.2)(@polkadot/wasm-util@7.3.2(@polkadot/util@12.6.2)))
      '@polkadot/wasm-util': 7.3.2(@polkadot/util@12.6.2)
      '@polkadot/x-bigint': 12.6.2
      '@polkadot/x-randomvalues': 12.6.2(@polkadot/util@12.6.2)(@polkadot/wasm-util@7.3.2(@polkadot/util@12.6.2))
      '@scure/base': 1.1.5
      tslib: 2.6.2

  '@polkadot/util-crypto@6.11.1(@polkadot/util@6.11.1)':
    dependencies:
      '@babel/runtime': 7.24.5
      '@polkadot/networks': 6.11.1
      '@polkadot/util': 6.11.1
      '@polkadot/wasm-crypto': 4.6.1(@polkadot/util@6.11.1)(@polkadot/x-randomvalues@6.11.1)
      '@polkadot/x-randomvalues': 6.11.1
      base-x: 3.0.9
      base64-js: 1.5.1
      blakejs: 1.2.1
      bn.js: 4.12.0
      create-hash: 1.2.0
      elliptic: 6.5.5
      hash.js: 1.1.7
      js-sha3: 0.8.0
      scryptsy: 2.1.0
      tweetnacl: 1.0.3
      xxhashjs: 0.2.2

  '@polkadot/util-crypto@8.7.1(@polkadot/util@8.7.1)':
    dependencies:
      '@babel/runtime': 7.24.5
      '@noble/hashes': 1.0.0
      '@noble/secp256k1': 1.5.5
      '@polkadot/networks': 8.7.1
      '@polkadot/util': 8.7.1
      '@polkadot/wasm-crypto': 5.1.1(@polkadot/util@8.7.1)(@polkadot/x-randomvalues@8.7.1)
      '@polkadot/x-bigint': 8.7.1
      '@polkadot/x-randomvalues': 8.7.1
      '@scure/base': 1.0.0
      ed2curve: 0.3.0
      tweetnacl: 1.0.3

  '@polkadot/util@10.4.2':
    dependencies:
      '@babel/runtime': 7.24.5
      '@polkadot/x-bigint': 10.4.2
      '@polkadot/x-global': 10.4.2
      '@polkadot/x-textdecoder': 10.4.2
      '@polkadot/x-textencoder': 10.4.2
      '@types/bn.js': 5.1.5
      bn.js: 5.2.1

  '@polkadot/util@12.6.2':
    dependencies:
      '@polkadot/x-bigint': 12.6.2
      '@polkadot/x-global': 12.6.2
      '@polkadot/x-textdecoder': 12.6.2
      '@polkadot/x-textencoder': 12.6.2
      '@types/bn.js': 5.1.5
      bn.js: 5.2.1
      tslib: 2.6.2

  '@polkadot/util@6.11.1':
    dependencies:
      '@babel/runtime': 7.24.5
      '@polkadot/x-textdecoder': 6.11.1
      '@polkadot/x-textencoder': 6.11.1
      '@types/bn.js': 4.11.6
      bn.js: 4.12.0
      camelcase: 5.3.1
      ip-regex: 4.3.0

  '@polkadot/util@8.7.1':
    dependencies:
      '@babel/runtime': 7.24.5
      '@polkadot/x-bigint': 8.7.1
      '@polkadot/x-global': 8.7.1
      '@polkadot/x-textdecoder': 8.7.1
      '@polkadot/x-textencoder': 8.7.1
      '@types/bn.js': 5.1.5
      bn.js: 5.2.1
      ip-regex: 4.3.0

  '@polkadot/wasm-bridge@6.4.1(@polkadot/util@10.4.2)(@polkadot/x-randomvalues@10.4.2)':
    dependencies:
      '@babel/runtime': 7.24.5
      '@polkadot/util': 10.4.2
      '@polkadot/x-randomvalues': 10.4.2

  '@polkadot/wasm-bridge@7.3.2(@polkadot/util@12.6.2)(@polkadot/x-randomvalues@12.6.2(@polkadot/util@12.6.2)(@polkadot/wasm-util@7.3.2(@polkadot/util@12.6.2)))':
    dependencies:
      '@polkadot/util': 12.6.2
      '@polkadot/wasm-util': 7.3.2(@polkadot/util@12.6.2)
      '@polkadot/x-randomvalues': 12.6.2(@polkadot/util@12.6.2)(@polkadot/wasm-util@7.3.2(@polkadot/util@12.6.2))
      tslib: 2.6.2

  '@polkadot/wasm-crypto-asmjs@4.6.1(@polkadot/util@6.11.1)':
    dependencies:
      '@babel/runtime': 7.24.5
      '@polkadot/util': 6.11.1

  '@polkadot/wasm-crypto-asmjs@5.1.1(@polkadot/util@8.7.1)':
    dependencies:
      '@babel/runtime': 7.24.5
      '@polkadot/util': 8.7.1

  '@polkadot/wasm-crypto-asmjs@6.4.1(@polkadot/util@10.4.2)':
    dependencies:
      '@babel/runtime': 7.24.5
      '@polkadot/util': 10.4.2

  '@polkadot/wasm-crypto-asmjs@7.3.2(@polkadot/util@12.6.2)':
    dependencies:
      '@polkadot/util': 12.6.2
      tslib: 2.6.2

  '@polkadot/wasm-crypto-init@6.4.1(@polkadot/util@10.4.2)(@polkadot/x-randomvalues@10.4.2)':
    dependencies:
      '@babel/runtime': 7.24.5
      '@polkadot/util': 10.4.2
      '@polkadot/wasm-bridge': 6.4.1(@polkadot/util@10.4.2)(@polkadot/x-randomvalues@10.4.2)
      '@polkadot/wasm-crypto-asmjs': 6.4.1(@polkadot/util@10.4.2)
      '@polkadot/wasm-crypto-wasm': 6.4.1(@polkadot/util@10.4.2)
      '@polkadot/x-randomvalues': 10.4.2

  '@polkadot/wasm-crypto-init@7.3.2(@polkadot/util@12.6.2)(@polkadot/x-randomvalues@12.6.2(@polkadot/util@12.6.2)(@polkadot/wasm-util@7.3.2(@polkadot/util@12.6.2)))':
    dependencies:
      '@polkadot/util': 12.6.2
      '@polkadot/wasm-bridge': 7.3.2(@polkadot/util@12.6.2)(@polkadot/x-randomvalues@12.6.2(@polkadot/util@12.6.2)(@polkadot/wasm-util@7.3.2(@polkadot/util@12.6.2)))
      '@polkadot/wasm-crypto-asmjs': 7.3.2(@polkadot/util@12.6.2)
      '@polkadot/wasm-crypto-wasm': 7.3.2(@polkadot/util@12.6.2)
      '@polkadot/wasm-util': 7.3.2(@polkadot/util@12.6.2)
      '@polkadot/x-randomvalues': 12.6.2(@polkadot/util@12.6.2)(@polkadot/wasm-util@7.3.2(@polkadot/util@12.6.2))
      tslib: 2.6.2

  '@polkadot/wasm-crypto-wasm@4.6.1(@polkadot/util@6.11.1)':
    dependencies:
      '@babel/runtime': 7.24.5
      '@polkadot/util': 6.11.1

  '@polkadot/wasm-crypto-wasm@5.1.1(@polkadot/util@8.7.1)':
    dependencies:
      '@babel/runtime': 7.24.5
      '@polkadot/util': 8.7.1

  '@polkadot/wasm-crypto-wasm@6.4.1(@polkadot/util@10.4.2)':
    dependencies:
      '@babel/runtime': 7.24.5
      '@polkadot/util': 10.4.2
      '@polkadot/wasm-util': 6.4.1(@polkadot/util@10.4.2)

  '@polkadot/wasm-crypto-wasm@7.3.2(@polkadot/util@12.6.2)':
    dependencies:
      '@polkadot/util': 12.6.2
      '@polkadot/wasm-util': 7.3.2(@polkadot/util@12.6.2)
      tslib: 2.6.2

  '@polkadot/wasm-crypto@4.6.1(@polkadot/util@6.11.1)(@polkadot/x-randomvalues@6.11.1)':
    dependencies:
      '@babel/runtime': 7.24.5
      '@polkadot/util': 6.11.1
      '@polkadot/wasm-crypto-asmjs': 4.6.1(@polkadot/util@6.11.1)
      '@polkadot/wasm-crypto-wasm': 4.6.1(@polkadot/util@6.11.1)
      '@polkadot/x-randomvalues': 6.11.1

  '@polkadot/wasm-crypto@5.1.1(@polkadot/util@8.7.1)(@polkadot/x-randomvalues@8.7.1)':
    dependencies:
      '@babel/runtime': 7.24.5
      '@polkadot/util': 8.7.1
      '@polkadot/wasm-crypto-asmjs': 5.1.1(@polkadot/util@8.7.1)
      '@polkadot/wasm-crypto-wasm': 5.1.1(@polkadot/util@8.7.1)
      '@polkadot/x-randomvalues': 8.7.1

  '@polkadot/wasm-crypto@6.4.1(@polkadot/util@10.4.2)(@polkadot/x-randomvalues@10.4.2)':
    dependencies:
      '@babel/runtime': 7.24.5
      '@polkadot/util': 10.4.2
      '@polkadot/wasm-bridge': 6.4.1(@polkadot/util@10.4.2)(@polkadot/x-randomvalues@10.4.2)
      '@polkadot/wasm-crypto-asmjs': 6.4.1(@polkadot/util@10.4.2)
      '@polkadot/wasm-crypto-init': 6.4.1(@polkadot/util@10.4.2)(@polkadot/x-randomvalues@10.4.2)
      '@polkadot/wasm-crypto-wasm': 6.4.1(@polkadot/util@10.4.2)
      '@polkadot/wasm-util': 6.4.1(@polkadot/util@10.4.2)
      '@polkadot/x-randomvalues': 10.4.2

  '@polkadot/wasm-crypto@7.3.2(@polkadot/util@12.6.2)(@polkadot/x-randomvalues@12.6.2(@polkadot/util@12.6.2)(@polkadot/wasm-util@7.3.2(@polkadot/util@12.6.2)))':
    dependencies:
      '@polkadot/util': 12.6.2
      '@polkadot/wasm-bridge': 7.3.2(@polkadot/util@12.6.2)(@polkadot/x-randomvalues@12.6.2(@polkadot/util@12.6.2)(@polkadot/wasm-util@7.3.2(@polkadot/util@12.6.2)))
      '@polkadot/wasm-crypto-asmjs': 7.3.2(@polkadot/util@12.6.2)
      '@polkadot/wasm-crypto-init': 7.3.2(@polkadot/util@12.6.2)(@polkadot/x-randomvalues@12.6.2(@polkadot/util@12.6.2)(@polkadot/wasm-util@7.3.2(@polkadot/util@12.6.2)))
      '@polkadot/wasm-crypto-wasm': 7.3.2(@polkadot/util@12.6.2)
      '@polkadot/wasm-util': 7.3.2(@polkadot/util@12.6.2)
      '@polkadot/x-randomvalues': 12.6.2(@polkadot/util@12.6.2)(@polkadot/wasm-util@7.3.2(@polkadot/util@12.6.2))
      tslib: 2.6.2

  '@polkadot/wasm-util@6.4.1(@polkadot/util@10.4.2)':
    dependencies:
      '@babel/runtime': 7.24.5
      '@polkadot/util': 10.4.2

  '@polkadot/wasm-util@7.3.2(@polkadot/util@12.6.2)':
    dependencies:
      '@polkadot/util': 12.6.2
      tslib: 2.6.2

  '@polkadot/x-bigint@10.4.2':
    dependencies:
      '@babel/runtime': 7.24.5
      '@polkadot/x-global': 10.4.2

  '@polkadot/x-bigint@12.6.2':
    dependencies:
      '@polkadot/x-global': 12.6.2
      tslib: 2.6.2

  '@polkadot/x-bigint@8.7.1':
    dependencies:
      '@babel/runtime': 7.24.5
      '@polkadot/x-global': 8.7.1

  '@polkadot/x-fetch@10.4.2':
    dependencies:
      '@babel/runtime': 7.24.5
      '@polkadot/x-global': 10.4.2
      '@types/node-fetch': 2.6.11
      node-fetch: 3.3.2

  '@polkadot/x-fetch@12.6.2':
    dependencies:
      '@polkadot/x-global': 12.6.2
      node-fetch: 3.3.2
      tslib: 2.6.2

  '@polkadot/x-fetch@8.7.1(encoding@0.1.13)':
    dependencies:
      '@babel/runtime': 7.24.5
      '@polkadot/x-global': 8.7.1
      '@types/node-fetch': 2.6.11
      node-fetch: 2.7.0(encoding@0.1.13)
    transitivePeerDependencies:
      - encoding

  '@polkadot/x-global@10.4.2':
    dependencies:
      '@babel/runtime': 7.24.5

  '@polkadot/x-global@12.6.2':
    dependencies:
      tslib: 2.6.2

  '@polkadot/x-global@6.11.1':
    dependencies:
      '@babel/runtime': 7.24.5

  '@polkadot/x-global@8.7.1':
    dependencies:
      '@babel/runtime': 7.24.5

  '@polkadot/x-randomvalues@10.4.2':
    dependencies:
      '@babel/runtime': 7.24.5
      '@polkadot/x-global': 10.4.2

  '@polkadot/x-randomvalues@12.6.2(@polkadot/util@12.6.2)(@polkadot/wasm-util@7.3.2(@polkadot/util@12.6.2))':
    dependencies:
      '@polkadot/util': 12.6.2
      '@polkadot/wasm-util': 7.3.2(@polkadot/util@12.6.2)
      '@polkadot/x-global': 12.6.2
      tslib: 2.6.2

  '@polkadot/x-randomvalues@6.11.1':
    dependencies:
      '@babel/runtime': 7.24.5
      '@polkadot/x-global': 6.11.1

  '@polkadot/x-randomvalues@8.7.1':
    dependencies:
      '@babel/runtime': 7.24.5
      '@polkadot/x-global': 8.7.1

  '@polkadot/x-rxjs@6.11.1':
    dependencies:
      '@babel/runtime': 7.24.5
      rxjs: 6.6.7

  '@polkadot/x-textdecoder@10.4.2':
    dependencies:
      '@babel/runtime': 7.24.5
      '@polkadot/x-global': 10.4.2

  '@polkadot/x-textdecoder@12.6.2':
    dependencies:
      '@polkadot/x-global': 12.6.2
      tslib: 2.6.2

  '@polkadot/x-textdecoder@6.11.1':
    dependencies:
      '@babel/runtime': 7.24.5
      '@polkadot/x-global': 6.11.1

  '@polkadot/x-textdecoder@8.7.1':
    dependencies:
      '@babel/runtime': 7.24.5
      '@polkadot/x-global': 8.7.1

  '@polkadot/x-textencoder@10.4.2':
    dependencies:
      '@babel/runtime': 7.24.5
      '@polkadot/x-global': 10.4.2

  '@polkadot/x-textencoder@12.6.2':
    dependencies:
      '@polkadot/x-global': 12.6.2
      tslib: 2.6.2

  '@polkadot/x-textencoder@6.11.1':
    dependencies:
      '@babel/runtime': 7.24.5
      '@polkadot/x-global': 6.11.1

  '@polkadot/x-textencoder@8.7.1':
    dependencies:
      '@babel/runtime': 7.24.5
      '@polkadot/x-global': 8.7.1

  '@polkadot/x-ws@10.4.2':
    dependencies:
      '@babel/runtime': 7.24.5
      '@polkadot/x-global': 10.4.2
      '@types/websocket': 1.0.10
      websocket: 1.0.35
    transitivePeerDependencies:
      - supports-color

  '@polkadot/x-ws@12.6.2(bufferutil@4.0.8)(utf-8-validate@5.0.10)':
    dependencies:
      '@polkadot/x-global': 12.6.2
      tslib: 2.6.2
      ws: 8.17.0(bufferutil@4.0.8)(utf-8-validate@5.0.10)
    transitivePeerDependencies:
      - bufferutil
      - utf-8-validate

  '@polkadot/x-ws@8.7.1':
    dependencies:
      '@babel/runtime': 7.24.5
      '@polkadot/x-global': 8.7.1
      '@types/websocket': 1.0.10
      websocket: 1.0.35
    transitivePeerDependencies:
      - supports-color

  '@polymeshassociation/polymesh-types@5.7.0': {}

  '@protobufjs/aspromise@1.1.2': {}

  '@protobufjs/base64@1.1.2': {}

  '@protobufjs/codegen@2.0.4': {}

  '@protobufjs/eventemitter@1.1.0': {}

  '@protobufjs/fetch@1.1.0':
    dependencies:
      '@protobufjs/aspromise': 1.1.2
      '@protobufjs/inquire': 1.1.0

  '@protobufjs/float@1.0.2': {}

  '@protobufjs/inquire@1.1.0': {}

  '@protobufjs/path@1.1.2': {}

  '@protobufjs/pool@1.1.0': {}

  '@protobufjs/utf8@1.1.0': {}

  '@rollup/rollup-android-arm-eabi@4.18.0':
    optional: true

  '@rollup/rollup-android-arm64@4.18.0':
    optional: true

  '@rollup/rollup-darwin-arm64@4.18.0':
    optional: true

  '@rollup/rollup-darwin-x64@4.18.0':
    optional: true

  '@rollup/rollup-linux-arm-gnueabihf@4.18.0':
    optional: true

  '@rollup/rollup-linux-arm-musleabihf@4.18.0':
    optional: true

  '@rollup/rollup-linux-arm64-gnu@4.18.0':
    optional: true

  '@rollup/rollup-linux-arm64-musl@4.18.0':
    optional: true

  '@rollup/rollup-linux-powerpc64le-gnu@4.18.0':
    optional: true

  '@rollup/rollup-linux-riscv64-gnu@4.18.0':
    optional: true

  '@rollup/rollup-linux-s390x-gnu@4.18.0':
    optional: true

  '@rollup/rollup-linux-x64-gnu@4.18.0':
    optional: true

  '@rollup/rollup-linux-x64-musl@4.18.0':
    optional: true

  '@rollup/rollup-win32-arm64-msvc@4.18.0':
    optional: true

  '@rollup/rollup-win32-ia32-msvc@4.18.0':
    optional: true

  '@rollup/rollup-win32-x64-msvc@4.18.0':
    optional: true

  '@scure/base@1.0.0': {}

  '@scure/base@1.1.1': {}

  '@scure/base@1.1.5': {}

  '@scure/base@1.1.6': {}

  '@scure/bip32@1.3.2':
    dependencies:
      '@noble/curves': 1.2.0
      '@noble/hashes': 1.3.2
      '@scure/base': 1.1.6

  '@scure/bip32@1.3.3':
    dependencies:
      '@noble/curves': 1.3.0
      '@noble/hashes': 1.3.3
      '@scure/base': 1.1.6

  '@scure/bip39@1.2.1':
    dependencies:
      '@noble/hashes': 1.3.2
      '@scure/base': 1.1.6

  '@scure/bip39@1.2.2':
    dependencies:
      '@noble/hashes': 1.3.3
      '@scure/base': 1.1.6

  '@sinclair/typebox@0.27.8': {}

  '@sindresorhus/is@4.6.0': {}

  '@snowfork/snowbridge-types@0.2.7(@polkadot/util-crypto@12.6.2(@polkadot/util@12.6.2))(@polkadot/util@12.6.2)(encoding@0.1.13)':
    dependencies:
      '@polkadot/api': 7.15.1(encoding@0.1.13)
      '@polkadot/keyring': 8.7.1(@polkadot/util-crypto@12.6.2(@polkadot/util@12.6.2))(@polkadot/util@12.6.2)
      '@polkadot/types': 7.15.1
    transitivePeerDependencies:
      - '@polkadot/util'
      - '@polkadot/util-crypto'
      - encoding
      - supports-color

  '@sora-substrate/type-definitions@1.27.7':
    dependencies:
      '@open-web3/orml-type-definitions': 1.1.4

  '@sqltools/formatter@1.2.5': {}

  '@subsocial/definitions@0.8.14(bufferutil@4.0.8)(utf-8-validate@5.0.10)':
    dependencies:
<<<<<<< HEAD
      '@polkadot/api': 11.0.2
=======
      '@polkadot/api': 11.1.1(bufferutil@4.0.8)(utf-8-validate@5.0.10)
>>>>>>> a814c93b
      lodash.camelcase: 4.3.0
    transitivePeerDependencies:
      - bufferutil
      - supports-color
      - utf-8-validate

  '@substrate/connect-extension-protocol@1.0.1': {}

  '@substrate/connect-extension-protocol@2.0.0':
    optional: true

  '@substrate/connect-known-chains@1.1.2':
    optional: true

<<<<<<< HEAD
  /@substrate/connect-known-chains@1.1.4:
    resolution: {integrity: sha512-iT+BdKqvKl/uBLd8BAJysFM1BaMZXRkaXBP2B7V7ob/EyNs5h0EMhTVbO6MJxV/IEOg5OKsyl6FUqQK7pKnqyw==}
    requiresBuild: true
    dev: false
    optional: true

  /@substrate/connect@0.7.0-alpha.0:
    resolution: {integrity: sha512-fvO7w++M8R95R/pGJFW9+cWOt8OYnnTfgswxtlPqSgzqX4tta8xcNQ51crC72FcL5agwSGkA1gc2/+eyTj7O8A==}
=======
  '@substrate/connect-known-chains@1.1.4':
    optional: true

  '@substrate/connect@0.7.0-alpha.0':
>>>>>>> a814c93b
    dependencies:
      '@substrate/connect-extension-protocol': 1.0.1
      '@substrate/smoldot-light': 0.6.8
      eventemitter3: 4.0.7
    transitivePeerDependencies:
      - supports-color

  '@substrate/connect@0.7.19(bufferutil@4.0.8)(utf-8-validate@5.0.10)':
    dependencies:
      '@substrate/connect-extension-protocol': 1.0.1
      '@substrate/smoldot-light': 0.7.9(bufferutil@4.0.8)(utf-8-validate@5.0.10)
      eventemitter3: 4.0.7
    transitivePeerDependencies:
      - bufferutil
      - utf-8-validate
    optional: true

<<<<<<< HEAD
  /@substrate/connect@0.8.10:
    resolution: {integrity: sha512-DIyQ13DDlXqVFnLV+S6/JDgiGowVRRrh18kahieJxhgvzcWicw5eLc6jpfQ0moVVLBYkO7rctB5Wreldwpva8w==}
    requiresBuild: true
    dependencies:
      '@substrate/connect-extension-protocol': 2.0.0
      '@substrate/connect-known-chains': 1.1.4
      '@substrate/light-client-extension-helpers': 0.0.6(smoldot@2.0.22)
      smoldot: 2.0.22
    transitivePeerDependencies:
      - bufferutil
      - utf-8-validate
    dev: false
    optional: true

  /@substrate/connect@0.8.8:
    resolution: {integrity: sha512-zwaxuNEVI9bGt0rT8PEJiXOyebLIo6QN1SyiAHRPBOl6g3Sy0KKdSN8Jmyn++oXhVRD8aIe75/V8ZkS81T+BPQ==}
    requiresBuild: true
=======
  '@substrate/connect@0.8.10(bufferutil@4.0.8)(utf-8-validate@5.0.10)':
    dependencies:
      '@substrate/connect-extension-protocol': 2.0.0
      '@substrate/connect-known-chains': 1.1.4
      '@substrate/light-client-extension-helpers': 0.0.6(smoldot@2.0.22(bufferutil@4.0.8)(utf-8-validate@5.0.10))
      smoldot: 2.0.22(bufferutil@4.0.8)(utf-8-validate@5.0.10)
    transitivePeerDependencies:
      - bufferutil
      - utf-8-validate
    optional: true

  '@substrate/connect@0.8.8(bufferutil@4.0.8)(utf-8-validate@5.0.10)':
>>>>>>> a814c93b
    dependencies:
      '@substrate/connect-extension-protocol': 2.0.0
      '@substrate/connect-known-chains': 1.1.2
      '@substrate/light-client-extension-helpers': 0.0.4(smoldot@2.0.22(bufferutil@4.0.8)(utf-8-validate@5.0.10))
      smoldot: 2.0.22(bufferutil@4.0.8)(utf-8-validate@5.0.10)
    transitivePeerDependencies:
      - bufferutil
      - utf-8-validate
    optional: true

  '@substrate/light-client-extension-helpers@0.0.4(smoldot@2.0.22(bufferutil@4.0.8)(utf-8-validate@5.0.10))':
    dependencies:
      '@polkadot-api/client': 0.0.1-492c132563ea6b40ae1fc5470dec4cd18768d182.1.0(rxjs@7.8.1)
      '@polkadot-api/json-rpc-provider': 0.0.1-492c132563ea6b40ae1fc5470dec4cd18768d182.1.0
      '@polkadot-api/json-rpc-provider-proxy': 0.0.1-492c132563ea6b40ae1fc5470dec4cd18768d182.1.0
      '@polkadot-api/substrate-client': 0.0.1-492c132563ea6b40ae1fc5470dec4cd18768d182.1.0
      '@substrate/connect-extension-protocol': 2.0.0
      '@substrate/connect-known-chains': 1.1.2
      rxjs: 7.8.1
      smoldot: 2.0.22(bufferutil@4.0.8)(utf-8-validate@5.0.10)
    optional: true

<<<<<<< HEAD
  /@substrate/light-client-extension-helpers@0.0.6(smoldot@2.0.22):
    resolution: {integrity: sha512-girltEuxQ1BvkJWmc8JJlk4ZxnlGXc/wkLcNguhY+UoDEMBK0LsdtfzQKIfrIehi4QdeSBlFEFBoI4RqPmsZzA==}
    requiresBuild: true
    peerDependencies:
      smoldot: 2.x
=======
  '@substrate/light-client-extension-helpers@0.0.6(smoldot@2.0.22(bufferutil@4.0.8)(utf-8-validate@5.0.10))':
>>>>>>> a814c93b
    dependencies:
      '@polkadot-api/json-rpc-provider': 0.0.1
      '@polkadot-api/json-rpc-provider-proxy': 0.0.1
      '@polkadot-api/observable-client': 0.1.0(rxjs@7.8.1)
      '@polkadot-api/substrate-client': 0.0.1
      '@substrate/connect-extension-protocol': 2.0.0
      '@substrate/connect-known-chains': 1.1.4
      rxjs: 7.8.1
<<<<<<< HEAD
      smoldot: 2.0.22
    dev: false
    optional: true

  /@substrate/smoldot-light@0.6.8:
    resolution: {integrity: sha512-9lVwbG6wrtss0sd6013BJGe4WN4taujsGG49pwyt1Lj36USeL2Sb164TTUxmZF/g2NQEqDPwPROBdekQ2gFmgg==}
=======
      smoldot: 2.0.22(bufferutil@4.0.8)(utf-8-validate@5.0.10)
    optional: true

  '@substrate/smoldot-light@0.6.8':
>>>>>>> a814c93b
    dependencies:
      buffer: 6.0.3
      pako: 2.1.0
      websocket: 1.0.35
    transitivePeerDependencies:
      - supports-color

  '@substrate/smoldot-light@0.7.9(bufferutil@4.0.8)(utf-8-validate@5.0.10)':
    dependencies:
      pako: 2.1.0
      ws: 8.17.0(bufferutil@4.0.8)(utf-8-validate@5.0.10)
    transitivePeerDependencies:
      - bufferutil
      - utf-8-validate
    optional: true

  '@substrate/ss58-registry@1.44.0': {}

  '@substrate/ss58-registry@1.48.0': {}

  '@substrate/txwrapper-core@7.4.0(@polkadot/util-crypto@12.6.2(@polkadot/util@12.6.2))(@polkadot/util@12.6.2)(bufferutil@4.0.8)(utf-8-validate@5.0.10)':
    dependencies:
      '@polkadot/api': 11.1.1(bufferutil@4.0.8)(utf-8-validate@5.0.10)
      '@polkadot/keyring': 12.6.2(@polkadot/util-crypto@12.6.2(@polkadot/util@12.6.2))(@polkadot/util@12.6.2)
      memoizee: 0.4.15
    transitivePeerDependencies:
      - '@polkadot/util'
      - '@polkadot/util-crypto'
      - bufferutil
      - supports-color
      - utf-8-validate

  '@substrate/txwrapper-substrate@7.4.0(@polkadot/util-crypto@12.6.2(@polkadot/util@12.6.2))(@polkadot/util@12.6.2)(bufferutil@4.0.8)(utf-8-validate@5.0.10)':
    dependencies:
      '@substrate/txwrapper-core': 7.4.0(@polkadot/util-crypto@12.6.2(@polkadot/util@12.6.2))(@polkadot/util@12.6.2)(bufferutil@4.0.8)(utf-8-validate@5.0.10)
    transitivePeerDependencies:
      - '@polkadot/util'
      - '@polkadot/util-crypto'
      - bufferutil
      - supports-color
      - utf-8-validate

  '@szmarczak/http-timer@4.0.6':
    dependencies:
      defer-to-connect: 2.0.1

  '@szmarczak/http-timer@5.0.1':
    dependencies:
      defer-to-connect: 2.0.1

  '@tootallnate/once@1.1.2':
    optional: true

  '@tsconfig/node10@1.0.11': {}

  '@tsconfig/node12@1.0.11': {}

  '@tsconfig/node14@1.0.3': {}

  '@tsconfig/node16@1.0.4': {}

  '@types/abstract-leveldown@7.2.5': {}

  '@types/aws-lambda@8.10.138': {}

  '@types/bn.js@4.11.6':
    dependencies:
      '@types/node': 20.12.12

  '@types/bn.js@5.1.5':
    dependencies:
      '@types/node': 20.12.12

  '@types/cacheable-request@6.0.3':
    dependencies:
      '@types/http-cache-semantics': 4.0.4
      '@types/keyv': 3.1.4
      '@types/node': 20.12.12
      '@types/responselike': 1.0.3

  '@types/debug@4.1.12':
    dependencies:
      '@types/ms': 0.7.34

  '@types/estree@1.0.5': {}

  '@types/http-cache-semantics@4.0.4': {}

  '@types/json-bigint@1.0.4': {}

  '@types/json-schema@7.0.15': {}

  '@types/keyv@3.1.4':
    dependencies:
      '@types/node': 20.12.12

  '@types/level-errors@3.0.2': {}

  '@types/levelup@4.3.3':
    dependencies:
      '@types/abstract-leveldown': 7.2.5
      '@types/level-errors': 3.0.2
      '@types/node': 20.12.12

  '@types/long@4.0.2': {}

  '@types/ms@0.7.34': {}

  '@types/node-fetch@2.6.11':
    dependencies:
      '@types/node': 20.12.12
      form-data: 4.0.0

  '@types/node@12.20.55': {}

  '@types/node@18.15.13': {}

  '@types/node@20.12.12':
    dependencies:
      undici-types: 5.26.5

  '@types/pbkdf2@3.1.2':
    dependencies:
      '@types/node': 20.12.12

  '@types/responselike@1.0.3':
    dependencies:
      '@types/node': 20.12.12

  '@types/secp256k1@4.0.6':
    dependencies:
      '@types/node': 20.12.12

  '@types/semver@7.5.8': {}

  '@types/stylis@4.2.5': {}

  '@types/uuid@9.0.8': {}

  '@types/websocket@1.0.10':
    dependencies:
      '@types/node': 20.12.12

  '@types/ws@8.5.3':
    dependencies:
      '@types/node': 20.12.12

  '@types/yargs-parser@21.0.3': {}

  '@types/yargs@17.0.32':
    dependencies:
      '@types/yargs-parser': 21.0.3

  '@typescript-eslint/eslint-plugin@7.5.0(@typescript-eslint/parser@7.5.0(eslint@8.57.0)(typescript@5.4.5))(eslint@8.57.0)(typescript@5.4.5)':
    dependencies:
      '@eslint-community/regexpp': 4.10.0
      '@typescript-eslint/parser': 7.5.0(eslint@8.57.0)(typescript@5.4.5)
      '@typescript-eslint/scope-manager': 7.5.0
      '@typescript-eslint/type-utils': 7.5.0(eslint@8.57.0)(typescript@5.4.5)
      '@typescript-eslint/utils': 7.5.0(eslint@8.57.0)(typescript@5.4.5)
      '@typescript-eslint/visitor-keys': 7.5.0
      debug: 4.3.4(supports-color@8.1.1)
      eslint: 8.57.0
      graphemer: 1.4.0
      ignore: 5.3.1
      natural-compare: 1.4.0
      semver: 7.6.2
      ts-api-utils: 1.3.0(typescript@5.4.5)
    optionalDependencies:
      typescript: 5.4.5
    transitivePeerDependencies:
      - supports-color

  '@typescript-eslint/parser@7.5.0(eslint@8.57.0)(typescript@5.4.5)':
    dependencies:
      '@typescript-eslint/scope-manager': 7.5.0
      '@typescript-eslint/types': 7.5.0
      '@typescript-eslint/typescript-estree': 7.5.0(typescript@5.4.5)
      '@typescript-eslint/visitor-keys': 7.5.0
      debug: 4.3.4(supports-color@8.1.1)
      eslint: 8.57.0
    optionalDependencies:
      typescript: 5.4.5
    transitivePeerDependencies:
      - supports-color

  '@typescript-eslint/scope-manager@7.5.0':
    dependencies:
      '@typescript-eslint/types': 7.5.0
      '@typescript-eslint/visitor-keys': 7.5.0

  '@typescript-eslint/type-utils@7.5.0(eslint@8.57.0)(typescript@5.4.5)':
    dependencies:
      '@typescript-eslint/typescript-estree': 7.5.0(typescript@5.4.5)
      '@typescript-eslint/utils': 7.5.0(eslint@8.57.0)(typescript@5.4.5)
      debug: 4.3.4(supports-color@8.1.1)
      eslint: 8.57.0
      ts-api-utils: 1.3.0(typescript@5.4.5)
    optionalDependencies:
      typescript: 5.4.5
    transitivePeerDependencies:
      - supports-color

  '@typescript-eslint/types@7.5.0': {}

  '@typescript-eslint/typescript-estree@7.5.0(typescript@5.4.5)':
    dependencies:
      '@typescript-eslint/types': 7.5.0
      '@typescript-eslint/visitor-keys': 7.5.0
      debug: 4.3.4(supports-color@8.1.1)
      globby: 11.1.0
      is-glob: 4.0.3
      minimatch: 9.0.3
      semver: 7.6.2
      ts-api-utils: 1.3.0(typescript@5.4.5)
    optionalDependencies:
      typescript: 5.4.5
    transitivePeerDependencies:
      - supports-color

  '@typescript-eslint/utils@7.5.0(eslint@8.57.0)(typescript@5.4.5)':
    dependencies:
      '@eslint-community/eslint-utils': 4.4.0(eslint@8.57.0)
      '@types/json-schema': 7.0.15
      '@types/semver': 7.5.8
      '@typescript-eslint/scope-manager': 7.5.0
      '@typescript-eslint/types': 7.5.0
      '@typescript-eslint/typescript-estree': 7.5.0(typescript@5.4.5)
      eslint: 8.57.0
      semver: 7.6.2
    transitivePeerDependencies:
      - supports-color
      - typescript

  '@typescript-eslint/visitor-keys@7.5.0':
    dependencies:
      '@typescript-eslint/types': 7.5.0
      eslint-visitor-keys: 3.4.3

  '@ungap/structured-clone@1.2.0': {}

  '@unique-nft/opal-testnet-types@1003.70.0(@polkadot/api@11.1.1(bufferutil@4.0.8)(utf-8-validate@5.0.10))(@polkadot/types@11.1.1)':
    dependencies:
      '@polkadot/api': 11.1.1(bufferutil@4.0.8)(utf-8-validate@5.0.10)
      '@polkadot/types': 11.1.1

  '@unique-nft/quartz-mainnet-types@1003.70.0(@polkadot/api@11.1.1(bufferutil@4.0.8)(utf-8-validate@5.0.10))(@polkadot/types@11.1.1)':
    dependencies:
      '@polkadot/api': 11.1.1(bufferutil@4.0.8)(utf-8-validate@5.0.10)
      '@polkadot/types': 11.1.1

  '@unique-nft/sapphire-mainnet-types@1003.70.0(@polkadot/api@11.1.1(bufferutil@4.0.8)(utf-8-validate@5.0.10))(@polkadot/types@11.1.1)':
    dependencies:
      '@polkadot/api': 11.1.1(bufferutil@4.0.8)(utf-8-validate@5.0.10)
      '@polkadot/types': 11.1.1

  '@unique-nft/unique-mainnet-types@1001.63.0(@polkadot/api@11.1.1(bufferutil@4.0.8)(utf-8-validate@5.0.10))(@polkadot/types@11.1.1)':
    dependencies:
      '@polkadot/api': 11.1.1(bufferutil@4.0.8)(utf-8-validate@5.0.10)
      '@polkadot/types': 11.1.1

  '@vitest/expect@1.6.0':
    dependencies:
      '@vitest/spy': 1.6.0
      '@vitest/utils': 1.6.0
      chai: 4.4.1

  '@vitest/runner@1.6.0':
    dependencies:
      '@vitest/utils': 1.6.0
      p-limit: 5.0.0
      pathe: 1.1.2

  '@vitest/snapshot@1.6.0':
    dependencies:
      magic-string: 0.30.10
      pathe: 1.1.2
      pretty-format: 29.7.0

  '@vitest/spy@1.6.0':
    dependencies:
      tinyspy: 2.2.1

  '@vitest/ui@1.6.0(vitest@1.6.0)':
    dependencies:
      '@vitest/utils': 1.6.0
      fast-glob: 3.3.2
      fflate: 0.8.2
      flatted: 3.3.1
      pathe: 1.1.2
      picocolors: 1.0.1
      sirv: 2.0.4
      vitest: 1.6.0(@types/node@20.12.12)(@vitest/ui@1.6.0)(jsdom@24.0.0(bufferutil@4.0.8)(utf-8-validate@5.0.10))

  '@vitest/utils@1.6.0':
    dependencies:
      diff-sequences: 29.6.3
      estree-walker: 3.0.3
      loupe: 2.3.7
      pretty-format: 29.7.0

  '@zeitgeistpm/type-defs@1.0.0': {}

  '@zeroio/type-definitions@0.0.14': {}

  '@zombienet/orchestrator@0.0.85(@polkadot/util@12.6.2)(@types/node@20.12.12)(bufferutil@4.0.8)(chokidar@3.6.0)(utf-8-validate@5.0.10)':
    dependencies:
      '@polkadot/api': 11.1.1(bufferutil@4.0.8)(utf-8-validate@5.0.10)
      '@polkadot/keyring': 12.6.2(@polkadot/util-crypto@12.6.2(@polkadot/util@12.6.2))(@polkadot/util@12.6.2)
      '@polkadot/util-crypto': 12.6.2(@polkadot/util@12.6.2)
      '@zombienet/utils': 0.0.25(@types/node@20.12.12)(chokidar@3.6.0)(typescript@5.4.5)
      JSONStream: 1.3.5
      chai: 4.4.1
      debug: 4.3.4(supports-color@8.1.1)
      execa: 5.1.1
      fs-extra: 11.2.0
      jsdom: 23.2.0(bufferutil@4.0.8)(utf-8-validate@5.0.10)
      json-bigint: 1.0.0
      libp2p-crypto: 0.21.2
      minimatch: 9.0.4
      mocha: 10.4.0
      napi-maybe-compressed-blob: 0.0.11
      peer-id: 0.16.0
      tmp-promise: 3.0.3
      typescript: 5.4.5
      yaml: 2.4.2
    transitivePeerDependencies:
      - '@polkadot/util'
      - '@swc/core'
      - '@swc/wasm'
      - '@types/node'
      - bufferutil
      - canvas
      - chokidar
      - supports-color
      - utf-8-validate

  '@zombienet/utils@0.0.25(@types/node@20.12.12)(chokidar@3.6.0)(typescript@5.4.5)':
    dependencies:
      cli-table3: 0.6.5
      debug: 4.3.4(supports-color@8.1.1)
      mocha: 10.4.0
      nunjucks: 3.2.4(chokidar@3.6.0)
      toml: 3.0.0
      ts-node: 10.9.2(@types/node@20.12.12)(typescript@5.4.5)
    transitivePeerDependencies:
      - '@swc/core'
      - '@swc/wasm'
      - '@types/node'
      - chokidar
      - supports-color
      - typescript

  JSONStream@1.3.5:
    dependencies:
      jsonparse: 1.3.1
      through: 2.3.8

  a-sync-waterfall@1.0.1: {}

  abbrev@1.1.1:
    optional: true

  abitype@0.7.1(typescript@5.4.5)(zod@3.23.8):
    dependencies:
      typescript: 5.4.5
    optionalDependencies:
      zod: 3.23.8

  abitype@1.0.0(typescript@5.4.5)(zod@3.23.8):
    optionalDependencies:
      typescript: 5.4.5
      zod: 3.23.8

  abort-controller@3.0.0:
    dependencies:
      event-target-shim: 5.0.1

  abortcontroller-polyfill@1.7.5: {}

  abstract-leveldown@6.2.3:
    dependencies:
      buffer: 5.7.1
      immediate: 3.2.3
      level-concat-iterator: 2.0.1
      level-supports: 1.0.1
      xtend: 4.0.2

  abstract-leveldown@6.3.0:
    dependencies:
      buffer: 5.7.1
      immediate: 3.3.0
      level-concat-iterator: 2.0.1
      level-supports: 1.0.1
      xtend: 4.0.2

  accepts@1.3.8:
    dependencies:
      mime-types: 2.1.35
      negotiator: 0.6.3

  acorn-jsx@5.3.2(acorn@8.11.3):
    dependencies:
      acorn: 8.11.3

  acorn-walk@8.3.2: {}

  acorn@8.11.3: {}

  aes-js@4.0.0-beta.5: {}

  agent-base@6.0.2:
    dependencies:
      debug: 4.3.4(supports-color@8.1.1)
    transitivePeerDependencies:
      - supports-color
    optional: true

  agent-base@7.1.1:
    dependencies:
      debug: 4.3.4(supports-color@8.1.1)
    transitivePeerDependencies:
      - supports-color

  agentkeepalive@4.5.0:
    dependencies:
      humanize-ms: 1.2.1
    optional: true

  aggregate-error@3.1.0:
    dependencies:
      clean-stack: 2.2.0
      indent-string: 4.0.0
    optional: true

  aggregate-error@5.0.0:
    dependencies:
      clean-stack: 5.2.0
      indent-string: 5.0.0

  ajv@6.12.6:
    dependencies:
      fast-deep-equal: 3.1.3
      fast-json-stable-stringify: 2.1.0
      json-schema-traverse: 0.4.1
      uri-js: 4.4.1

  ansi-colors@4.1.1: {}

  ansi-escapes@4.3.2:
    dependencies:
      type-fest: 0.21.3

  ansi-regex@5.0.1: {}

  ansi-regex@6.0.1: {}

  ansi-styles@4.3.0:
    dependencies:
      color-convert: 2.0.1

  ansi-styles@5.2.0: {}

  ansi-styles@6.2.1: {}

  any-promise@1.3.0: {}

  anymatch@3.1.3:
    dependencies:
      normalize-path: 3.0.0
      picomatch: 2.3.1

  app-root-path@3.1.0: {}

  aproba@2.0.0:
    optional: true

  are-we-there-yet@3.0.1:
    dependencies:
      delegates: 1.0.0
      readable-stream: 3.6.2
    optional: true

  arg@4.1.3: {}

  argparse@2.0.1: {}

  array-buffer-byte-length@1.0.1:
    dependencies:
      call-bind: 1.0.7
      is-array-buffer: 3.0.4

  array-flatten@1.1.1: {}

  array-union@2.1.0: {}

  asap@2.0.6: {}

  asn1@0.2.6:
    dependencies:
      safer-buffer: 2.1.2

  assert-plus@1.0.0: {}

  assertion-error@1.1.0: {}

  async-limiter@1.0.1: {}

  asynckit@0.4.0: {}

  atomic-sleep@1.0.0: {}

  available-typed-arrays@1.0.6: {}

  aws-sign2@0.7.0: {}

  aws4@1.12.0: {}

  axios@1.7.2(debug@4.3.4):
    dependencies:
      follow-redirects: 1.15.6(debug@4.3.4)
      form-data: 4.0.0
      proxy-from-env: 1.1.0
    transitivePeerDependencies:
      - debug

  balanced-match@1.0.2: {}

  base-x@3.0.9:
    dependencies:
      safe-buffer: 5.2.1

  base64-js@1.5.1: {}

  bcrypt-pbkdf@1.0.2:
    dependencies:
      tweetnacl: 0.14.5

  before-after-hook@2.2.3: {}

  before-after-hook@3.0.2: {}

  bidi-js@1.0.3:
    dependencies:
      require-from-string: 2.0.2

  bignumber.js@9.1.2: {}

  binary-extensions@2.3.0: {}

  bindings@1.5.0:
    dependencies:
      file-uri-to-path: 1.0.0

  bit-twiddle@1.0.2: {}

  bl@4.1.0:
    dependencies:
      buffer: 5.7.1
      inherits: 2.0.4
      readable-stream: 3.6.2

  bl@5.1.0:
    dependencies:
      buffer: 6.0.3
      inherits: 2.0.4
      readable-stream: 3.6.2

  blakejs@1.2.1: {}

  bluebird@3.7.2: {}

  bn.js@4.11.6: {}

  bn.js@4.12.0: {}

  bn.js@5.2.1: {}

  body-parser@1.20.1:
    dependencies:
      bytes: 3.1.2
      content-type: 1.0.5
      debug: 2.6.9
      depd: 2.0.0
      destroy: 1.2.0
      http-errors: 2.0.0
      iconv-lite: 0.4.24
      on-finished: 2.4.1
      qs: 6.11.0
      raw-body: 2.5.1
      type-is: 1.6.18
      unpipe: 1.0.0
    transitivePeerDependencies:
      - supports-color

  body-parser@1.20.2:
    dependencies:
      bytes: 3.1.2
      content-type: 1.0.5
      debug: 2.6.9
      depd: 2.0.0
      destroy: 1.2.0
      http-errors: 2.0.0
      iconv-lite: 0.4.24
      on-finished: 2.4.1
      qs: 6.11.0
      raw-body: 2.5.2
      type-is: 1.6.18
      unpipe: 1.0.0
    transitivePeerDependencies:
      - supports-color

  boolean@3.2.0: {}

  bottleneck@2.19.5: {}

  brace-expansion@1.1.11:
    dependencies:
      balanced-match: 1.0.2
      concat-map: 0.0.1

  brace-expansion@2.0.1:
    dependencies:
      balanced-match: 1.0.2

  braces@3.0.3:
    dependencies:
      fill-range: 7.1.1

  brorand@1.1.0: {}

  browser-stdout@1.3.1: {}

  browserify-aes@1.2.0:
    dependencies:
      buffer-xor: 1.0.3
      cipher-base: 1.0.4
      create-hash: 1.2.0
      evp_bytestokey: 1.0.3
      inherits: 2.0.4
      safe-buffer: 5.2.1

  bs58@4.0.1:
    dependencies:
      base-x: 3.0.9

  bs58check@2.1.2:
    dependencies:
      bs58: 4.0.1
      create-hash: 1.2.0
      safe-buffer: 5.2.1

  buffer-to-arraybuffer@0.0.5: {}

  buffer-xor@1.0.3: {}

  buffer@5.7.1:
    dependencies:
      base64-js: 1.5.1
      ieee754: 1.2.1

  buffer@6.0.3:
    dependencies:
      base64-js: 1.5.1
      ieee754: 1.2.1

  bufferutil@4.0.8:
    dependencies:
      node-gyp-build: 4.8.1

  bytes@3.1.2: {}

  cac@6.7.14: {}

  cacache@15.3.0:
    dependencies:
      '@npmcli/fs': 1.1.1
      '@npmcli/move-file': 1.1.2
      chownr: 2.0.0
      fs-minipass: 2.1.0
      glob: 7.2.3
      infer-owner: 1.0.4
      lru-cache: 6.0.0
      minipass: 3.3.6
      minipass-collect: 1.0.2
      minipass-flush: 1.0.5
      minipass-pipeline: 1.2.4
      mkdirp: 1.0.4
      p-map: 4.0.0
      promise-inflight: 1.0.1
      rimraf: 3.0.2
      ssri: 8.0.1
      tar: 6.2.1
      unique-filename: 1.1.1
    transitivePeerDependencies:
      - bluebird
    optional: true

  cacheable-lookup@5.0.4: {}

  cacheable-lookup@6.1.0: {}

  cacheable-request@7.0.4:
    dependencies:
      clone-response: 1.0.3
      get-stream: 5.2.0
      http-cache-semantics: 4.1.1
      keyv: 4.5.4
      lowercase-keys: 2.0.0
      normalize-url: 6.1.0
      responselike: 2.0.1

  call-bind@1.0.5:
    dependencies:
      function-bind: 1.1.2
      get-intrinsic: 1.2.2
      set-function-length: 1.1.1

  call-bind@1.0.7:
    dependencies:
      es-define-property: 1.0.0
      es-errors: 1.3.0
      function-bind: 1.1.2
      get-intrinsic: 1.2.4
      set-function-length: 1.2.1

  callsites@3.1.0: {}

  camelcase@5.3.1: {}

  camelcase@6.3.0: {}

  camelize@1.0.1: {}

  canvas-renderer@2.2.1:
    dependencies:
      '@types/node': 20.12.12

  caseless@0.12.0: {}

  chai@4.4.1:
    dependencies:
      assertion-error: 1.1.0
      check-error: 1.0.3
      deep-eql: 4.1.3
      get-func-name: 2.0.2
      loupe: 2.3.7
      pathval: 1.1.1
      type-detect: 4.0.8

  chalk@3.0.0:
    dependencies:
      ansi-styles: 4.3.0
      supports-color: 7.2.0

  chalk@4.1.2:
    dependencies:
      ansi-styles: 4.3.0
      supports-color: 7.2.0

  chalk@5.3.0: {}

  chardet@0.7.0: {}

  check-error@1.0.3:
    dependencies:
      get-func-name: 2.0.2

  chokidar@3.5.3:
    dependencies:
      anymatch: 3.1.3
      braces: 3.0.3
      glob-parent: 5.1.2
      is-binary-path: 2.1.0
      is-glob: 4.0.3
      normalize-path: 3.0.0
      readdirp: 3.6.0
    optionalDependencies:
      fsevents: 2.3.3

  chokidar@3.6.0:
    dependencies:
      anymatch: 3.1.3
      braces: 3.0.3
      glob-parent: 5.1.2
      is-binary-path: 2.1.0
      is-glob: 4.0.3
      normalize-path: 3.0.0
      readdirp: 3.6.0
    optionalDependencies:
      fsevents: 2.3.3
    optional: true

  chownr@1.1.4: {}

  chownr@2.0.0: {}

  cids@0.7.5:
    dependencies:
      buffer: 5.7.1
      class-is: 1.1.0
      multibase: 0.6.1
      multicodec: 1.0.4
      multihashes: 0.4.21

  cipher-base@1.0.4:
    dependencies:
      inherits: 2.0.4
      safe-buffer: 5.2.1

  class-is@1.1.0: {}

  clean-stack@2.2.0:
    optional: true

  clean-stack@5.2.0:
    dependencies:
      escape-string-regexp: 5.0.0

  clear@0.1.0: {}

  cli-cursor@3.1.0:
    dependencies:
      restore-cursor: 3.1.0

  cli-cursor@4.0.0:
    dependencies:
      restore-cursor: 4.0.0

  cli-highlight@2.1.11:
    dependencies:
      chalk: 4.1.2
      highlight.js: 10.7.3
      mz: 2.7.0
      parse5: 5.1.1
      parse5-htmlparser2-tree-adapter: 6.0.1
      yargs: 16.2.0

  cli-progress@3.12.0:
    dependencies:
      string-width: 4.2.3

  cli-spinners@2.9.2: {}

  cli-table3@0.6.5:
    dependencies:
      string-width: 4.2.3
    optionalDependencies:
      '@colors/colors': 1.5.0

  cli-width@4.1.0: {}

  cliui@7.0.4:
    dependencies:
      string-width: 4.2.3
      strip-ansi: 6.0.1
      wrap-ansi: 7.0.0

  cliui@8.0.1:
    dependencies:
      string-width: 4.2.3
      strip-ansi: 6.0.1
      wrap-ansi: 7.0.0

  clone-response@1.0.3:
    dependencies:
      mimic-response: 1.0.1

  clone@1.0.4: {}

  color-convert@2.0.1:
    dependencies:
      color-name: 1.1.4

  color-name@1.1.4: {}

  color-support@1.1.3:
    optional: true

  colord@2.9.3: {}

  colorette@2.0.20: {}

  colors@1.4.0: {}

  combined-stream@1.0.8:
    dependencies:
      delayed-stream: 1.0.0

  comlink@4.4.1: {}

  command-exists@1.2.9: {}

  commander@2.7.1:
    dependencies:
      graceful-readlink: 1.0.1

  commander@5.1.0: {}

  commander@8.3.0: {}

  complex.js@2.1.1: {}

  concat-map@0.0.1: {}

  confbox@0.1.7: {}

  config-chain@1.1.13:
    dependencies:
      ini: 1.3.8
      proto-list: 1.2.4

  console-control-strings@1.1.0:
    optional: true

  content-disposition@0.5.4:
    dependencies:
      safe-buffer: 5.2.1

  content-hash@2.5.2:
    dependencies:
      cids: 0.7.5
      multicodec: 0.5.7
      multihashes: 0.4.21

  content-type@1.0.5: {}

  cookie-signature@1.0.6: {}

  cookie@0.5.0: {}

  copy-to-clipboard@3.3.3:
    dependencies:
      toggle-selection: 1.0.6

  core-util-is@1.0.2: {}

  cors@2.8.5:
    dependencies:
      object-assign: 4.1.1
      vary: 1.1.2

  crc-32@1.2.2: {}

  create-hash@1.2.0:
    dependencies:
      cipher-base: 1.0.4
      inherits: 2.0.4
      md5.js: 1.3.5
      ripemd160: 2.0.2
      sha.js: 2.4.11

  create-hmac@1.1.7:
    dependencies:
      cipher-base: 1.0.4
      create-hash: 1.2.0
      inherits: 2.0.4
      ripemd160: 2.0.2
      safe-buffer: 5.2.1
      sha.js: 2.4.11

  create-require@1.1.1: {}

  cross-fetch@4.0.0(encoding@0.1.13):
    dependencies:
      node-fetch: 2.7.0(encoding@0.1.13)
    transitivePeerDependencies:
      - encoding

  cross-spawn@7.0.3:
    dependencies:
      path-key: 3.1.1
      shebang-command: 2.0.0
      which: 2.0.2

  css-color-keywords@1.0.0: {}

  css-to-react-native@3.2.0:
    dependencies:
      camelize: 1.0.1
      css-color-keywords: 1.0.0
      postcss-value-parser: 4.2.0

  css-tree@2.3.1:
    dependencies:
      mdn-data: 2.0.30
      source-map-js: 1.2.0

  cssstyle@4.0.1:
    dependencies:
      rrweb-cssom: 0.6.0

  csstype@3.1.3: {}

  cuint@0.2.2: {}

  d@1.0.2:
    dependencies:
      es5-ext: 0.10.64
      type: 2.7.2

  dashdash@1.14.1:
    dependencies:
      assert-plus: 1.0.0

  data-uri-to-buffer@4.0.1: {}

  data-urls@5.0.0:
    dependencies:
      whatwg-mimetype: 4.0.0
      whatwg-url: 14.0.0

  dateformat@4.6.3: {}

  dayjs@1.11.11: {}

  debug@2.6.9:
    dependencies:
      ms: 2.0.0

  debug@4.3.4(supports-color@8.1.1):
    dependencies:
      ms: 2.1.2
    optionalDependencies:
      supports-color: 8.1.1

  decamelize@4.0.0: {}

  decimal.js@10.4.3: {}

  decode-uri-component@0.2.2: {}

  decompress-response@3.3.0:
    dependencies:
      mimic-response: 1.0.1

  decompress-response@6.0.0:
    dependencies:
      mimic-response: 3.1.0

  deep-eql@4.1.3:
    dependencies:
      type-detect: 4.0.8

  deep-equal@2.2.3:
    dependencies:
      array-buffer-byte-length: 1.0.1
      call-bind: 1.0.7
      es-get-iterator: 1.1.3
      get-intrinsic: 1.2.4
      is-arguments: 1.1.1
      is-array-buffer: 3.0.4
      is-date-object: 1.0.5
      is-regex: 1.1.4
      is-shared-array-buffer: 1.0.3
      isarray: 2.0.5
      object-is: 1.1.6
      object-keys: 1.1.1
      object.assign: 4.1.5
      regexp.prototype.flags: 1.5.2
      side-channel: 1.0.6
      which-boxed-primitive: 1.0.2
      which-collection: 1.0.2
      which-typed-array: 1.1.14

  deep-extend@0.6.0: {}

  deep-is@0.1.4: {}

  defaults@1.0.4:
    dependencies:
      clone: 1.0.4

  defer-to-connect@2.0.1: {}

  deferred-leveldown@5.3.0:
    dependencies:
      abstract-leveldown: 6.2.3
      inherits: 2.0.4

  define-data-property@1.1.1:
    dependencies:
      get-intrinsic: 1.2.2
      gopd: 1.0.1
      has-property-descriptors: 1.0.1

  define-data-property@1.1.4:
    dependencies:
      es-define-property: 1.0.0
      es-errors: 1.3.0
      gopd: 1.0.1

  define-properties@1.2.1:
    dependencies:
      define-data-property: 1.1.4
      has-property-descriptors: 1.0.2
      object-keys: 1.1.1

  delayed-stream@1.0.0: {}

  delegates@1.0.0:
    optional: true

  depd@2.0.0: {}

  deprecation@2.3.1: {}

  destroy@1.2.0: {}

  detect-libc@2.0.3: {}

  detect-node@2.1.0: {}

  diff-match-patch@1.0.5: {}

  diff-sequences@29.6.3: {}

  diff@4.0.2: {}

  diff@5.0.0: {}

  dir-glob@3.0.1:
    dependencies:
      path-type: 4.0.0

  doctrine@3.0.0:
    dependencies:
      esutils: 2.0.3

  dom-walk@0.1.2: {}

  dotenv@16.4.5: {}

  eastasianwidth@0.2.0: {}

  ecc-jsbn@0.1.2:
    dependencies:
      jsbn: 0.1.1
      safer-buffer: 2.1.2

  ed2curve@0.3.0:
    dependencies:
      tweetnacl: 1.0.3

  ee-first@1.1.1: {}

  elliptic@6.5.4:
    dependencies:
      bn.js: 4.12.0
      brorand: 1.1.0
      hash.js: 1.1.7
      hmac-drbg: 1.0.1
      inherits: 2.0.4
      minimalistic-assert: 1.0.1
      minimalistic-crypto-utils: 1.0.1

  elliptic@6.5.5:
    dependencies:
      bn.js: 4.12.0
      brorand: 1.1.0
      hash.js: 1.1.7
      hmac-drbg: 1.0.1
      inherits: 2.0.4
      minimalistic-assert: 1.0.1
      minimalistic-crypto-utils: 1.0.1

  emoji-regex@8.0.0: {}

  emoji-regex@9.2.2: {}

  encodeurl@1.0.2: {}

  encoding-down@6.3.0:
    dependencies:
      abstract-leveldown: 6.3.0
      inherits: 2.0.4
      level-codec: 9.0.2
      level-errors: 2.0.1

  encoding@0.1.13:
    dependencies:
      iconv-lite: 0.6.3
    optional: true

  end-of-stream@1.4.4:
    dependencies:
      once: 1.4.0

  entities@4.5.0: {}

  env-paths@2.2.1:
    optional: true

  err-code@2.0.3:
    optional: true

  err-code@3.0.1: {}

  errno@0.1.8:
    dependencies:
      prr: 1.0.1

  es-define-property@1.0.0:
    dependencies:
      get-intrinsic: 1.2.4

  es-errors@1.3.0: {}

  es-get-iterator@1.1.3:
    dependencies:
      call-bind: 1.0.7
      get-intrinsic: 1.2.4
      has-symbols: 1.0.3
      is-arguments: 1.1.1
      is-map: 2.0.3
      is-set: 2.0.3
      is-string: 1.0.7
      isarray: 2.0.5
      stop-iteration-iterator: 1.0.0

  es5-ext@0.10.64:
    dependencies:
      es6-iterator: 2.0.3
      es6-symbol: 3.1.4
      esniff: 2.0.1
      next-tick: 1.1.0

  es6-error@4.1.1: {}

  es6-iterator@2.0.3:
    dependencies:
      d: 1.0.2
      es5-ext: 0.10.64
      es6-symbol: 3.1.4

  es6-promise@4.2.8: {}

  es6-symbol@3.1.4:
    dependencies:
      d: 1.0.2
      ext: 1.7.0

  es6-weak-map@2.0.3:
    dependencies:
      d: 1.0.2
      es5-ext: 0.10.64
      es6-iterator: 2.0.3
      es6-symbol: 3.1.4

  esbuild@0.20.2:
    optionalDependencies:
      '@esbuild/aix-ppc64': 0.20.2
      '@esbuild/android-arm': 0.20.2
      '@esbuild/android-arm64': 0.20.2
      '@esbuild/android-x64': 0.20.2
      '@esbuild/darwin-arm64': 0.20.2
      '@esbuild/darwin-x64': 0.20.2
      '@esbuild/freebsd-arm64': 0.20.2
      '@esbuild/freebsd-x64': 0.20.2
      '@esbuild/linux-arm': 0.20.2
      '@esbuild/linux-arm64': 0.20.2
      '@esbuild/linux-ia32': 0.20.2
      '@esbuild/linux-loong64': 0.20.2
      '@esbuild/linux-mips64el': 0.20.2
      '@esbuild/linux-ppc64': 0.20.2
      '@esbuild/linux-riscv64': 0.20.2
      '@esbuild/linux-s390x': 0.20.2
      '@esbuild/linux-x64': 0.20.2
      '@esbuild/netbsd-x64': 0.20.2
      '@esbuild/openbsd-x64': 0.20.2
      '@esbuild/sunos-x64': 0.20.2
      '@esbuild/win32-arm64': 0.20.2
      '@esbuild/win32-ia32': 0.20.2
      '@esbuild/win32-x64': 0.20.2

  escalade@3.1.1: {}

  escalade@3.1.2: {}

  escape-html@1.0.3: {}

  escape-latex@1.2.0: {}

  escape-string-regexp@4.0.0: {}

  escape-string-regexp@5.0.0: {}

  eslint-plugin-unused-imports@3.1.0(@typescript-eslint/eslint-plugin@7.5.0(@typescript-eslint/parser@7.5.0(eslint@8.57.0)(typescript@5.4.5))(eslint@8.57.0)(typescript@5.4.5))(eslint@8.57.0):
    dependencies:
      eslint: 8.57.0
      eslint-rule-composer: 0.3.0
    optionalDependencies:
      '@typescript-eslint/eslint-plugin': 7.5.0(@typescript-eslint/parser@7.5.0(eslint@8.57.0)(typescript@5.4.5))(eslint@8.57.0)(typescript@5.4.5)

  eslint-rule-composer@0.3.0: {}

  eslint-scope@7.2.2:
    dependencies:
      esrecurse: 4.3.0
      estraverse: 5.3.0

  eslint-visitor-keys@3.4.3: {}

  eslint@8.57.0:
    dependencies:
      '@eslint-community/eslint-utils': 4.4.0(eslint@8.57.0)
      '@eslint-community/regexpp': 4.10.0
      '@eslint/eslintrc': 2.1.4
      '@eslint/js': 8.57.0
      '@humanwhocodes/config-array': 0.11.14
      '@humanwhocodes/module-importer': 1.0.1
      '@nodelib/fs.walk': 1.2.8
      '@ungap/structured-clone': 1.2.0
      ajv: 6.12.6
      chalk: 4.1.2
      cross-spawn: 7.0.3
      debug: 4.3.4(supports-color@8.1.1)
      doctrine: 3.0.0
      escape-string-regexp: 4.0.0
      eslint-scope: 7.2.2
      eslint-visitor-keys: 3.4.3
      espree: 9.6.1
      esquery: 1.5.0
      esutils: 2.0.3
      fast-deep-equal: 3.1.3
      file-entry-cache: 6.0.1
      find-up: 5.0.0
      glob-parent: 6.0.2
      globals: 13.24.0
      graphemer: 1.4.0
      ignore: 5.3.1
      imurmurhash: 0.1.4
      is-glob: 4.0.3
      is-path-inside: 3.0.3
      js-yaml: 4.1.0
      json-stable-stringify-without-jsonify: 1.0.1
      levn: 0.4.1
      lodash.merge: 4.6.2
      minimatch: 3.1.2
      natural-compare: 1.4.0
      optionator: 0.9.3
      strip-ansi: 6.0.1
      text-table: 0.2.0
    transitivePeerDependencies:
      - supports-color

  esniff@2.0.1:
    dependencies:
      d: 1.0.2
      es5-ext: 0.10.64
      event-emitter: 0.3.5
      type: 2.7.2

  espree@9.6.1:
    dependencies:
      acorn: 8.11.3
      acorn-jsx: 5.3.2(acorn@8.11.3)
      eslint-visitor-keys: 3.4.3

  esquery@1.5.0:
    dependencies:
      estraverse: 5.3.0

  esrecurse@4.3.0:
    dependencies:
      estraverse: 5.3.0

  estraverse@5.3.0: {}

  estree-walker@3.0.3:
    dependencies:
      '@types/estree': 1.0.5

  esutils@2.0.3: {}

  etag@1.8.1: {}

  eth-ens-namehash@2.0.8:
    dependencies:
      idna-uts46-hx: 2.3.1
      js-sha3: 0.5.7

  eth-lib@0.1.29(bufferutil@4.0.8)(utf-8-validate@5.0.10):
    dependencies:
      bn.js: 4.12.0
      elliptic: 6.5.4
      nano-json-stream-parser: 0.1.2
      servify: 0.1.12
      ws: 3.3.3(bufferutil@4.0.8)(utf-8-validate@5.0.10)
      xhr-request-promise: 0.1.3
    transitivePeerDependencies:
      - bufferutil
      - supports-color
      - utf-8-validate

  eth-lib@0.2.8:
    dependencies:
      bn.js: 4.12.0
      elliptic: 6.5.4
      xhr-request-promise: 0.1.3

  eth-object@https://codeload.github.com/aurora-is-near/eth-object/tar.gz/a84d1420fdde87a768b96c6a3b3d0ee435998f72(bufferutil@4.0.8)(encoding@0.1.13)(utf-8-validate@5.0.10):
    dependencies:
      eth-util-lite: https://codeload.github.com/near/eth-util-lite/tar.gz/427b7634a123d171432f3b38c6542913a3897ac7
      ethereumjs-util: 7.1.5
      web3: 1.10.4(bufferutil@4.0.8)(encoding@0.1.13)(utf-8-validate@5.0.10)
    transitivePeerDependencies:
      - bufferutil
      - encoding
      - supports-color
      - utf-8-validate

  eth-util-lite@https://codeload.github.com/near/eth-util-lite/tar.gz/427b7634a123d171432f3b38c6542913a3897ac7:
    dependencies:
      bn.js: 4.12.0
      js-sha3: 0.8.0
      rlp: 2.2.7
      safe-buffer: 5.2.1

  ethereum-blockies-base64@1.0.2:
    dependencies:
      pnglib: 0.0.1

  ethereum-bloom-filters@1.0.10:
    dependencies:
      js-sha3: 0.8.0

  ethereum-cryptography@0.1.3:
    dependencies:
      '@types/pbkdf2': 3.1.2
      '@types/secp256k1': 4.0.6
      blakejs: 1.2.1
      browserify-aes: 1.2.0
      bs58check: 2.1.2
      create-hash: 1.2.0
      create-hmac: 1.1.7
      hash.js: 1.1.7
      keccak: 3.0.4
      pbkdf2: 3.1.2
      randombytes: 2.1.0
      safe-buffer: 5.2.1
      scrypt-js: 3.0.1
      secp256k1: 4.0.3
      setimmediate: 1.0.5

  ethereum-cryptography@2.1.3:
    dependencies:
      '@noble/curves': 1.3.0
      '@noble/hashes': 1.3.3
      '@scure/bip32': 1.3.3
      '@scure/bip39': 1.2.2

  ethereumjs-util@7.1.5:
    dependencies:
      '@types/bn.js': 5.1.5
      bn.js: 5.2.1
      create-hash: 1.2.0
      ethereum-cryptography: 0.1.3
      rlp: 2.2.7

  ethers@6.12.1(bufferutil@4.0.8)(utf-8-validate@5.0.10):
    dependencies:
      '@adraffy/ens-normalize': 1.10.1
      '@noble/curves': 1.2.0
      '@noble/hashes': 1.3.2
      '@types/node': 18.15.13
      aes-js: 4.0.0-beta.5
      tslib: 2.4.0
      ws: 8.5.0(bufferutil@4.0.8)(utf-8-validate@5.0.10)
    transitivePeerDependencies:
      - bufferutil
      - utf-8-validate

  ethjs-unit@0.1.6:
    dependencies:
      bn.js: 4.11.6
      number-to-bn: 1.7.0

  event-emitter@0.3.5:
    dependencies:
      d: 1.0.2
      es5-ext: 0.10.64

  event-target-shim@5.0.1: {}

  eventemitter3@4.0.4: {}

  eventemitter3@4.0.7: {}

  eventemitter3@5.0.1: {}

  events@3.3.0: {}

  evp_bytestokey@1.0.3:
    dependencies:
      md5.js: 1.3.5
      safe-buffer: 5.2.1

  execa@5.1.1:
    dependencies:
      cross-spawn: 7.0.3
      get-stream: 6.0.1
      human-signals: 2.1.0
      is-stream: 2.0.1
      merge-stream: 2.0.0
      npm-run-path: 4.0.1
      onetime: 5.1.2
      signal-exit: 3.0.7
      strip-final-newline: 2.0.0

  execa@8.0.1:
    dependencies:
      cross-spawn: 7.0.3
      get-stream: 8.0.1
      human-signals: 5.0.0
      is-stream: 3.0.0
      merge-stream: 2.0.0
      npm-run-path: 5.3.0
      onetime: 6.0.0
      signal-exit: 4.1.0
      strip-final-newline: 3.0.0

  expand-template@2.0.3: {}

  express@4.18.2:
    dependencies:
      accepts: 1.3.8
      array-flatten: 1.1.1
      body-parser: 1.20.1
      content-disposition: 0.5.4
      content-type: 1.0.5
      cookie: 0.5.0
      cookie-signature: 1.0.6
      debug: 2.6.9
      depd: 2.0.0
      encodeurl: 1.0.2
      escape-html: 1.0.3
      etag: 1.8.1
      finalhandler: 1.2.0
      fresh: 0.5.2
      http-errors: 2.0.0
      merge-descriptors: 1.0.1
      methods: 1.1.2
      on-finished: 2.4.1
      parseurl: 1.3.3
      path-to-regexp: 0.1.7
      proxy-addr: 2.0.7
      qs: 6.11.0
      range-parser: 1.2.1
      safe-buffer: 5.2.1
      send: 0.18.0
      serve-static: 1.15.0
      setprototypeof: 1.2.0
      statuses: 2.0.1
      type-is: 1.6.18
      utils-merge: 1.0.1
      vary: 1.1.2
    transitivePeerDependencies:
      - supports-color

  ext@1.7.0:
    dependencies:
      type: 2.7.2

  extend@3.0.2: {}

  external-editor@3.1.0:
    dependencies:
      chardet: 0.7.0
      iconv-lite: 0.4.24
      tmp: 0.0.33

  extsprintf@1.3.0: {}

  fast-copy@3.0.2: {}

  fast-deep-equal@3.1.3: {}

  fast-glob@3.3.2:
    dependencies:
      '@nodelib/fs.stat': 2.0.5
      '@nodelib/fs.walk': 1.2.8
      glob-parent: 5.1.2
      merge2: 1.4.1
      micromatch: 4.0.7

  fast-json-stable-stringify@2.1.0: {}

  fast-levenshtein@2.0.6: {}

  fast-redact@3.5.0: {}

  fast-safe-stringify@2.1.1: {}

  fast-sha256@1.3.0: {}

  fastq@1.17.1:
    dependencies:
      reusify: 1.0.4

  fetch-blob@3.2.0:
    dependencies:
      node-domexception: 1.0.0
      web-streams-polyfill: 3.2.1

  fflate@0.8.2: {}

  fft-js@0.0.12:
    dependencies:
      bit-twiddle: 1.0.2
      commander: 2.7.1

  file-entry-cache@6.0.1:
    dependencies:
      flat-cache: 3.2.0

  file-uri-to-path@1.0.0: {}

  fill-range@7.1.1:
    dependencies:
      to-regex-range: 5.0.1

  finalhandler@1.2.0:
    dependencies:
      debug: 2.6.9
      encodeurl: 1.0.2
      escape-html: 1.0.3
      on-finished: 2.4.1
      parseurl: 1.3.3
      statuses: 2.0.1
      unpipe: 1.0.0
    transitivePeerDependencies:
      - supports-color

  find-up@5.0.0:
    dependencies:
      locate-path: 6.0.0
      path-exists: 4.0.0

  flat-cache@3.2.0:
    dependencies:
      flatted: 3.3.1
      keyv: 4.5.4
      rimraf: 3.0.2

  flat@5.0.2: {}

  flatted@3.3.1: {}

<<<<<<< HEAD
  /follow-redirects@1.15.6(debug@4.3.4):
    resolution: {integrity: sha512-wWN62YITEaOpSK584EZXJafH1AGpO8RVgElfkuXbTOrPX4fIfOyEpW/CsiNd8JdYrAoOvafRTOEnvsO++qCqFA==}
    engines: {node: '>=4.0'}
    peerDependencies:
      debug: '*'
    peerDependenciesMeta:
      debug:
        optional: true
    dependencies:
=======
  follow-redirects@1.15.4(debug@4.3.4):
    optionalDependencies:
      debug: 4.3.4(supports-color@8.1.1)

  follow-redirects@1.15.6(debug@4.3.4):
    optionalDependencies:
>>>>>>> a814c93b
      debug: 4.3.4(supports-color@8.1.1)

  for-each@0.3.3:
    dependencies:
      is-callable: 1.2.7

  foreground-child@3.1.1:
    dependencies:
      cross-spawn: 7.0.3
      signal-exit: 4.1.0

  forever-agent@0.6.1: {}

  form-data-encoder@1.7.1: {}

  form-data@2.3.3:
    dependencies:
      asynckit: 0.4.0
      combined-stream: 1.0.8
      mime-types: 2.1.35

  form-data@4.0.0:
    dependencies:
      asynckit: 0.4.0
      combined-stream: 1.0.8
      mime-types: 2.1.35

  formdata-polyfill@4.0.10:
    dependencies:
      fetch-blob: 3.2.0

  forwarded@0.2.0: {}

  fraction.js@4.3.4: {}

  fresh@0.5.2: {}

  fs-constants@1.0.0: {}

  fs-extra@11.2.0:
    dependencies:
      graceful-fs: 4.2.11
      jsonfile: 6.1.0
      universalify: 2.0.1

  fs-extra@4.0.3:
    dependencies:
      graceful-fs: 4.2.11
      jsonfile: 4.0.0
      universalify: 0.1.2

  fs-minipass@1.2.7:
    dependencies:
      minipass: 2.9.0

  fs-minipass@2.1.0:
    dependencies:
      minipass: 3.3.6

  fs.realpath@1.0.0: {}

  fsevents@2.3.3:
    optional: true

  function-bind@1.1.2: {}

  functional-red-black-tree@1.0.1: {}

  functions-have-names@1.2.3: {}

  gauge@4.0.4:
    dependencies:
      aproba: 2.0.0
      color-support: 1.1.3
      console-control-strings: 1.1.0
      has-unicode: 2.0.1
      signal-exit: 3.0.7
      string-width: 4.2.3
      strip-ansi: 6.0.1
      wide-align: 1.1.5
    optional: true

  get-caller-file@2.0.5: {}

  get-func-name@2.0.2: {}

  get-intrinsic@1.2.2:
    dependencies:
      function-bind: 1.1.2
      has-proto: 1.0.1
      has-symbols: 1.0.3
      hasown: 2.0.0

  get-intrinsic@1.2.4:
    dependencies:
      es-errors: 1.3.0
      function-bind: 1.1.2
      has-proto: 1.0.1
      has-symbols: 1.0.3
      hasown: 2.0.0

  get-port@7.1.0: {}

  get-stream@5.2.0:
    dependencies:
      pump: 3.0.0

  get-stream@6.0.1: {}

  get-stream@8.0.1: {}

  get-tsconfig@4.7.5:
    dependencies:
      resolve-pkg-maps: 1.0.0

  getpass@0.1.7:
    dependencies:
      assert-plus: 1.0.0

  github-from-package@0.0.0: {}

  glob-parent@5.1.2:
    dependencies:
      is-glob: 4.0.3

  glob-parent@6.0.2:
    dependencies:
      is-glob: 4.0.3

  glob@10.3.16:
    dependencies:
      foreground-child: 3.1.1
      jackspeak: 3.1.2
      minimatch: 9.0.4
      minipass: 7.1.1
      path-scurry: 1.11.1

  glob@7.2.3:
    dependencies:
      fs.realpath: 1.0.0
      inflight: 1.0.6
      inherits: 2.0.4
      minimatch: 3.1.2
      once: 1.4.0
      path-is-absolute: 1.0.1

  glob@8.1.0:
    dependencies:
      fs.realpath: 1.0.0
      inflight: 1.0.6
      inherits: 2.0.4
      minimatch: 5.0.1
      once: 1.4.0

  global-agent@3.0.0:
    dependencies:
      boolean: 3.2.0
      es6-error: 4.1.1
      matcher: 3.0.0
      roarr: 2.15.4
      semver: 7.6.2
      serialize-error: 7.0.1

  global@4.4.0:
    dependencies:
      min-document: 2.19.0
      process: 0.11.10

  globals@13.24.0:
    dependencies:
      type-fest: 0.20.2

  globalthis@1.0.4:
    dependencies:
      define-properties: 1.2.1
      gopd: 1.0.1

  globby@11.1.0:
    dependencies:
      array-union: 2.1.0
      dir-glob: 3.0.1
      fast-glob: 3.3.2
      ignore: 5.3.1
      merge2: 1.4.1
      slash: 3.0.0

  gopd@1.0.1:
    dependencies:
      get-intrinsic: 1.2.2

  got@11.8.6:
    dependencies:
      '@sindresorhus/is': 4.6.0
      '@szmarczak/http-timer': 4.0.6
      '@types/cacheable-request': 6.0.3
      '@types/responselike': 1.0.3
      cacheable-lookup: 5.0.4
      cacheable-request: 7.0.4
      decompress-response: 6.0.0
      http2-wrapper: 1.0.3
      lowercase-keys: 2.0.0
      p-cancelable: 2.1.1
      responselike: 2.0.1

  got@12.1.0:
    dependencies:
      '@sindresorhus/is': 4.6.0
      '@szmarczak/http-timer': 5.0.1
      '@types/cacheable-request': 6.0.3
      '@types/responselike': 1.0.3
      cacheable-lookup: 6.1.0
      cacheable-request: 7.0.4
      decompress-response: 6.0.0
      form-data-encoder: 1.7.1
      get-stream: 6.0.1
      http2-wrapper: 2.2.1
      lowercase-keys: 3.0.0
      p-cancelable: 3.0.0
      responselike: 2.0.1

  graceful-fs@4.2.10: {}

  graceful-fs@4.2.11: {}

  graceful-readlink@1.0.1: {}

  graphemer@1.4.0: {}

  har-schema@2.0.0: {}

  har-validator@5.1.5:
    dependencies:
      ajv: 6.12.6
      har-schema: 2.0.0

  has-bigints@1.0.2: {}

  has-flag@4.0.0: {}

  has-property-descriptors@1.0.1:
    dependencies:
      get-intrinsic: 1.2.2

  has-property-descriptors@1.0.2:
    dependencies:
      es-define-property: 1.0.0

  has-proto@1.0.1: {}

  has-symbols@1.0.3: {}

  has-tostringtag@1.0.2:
    dependencies:
      has-symbols: 1.0.3

  has-unicode@2.0.1:
    optional: true

  hash-base@3.1.0:
    dependencies:
      inherits: 2.0.4
      readable-stream: 3.6.2
      safe-buffer: 5.2.1

  hash.js@1.1.7:
    dependencies:
      inherits: 2.0.4
      minimalistic-assert: 1.0.1

  hasown@2.0.0:
    dependencies:
      function-bind: 1.1.2

  he@1.2.0: {}

  help-me@5.0.0: {}

  highlight.js@10.7.3: {}

  hmac-drbg@1.0.1:
    dependencies:
      hash.js: 1.1.7
      minimalistic-assert: 1.0.1
      minimalistic-crypto-utils: 1.0.1

  html-encoding-sniffer@4.0.0:
    dependencies:
      whatwg-encoding: 3.1.1

  http-cache-semantics@4.1.1: {}

  http-errors@2.0.0:
    dependencies:
      depd: 2.0.0
      inherits: 2.0.4
      setprototypeof: 1.2.0
      statuses: 2.0.1
      toidentifier: 1.0.1

  http-https@1.0.0: {}

  http-proxy-agent@4.0.1:
    dependencies:
      '@tootallnate/once': 1.1.2
      agent-base: 6.0.2
      debug: 4.3.4(supports-color@8.1.1)
    transitivePeerDependencies:
      - supports-color
    optional: true

  http-proxy-agent@7.0.2:
    dependencies:
      agent-base: 7.1.1
      debug: 4.3.4(supports-color@8.1.1)
    transitivePeerDependencies:
      - supports-color

  http-signature@1.2.0:
    dependencies:
      assert-plus: 1.0.0
      jsprim: 1.4.2
      sshpk: 1.18.0

  http2-wrapper@1.0.3:
    dependencies:
      quick-lru: 5.1.1
      resolve-alpn: 1.2.1

  http2-wrapper@2.2.1:
    dependencies:
      quick-lru: 5.1.1
      resolve-alpn: 1.2.1

  https-proxy-agent@5.0.1:
    dependencies:
      agent-base: 6.0.2
      debug: 4.3.4(supports-color@8.1.1)
    transitivePeerDependencies:
      - supports-color
    optional: true

  https-proxy-agent@7.0.4:
    dependencies:
      agent-base: 7.1.1
      debug: 4.3.4(supports-color@8.1.1)
    transitivePeerDependencies:
      - supports-color

  human-signals@2.1.0: {}

  human-signals@5.0.0: {}

  humanize-ms@1.2.1:
    dependencies:
      ms: 2.1.3
    optional: true

  iconv-lite@0.4.24:
    dependencies:
      safer-buffer: 2.1.2

  iconv-lite@0.6.3:
    dependencies:
      safer-buffer: 2.1.2

  idb@8.0.0: {}

  idna-uts46-hx@2.3.1:
    dependencies:
      punycode: 2.1.0

  ieee754@1.2.1: {}

  ignore@5.3.1: {}

  immediate@3.2.3: {}

  immediate@3.3.0: {}

  import-fresh@3.3.0:
    dependencies:
      parent-module: 1.0.1
      resolve-from: 4.0.0

  imurmurhash@0.1.4: {}

  indent-string@4.0.0:
    optional: true

  indent-string@5.0.0: {}

  infer-owner@1.0.4:
    optional: true

  inflight@1.0.6:
    dependencies:
      once: 1.4.0
      wrappy: 1.0.2

  inherits@2.0.4: {}

  ini@1.3.8: {}

  inquirer-press-to-continue@1.2.0(inquirer@9.2.22):
    dependencies:
      deep-equal: 2.2.3
      inquirer: 9.2.22
      ora: 6.3.1

  inquirer@9.2.22:
    dependencies:
      '@inquirer/figures': 1.0.2
      '@ljharb/through': 2.3.13
      ansi-escapes: 4.3.2
      chalk: 5.3.0
      cli-cursor: 3.1.0
      cli-width: 4.1.0
      external-editor: 3.1.0
      lodash: 4.17.21
      mute-stream: 1.0.0
      ora: 5.4.1
      run-async: 3.0.0
      rxjs: 7.8.1
      string-width: 4.2.3
      strip-ansi: 6.0.1
      wrap-ansi: 6.2.0

  internal-slot@1.0.7:
    dependencies:
      es-errors: 1.3.0
      hasown: 2.0.0
      side-channel: 1.0.6

  ip-address@9.0.5:
    dependencies:
      jsbn: 1.1.0
      sprintf-js: 1.1.3
    optional: true

  ip-regex@4.3.0: {}

  ipaddr.js@1.9.1: {}

  is-arguments@1.1.1:
    dependencies:
      call-bind: 1.0.7
      has-tostringtag: 1.0.2

  is-array-buffer@3.0.4:
    dependencies:
      call-bind: 1.0.7
      get-intrinsic: 1.2.4

  is-bigint@1.0.4:
    dependencies:
      has-bigints: 1.0.2

  is-binary-path@2.1.0:
    dependencies:
      binary-extensions: 2.3.0

  is-boolean-object@1.1.2:
    dependencies:
      call-bind: 1.0.7
      has-tostringtag: 1.0.2

  is-callable@1.2.7: {}

  is-date-object@1.0.5:
    dependencies:
      has-tostringtag: 1.0.2

  is-extglob@2.1.1: {}

  is-fullwidth-code-point@3.0.0: {}

  is-function@1.0.2: {}

  is-generator-function@1.0.10:
    dependencies:
      has-tostringtag: 1.0.2

  is-glob@4.0.3:
    dependencies:
      is-extglob: 2.1.1

  is-hex-prefixed@1.0.0: {}

  is-interactive@1.0.0: {}

  is-interactive@2.0.0: {}

  is-lambda@1.0.1:
    optional: true

  is-map@2.0.3: {}

  is-number-object@1.0.7:
    dependencies:
      has-tostringtag: 1.0.2

  is-number@7.0.0: {}

  is-path-inside@3.0.3: {}

  is-plain-obj@2.1.0: {}

  is-potential-custom-element-name@1.0.1: {}

  is-promise@2.2.2: {}

  is-regex@1.1.4:
    dependencies:
      call-bind: 1.0.7
      has-tostringtag: 1.0.2

  is-set@2.0.3: {}

  is-shared-array-buffer@1.0.3:
    dependencies:
      call-bind: 1.0.7

  is-stream@2.0.1: {}

  is-stream@3.0.0: {}

  is-string@1.0.7:
    dependencies:
      has-tostringtag: 1.0.2

  is-symbol@1.0.4:
    dependencies:
      has-symbols: 1.0.3

  is-typed-array@1.1.13:
    dependencies:
      which-typed-array: 1.1.14

  is-typedarray@1.0.0: {}

  is-unicode-supported@0.1.0: {}

  is-unicode-supported@1.3.0: {}

  is-weakmap@2.0.2: {}

  is-weakset@2.0.3:
    dependencies:
      call-bind: 1.0.7
      get-intrinsic: 1.2.4

  isarray@2.0.5: {}

  isexe@2.0.0: {}

  iso-random-stream@2.0.2:
    dependencies:
      events: 3.3.0
      readable-stream: 3.6.2

  isomorphic-ws@5.0.0(ws@8.16.0(bufferutil@4.0.8)(utf-8-validate@5.0.10)):
    dependencies:
      ws: 8.16.0(bufferutil@4.0.8)(utf-8-validate@5.0.10)

  isows@1.0.4(ws@8.13.0(bufferutil@4.0.8)(utf-8-validate@5.0.10)):
    dependencies:
      ws: 8.13.0(bufferutil@4.0.8)(utf-8-validate@5.0.10)

  isstream@0.1.2: {}

  jackspeak@3.1.2:
    dependencies:
      '@isaacs/cliui': 8.0.2
    optionalDependencies:
      '@pkgjs/parseargs': 0.11.0

  javascript-natural-sort@0.7.1: {}

  jdenticon@3.2.0:
    dependencies:
      canvas-renderer: 2.2.1

  joycon@3.1.1: {}

  js-sha3@0.5.7: {}

  js-sha3@0.8.0: {}

  js-tokens@4.0.0: {}

  js-tokens@9.0.0: {}

  js-yaml@4.1.0:
    dependencies:
      argparse: 2.0.1

  jsbn@0.1.1: {}

  jsbn@1.1.0:
    optional: true

  jsdom@23.2.0(bufferutil@4.0.8)(utf-8-validate@5.0.10):
    dependencies:
      '@asamuzakjp/dom-selector': 2.0.2
      cssstyle: 4.0.1
      data-urls: 5.0.0
      decimal.js: 10.4.3
      form-data: 4.0.0
      html-encoding-sniffer: 4.0.0
      http-proxy-agent: 7.0.2
      https-proxy-agent: 7.0.4
      is-potential-custom-element-name: 1.0.1
      parse5: 7.1.2
      rrweb-cssom: 0.6.0
      saxes: 6.0.0
      symbol-tree: 3.2.4
      tough-cookie: 4.1.4
      w3c-xmlserializer: 5.0.0
      webidl-conversions: 7.0.0
      whatwg-encoding: 3.1.1
      whatwg-mimetype: 4.0.0
      whatwg-url: 14.0.0
      ws: 8.17.0(bufferutil@4.0.8)(utf-8-validate@5.0.10)
      xml-name-validator: 5.0.0
    transitivePeerDependencies:
      - bufferutil
      - supports-color
      - utf-8-validate

  jsdom@24.0.0(bufferutil@4.0.8)(utf-8-validate@5.0.10):
    dependencies:
      cssstyle: 4.0.1
      data-urls: 5.0.0
      decimal.js: 10.4.3
      form-data: 4.0.0
      html-encoding-sniffer: 4.0.0
      http-proxy-agent: 7.0.2
      https-proxy-agent: 7.0.4
      is-potential-custom-element-name: 1.0.1
      nwsapi: 2.2.10
      parse5: 7.1.2
      rrweb-cssom: 0.6.0
      saxes: 6.0.0
      symbol-tree: 3.2.4
      tough-cookie: 4.1.4
      w3c-xmlserializer: 5.0.0
      webidl-conversions: 7.0.0
      whatwg-encoding: 3.1.1
      whatwg-mimetype: 4.0.0
      whatwg-url: 14.0.0
      ws: 8.17.0(bufferutil@4.0.8)(utf-8-validate@5.0.10)
      xml-name-validator: 5.0.0
    transitivePeerDependencies:
      - bufferutil
      - supports-color
      - utf-8-validate
    optional: true

  json-bigint@1.0.0:
    dependencies:
      bignumber.js: 9.1.2

  json-buffer@3.0.1: {}

  json-schema-traverse@0.4.1: {}

  json-schema@0.4.0: {}

  json-stable-stringify-without-jsonify@1.0.1: {}

  json-stable-stringify@1.1.1:
    dependencies:
      call-bind: 1.0.5
      isarray: 2.0.5
      jsonify: 0.0.1
      object-keys: 1.1.1

  json-stringify-safe@5.0.1: {}

  jsonc-parser@3.2.1: {}

  jsondiffpatch@0.5.0:
    dependencies:
      chalk: 3.0.0
      diff-match-patch: 1.0.5

  jsonfile@4.0.0:
    optionalDependencies:
      graceful-fs: 4.2.11

  jsonfile@6.1.0:
    dependencies:
      universalify: 2.0.1
    optionalDependencies:
      graceful-fs: 4.2.11

  jsonify@0.0.1: {}

  jsonparse@1.3.1: {}

  jsprim@1.4.2:
    dependencies:
      assert-plus: 1.0.0
      extsprintf: 1.3.0
      json-schema: 0.4.0
      verror: 1.10.0

  keccak@3.0.4:
    dependencies:
      node-addon-api: 2.0.2
      node-gyp-build: 4.8.1
      readable-stream: 3.6.2

  keyv@4.5.4:
    dependencies:
      json-buffer: 3.0.1

  level-codec@9.0.2:
    dependencies:
      buffer: 5.7.1

  level-concat-iterator@2.0.1: {}

  level-errors@2.0.1:
    dependencies:
      errno: 0.1.8

  level-iterator-stream@4.0.2:
    dependencies:
      inherits: 2.0.4
      readable-stream: 3.6.2
      xtend: 4.0.2

  level-mem@5.0.1:
    dependencies:
      level-packager: 5.1.1
      memdown: 5.1.0

  level-packager@5.1.1:
    dependencies:
      encoding-down: 6.3.0
      levelup: 4.4.0

  level-supports@1.0.1:
    dependencies:
      xtend: 4.0.2

  level-ws@2.0.0:
    dependencies:
      inherits: 2.0.4
      readable-stream: 3.6.2
      xtend: 4.0.2

  levelup@4.4.0:
    dependencies:
      deferred-leveldown: 5.3.0
      level-errors: 2.0.1
      level-iterator-stream: 4.0.2
      level-supports: 1.0.1
      xtend: 4.0.2

  levn@0.4.1:
    dependencies:
      prelude-ls: 1.2.1
      type-check: 0.4.0

  libp2p-crypto@0.21.2:
    dependencies:
      '@noble/ed25519': 1.7.3
      '@noble/secp256k1': 1.7.1
      err-code: 3.0.1
      iso-random-stream: 2.0.2
      multiformats: 9.9.0
      node-forge: 1.3.1
      protobufjs: 6.11.4
      uint8arrays: 3.1.1

  local-pkg@0.5.0:
    dependencies:
      mlly: 1.7.0
      pkg-types: 1.1.1

  locate-path@6.0.0:
    dependencies:
      p-locate: 5.0.0

  lodash.camelcase@4.3.0: {}

  lodash.merge@4.6.2: {}

  lodash@4.17.21: {}

  log-symbols@4.1.0:
    dependencies:
      chalk: 4.1.2
      is-unicode-supported: 0.1.0

  log-symbols@5.1.0:
    dependencies:
      chalk: 5.3.0
      is-unicode-supported: 1.3.0

  long@4.0.0: {}

  loose-envify@1.4.0:
    dependencies:
      js-tokens: 4.0.0

  loupe@2.3.7:
    dependencies:
      get-func-name: 2.0.2

  lowercase-keys@2.0.0: {}

  lowercase-keys@3.0.0: {}

  lru-cache@10.2.2: {}

  lru-cache@6.0.0:
    dependencies:
      yallist: 4.0.0
    optional: true

  lru-queue@0.1.0:
    dependencies:
      es5-ext: 0.10.64

  ltgt@2.2.1: {}

  magic-string@0.30.10:
    dependencies:
      '@jridgewell/sourcemap-codec': 1.4.15

  make-error@1.3.6: {}

  make-fetch-happen@9.1.0:
    dependencies:
      agentkeepalive: 4.5.0
      cacache: 15.3.0
      http-cache-semantics: 4.1.1
      http-proxy-agent: 4.0.1
      https-proxy-agent: 5.0.1
      is-lambda: 1.0.1
      lru-cache: 6.0.0
      minipass: 3.3.6
      minipass-collect: 1.0.2
      minipass-fetch: 1.4.1
      minipass-flush: 1.0.5
      minipass-pipeline: 1.2.4
      negotiator: 0.6.3
      promise-retry: 2.0.1
      socks-proxy-agent: 6.2.1
      ssri: 8.0.1
    transitivePeerDependencies:
      - bluebird
      - supports-color
    optional: true

  matcher@3.0.0:
    dependencies:
      escape-string-regexp: 4.0.0

  mathjs@12.4.2:
    dependencies:
      '@babel/runtime': 7.24.5
      complex.js: 2.1.1
      decimal.js: 10.4.3
      escape-latex: 1.2.0
      fraction.js: 4.3.4
      javascript-natural-sort: 0.7.1
      seedrandom: 3.0.5
      tiny-emitter: 2.1.0
      typed-function: 4.1.1

  md5.js@1.3.5:
    dependencies:
      hash-base: 3.1.0
      inherits: 2.0.4
      safe-buffer: 5.2.1

  mdn-data@2.0.30: {}

  media-typer@0.3.0: {}

  memdown@5.1.0:
    dependencies:
      abstract-leveldown: 6.2.3
      functional-red-black-tree: 1.0.1
      immediate: 3.2.3
      inherits: 2.0.4
      ltgt: 2.2.1
      safe-buffer: 5.2.1

  memoizee@0.4.15:
    dependencies:
      d: 1.0.2
      es5-ext: 0.10.64
      es6-weak-map: 2.0.3
      event-emitter: 0.3.5
      is-promise: 2.2.2
      lru-queue: 0.1.0
      next-tick: 1.1.0
      timers-ext: 0.1.7

  memorystream@0.3.1: {}

  merge-descriptors@1.0.1: {}

  merge-stream@2.0.0: {}

  merge2@1.4.1: {}

  merkle-patricia-tree@4.2.4:
    dependencies:
      '@types/levelup': 4.3.3
      ethereumjs-util: 7.1.5
      level-mem: 5.0.1
      level-ws: 2.0.0
      readable-stream: 3.6.2
      semaphore-async-await: 1.5.1

  methods@1.1.2: {}

  micro-ftch@0.3.1: {}

  micromatch@4.0.7:
    dependencies:
      braces: 3.0.3
      picomatch: 2.3.1

  mime-db@1.52.0: {}

  mime-types@2.1.35:
    dependencies:
      mime-db: 1.52.0

  mime@1.6.0: {}

  mimic-fn@2.1.0: {}

  mimic-fn@4.0.0: {}

  mimic-response@1.0.1: {}

  mimic-response@3.1.0: {}

  min-document@2.19.0:
    dependencies:
      dom-walk: 0.1.2

  minimalistic-assert@1.0.1: {}

  minimalistic-crypto-utils@1.0.1: {}

  minimatch@3.1.2:
    dependencies:
      brace-expansion: 1.1.11

  minimatch@5.0.1:
    dependencies:
      brace-expansion: 2.0.1

  minimatch@9.0.3:
    dependencies:
      brace-expansion: 2.0.1

  minimatch@9.0.4:
    dependencies:
      brace-expansion: 2.0.1

  minimist@1.2.8: {}

  minipass-collect@1.0.2:
    dependencies:
      minipass: 3.3.6
    optional: true

  minipass-fetch@1.4.1:
    dependencies:
      minipass: 3.3.6
      minipass-sized: 1.0.3
      minizlib: 2.1.2
    optionalDependencies:
      encoding: 0.1.13
    optional: true

  minipass-flush@1.0.5:
    dependencies:
      minipass: 3.3.6
    optional: true

  minipass-pipeline@1.2.4:
    dependencies:
      minipass: 3.3.6
    optional: true

  minipass-sized@1.0.3:
    dependencies:
      minipass: 3.3.6
    optional: true

  minipass@2.9.0:
    dependencies:
      safe-buffer: 5.2.1
      yallist: 3.1.1

  minipass@3.3.6:
    dependencies:
      yallist: 4.0.0

  minipass@5.0.0: {}

  minipass@7.1.1: {}

  minizlib@1.3.3:
    dependencies:
      minipass: 2.9.0

  minizlib@2.1.2:
    dependencies:
      minipass: 3.3.6
      yallist: 4.0.0

  mkdirp-classic@0.5.3: {}

  mkdirp-promise@5.0.1:
    dependencies:
      mkdirp: 3.0.1

  mkdirp@0.5.6:
    dependencies:
      minimist: 1.2.8

  mkdirp@1.0.4: {}

  mkdirp@2.1.6: {}

  mkdirp@3.0.1: {}

  mlly@1.7.0:
    dependencies:
      acorn: 8.11.3
      pathe: 1.1.2
      pkg-types: 1.1.1
      ufo: 1.5.3

  mocha@10.4.0:
    dependencies:
      ansi-colors: 4.1.1
      browser-stdout: 1.3.1
      chokidar: 3.5.3
      debug: 4.3.4(supports-color@8.1.1)
      diff: 5.0.0
      escape-string-regexp: 4.0.0
      find-up: 5.0.0
      glob: 8.1.0
      he: 1.2.0
      js-yaml: 4.1.0
      log-symbols: 4.1.0
      minimatch: 5.0.1
      ms: 2.1.3
      serialize-javascript: 6.0.0
      strip-json-comments: 3.1.1
      supports-color: 8.1.1
      workerpool: 6.2.1
      yargs: 16.2.0
      yargs-parser: 20.2.4
      yargs-unparser: 2.0.0

  mock-fs@4.14.0: {}

  mock-socket@9.3.1: {}

  moonbeam-types-bundle@2.0.10(bufferutil@4.0.8)(utf-8-validate@5.0.10):
    dependencies:
      '@polkadot/api': 9.14.2(bufferutil@4.0.8)(utf-8-validate@5.0.10)
      typescript: 4.9.5
    transitivePeerDependencies:
      - bufferutil
      - supports-color
      - utf-8-validate

  mrmime@2.0.0: {}

  ms@2.0.0: {}

  ms@2.1.2: {}

  ms@2.1.3: {}

  multibase@0.6.1:
    dependencies:
      base-x: 3.0.9
      buffer: 5.7.1

  multibase@0.7.0:
    dependencies:
      base-x: 3.0.9
      buffer: 5.7.1

  multicodec@0.5.7:
    dependencies:
      varint: 5.0.2

  multicodec@1.0.4:
    dependencies:
      buffer: 5.7.1
      varint: 5.0.2

  multiformats@9.9.0: {}

  multihashes@0.4.21:
    dependencies:
      buffer: 5.7.1
      multibase: 0.7.0
      varint: 5.0.2

  mute-stream@1.0.0: {}

  mz@2.7.0:
    dependencies:
      any-promise: 1.3.0
      object-assign: 4.1.1
      thenify-all: 1.6.0

  nano-json-stream-parser@0.1.2: {}

  nanoid@3.3.7: {}

  napi-build-utils@1.0.2: {}

  napi-maybe-compressed-blob-darwin-arm64@0.0.11:
    optional: true

  napi-maybe-compressed-blob-darwin-x64@0.0.11:
    optional: true

  napi-maybe-compressed-blob-linux-arm64-gnu@0.0.11:
    optional: true

  napi-maybe-compressed-blob-linux-x64-gnu@0.0.11:
    optional: true

  napi-maybe-compressed-blob@0.0.11:
    optionalDependencies:
      napi-maybe-compressed-blob-darwin-arm64: 0.0.11
      napi-maybe-compressed-blob-darwin-x64: 0.0.11
      napi-maybe-compressed-blob-linux-arm64-gnu: 0.0.11
      napi-maybe-compressed-blob-linux-x64-gnu: 0.0.11

  natural-compare@1.4.0: {}

  negotiator@0.6.3: {}

  next-tick@1.1.0: {}

  nock@13.5.4:
    dependencies:
      debug: 4.3.4(supports-color@8.1.1)
      json-stringify-safe: 5.0.1
      propagate: 2.0.1
    transitivePeerDependencies:
      - supports-color

  node-abi@3.62.0:
    dependencies:
      semver: 7.6.2

  node-addon-api@2.0.2: {}

  node-addon-api@7.1.0: {}

  node-domexception@1.0.0: {}

  node-fetch@2.7.0(encoding@0.1.13):
    dependencies:
      whatwg-url: 5.0.0
    optionalDependencies:
      encoding: 0.1.13

  node-fetch@3.3.2:
    dependencies:
      data-uri-to-buffer: 4.0.1
      fetch-blob: 3.2.0
      formdata-polyfill: 4.0.10

  node-forge@1.3.1: {}

  node-gyp-build@4.8.1: {}

  node-gyp@8.4.1:
    dependencies:
      env-paths: 2.2.1
      glob: 7.2.3
      graceful-fs: 4.2.11
      make-fetch-happen: 9.1.0
      nopt: 5.0.0
      npmlog: 6.0.2
      rimraf: 3.0.2
      semver: 7.6.2
      tar: 6.2.1
      which: 2.0.2
    transitivePeerDependencies:
      - bluebird
      - supports-color
    optional: true

  nopt@5.0.0:
    dependencies:
      abbrev: 1.1.1
    optional: true

  normalize-path@3.0.0: {}

  normalize-url@6.1.0: {}

  npm-run-path@4.0.1:
    dependencies:
      path-key: 3.1.1

  npm-run-path@5.3.0:
    dependencies:
      path-key: 4.0.0

  npmlog@6.0.2:
    dependencies:
      are-we-there-yet: 3.0.1
      console-control-strings: 1.1.0
      gauge: 4.0.4
      set-blocking: 2.0.0
    optional: true

  number-to-bn@1.7.0:
    dependencies:
      bn.js: 4.11.6
      strip-hex-prefix: 1.0.0

  nunjucks@3.2.4(chokidar@3.6.0):
    dependencies:
      a-sync-waterfall: 1.0.1
      asap: 2.0.6
      commander: 5.1.0
    optionalDependencies:
      chokidar: 3.6.0

  nwsapi@2.2.10:
    optional: true

  oauth-sign@0.9.0: {}

  object-assign@4.1.1: {}

  object-inspect@1.13.1: {}

  object-is@1.1.6:
    dependencies:
      call-bind: 1.0.7
      define-properties: 1.2.1

  object-keys@1.1.1: {}

  object.assign@4.1.5:
    dependencies:
      call-bind: 1.0.7
      define-properties: 1.2.1
      has-symbols: 1.0.3
      object-keys: 1.1.1

  oboe@2.1.5:
    dependencies:
      http-https: 1.0.0

  octokit@4.0.2:
    dependencies:
      '@octokit/app': 15.0.1
      '@octokit/core': 6.1.2
      '@octokit/oauth-app': 7.1.2
      '@octokit/plugin-paginate-graphql': 5.2.2(@octokit/core@6.1.2)
      '@octokit/plugin-paginate-rest': 11.3.0(@octokit/core@6.1.2)
      '@octokit/plugin-rest-endpoint-methods': 13.2.1(@octokit/core@6.1.2)
      '@octokit/plugin-retry': 7.1.1(@octokit/core@6.1.2)
      '@octokit/plugin-throttling': 9.3.0(@octokit/core@6.1.2)
      '@octokit/request-error': 6.1.1
      '@octokit/types': 13.5.0

  on-exit-leak-free@2.1.2: {}

  on-finished@2.4.1:
    dependencies:
      ee-first: 1.1.1

  once@1.4.0:
    dependencies:
      wrappy: 1.0.2

  onetime@5.1.2:
    dependencies:
      mimic-fn: 2.1.0

  onetime@6.0.0:
    dependencies:
      mimic-fn: 4.0.0

  optionator@0.9.3:
    dependencies:
      '@aashutoshrathi/word-wrap': 1.2.6
      deep-is: 0.1.4
      fast-levenshtein: 2.0.6
      levn: 0.4.1
      prelude-ls: 1.2.1
      type-check: 0.4.0

  ora@5.4.1:
    dependencies:
      bl: 4.1.0
      chalk: 4.1.2
      cli-cursor: 3.1.0
      cli-spinners: 2.9.2
      is-interactive: 1.0.0
      is-unicode-supported: 0.1.0
      log-symbols: 4.1.0
      strip-ansi: 6.0.1
      wcwidth: 1.0.1

  ora@6.3.1:
    dependencies:
      chalk: 5.3.0
      cli-cursor: 4.0.0
      cli-spinners: 2.9.2
      is-interactive: 2.0.0
      is-unicode-supported: 1.3.0
      log-symbols: 5.1.0
      stdin-discarder: 0.1.0
      strip-ansi: 7.1.0
      wcwidth: 1.0.1

  os-tmpdir@1.0.2: {}

  p-cancelable@2.1.1: {}

  p-cancelable@3.0.0: {}

  p-limit@3.1.0:
    dependencies:
      yocto-queue: 0.1.0

  p-limit@5.0.0:
    dependencies:
      yocto-queue: 1.0.0

  p-locate@5.0.0:
    dependencies:
      p-limit: 3.1.0

  p-map@4.0.0:
    dependencies:
      aggregate-error: 3.1.0
    optional: true

  pako@2.1.0: {}

  parent-module@1.0.1:
    dependencies:
      callsites: 3.1.0

  parse-headers@2.0.5: {}

  parse5-htmlparser2-tree-adapter@6.0.1:
    dependencies:
      parse5: 6.0.1

  parse5@5.1.1: {}

  parse5@6.0.1: {}

  parse5@7.1.2:
    dependencies:
      entities: 4.5.0

  parseurl@1.3.3: {}

  path-exists@4.0.0: {}

  path-is-absolute@1.0.1: {}

  path-key@3.1.1: {}

  path-key@4.0.0: {}

  path-scurry@1.11.1:
    dependencies:
      lru-cache: 10.2.2
      minipass: 7.1.1

  path-to-regexp@0.1.7: {}

  path-type@4.0.0: {}

  pathe@1.1.2: {}

  pathval@1.1.1: {}

  pbkdf2@3.1.2:
    dependencies:
      create-hash: 1.2.0
      create-hmac: 1.1.7
      ripemd160: 2.0.2
      safe-buffer: 5.2.1
      sha.js: 2.4.11

  peer-id@0.16.0:
    dependencies:
      class-is: 1.1.0
      libp2p-crypto: 0.21.2
      multiformats: 9.9.0
      protobufjs: 6.11.4
      uint8arrays: 3.1.1

  performance-now@2.1.0: {}

  picocolors@1.0.1: {}

  picomatch@2.3.1: {}

  pino-abstract-transport@1.2.0:
    dependencies:
      readable-stream: 4.5.2
      split2: 4.2.0

  pino-pretty@11.0.0:
    dependencies:
      colorette: 2.0.20
      dateformat: 4.6.3
      fast-copy: 3.0.2
      fast-safe-stringify: 2.1.1
      help-me: 5.0.0
      joycon: 3.1.1
      minimist: 1.2.8
      on-exit-leak-free: 2.1.2
      pino-abstract-transport: 1.2.0
      pump: 3.0.0
      readable-stream: 4.5.2
      secure-json-parse: 2.7.0
      sonic-boom: 3.8.1
      strip-json-comments: 3.1.1

  pino-std-serializers@6.2.2: {}

  pino@8.21.0:
    dependencies:
      atomic-sleep: 1.0.0
      fast-redact: 3.5.0
      on-exit-leak-free: 2.1.2
      pino-abstract-transport: 1.2.0
      pino-std-serializers: 6.2.2
      process-warning: 3.0.0
      quick-format-unescaped: 4.0.4
      real-require: 0.2.0
      safe-stable-stringify: 2.4.3
      sonic-boom: 3.8.1
      thread-stream: 2.7.0

  pkg-types@1.1.1:
    dependencies:
      confbox: 0.1.7
      mlly: 1.7.0
      pathe: 1.1.2

  pnglib@0.0.1: {}

  pontem-types-bundle@1.0.15(@polkadot/util-crypto@12.6.2(@polkadot/util@12.6.2))(@polkadot/util@12.6.2):
    dependencies:
      '@polkadot/keyring': 7.9.2(@polkadot/util-crypto@12.6.2(@polkadot/util@12.6.2))(@polkadot/util@12.6.2)
      '@polkadot/types': 6.12.1
      typescript: 4.9.5
    transitivePeerDependencies:
      - '@polkadot/util'
      - '@polkadot/util-crypto'

  postcss-value-parser@4.2.0: {}

  postcss@8.4.38:
    dependencies:
      nanoid: 3.3.7
      picocolors: 1.0.1
      source-map-js: 1.2.0

  prebuild-install@7.1.2:
    dependencies:
      detect-libc: 2.0.3
      expand-template: 2.0.3
      github-from-package: 0.0.0
      minimist: 1.2.8
      mkdirp-classic: 0.5.3
      napi-build-utils: 1.0.2
      node-abi: 3.62.0
      pump: 3.0.0
      rc: 1.2.8
      simple-get: 4.0.1
      tar-fs: 2.1.1
      tunnel-agent: 0.6.0

  prelude-ls@1.2.1: {}

  prettier@2.8.8: {}

  pretty-format@29.7.0:
    dependencies:
      '@jest/schemas': 29.6.3
      ansi-styles: 5.2.0
      react-is: 18.3.1

  process-warning@3.0.0: {}

  process@0.11.10: {}

  promise-inflight@1.0.1:
    optional: true

  promise-retry@2.0.1:
    dependencies:
      err-code: 2.0.3
      retry: 0.12.0
    optional: true

  prop-types@15.8.1:
    dependencies:
      loose-envify: 1.4.0
      object-assign: 4.1.1
      react-is: 16.13.1

  propagate@2.0.1: {}

  proto-list@1.2.4: {}

  protobufjs@6.11.4:
    dependencies:
      '@protobufjs/aspromise': 1.1.2
      '@protobufjs/base64': 1.1.2
      '@protobufjs/codegen': 2.0.4
      '@protobufjs/eventemitter': 1.1.0
      '@protobufjs/fetch': 1.1.0
      '@protobufjs/float': 1.0.2
      '@protobufjs/inquire': 1.1.0
      '@protobufjs/path': 1.1.2
      '@protobufjs/pool': 1.1.0
      '@protobufjs/utf8': 1.1.0
      '@types/long': 4.0.2
      '@types/node': 20.12.12
      long: 4.0.0

  proxy-addr@2.0.7:
    dependencies:
      forwarded: 0.2.0
      ipaddr.js: 1.9.1

  proxy-from-env@1.1.0: {}

  prr@1.0.1: {}

  psl@1.9.0: {}

  pump@3.0.0:
    dependencies:
      end-of-stream: 1.4.4
      once: 1.4.0

  punycode@2.1.0: {}

  punycode@2.3.1: {}

  qs@6.11.0:
    dependencies:
      side-channel: 1.0.6

  qs@6.5.3: {}

  query-string@5.1.1:
    dependencies:
      decode-uri-component: 0.2.2
      object-assign: 4.1.1
      strict-uri-encode: 1.1.0

  querystringify@2.2.0: {}

  queue-microtask@1.2.3: {}

  quick-format-unescaped@4.0.4: {}

  quick-lru@5.1.1: {}

  randombytes@2.1.0:
    dependencies:
      safe-buffer: 5.2.1

  randomness@1.6.9:
    dependencies:
      fft-js: 0.0.12
      mathjs: 12.4.2

  range-parser@1.2.1: {}

  raw-body@2.5.1:
    dependencies:
      bytes: 3.1.2
      http-errors: 2.0.0
      iconv-lite: 0.4.24
      unpipe: 1.0.0

  raw-body@2.5.2:
    dependencies:
      bytes: 3.1.2
      http-errors: 2.0.0
      iconv-lite: 0.4.24
      unpipe: 1.0.0

  rc@1.2.8:
    dependencies:
      deep-extend: 0.6.0
      ini: 1.3.8
      minimist: 1.2.8
      strip-json-comments: 2.0.1

  react-copy-to-clipboard@5.1.0(react@18.3.1):
    dependencies:
      copy-to-clipboard: 3.3.3
      prop-types: 15.8.1
      react: 18.3.1

  react-dom@18.3.1(react@18.3.1):
    dependencies:
      loose-envify: 1.4.0
      react: 18.3.1
      scheduler: 0.23.2

  react-is@16.13.1: {}

  react-is@18.3.1: {}

  react@18.3.1:
    dependencies:
      loose-envify: 1.4.0

  readable-stream@3.6.2:
    dependencies:
      inherits: 2.0.4
      string_decoder: 1.3.0
      util-deprecate: 1.0.2

  readable-stream@4.5.2:
    dependencies:
      abort-controller: 3.0.0
      buffer: 6.0.3
      events: 3.3.0
      process: 0.11.10
      string_decoder: 1.3.0

  readdirp@3.6.0:
    dependencies:
      picomatch: 2.3.1

  real-require@0.2.0: {}

  reflect-metadata@0.2.2: {}

  regenerator-runtime@0.14.1: {}

  regexp.prototype.flags@1.5.2:
    dependencies:
      call-bind: 1.0.7
      define-properties: 1.2.1
      es-errors: 1.3.0
      set-function-name: 2.0.2

  request@2.88.2:
    dependencies:
      aws-sign2: 0.7.0
      aws4: 1.12.0
      caseless: 0.12.0
      combined-stream: 1.0.8
      extend: 3.0.2
      forever-agent: 0.6.1
      form-data: 2.3.3
      har-validator: 5.1.5
      http-signature: 1.2.0
      is-typedarray: 1.0.0
      isstream: 0.1.2
      json-stringify-safe: 5.0.1
      mime-types: 2.1.35
      oauth-sign: 0.9.0
      performance-now: 2.1.0
      qs: 6.5.3
      safe-buffer: 5.2.1
      tough-cookie: 2.5.0
      tunnel-agent: 0.6.0
      uuid: 3.4.0

  require-directory@2.1.1: {}

  require-from-string@2.0.2: {}

  requires-port@1.0.0: {}

  resolve-alpn@1.2.1: {}

  resolve-from@4.0.0: {}

  resolve-pkg-maps@1.0.0: {}

  responselike@2.0.1:
    dependencies:
      lowercase-keys: 2.0.0

  restore-cursor@3.1.0:
    dependencies:
      onetime: 5.1.2
      signal-exit: 3.0.7

  restore-cursor@4.0.0:
    dependencies:
      onetime: 5.1.2
      signal-exit: 3.0.7

  retry@0.12.0:
    optional: true

  reusify@1.0.4: {}

  rimraf@3.0.2:
    dependencies:
      glob: 7.2.3

  ripemd160@2.0.2:
    dependencies:
      hash-base: 3.1.0
      inherits: 2.0.4

  rlp@2.2.7:
    dependencies:
      bn.js: 5.2.1

  rlp@3.0.0: {}

  roarr@2.15.4:
    dependencies:
      boolean: 3.2.0
      detect-node: 2.1.0
      globalthis: 1.0.4
      json-stringify-safe: 5.0.1
      semver-compare: 1.0.0
      sprintf-js: 1.1.3

  rollup@4.18.0:
    dependencies:
      '@types/estree': 1.0.5
    optionalDependencies:
      '@rollup/rollup-android-arm-eabi': 4.18.0
      '@rollup/rollup-android-arm64': 4.18.0
      '@rollup/rollup-darwin-arm64': 4.18.0
      '@rollup/rollup-darwin-x64': 4.18.0
      '@rollup/rollup-linux-arm-gnueabihf': 4.18.0
      '@rollup/rollup-linux-arm-musleabihf': 4.18.0
      '@rollup/rollup-linux-arm64-gnu': 4.18.0
      '@rollup/rollup-linux-arm64-musl': 4.18.0
      '@rollup/rollup-linux-powerpc64le-gnu': 4.18.0
      '@rollup/rollup-linux-riscv64-gnu': 4.18.0
      '@rollup/rollup-linux-s390x-gnu': 4.18.0
      '@rollup/rollup-linux-x64-gnu': 4.18.0
      '@rollup/rollup-linux-x64-musl': 4.18.0
      '@rollup/rollup-win32-arm64-msvc': 4.18.0
      '@rollup/rollup-win32-ia32-msvc': 4.18.0
      '@rollup/rollup-win32-x64-msvc': 4.18.0
      fsevents: 2.3.3

  rrweb-cssom@0.6.0: {}

  run-async@3.0.0: {}

  run-parallel@1.2.0:
    dependencies:
      queue-microtask: 1.2.3

  rxjs@6.6.7:
    dependencies:
      tslib: 1.14.1

  rxjs@7.8.1:
    dependencies:
      tslib: 2.6.2

  safe-buffer@5.1.2: {}

  safe-buffer@5.2.1: {}

  safe-stable-stringify@2.4.3: {}

  safer-buffer@2.1.2: {}

  saxes@6.0.0:
    dependencies:
      xmlchars: 2.2.0

  scale-ts@1.6.0:
    optional: true

  scheduler@0.23.2:
    dependencies:
      loose-envify: 1.4.0

  scrypt-js@3.0.1: {}

  scryptsy@2.1.0: {}

  secp256k1@4.0.3:
    dependencies:
      elliptic: 6.5.4
      node-addon-api: 2.0.2
      node-gyp-build: 4.8.1

  secure-json-parse@2.7.0: {}

  seedrandom@3.0.5: {}

  semaphore-async-await@1.5.1: {}

  semver-compare@1.0.0: {}

  semver@5.7.2: {}

  semver@7.6.2: {}

  send@0.18.0:
    dependencies:
      debug: 2.6.9
      depd: 2.0.0
      destroy: 1.2.0
      encodeurl: 1.0.2
      escape-html: 1.0.3
      etag: 1.8.1
      fresh: 0.5.2
      http-errors: 2.0.0
      mime: 1.6.0
      ms: 2.1.3
      on-finished: 2.4.1
      range-parser: 1.2.1
      statuses: 2.0.1
    transitivePeerDependencies:
      - supports-color

  serialize-error@7.0.1:
    dependencies:
      type-fest: 0.13.1

  serialize-javascript@6.0.0:
    dependencies:
      randombytes: 2.1.0

  serve-static@1.15.0:
    dependencies:
      encodeurl: 1.0.2
      escape-html: 1.0.3
      parseurl: 1.3.3
      send: 0.18.0
    transitivePeerDependencies:
      - supports-color

  servify@0.1.12:
    dependencies:
      body-parser: 1.20.2
      cors: 2.8.5
      express: 4.18.2
      request: 2.88.2
      xhr: 2.6.0
    transitivePeerDependencies:
      - supports-color

  set-blocking@2.0.0:
    optional: true

  set-function-length@1.1.1:
    dependencies:
      define-data-property: 1.1.1
      get-intrinsic: 1.2.2
      gopd: 1.0.1
      has-property-descriptors: 1.0.1

  set-function-length@1.2.1:
    dependencies:
      define-data-property: 1.1.4
      es-errors: 1.3.0
      function-bind: 1.1.2
      get-intrinsic: 1.2.4
      gopd: 1.0.1
      has-property-descriptors: 1.0.2

  set-function-name@2.0.2:
    dependencies:
      define-data-property: 1.1.4
      es-errors: 1.3.0
      functions-have-names: 1.2.3
      has-property-descriptors: 1.0.2

  setimmediate@1.0.5: {}

  setprototypeof@1.2.0: {}

  sha.js@2.4.11:
    dependencies:
      inherits: 2.0.4
      safe-buffer: 5.2.1

  shallowequal@1.1.0: {}

  shebang-command@2.0.0:
    dependencies:
      shebang-regex: 3.0.0

  shebang-regex@3.0.0: {}

  side-channel@1.0.6:
    dependencies:
      call-bind: 1.0.7
      es-errors: 1.3.0
      get-intrinsic: 1.2.4
      object-inspect: 1.13.1

  siginfo@2.0.0: {}

  signal-exit@3.0.7: {}

  signal-exit@4.1.0: {}

  simple-concat@1.0.1: {}

  simple-get@2.8.2:
    dependencies:
      decompress-response: 3.3.0
      once: 1.4.0
      simple-concat: 1.0.1

  simple-get@4.0.1:
    dependencies:
      decompress-response: 6.0.0
      once: 1.4.0
      simple-concat: 1.0.1

  sirv@2.0.4:
    dependencies:
      '@polka/url': 1.0.0-next.25
      mrmime: 2.0.0
      totalist: 3.0.1

  slash@3.0.0: {}

  smart-buffer@4.2.0:
    optional: true

  smoldot@2.0.22(bufferutil@4.0.8)(utf-8-validate@5.0.10):
    dependencies:
      ws: 8.17.0(bufferutil@4.0.8)(utf-8-validate@5.0.10)
    transitivePeerDependencies:
      - bufferutil
      - utf-8-validate
    optional: true

  socks-proxy-agent@6.2.1:
    dependencies:
      agent-base: 6.0.2
      debug: 4.3.4(supports-color@8.1.1)
      socks: 2.8.3
    transitivePeerDependencies:
      - supports-color
    optional: true

  socks@2.8.3:
    dependencies:
      ip-address: 9.0.5
      smart-buffer: 4.2.0
    optional: true

<<<<<<< HEAD
  /solc@0.8.25(debug@4.3.4):
    resolution: {integrity: sha512-7P0TF8gPeudl1Ko3RGkyY6XVCxe2SdD/qQhtns1vl3yAbK/PDifKDLHGtx1t7mX3LgR7ojV7Fg/Kc6Q9D2T8UQ==}
    engines: {node: '>=10.0.0'}
    hasBin: true
=======
  solc@0.8.21(debug@4.3.4):
>>>>>>> a814c93b
    dependencies:
      command-exists: 1.2.9
      commander: 8.3.0
      follow-redirects: 1.15.6(debug@4.3.4)
      js-sha3: 0.8.0
      memorystream: 0.3.1
      semver: 5.7.2
      tmp: 0.0.33
    transitivePeerDependencies:
      - debug

  sonic-boom@3.8.1:
    dependencies:
      atomic-sleep: 1.0.0

  source-map-js@1.2.0: {}

  split2@4.2.0: {}

  sprintf-js@1.1.3: {}

<<<<<<< HEAD
  /sqlite3@5.1.7:
    resolution: {integrity: sha512-GGIyOiFaG+TUra3JIfkI/zGP8yZYLPQ0pl1bH+ODjiX57sPhrLU5sQJn1y9bDKZUFYkX1crlrPfSYt0BKKdkog==}
    requiresBuild: true
    peerDependenciesMeta:
      node-gyp:
        optional: true
=======
  sqlite3@5.1.7:
>>>>>>> a814c93b
    dependencies:
      bindings: 1.5.0
      node-addon-api: 7.1.0
      prebuild-install: 7.1.2
      tar: 6.2.1
    optionalDependencies:
      node-gyp: 8.4.1
    transitivePeerDependencies:
      - bluebird
      - supports-color

  sshpk@1.18.0:
    dependencies:
      asn1: 0.2.6
      assert-plus: 1.0.0
      bcrypt-pbkdf: 1.0.2
      dashdash: 1.14.1
      ecc-jsbn: 0.1.2
      getpass: 0.1.7
      jsbn: 0.1.1
      safer-buffer: 2.1.2
      tweetnacl: 0.14.5

  ssri@8.0.1:
    dependencies:
      minipass: 3.3.6
    optional: true

  stackback@0.0.2: {}

  statuses@2.0.1: {}

  std-env@3.7.0: {}

  stdin-discarder@0.1.0:
    dependencies:
      bl: 5.1.0

  stop-iteration-iterator@1.0.0:
    dependencies:
      internal-slot: 1.0.7

  store@2.0.12: {}

  strict-uri-encode@1.1.0: {}

  string-width@4.2.3:
    dependencies:
      emoji-regex: 8.0.0
      is-fullwidth-code-point: 3.0.0
      strip-ansi: 6.0.1

  string-width@5.1.2:
    dependencies:
      eastasianwidth: 0.2.0
      emoji-regex: 9.2.2
      strip-ansi: 7.1.0

  string_decoder@1.3.0:
    dependencies:
      safe-buffer: 5.2.1

  strip-ansi@6.0.1:
    dependencies:
      ansi-regex: 5.0.1

  strip-ansi@7.1.0:
    dependencies:
      ansi-regex: 6.0.1

  strip-final-newline@2.0.0: {}

  strip-final-newline@3.0.0: {}

  strip-hex-prefix@1.0.0:
    dependencies:
      is-hex-prefixed: 1.0.0

  strip-json-comments@2.0.1: {}

  strip-json-comments@3.1.1: {}

  strip-literal@2.1.0:
    dependencies:
      js-tokens: 9.0.0

  styled-components@6.1.11(react-dom@18.3.1(react@18.3.1))(react@18.3.1):
    dependencies:
      '@emotion/is-prop-valid': 1.2.2
      '@emotion/unitless': 0.8.1
      '@types/stylis': 4.2.5
      css-to-react-native: 3.2.0
      csstype: 3.1.3
      postcss: 8.4.38
      react: 18.3.1
      react-dom: 18.3.1(react@18.3.1)
      shallowequal: 1.1.0
      stylis: 4.3.2
      tslib: 2.6.2

  stylis@4.3.2: {}

  supports-color@7.2.0:
    dependencies:
      has-flag: 4.0.0

  supports-color@8.1.1:
    dependencies:
      has-flag: 4.0.0

  swarm-js@0.1.42(bufferutil@4.0.8)(utf-8-validate@5.0.10):
    dependencies:
      bluebird: 3.7.2
      buffer: 5.7.1
      eth-lib: 0.1.29(bufferutil@4.0.8)(utf-8-validate@5.0.10)
      fs-extra: 4.0.3
      got: 11.8.6
      mime-types: 2.1.35
      mkdirp-promise: 5.0.1
      mock-fs: 4.14.0
      setimmediate: 1.0.5
      tar: 4.4.19
      xhr-request: 1.1.0
    transitivePeerDependencies:
      - bufferutil
      - supports-color
      - utf-8-validate

  symbol-tree@3.2.4: {}

  tar-fs@2.1.1:
    dependencies:
      chownr: 1.1.4
      mkdirp-classic: 0.5.3
      pump: 3.0.0
      tar-stream: 2.2.0

  tar-stream@2.2.0:
    dependencies:
      bl: 4.1.0
      end-of-stream: 1.4.4
      fs-constants: 1.0.0
      inherits: 2.0.4
      readable-stream: 3.6.2

  tar@4.4.19:
    dependencies:
      chownr: 1.1.4
      fs-minipass: 1.2.7
      minipass: 2.9.0
      minizlib: 1.3.3
      mkdirp: 0.5.6
      safe-buffer: 5.2.1
      yallist: 3.1.1

  tar@6.2.1:
    dependencies:
      chownr: 2.0.0
      fs-minipass: 2.1.0
      minipass: 5.0.0
      minizlib: 2.1.2
      mkdirp: 1.0.4
      yallist: 4.0.0

  text-table@0.2.0: {}

  thenify-all@1.6.0:
    dependencies:
      thenify: 3.3.1

  thenify@3.3.1:
    dependencies:
      any-promise: 1.3.0

  thread-stream@2.7.0:
    dependencies:
      real-require: 0.2.0

  through@2.3.8: {}

  timed-out@4.0.1: {}

  timers-ext@0.1.7:
    dependencies:
      es5-ext: 0.10.64
      next-tick: 1.1.0

  tiny-emitter@2.1.0: {}

  tinybench@2.8.0: {}

  tinypool@0.8.4: {}

  tinyspy@2.2.1: {}

  tmp-promise@3.0.3:
    dependencies:
      tmp: 0.2.3

  tmp@0.0.33:
    dependencies:
      os-tmpdir: 1.0.2

  tmp@0.2.3: {}

  to-regex-range@5.0.1:
    dependencies:
      is-number: 7.0.0

  toggle-selection@1.0.6: {}

  toidentifier@1.0.1: {}

  toml@3.0.0: {}

  totalist@3.0.1: {}

  tough-cookie@2.5.0:
    dependencies:
      psl: 1.9.0
      punycode: 2.3.1

  tough-cookie@4.1.4:
    dependencies:
      psl: 1.9.0
      punycode: 2.3.1
      universalify: 0.2.0
      url-parse: 1.5.10

  tr46@0.0.3: {}

  tr46@5.0.0:
    dependencies:
      punycode: 2.3.1

  ts-api-utils@1.3.0(typescript@5.4.5):
    dependencies:
      typescript: 5.4.5

  ts-node@10.9.2(@types/node@20.12.12)(typescript@5.4.5):
    dependencies:
      '@cspotcode/source-map-support': 0.8.1
      '@tsconfig/node10': 1.0.11
      '@tsconfig/node12': 1.0.11
      '@tsconfig/node14': 1.0.3
      '@tsconfig/node16': 1.0.4
      '@types/node': 20.12.12
      acorn: 8.11.3
      acorn-walk: 8.3.2
      arg: 4.1.3
      create-require: 1.1.1
      diff: 4.0.2
      make-error: 1.3.6
      typescript: 5.4.5
      v8-compile-cache-lib: 3.0.1
      yn: 3.1.1

  tslib@1.14.1: {}

  tslib@2.4.0: {}

  tslib@2.6.2: {}

  tsx@4.10.5:
    dependencies:
      esbuild: 0.20.2
      get-tsconfig: 4.7.5
    optionalDependencies:
      fsevents: 2.3.3

  tunnel-agent@0.6.0:
    dependencies:
      safe-buffer: 5.2.1

  tweetnacl@0.14.5: {}

  tweetnacl@1.0.3: {}

  type-check@0.4.0:
    dependencies:
      prelude-ls: 1.2.1

  type-detect@4.0.8: {}

  type-fest@0.13.1: {}

  type-fest@0.20.2: {}

  type-fest@0.21.3: {}

  type-is@1.6.18:
    dependencies:
      media-typer: 0.3.0
      mime-types: 2.1.35

  type@2.7.2: {}

  typed-function@4.1.1: {}

  typedarray-to-buffer@3.1.5:
    dependencies:
      is-typedarray: 1.0.0

  typeorm@0.3.20(sqlite3@5.1.7)(ts-node@10.9.2(@types/node@20.12.12)(typescript@5.4.5)):
    dependencies:
      '@sqltools/formatter': 1.2.5
      app-root-path: 3.1.0
      buffer: 6.0.3
      chalk: 4.1.2
      cli-highlight: 2.1.11
      dayjs: 1.11.11
      debug: 4.3.4(supports-color@8.1.1)
      dotenv: 16.4.5
      glob: 10.3.16
      mkdirp: 2.1.6
      reflect-metadata: 0.2.2
      sha.js: 2.4.11
      tslib: 2.6.2
      uuid: 9.0.1
      yargs: 17.7.2
    optionalDependencies:
      sqlite3: 5.1.7
      ts-node: 10.9.2(@types/node@20.12.12)(typescript@5.4.5)
    transitivePeerDependencies:
      - supports-color

  typescript@4.9.5: {}

  typescript@5.4.5: {}

  ufo@1.5.3: {}

  uint8arrays@3.1.1:
    dependencies:
      multiformats: 9.9.0

  ultron@1.1.1: {}

  undici-types@5.26.5: {}

  unique-filename@1.1.1:
    dependencies:
      unique-slug: 2.0.2
    optional: true

  unique-slug@2.0.2:
    dependencies:
      imurmurhash: 0.1.4
    optional: true

  universal-github-app-jwt@2.2.0: {}

  universal-user-agent@6.0.1: {}

  universal-user-agent@7.0.2: {}

  universalify@0.1.2: {}

  universalify@0.2.0: {}

  universalify@2.0.1: {}

  unpipe@1.0.0: {}

  uri-js@4.4.1:
    dependencies:
      punycode: 2.3.1

  url-parse@1.5.10:
    dependencies:
      querystringify: 2.2.0
      requires-port: 1.0.0

  url-set-query@1.0.0: {}

  utf-8-validate@5.0.10:
    dependencies:
      node-gyp-build: 4.8.1

  utf8@3.0.0: {}

  util-deprecate@1.0.2: {}

  util@0.12.5:
    dependencies:
      inherits: 2.0.4
      is-arguments: 1.1.1
      is-generator-function: 1.0.10
      is-typed-array: 1.1.13
      which-typed-array: 1.1.14

  utils-merge@1.0.1: {}

  uuid@3.4.0: {}

  uuid@9.0.1: {}

  v8-compile-cache-lib@3.0.1: {}

  varint@5.0.2: {}

  vary@1.1.2: {}

  verror@1.10.0:
    dependencies:
      assert-plus: 1.0.0
      core-util-is: 1.0.2
      extsprintf: 1.3.0

  viem@2.12.0(bufferutil@4.0.8)(typescript@5.4.5)(utf-8-validate@5.0.10)(zod@3.23.8):
    dependencies:
      '@adraffy/ens-normalize': 1.10.0
      '@noble/curves': 1.2.0
      '@noble/hashes': 1.3.2
      '@scure/bip32': 1.3.2
      '@scure/bip39': 1.2.1
      abitype: 1.0.0(typescript@5.4.5)(zod@3.23.8)
      isows: 1.0.4(ws@8.13.0(bufferutil@4.0.8)(utf-8-validate@5.0.10))
      ws: 8.13.0(bufferutil@4.0.8)(utf-8-validate@5.0.10)
    optionalDependencies:
      typescript: 5.4.5
    transitivePeerDependencies:
      - bufferutil
      - utf-8-validate
      - zod

  vite-node@1.6.0(@types/node@20.12.12):
    dependencies:
      cac: 6.7.14
      debug: 4.3.4(supports-color@8.1.1)
      pathe: 1.1.2
      picocolors: 1.0.1
      vite: 5.2.11(@types/node@20.12.12)
    transitivePeerDependencies:
      - '@types/node'
      - less
      - lightningcss
      - sass
      - stylus
      - sugarss
      - supports-color
      - terser

  vite@5.2.11(@types/node@20.12.12):
    dependencies:
      esbuild: 0.20.2
      postcss: 8.4.38
      rollup: 4.18.0
    optionalDependencies:
      '@types/node': 20.12.12
      fsevents: 2.3.3

  vitest@1.6.0(@types/node@20.12.12)(@vitest/ui@1.6.0)(jsdom@24.0.0(bufferutil@4.0.8)(utf-8-validate@5.0.10)):
    dependencies:
      '@vitest/expect': 1.6.0
      '@vitest/runner': 1.6.0
      '@vitest/snapshot': 1.6.0
      '@vitest/spy': 1.6.0
      '@vitest/utils': 1.6.0
      acorn-walk: 8.3.2
      chai: 4.4.1
      debug: 4.3.4(supports-color@8.1.1)
      execa: 8.0.1
      local-pkg: 0.5.0
      magic-string: 0.30.10
      pathe: 1.1.2
      picocolors: 1.0.1
      std-env: 3.7.0
      strip-literal: 2.1.0
      tinybench: 2.8.0
      tinypool: 0.8.4
      vite: 5.2.11(@types/node@20.12.12)
      vite-node: 1.6.0(@types/node@20.12.12)
      why-is-node-running: 2.2.2
    optionalDependencies:
      '@types/node': 20.12.12
      '@vitest/ui': 1.6.0(vitest@1.6.0)
      jsdom: 24.0.0(bufferutil@4.0.8)(utf-8-validate@5.0.10)
    transitivePeerDependencies:
      - less
      - lightningcss
      - sass
      - stylus
      - sugarss
      - supports-color
      - terser

  w3c-xmlserializer@5.0.0:
    dependencies:
      xml-name-validator: 5.0.0

  wcwidth@1.0.1:
    dependencies:
      defaults: 1.0.4

  web-streams-polyfill@3.2.1: {}

  web3-bzz@1.10.4(bufferutil@4.0.8)(utf-8-validate@5.0.10):
    dependencies:
      '@types/node': 12.20.55
      got: 12.1.0
      swarm-js: 0.1.42(bufferutil@4.0.8)(utf-8-validate@5.0.10)
    transitivePeerDependencies:
      - bufferutil
      - supports-color
      - utf-8-validate

  web3-core-helpers@1.10.4:
    dependencies:
      web3-eth-iban: 1.10.4
      web3-utils: 1.10.4

  web3-core-method@1.10.4:
    dependencies:
      '@ethersproject/transactions': 5.7.0
      web3-core-helpers: 1.10.4
      web3-core-promievent: 1.10.4
      web3-core-subscriptions: 1.10.4
      web3-utils: 1.10.4

  web3-core-promievent@1.10.4:
    dependencies:
      eventemitter3: 4.0.4

  web3-core-requestmanager@1.10.4(encoding@0.1.13):
    dependencies:
      util: 0.12.5
      web3-core-helpers: 1.10.4
      web3-providers-http: 1.10.4(encoding@0.1.13)
      web3-providers-ipc: 1.10.4
      web3-providers-ws: 1.10.4
    transitivePeerDependencies:
      - encoding
      - supports-color

  web3-core-subscriptions@1.10.4:
    dependencies:
      eventemitter3: 4.0.4
      web3-core-helpers: 1.10.4

  web3-core@1.10.4(encoding@0.1.13):
    dependencies:
      '@types/bn.js': 5.1.5
      '@types/node': 12.20.55
      bignumber.js: 9.1.2
      web3-core-helpers: 1.10.4
      web3-core-method: 1.10.4
      web3-core-requestmanager: 1.10.4(encoding@0.1.13)
      web3-utils: 1.10.4
    transitivePeerDependencies:
      - encoding
      - supports-color

  web3-core@4.3.2(bufferutil@4.0.8)(encoding@0.1.13)(utf-8-validate@5.0.10):
    dependencies:
      web3-errors: 1.1.4
      web3-eth-accounts: 4.1.2
      web3-eth-iban: 4.0.7
      web3-providers-http: 4.1.0(encoding@0.1.13)
      web3-providers-ws: 4.0.7(bufferutil@4.0.8)(utf-8-validate@5.0.10)
      web3-types: 1.6.0
      web3-utils: 4.2.3
      web3-validator: 2.0.5
    optionalDependencies:
      web3-providers-ipc: 4.0.7
    transitivePeerDependencies:
      - bufferutil
      - encoding
      - utf-8-validate

  web3-errors@1.1.4:
    dependencies:
      web3-types: 1.6.0

  web3-eth-abi@1.10.4:
    dependencies:
      '@ethersproject/abi': 5.7.0
      web3-utils: 1.10.4

  web3-eth-abi@4.2.0(typescript@5.4.5)(zod@3.23.8):
    dependencies:
      abitype: 0.7.1(typescript@5.4.5)(zod@3.23.8)
      web3-errors: 1.1.4
      web3-types: 1.5.0
      web3-utils: 4.2.2
      web3-validator: 2.0.5
    transitivePeerDependencies:
      - typescript
      - zod

  web3-eth-abi@4.2.1(typescript@5.4.5)(zod@3.23.8):
    dependencies:
      abitype: 0.7.1(typescript@5.4.5)(zod@3.23.8)
      web3-errors: 1.1.4
      web3-types: 1.6.0
      web3-utils: 4.2.3
      web3-validator: 2.0.5
    transitivePeerDependencies:
      - typescript
      - zod

  web3-eth-accounts@1.10.4(encoding@0.1.13):
    dependencies:
      '@ethereumjs/common': 2.6.5
      '@ethereumjs/tx': 3.5.2
      '@ethereumjs/util': 8.1.0
      eth-lib: 0.2.8
      scrypt-js: 3.0.1
      uuid: 9.0.1
      web3-core: 1.10.4(encoding@0.1.13)
      web3-core-helpers: 1.10.4
      web3-core-method: 1.10.4
      web3-utils: 1.10.4
    transitivePeerDependencies:
      - encoding
      - supports-color

  web3-eth-accounts@4.1.1:
    dependencies:
      '@ethereumjs/rlp': 4.0.1
      crc-32: 1.2.2
      ethereum-cryptography: 2.1.3
      web3-errors: 1.1.4
      web3-types: 1.5.0
      web3-utils: 4.2.2
      web3-validator: 2.0.5

  web3-eth-accounts@4.1.2:
    dependencies:
      '@ethereumjs/rlp': 4.0.1
      crc-32: 1.2.2
      ethereum-cryptography: 2.1.3
      web3-errors: 1.1.4
      web3-types: 1.6.0
      web3-utils: 4.2.3
      web3-validator: 2.0.5

  web3-eth-contract@1.10.4(encoding@0.1.13):
    dependencies:
      '@types/bn.js': 5.1.5
      web3-core: 1.10.4(encoding@0.1.13)
      web3-core-helpers: 1.10.4
      web3-core-method: 1.10.4
      web3-core-promievent: 1.10.4
      web3-core-subscriptions: 1.10.4
      web3-eth-abi: 1.10.4
      web3-utils: 1.10.4
    transitivePeerDependencies:
      - encoding
      - supports-color

  web3-eth-contract@4.3.0(bufferutil@4.0.8)(encoding@0.1.13)(typescript@5.4.5)(utf-8-validate@5.0.10)(zod@3.23.8):
    dependencies:
      web3-core: 4.3.2(bufferutil@4.0.8)(encoding@0.1.13)(utf-8-validate@5.0.10)
      web3-errors: 1.1.4
      web3-eth: 4.5.0(bufferutil@4.0.8)(encoding@0.1.13)(typescript@5.4.5)(utf-8-validate@5.0.10)(zod@3.23.8)
      web3-eth-abi: 4.2.0(typescript@5.4.5)(zod@3.23.8)
      web3-types: 1.5.0
      web3-utils: 4.2.2
      web3-validator: 2.0.5
    transitivePeerDependencies:
      - bufferutil
      - encoding
      - typescript
      - utf-8-validate
      - zod

  web3-eth-contract@4.4.0(bufferutil@4.0.8)(encoding@0.1.13)(typescript@5.4.5)(utf-8-validate@5.0.10)(zod@3.23.8):
    dependencies:
      web3-core: 4.3.2(bufferutil@4.0.8)(encoding@0.1.13)(utf-8-validate@5.0.10)
      web3-errors: 1.1.4
      web3-eth: 4.6.0(bufferutil@4.0.8)(encoding@0.1.13)(typescript@5.4.5)(utf-8-validate@5.0.10)(zod@3.23.8)
      web3-eth-abi: 4.2.1(typescript@5.4.5)(zod@3.23.8)
      web3-types: 1.6.0
      web3-utils: 4.2.3
      web3-validator: 2.0.5
    transitivePeerDependencies:
      - bufferutil
      - encoding
      - typescript
      - utf-8-validate
      - zod

  web3-eth-ens@1.10.4(encoding@0.1.13):
    dependencies:
      content-hash: 2.5.2
      eth-ens-namehash: 2.0.8
      web3-core: 1.10.4(encoding@0.1.13)
      web3-core-helpers: 1.10.4
      web3-core-promievent: 1.10.4
      web3-eth-abi: 1.10.4
      web3-eth-contract: 1.10.4(encoding@0.1.13)
      web3-utils: 1.10.4
    transitivePeerDependencies:
      - encoding
      - supports-color

  web3-eth-ens@4.2.0(bufferutil@4.0.8)(encoding@0.1.13)(typescript@5.4.5)(utf-8-validate@5.0.10)(zod@3.23.8):
    dependencies:
      '@adraffy/ens-normalize': 1.10.1
      web3-core: 4.3.2(bufferutil@4.0.8)(encoding@0.1.13)(utf-8-validate@5.0.10)
      web3-errors: 1.1.4
      web3-eth: 4.5.0(bufferutil@4.0.8)(encoding@0.1.13)(typescript@5.4.5)(utf-8-validate@5.0.10)(zod@3.23.8)
      web3-eth-contract: 4.3.0(bufferutil@4.0.8)(encoding@0.1.13)(typescript@5.4.5)(utf-8-validate@5.0.10)(zod@3.23.8)
      web3-net: 4.0.7(bufferutil@4.0.8)(encoding@0.1.13)(utf-8-validate@5.0.10)
      web3-types: 1.5.0
      web3-utils: 4.2.2
      web3-validator: 2.0.5
    transitivePeerDependencies:
      - bufferutil
      - encoding
      - typescript
      - utf-8-validate
      - zod

  web3-eth-iban@1.10.4:
    dependencies:
      bn.js: 5.2.1
      web3-utils: 1.10.4

  web3-eth-iban@4.0.7:
    dependencies:
      web3-errors: 1.1.4
      web3-types: 1.5.0
      web3-utils: 4.2.2
      web3-validator: 2.0.5

  web3-eth-personal@1.10.4(encoding@0.1.13):
    dependencies:
      '@types/node': 12.20.55
      web3-core: 1.10.4(encoding@0.1.13)
      web3-core-helpers: 1.10.4
      web3-core-method: 1.10.4
      web3-net: 1.10.4(encoding@0.1.13)
      web3-utils: 1.10.4
    transitivePeerDependencies:
      - encoding
      - supports-color

  web3-eth-personal@4.0.8(bufferutil@4.0.8)(encoding@0.1.13)(typescript@5.4.5)(utf-8-validate@5.0.10)(zod@3.23.8):
    dependencies:
      web3-core: 4.3.2(bufferutil@4.0.8)(encoding@0.1.13)(utf-8-validate@5.0.10)
      web3-eth: 4.6.0(bufferutil@4.0.8)(encoding@0.1.13)(typescript@5.4.5)(utf-8-validate@5.0.10)(zod@3.23.8)
      web3-rpc-methods: 1.2.0(bufferutil@4.0.8)(encoding@0.1.13)(utf-8-validate@5.0.10)
      web3-types: 1.6.0
      web3-utils: 4.2.3
      web3-validator: 2.0.5
    transitivePeerDependencies:
      - bufferutil
      - encoding
      - typescript
      - utf-8-validate
      - zod

  web3-eth@1.10.4(encoding@0.1.13):
    dependencies:
      web3-core: 1.10.4(encoding@0.1.13)
      web3-core-helpers: 1.10.4
      web3-core-method: 1.10.4
      web3-core-subscriptions: 1.10.4
      web3-eth-abi: 1.10.4
      web3-eth-accounts: 1.10.4(encoding@0.1.13)
      web3-eth-contract: 1.10.4(encoding@0.1.13)
      web3-eth-ens: 1.10.4(encoding@0.1.13)
      web3-eth-iban: 1.10.4
      web3-eth-personal: 1.10.4(encoding@0.1.13)
      web3-net: 1.10.4(encoding@0.1.13)
      web3-utils: 1.10.4
    transitivePeerDependencies:
      - encoding
      - supports-color

  web3-eth@4.5.0(bufferutil@4.0.8)(encoding@0.1.13)(typescript@5.4.5)(utf-8-validate@5.0.10)(zod@3.23.8):
    dependencies:
      setimmediate: 1.0.5
      web3-core: 4.3.2(bufferutil@4.0.8)(encoding@0.1.13)(utf-8-validate@5.0.10)
      web3-errors: 1.1.4
      web3-eth-abi: 4.2.0(typescript@5.4.5)(zod@3.23.8)
      web3-eth-accounts: 4.1.1
      web3-net: 4.0.7(bufferutil@4.0.8)(encoding@0.1.13)(utf-8-validate@5.0.10)
      web3-providers-ws: 4.0.7(bufferutil@4.0.8)(utf-8-validate@5.0.10)
      web3-rpc-methods: 1.2.0(bufferutil@4.0.8)(encoding@0.1.13)(utf-8-validate@5.0.10)
      web3-types: 1.5.0
      web3-utils: 4.2.2
      web3-validator: 2.0.5
    transitivePeerDependencies:
      - bufferutil
      - encoding
      - typescript
      - utf-8-validate
      - zod

  web3-eth@4.6.0(bufferutil@4.0.8)(encoding@0.1.13)(typescript@5.4.5)(utf-8-validate@5.0.10)(zod@3.23.8):
    dependencies:
      setimmediate: 1.0.5
      web3-core: 4.3.2(bufferutil@4.0.8)(encoding@0.1.13)(utf-8-validate@5.0.10)
      web3-errors: 1.1.4
      web3-eth-abi: 4.2.1(typescript@5.4.5)(zod@3.23.8)
      web3-eth-accounts: 4.1.2
      web3-net: 4.0.7(bufferutil@4.0.8)(encoding@0.1.13)(utf-8-validate@5.0.10)
      web3-providers-ws: 4.0.7(bufferutil@4.0.8)(utf-8-validate@5.0.10)
      web3-rpc-methods: 1.2.0(bufferutil@4.0.8)(encoding@0.1.13)(utf-8-validate@5.0.10)
      web3-types: 1.6.0
      web3-utils: 4.2.3
      web3-validator: 2.0.5
    transitivePeerDependencies:
      - bufferutil
      - encoding
      - typescript
      - utf-8-validate
      - zod

  web3-net@1.10.4(encoding@0.1.13):
    dependencies:
      web3-core: 1.10.4(encoding@0.1.13)
      web3-core-method: 1.10.4
      web3-utils: 1.10.4
    transitivePeerDependencies:
      - encoding
      - supports-color

  web3-net@4.0.7(bufferutil@4.0.8)(encoding@0.1.13)(utf-8-validate@5.0.10):
    dependencies:
      web3-core: 4.3.2(bufferutil@4.0.8)(encoding@0.1.13)(utf-8-validate@5.0.10)
      web3-rpc-methods: 1.2.0(bufferutil@4.0.8)(encoding@0.1.13)(utf-8-validate@5.0.10)
      web3-types: 1.6.0
      web3-utils: 4.2.3
    transitivePeerDependencies:
      - bufferutil
      - encoding
      - utf-8-validate

  web3-providers-http@1.10.4(encoding@0.1.13):
    dependencies:
      abortcontroller-polyfill: 1.7.5
      cross-fetch: 4.0.0(encoding@0.1.13)
      es6-promise: 4.2.8
      web3-core-helpers: 1.10.4
    transitivePeerDependencies:
      - encoding

  web3-providers-http@4.1.0(encoding@0.1.13):
    dependencies:
      cross-fetch: 4.0.0(encoding@0.1.13)
      web3-errors: 1.1.4
      web3-types: 1.5.0
      web3-utils: 4.2.2
    transitivePeerDependencies:
      - encoding

  web3-providers-ipc@1.10.4:
    dependencies:
      oboe: 2.1.5
      web3-core-helpers: 1.10.4

  web3-providers-ipc@4.0.7:
    dependencies:
      web3-errors: 1.1.4
      web3-types: 1.6.0
      web3-utils: 4.2.3
    optional: true

  web3-providers-ws@1.10.4:
    dependencies:
      eventemitter3: 4.0.4
      web3-core-helpers: 1.10.4
      websocket: 1.0.35
    transitivePeerDependencies:
      - supports-color

  web3-providers-ws@4.0.7(bufferutil@4.0.8)(utf-8-validate@5.0.10):
    dependencies:
      '@types/ws': 8.5.3
      isomorphic-ws: 5.0.0(ws@8.16.0(bufferutil@4.0.8)(utf-8-validate@5.0.10))
      web3-errors: 1.1.4
      web3-types: 1.5.0
      web3-utils: 4.2.1
      ws: 8.16.0(bufferutil@4.0.8)(utf-8-validate@5.0.10)
    transitivePeerDependencies:
      - bufferutil
      - utf-8-validate

  web3-rpc-methods@1.2.0(bufferutil@4.0.8)(encoding@0.1.13)(utf-8-validate@5.0.10):
    dependencies:
      web3-core: 4.3.2(bufferutil@4.0.8)(encoding@0.1.13)(utf-8-validate@5.0.10)
      web3-types: 1.6.0
      web3-validator: 2.0.5
    transitivePeerDependencies:
      - bufferutil
      - encoding
      - utf-8-validate

  web3-shh@1.10.4(encoding@0.1.13):
    dependencies:
      web3-core: 1.10.4(encoding@0.1.13)
      web3-core-method: 1.10.4
      web3-core-subscriptions: 1.10.4
      web3-net: 1.10.4(encoding@0.1.13)
    transitivePeerDependencies:
      - encoding
      - supports-color

  web3-types@1.5.0: {}

  web3-types@1.6.0: {}

  web3-utils@1.10.4:
    dependencies:
      '@ethereumjs/util': 8.1.0
      bn.js: 5.2.1
      ethereum-bloom-filters: 1.0.10
      ethereum-cryptography: 2.1.3
      ethjs-unit: 0.1.6
      number-to-bn: 1.7.0
      randombytes: 2.1.0
      utf8: 3.0.0

  web3-utils@4.2.1:
    dependencies:
      ethereum-cryptography: 2.1.3
      eventemitter3: 5.0.1
      web3-errors: 1.1.4
      web3-types: 1.5.0
      web3-validator: 2.0.4

  web3-utils@4.2.2:
    dependencies:
      ethereum-cryptography: 2.1.3
      eventemitter3: 5.0.1
      web3-errors: 1.1.4
      web3-types: 1.5.0
      web3-validator: 2.0.5

  web3-utils@4.2.3:
    dependencies:
      ethereum-cryptography: 2.1.3
      eventemitter3: 5.0.1
      web3-errors: 1.1.4
      web3-types: 1.6.0
      web3-validator: 2.0.5

  web3-validator@2.0.4:
    dependencies:
      ethereum-cryptography: 2.1.3
      util: 0.12.5
      web3-errors: 1.1.4
      web3-types: 1.5.0
      zod: 3.23.8

  web3-validator@2.0.5:
    dependencies:
      ethereum-cryptography: 2.1.3
      util: 0.12.5
      web3-errors: 1.1.4
      web3-types: 1.5.0
      zod: 3.23.8

  web3@1.10.4(bufferutil@4.0.8)(encoding@0.1.13)(utf-8-validate@5.0.10):
    dependencies:
      web3-bzz: 1.10.4(bufferutil@4.0.8)(utf-8-validate@5.0.10)
      web3-core: 1.10.4(encoding@0.1.13)
      web3-eth: 1.10.4(encoding@0.1.13)
      web3-eth-personal: 1.10.4(encoding@0.1.13)
      web3-net: 1.10.4(encoding@0.1.13)
      web3-shh: 1.10.4(encoding@0.1.13)
      web3-utils: 1.10.4
    transitivePeerDependencies:
      - bufferutil
      - encoding
      - supports-color
      - utf-8-validate

  web3@4.8.0(bufferutil@4.0.8)(encoding@0.1.13)(typescript@5.4.5)(utf-8-validate@5.0.10)(zod@3.23.8):
    dependencies:
      web3-core: 4.3.2(bufferutil@4.0.8)(encoding@0.1.13)(utf-8-validate@5.0.10)
      web3-errors: 1.1.4
      web3-eth: 4.6.0(bufferutil@4.0.8)(encoding@0.1.13)(typescript@5.4.5)(utf-8-validate@5.0.10)(zod@3.23.8)
      web3-eth-abi: 4.2.1(typescript@5.4.5)(zod@3.23.8)
      web3-eth-accounts: 4.1.2
      web3-eth-contract: 4.4.0(bufferutil@4.0.8)(encoding@0.1.13)(typescript@5.4.5)(utf-8-validate@5.0.10)(zod@3.23.8)
      web3-eth-ens: 4.2.0(bufferutil@4.0.8)(encoding@0.1.13)(typescript@5.4.5)(utf-8-validate@5.0.10)(zod@3.23.8)
      web3-eth-iban: 4.0.7
      web3-eth-personal: 4.0.8(bufferutil@4.0.8)(encoding@0.1.13)(typescript@5.4.5)(utf-8-validate@5.0.10)(zod@3.23.8)
      web3-net: 4.0.7(bufferutil@4.0.8)(encoding@0.1.13)(utf-8-validate@5.0.10)
      web3-providers-http: 4.1.0(encoding@0.1.13)
      web3-providers-ws: 4.0.7(bufferutil@4.0.8)(utf-8-validate@5.0.10)
      web3-rpc-methods: 1.2.0(bufferutil@4.0.8)(encoding@0.1.13)(utf-8-validate@5.0.10)
      web3-types: 1.6.0
      web3-utils: 4.2.3
      web3-validator: 2.0.5
    transitivePeerDependencies:
      - bufferutil
      - encoding
      - typescript
      - utf-8-validate
      - zod

  webidl-conversions@3.0.1: {}

  webidl-conversions@7.0.0: {}

  websocket@1.0.35:
    dependencies:
      bufferutil: 4.0.8
      debug: 2.6.9
      es5-ext: 0.10.64
      typedarray-to-buffer: 3.1.5
      utf-8-validate: 5.0.10
      yaeti: 0.0.6
    transitivePeerDependencies:
      - supports-color

  whatwg-encoding@3.1.1:
    dependencies:
      iconv-lite: 0.6.3

  whatwg-mimetype@4.0.0: {}

  whatwg-url@14.0.0:
    dependencies:
      tr46: 5.0.0
      webidl-conversions: 7.0.0

  whatwg-url@5.0.0:
    dependencies:
      tr46: 0.0.3
      webidl-conversions: 3.0.1

  which-boxed-primitive@1.0.2:
    dependencies:
      is-bigint: 1.0.4
      is-boolean-object: 1.1.2
      is-number-object: 1.0.7
      is-string: 1.0.7
      is-symbol: 1.0.4

  which-collection@1.0.2:
    dependencies:
      is-map: 2.0.3
      is-set: 2.0.3
      is-weakmap: 2.0.2
      is-weakset: 2.0.3

  which-typed-array@1.1.14:
    dependencies:
      available-typed-arrays: 1.0.6
      call-bind: 1.0.7
      for-each: 0.3.3
      gopd: 1.0.1
      has-tostringtag: 1.0.2

  which@2.0.2:
    dependencies:
      isexe: 2.0.0

  why-is-node-running@2.2.2:
    dependencies:
      siginfo: 2.0.0
      stackback: 0.0.2

  wide-align@1.1.5:
    dependencies:
      string-width: 4.2.3
    optional: true

  workerpool@6.2.1: {}

  wrap-ansi@6.2.0:
    dependencies:
      ansi-styles: 4.3.0
      string-width: 4.2.3
      strip-ansi: 6.0.1

  wrap-ansi@7.0.0:
    dependencies:
      ansi-styles: 4.3.0
      string-width: 4.2.3
      strip-ansi: 6.0.1

  wrap-ansi@8.1.0:
    dependencies:
      ansi-styles: 6.2.1
      string-width: 5.1.2
      strip-ansi: 7.1.0

  wrappy@1.0.2: {}

  ws@3.3.3(bufferutil@4.0.8)(utf-8-validate@5.0.10):
    dependencies:
      async-limiter: 1.0.1
      safe-buffer: 5.1.2
      ultron: 1.1.1
    optionalDependencies:
      bufferutil: 4.0.8
      utf-8-validate: 5.0.10

  ws@8.13.0(bufferutil@4.0.8)(utf-8-validate@5.0.10):
    optionalDependencies:
      bufferutil: 4.0.8
      utf-8-validate: 5.0.10

  ws@8.16.0(bufferutil@4.0.8)(utf-8-validate@5.0.10):
    optionalDependencies:
      bufferutil: 4.0.8
      utf-8-validate: 5.0.10

  ws@8.17.0(bufferutil@4.0.8)(utf-8-validate@5.0.10):
    optionalDependencies:
      bufferutil: 4.0.8
      utf-8-validate: 5.0.10

  ws@8.5.0(bufferutil@4.0.8)(utf-8-validate@5.0.10):
    optionalDependencies:
      bufferutil: 4.0.8
      utf-8-validate: 5.0.10

  xhr-request-promise@0.1.3:
    dependencies:
      xhr-request: 1.1.0

  xhr-request@1.1.0:
    dependencies:
      buffer-to-arraybuffer: 0.0.5
      object-assign: 4.1.1
      query-string: 5.1.1
      simple-get: 2.8.2
      timed-out: 4.0.1
      url-set-query: 1.0.0
      xhr: 2.6.0

  xhr@2.6.0:
    dependencies:
      global: 4.4.0
      is-function: 1.0.2
      parse-headers: 2.0.5
      xtend: 4.0.2

  xml-name-validator@5.0.0: {}

  xmlchars@2.2.0: {}

  xtend@4.0.2: {}

  xxhashjs@0.2.2:
    dependencies:
      cuint: 0.2.2

  y18n@5.0.8: {}

  yaeti@0.0.6: {}

  yallist@3.1.1: {}

  yallist@4.0.0: {}

  yaml@2.4.2: {}

  yargs-parser@20.2.4: {}

  yargs-parser@21.1.1: {}

  yargs-unparser@2.0.0:
    dependencies:
      camelcase: 6.3.0
      decamelize: 4.0.0
      flat: 5.0.2
      is-plain-obj: 2.1.0

  yargs@16.2.0:
    dependencies:
      cliui: 7.0.4
      escalade: 3.1.2
      get-caller-file: 2.0.5
      require-directory: 2.1.1
      string-width: 4.2.3
      y18n: 5.0.8
      yargs-parser: 20.2.4

  yargs@17.7.2:
    dependencies:
      cliui: 8.0.1
      escalade: 3.1.1
      get-caller-file: 2.0.5
      require-directory: 2.1.1
      string-width: 4.2.3
      y18n: 5.0.8
      yargs-parser: 21.1.1

  yn@3.1.1: {}

  yocto-queue@0.1.0: {}

<<<<<<< HEAD
  github.com/aurora-is-near/eth-object/a84d1420fdde87a768b96c6a3b3d0ee435998f72:
    resolution: {tarball: https://codeload.github.com/aurora-is-near/eth-object/tar.gz/a84d1420fdde87a768b96c6a3b3d0ee435998f72}
    name: eth-object
    version: 1.0.3
    dependencies:
      eth-util-lite: github.com/near/eth-util-lite/427b7634a123d171432f3b38c6542913a3897ac7
      ethereumjs-util: 7.1.5
      web3: 1.10.4
    transitivePeerDependencies:
      - bufferutil
      - encoding
      - supports-color
      - utf-8-validate
    dev: false

  github.com/near/eth-util-lite/427b7634a123d171432f3b38c6542913a3897ac7:
    resolution: {tarball: https://codeload.github.com/near/eth-util-lite/tar.gz/427b7634a123d171432f3b38c6542913a3897ac7}
    name: eth-util-lite
    version: 1.0.1
    dependencies:
      bn.js: 4.12.0
      js-sha3: 0.8.0
      rlp: 2.2.7
      safe-buffer: 5.2.1
    dev: false
=======
  yocto-queue@1.0.0: {}

  zod@3.23.8: {}
>>>>>>> a814c93b
<|MERGE_RESOLUTION|>--- conflicted
+++ resolved
@@ -1,50 +1,49 @@
-lockfileVersion: '9.0'
+lockfileVersion: '6.0'
 
 settings:
   autoInstallPeers: true
   excludeLinksFromLockfile: false
 
-<<<<<<< HEAD
 dependencies:
   '@acala-network/chopsticks':
-    specifier: 0.9.10
-    version: 0.9.10(debug@4.3.4)
+    specifier: 0.10.2
+    version: 0.10.2(debug@4.3.4)
   '@moonbeam-network/api-augment':
     specifier: 0.2902.0
     version: 0.2902.0
   '@moonwall/cli':
-    specifier: ^5.1.4
-    version: 5.1.5(@acala-network/chopsticks@0.9.10)(@polkadot/api@10.12.6)(@types/node@20.12.4)(@vitest/ui@1.4.0)(typescript@5.4.3)(vitest@1.4.0)
+    specifier: 5.2.0
+    version: 5.2.0(@acala-network/chopsticks@0.10.2)(@polkadot/api@11.1.1)(@types/node@20.12.12)(@vitest/ui@1.6.0)(typescript@5.4.5)(vitest@1.6.0)
   '@moonwall/util':
-    specifier: ^5.1.4
-    version: 5.1.5(@polkadot/api@10.12.6)(typescript@5.4.3)(vitest@1.4.0)
+    specifier: 5.2.0
+    version: 5.2.0(@polkadot/api@11.1.1)(typescript@5.4.5)(vitest@1.6.0)
   '@openzeppelin/contracts':
     specifier: 4.9.6
     version: 4.9.6
   '@polkadot/api':
-    specifier: 10.12.6
-    version: 10.12.6
+    specifier: 11.1.1
+    version: 11.1.1
   '@polkadot/api-augment':
-    specifier: 10.12.6
-    version: 10.12.6
+    specifier: 11.1.1
+    version: 11.1.1
   '@polkadot/api-derive':
-    specifier: 10.12.6
-    version: 10.12.6
+    specifier: 11.1.1
+    version: 11.1.1
   '@polkadot/apps-config':
-    specifier: 0.135.1
-    version: 0.135.1(@polkadot/keyring@12.6.2)(@polkadot/util-crypto@12.6.2)(react-dom@18.2.0)(react-is@18.2.0)(react@18.2.0)
+    specifier: 0.137.1
+    version: 0.137.1(@polkadot/keyring@12.6.2)(@polkadot/util-crypto@12.6.2)(react-dom@18.2.0)(react-is@18.2.0)(react@18.2.0)
   '@polkadot/keyring':
     specifier: 12.6.2
     version: 12.6.2(@polkadot/util-crypto@12.6.2)(@polkadot/util@12.6.2)
   '@polkadot/rpc-provider':
-    specifier: 10.12.6
-    version: 10.12.6
+    specifier: 11.1.1
+    version: 11.1.1
   '@polkadot/types':
-    specifier: 10.12.6
-    version: 10.12.6
+    specifier: 11.1.1
+    version: 11.1.1
   '@polkadot/types-codec':
-    specifier: 10.12.6
-    version: 10.12.6
+    specifier: 11.1.1
+    version: 11.1.1
   '@polkadot/util':
     specifier: 12.6.2
     version: 12.6.2
@@ -52,17 +51,17 @@
     specifier: 12.6.2
     version: 12.6.2(@polkadot/util@12.6.2)
   '@substrate/txwrapper-core':
-    specifier: 7.3.0
-    version: 7.3.0(@polkadot/util-crypto@12.6.2)(@polkadot/util@12.6.2)
+    specifier: 7.4.0
+    version: 7.4.0(@polkadot/util-crypto@12.6.2)(@polkadot/util@12.6.2)
   '@substrate/txwrapper-substrate':
-    specifier: 7.3.0
-    version: 7.3.0(@polkadot/util-crypto@12.6.2)(@polkadot/util@12.6.2)
+    specifier: 7.4.0
+    version: 7.4.0(@polkadot/util-crypto@12.6.2)(@polkadot/util@12.6.2)
   '@vitest/ui':
-    specifier: 1.4.0
-    version: 1.4.0(vitest@1.4.0)
+    specifier: 1.6.0
+    version: 1.6.0(vitest@1.6.0)
   '@zombienet/utils':
-    specifier: 0.0.24
-    version: 0.0.24(@types/node@20.12.4)(typescript@5.4.3)
+    specifier: 0.0.25
+    version: 0.0.25(@types/node@20.12.12)(typescript@5.4.5)
   chalk:
     specifier: 5.3.0
     version: 5.3.0
@@ -70,8 +69,8 @@
     specifier: github:aurora-is-near/eth-object#master
     version: github.com/aurora-is-near/eth-object/a84d1420fdde87a768b96c6a3b3d0ee435998f72
   ethers:
-    specifier: 6.11.1
-    version: 6.11.1
+    specifier: 6.12.1
+    version: 6.12.1
   json-bigint:
     specifier: 1.0.0
     version: 1.0.0
@@ -85,35 +84,35 @@
     specifier: 3.3.2
     version: 3.3.2
   octokit:
-    specifier: ^3.2.0
-    version: 3.2.0
+    specifier: ^4.0.2
+    version: 4.0.2
   randomness:
-    specifier: 1.6.8
-    version: 1.6.8
+    specifier: 1.6.9
+    version: 1.6.9
   rlp:
     specifier: 3.0.0
     version: 3.0.0
   semver:
-    specifier: 7.6.0
-    version: 7.6.0
+    specifier: 7.6.2
+    version: 7.6.2
   solc:
     specifier: 0.8.25
     version: 0.8.25(debug@4.3.4)
   tsx:
-    specifier: 4.7.2
-    version: 4.7.2
+    specifier: 4.10.5
+    version: 4.10.5
   viem:
-    specifier: 2.9.9
-    version: 2.9.9(typescript@5.4.3)
+    specifier: 2.12.0
+    version: 2.12.0(typescript@5.4.5)
   vitest:
-    specifier: 1.4.0
-    version: 1.4.0(@types/node@20.12.4)(@vitest/ui@1.4.0)
+    specifier: 1.6.0
+    version: 1.6.0(@types/node@20.12.12)(@vitest/ui@1.6.0)
   web3:
-    specifier: 4.7.0
-    version: 4.7.0(typescript@5.4.3)
+    specifier: 4.8.0
+    version: 4.8.0(typescript@5.4.5)
   yaml:
-    specifier: 2.4.1
-    version: 2.4.1
+    specifier: 2.4.2
+    version: 2.4.2
 
 devDependencies:
   '@types/debug':
@@ -123,8 +122,8 @@
     specifier: ^1.0.4
     version: 1.0.4
   '@types/node':
-    specifier: 20.12.4
-    version: 20.12.4
+    specifier: 20.12.12
+    version: 20.12.12
   '@types/semver':
     specifier: 7.5.8
     version: 7.5.8
@@ -133,10 +132,10 @@
     version: 17.0.32
   '@typescript-eslint/eslint-plugin':
     specifier: 7.5.0
-    version: 7.5.0(@typescript-eslint/parser@7.5.0)(eslint@8.57.0)(typescript@5.4.3)
+    version: 7.5.0(@typescript-eslint/parser@7.5.0)(eslint@8.57.0)(typescript@5.4.5)
   '@typescript-eslint/parser':
     specifier: 7.5.0
-    version: 7.5.0(eslint@8.57.0)(typescript@5.4.3)
+    version: 7.5.0(eslint@8.57.0)(typescript@5.4.5)
   bottleneck:
     specifier: 2.19.5
     version: 2.19.5
@@ -153,550 +152,1025 @@
     specifier: 2.8.8
     version: 2.8.8
   typescript:
-    specifier: 5.4.3
-    version: 5.4.3
+    specifier: 5.4.5
+    version: 5.4.5
   yargs:
     specifier: 17.7.2
     version: 17.7.2
-=======
-importers:
-
-  .:
-    dependencies:
-      '@acala-network/chopsticks':
-        specifier: 0.10.2
-        version: 0.10.2(bufferutil@4.0.8)(debug@4.3.4)(ts-node@10.9.2(@types/node@20.12.12)(typescript@5.4.5))(utf-8-validate@5.0.10)
-      '@moonbeam-network/api-augment':
-        specifier: 0.2902.0
-        version: 0.2902.0
-      '@moonwall/cli':
-        specifier: 5.2.0
-        version: 5.2.0(@acala-network/chopsticks@0.10.2(bufferutil@4.0.8)(debug@4.3.4)(ts-node@10.9.2(@types/node@20.12.12)(typescript@5.4.5))(utf-8-validate@5.0.10))(@polkadot/api@11.1.1(bufferutil@4.0.8)(utf-8-validate@5.0.10))(@types/node@20.12.12)(@vitest/ui@1.6.0(vitest@1.6.0))(bufferutil@4.0.8)(chokidar@3.6.0)(encoding@0.1.13)(typescript@5.4.5)(utf-8-validate@5.0.10)(vitest@1.6.0(@types/node@20.12.12)(@vitest/ui@1.6.0)(jsdom@24.0.0(bufferutil@4.0.8)(utf-8-validate@5.0.10)))(zod@3.23.8)
-      '@moonwall/util':
-        specifier: 5.2.0
-        version: 5.2.0(@polkadot/api@11.1.1(bufferutil@4.0.8)(utf-8-validate@5.0.10))(bufferutil@4.0.8)(chokidar@3.6.0)(encoding@0.1.13)(typescript@5.4.5)(utf-8-validate@5.0.10)(vitest@1.6.0(@types/node@20.12.12)(@vitest/ui@1.6.0)(jsdom@24.0.0(bufferutil@4.0.8)(utf-8-validate@5.0.10)))(zod@3.23.8)
-      '@openzeppelin/contracts':
-        specifier: 4.9.6
-        version: 4.9.6
-      '@polkadot/api':
-        specifier: 11.1.1
-        version: 11.1.1(bufferutil@4.0.8)(utf-8-validate@5.0.10)
-      '@polkadot/api-augment':
-        specifier: 11.1.1
-        version: 11.1.1(bufferutil@4.0.8)(utf-8-validate@5.0.10)
-      '@polkadot/api-derive':
-        specifier: 11.1.1
-        version: 11.1.1(bufferutil@4.0.8)(utf-8-validate@5.0.10)
-      '@polkadot/apps-config':
-        specifier: 0.137.1
-        version: 0.137.1(@polkadot/keyring@12.6.2(@polkadot/util-crypto@12.6.2(@polkadot/util@12.6.2))(@polkadot/util@12.6.2))(@polkadot/util-crypto@12.6.2(@polkadot/util@12.6.2))(bufferutil@4.0.8)(encoding@0.1.13)(react-dom@18.3.1(react@18.3.1))(react-is@18.3.1)(react@18.3.1)(utf-8-validate@5.0.10)
-      '@polkadot/keyring':
-        specifier: 12.6.2
-        version: 12.6.2(@polkadot/util-crypto@12.6.2(@polkadot/util@12.6.2))(@polkadot/util@12.6.2)
-      '@polkadot/rpc-provider':
-        specifier: 11.1.1
-        version: 11.1.1(bufferutil@4.0.8)(utf-8-validate@5.0.10)
-      '@polkadot/types':
-        specifier: 11.1.1
-        version: 11.1.1
-      '@polkadot/types-codec':
-        specifier: 11.1.1
-        version: 11.1.1
-      '@polkadot/util':
-        specifier: 12.6.2
-        version: 12.6.2
-      '@polkadot/util-crypto':
-        specifier: 12.6.2
-        version: 12.6.2(@polkadot/util@12.6.2)
-      '@substrate/txwrapper-core':
-        specifier: 7.4.0
-        version: 7.4.0(@polkadot/util-crypto@12.6.2(@polkadot/util@12.6.2))(@polkadot/util@12.6.2)(bufferutil@4.0.8)(utf-8-validate@5.0.10)
-      '@substrate/txwrapper-substrate':
-        specifier: 7.4.0
-        version: 7.4.0(@polkadot/util-crypto@12.6.2(@polkadot/util@12.6.2))(@polkadot/util@12.6.2)(bufferutil@4.0.8)(utf-8-validate@5.0.10)
-      '@vitest/ui':
-        specifier: 1.6.0
-        version: 1.6.0(vitest@1.6.0)
-      '@zombienet/utils':
-        specifier: 0.0.25
-        version: 0.0.25(@types/node@20.12.12)(chokidar@3.6.0)(typescript@5.4.5)
-      chalk:
-        specifier: 5.3.0
-        version: 5.3.0
-      eth-object:
-        specifier: github:aurora-is-near/eth-object#master
-        version: https://codeload.github.com/aurora-is-near/eth-object/tar.gz/a84d1420fdde87a768b96c6a3b3d0ee435998f72(bufferutil@4.0.8)(encoding@0.1.13)(utf-8-validate@5.0.10)
-      ethers:
-        specifier: 6.12.1
-        version: 6.12.1(bufferutil@4.0.8)(utf-8-validate@5.0.10)
-      json-bigint:
-        specifier: 1.0.0
-        version: 1.0.0
-      json-stable-stringify:
-        specifier: 1.1.1
-        version: 1.1.1
-      merkle-patricia-tree:
-        specifier: 4.2.4
-        version: 4.2.4
-      node-fetch:
-        specifier: 3.3.2
-        version: 3.3.2
-      octokit:
-        specifier: ^4.0.2
-        version: 4.0.2
-      randomness:
-        specifier: 1.6.9
-        version: 1.6.9
-      rlp:
-        specifier: 3.0.0
-        version: 3.0.0
-      semver:
-        specifier: 7.6.2
-        version: 7.6.2
-      solc:
-        specifier: 0.8.21
-        version: 0.8.21(debug@4.3.4)
-      tsx:
-        specifier: 4.10.5
-        version: 4.10.5
-      viem:
-        specifier: 2.12.0
-        version: 2.12.0(bufferutil@4.0.8)(typescript@5.4.5)(utf-8-validate@5.0.10)(zod@3.23.8)
-      vitest:
-        specifier: 1.6.0
-        version: 1.6.0(@types/node@20.12.12)(@vitest/ui@1.6.0)(jsdom@24.0.0(bufferutil@4.0.8)(utf-8-validate@5.0.10))
-      web3:
-        specifier: 4.8.0
-        version: 4.8.0(bufferutil@4.0.8)(encoding@0.1.13)(typescript@5.4.5)(utf-8-validate@5.0.10)(zod@3.23.8)
-      yaml:
-        specifier: 2.4.2
-        version: 2.4.2
-    devDependencies:
-      '@types/debug':
-        specifier: 4.1.12
-        version: 4.1.12
-      '@types/json-bigint':
-        specifier: ^1.0.4
-        version: 1.0.4
-      '@types/node':
-        specifier: 20.12.12
-        version: 20.12.12
-      '@types/semver':
-        specifier: 7.5.8
-        version: 7.5.8
-      '@types/yargs':
-        specifier: 17.0.32
-        version: 17.0.32
-      '@typescript-eslint/eslint-plugin':
-        specifier: 7.5.0
-        version: 7.5.0(@typescript-eslint/parser@7.5.0(eslint@8.57.0)(typescript@5.4.5))(eslint@8.57.0)(typescript@5.4.5)
-      '@typescript-eslint/parser':
-        specifier: 7.5.0
-        version: 7.5.0(eslint@8.57.0)(typescript@5.4.5)
-      bottleneck:
-        specifier: 2.19.5
-        version: 2.19.5
-      debug:
-        specifier: 4.3.4
-        version: 4.3.4(supports-color@8.1.1)
-      eslint:
-        specifier: 8.57.0
-        version: 8.57.0
-      eslint-plugin-unused-imports:
-        specifier: 3.1.0
-        version: 3.1.0(@typescript-eslint/eslint-plugin@7.5.0(@typescript-eslint/parser@7.5.0(eslint@8.57.0)(typescript@5.4.5))(eslint@8.57.0)(typescript@5.4.5))(eslint@8.57.0)
-      prettier:
-        specifier: 2.8.8
-        version: 2.8.8
-      typescript:
-        specifier: 5.4.5
-        version: 5.4.5
-      yargs:
-        specifier: 17.7.2
-        version: 17.7.2
->>>>>>> a814c93b
 
 packages:
 
-  '@aashutoshrathi/word-wrap@1.2.6':
+  /@aashutoshrathi/word-wrap@1.2.6:
     resolution: {integrity: sha512-1Yjs2SvM8TflER/OD3cOjhWWOZb58A2t7wpE2S9XfBYTiIl+XFhQG2bjy4Pu1I+EAlCNUzRDYDdFwFYUKvXcIA==}
     engines: {node: '>=0.10.0'}
-
-  '@acala-network/chopsticks-core@0.10.2':
+    dev: true
+
+  /@acala-network/chopsticks-core@0.10.2:
     resolution: {integrity: sha512-84wfUyY5vCZDmS71j1RMw+xYy7flENIvY+jWOF4KxJYrOj7z3AVoLVlyqrkcIXpsIqmKizUnF8ze5xcVGr/Elg==}
-
-  '@acala-network/chopsticks-db@0.10.2':
+    dependencies:
+      '@acala-network/chopsticks-executor': 0.10.2
+      '@polkadot/rpc-provider': 10.12.6
+      '@polkadot/types': 10.12.6
+      '@polkadot/types-codec': 10.12.6
+      '@polkadot/types-known': 10.12.6
+      '@polkadot/util': 12.6.2
+      '@polkadot/util-crypto': 12.6.2(@polkadot/util@12.6.2)
+      comlink: 4.4.1
+      eventemitter3: 5.0.1
+      lodash: 4.17.21
+      lru-cache: 10.2.0
+      pino: 8.19.0
+      pino-pretty: 11.0.0
+      rxjs: 7.8.1
+      zod: 3.22.4
+    transitivePeerDependencies:
+      - bufferutil
+      - supports-color
+      - utf-8-validate
+    dev: false
+
+  /@acala-network/chopsticks-db@0.10.2:
     resolution: {integrity: sha512-9MA+ByIb+YupFxK36V1N7FBiQeip99MFVG02dah9SWvM01m90bZFn9VIBUQivN/iFAVWMX/7Jt7W8/J9FhnEcg==}
-
-  '@acala-network/chopsticks-executor@0.10.2':
+    dependencies:
+      '@acala-network/chopsticks-core': 0.10.2
+      '@polkadot/util': 12.6.2
+      idb: 8.0.0
+      sqlite3: 5.1.7
+      typeorm: 0.3.20(sqlite3@5.1.7)
+    transitivePeerDependencies:
+      - '@google-cloud/spanner'
+      - '@sap/hana-client'
+      - better-sqlite3
+      - bluebird
+      - bufferutil
+      - hdb-pool
+      - ioredis
+      - mongodb
+      - mssql
+      - mysql2
+      - oracledb
+      - pg
+      - pg-native
+      - pg-query-stream
+      - redis
+      - sql.js
+      - supports-color
+      - ts-node
+      - typeorm-aurora-data-api-driver
+      - utf-8-validate
+    dev: false
+
+  /@acala-network/chopsticks-executor@0.10.2:
     resolution: {integrity: sha512-Y7oJqrxdH9WGSW5aE5RUXDz2SKrSH7NoRX+zr23dtR686Hqw8zKNGF8Vwj7HnHJbROVDHhGYVffyGvC4Ja2RgA==}
-
-  '@acala-network/chopsticks@0.10.2':
+    dependencies:
+      '@polkadot/util': 12.6.2
+      '@polkadot/wasm-util': 7.3.2(@polkadot/util@12.6.2)
+    dev: false
+
+  /@acala-network/chopsticks@0.10.2(debug@4.3.4):
     resolution: {integrity: sha512-QsOAjwosjiCR9oCnqtMLjO2D6Ov31qIm3AbVVqv9i/JS30ot9MljSJMyUibI5YRq6UhMvdRuxem5MBwrcVmFdQ==}
     hasBin: true
-
-  '@acala-network/type-definitions@5.1.2':
+    dependencies:
+      '@acala-network/chopsticks-core': 0.10.2
+      '@acala-network/chopsticks-db': 0.10.2
+      '@pnpm/npm-conf': 2.2.2
+      '@polkadot/api-augment': 10.12.6
+      '@polkadot/types': 10.12.6
+      '@polkadot/util': 12.6.2
+      '@polkadot/util-crypto': 12.6.2(@polkadot/util@12.6.2)
+      axios: 1.6.8(debug@4.3.4)
+      dotenv: 16.4.5
+      global-agent: 3.0.0
+      js-yaml: 4.1.0
+      jsondiffpatch: 0.5.0
+      lodash: 4.17.21
+      ws: 8.16.0
+      yargs: 17.7.2
+      zod: 3.22.4
+    transitivePeerDependencies:
+      - '@google-cloud/spanner'
+      - '@sap/hana-client'
+      - better-sqlite3
+      - bluebird
+      - bufferutil
+      - debug
+      - hdb-pool
+      - ioredis
+      - mongodb
+      - mssql
+      - mysql2
+      - oracledb
+      - pg
+      - pg-native
+      - pg-query-stream
+      - redis
+      - sql.js
+      - supports-color
+      - ts-node
+      - typeorm-aurora-data-api-driver
+      - utf-8-validate
+    dev: false
+
+  /@acala-network/type-definitions@5.1.2(@polkadot/types@11.1.1):
     resolution: {integrity: sha512-di3HH8Zn8i1jkQkQiwc44A8ovN9MvK5HwcNV3ngvW3TeF0dHbpHBQHdElJYpVge5IaEyhQ0kWihIEnVqpw4G9A==}
     peerDependencies:
       '@polkadot/types': ^10.5.1
-
-  '@adraffy/ens-normalize@1.10.0':
+    dependencies:
+      '@polkadot/types': 11.1.1
+    dev: false
+
+  /@adraffy/ens-normalize@1.10.0:
     resolution: {integrity: sha512-nA9XHtlAkYfJxY7bce8DcN7eKxWWCWkU+1GR9d+U6MbNpfwQp8TI7vqOsBsMcHoT4mBu2kypKoSKnghEzOOq5Q==}
-
-  '@adraffy/ens-normalize@1.10.1':
+    dev: false
+
+  /@adraffy/ens-normalize@1.10.1:
     resolution: {integrity: sha512-96Z2IP3mYmF1Xg2cDm8f1gWGf/HUVedQ3FMifV4kG/PQ4yEP51xDtRAEfhVNt5f/uzpNkZHwWQuUcu6D6K+Ekw==}
-
-  '@asamuzakjp/dom-selector@2.0.2':
+    dev: false
+
+  /@asamuzakjp/dom-selector@2.0.2:
     resolution: {integrity: sha512-x1KXOatwofR6ZAYzXRBL5wrdV0vwNxlTCK9NCuLqAzQYARqGcvFwiJA6A1ERuh+dgeA4Dxm3JBYictIes+SqUQ==}
-
-  '@babel/runtime@7.24.5':
+    dependencies:
+      bidi-js: 1.0.3
+      css-tree: 2.3.1
+      is-potential-custom-element-name: 1.0.1
+    dev: false
+
+  /@babel/runtime@7.24.1:
+    resolution: {integrity: sha512-+BIznRzyqBf+2wCTxcKE3wDjfGeCoVE61KSHGpkzqrLi8qxqFwBeUFyId2cxkTmm55fzDGnm0+yCxaxygrLUnQ==}
+    engines: {node: '>=6.9.0'}
+    dependencies:
+      regenerator-runtime: 0.14.1
+    dev: false
+
+  /@babel/runtime@7.24.5:
     resolution: {integrity: sha512-Nms86NXrsaeU9vbBJKni6gXiEXZ4CVpYVzEjDH9Sb8vmZ3UljyA1GSOJl/6LGPO8EHLuSF9H+IxNXHPX8QHJ4g==}
     engines: {node: '>=6.9.0'}
-
-  '@bifrost-finance/type-definitions@1.11.3':
+    dependencies:
+      regenerator-runtime: 0.14.1
+    dev: false
+
+  /@bifrost-finance/type-definitions@1.11.3(@polkadot/api@11.1.1):
     resolution: {integrity: sha512-mNW+FfvKZqa1axChEd1ReRpw3P8siiW28YQ8BBJpR2syZqb5cJWOG4Sr/dj3lBcBNQqcqnAUkZPnBxQj8+Ftvg==}
     peerDependencies:
       '@polkadot/api': ^10.7.3
-
-  '@colors/colors@1.5.0':
+    dependencies:
+      '@polkadot/api': 11.1.1
+    dev: false
+
+  /@colors/colors@1.5.0:
     resolution: {integrity: sha512-ooWCrlZP11i8GImSjTHYHLkvFDP48nS4+204nGb1RiX/WXYHmJA2III9/e2DWVabCESdW7hBAEzHRqUn9OUVvQ==}
     engines: {node: '>=0.1.90'}
-
-  '@crustio/type-definitions@1.3.0':
+    requiresBuild: true
+    dev: false
+    optional: true
+
+  /@crustio/type-definitions@1.3.0:
     resolution: {integrity: sha512-xdW6npZTmWfDzZEVCMjRK7f7wQrU/cgIltGlvnXY2AFD2m9uBW+s6/lx9YHuLbk7y3NrrQwbp3owFuGw4A2hNw==}
-
-  '@cspotcode/source-map-support@0.8.1':
+    dependencies:
+      '@open-web3/orml-type-definitions': 0.9.4-38
+    dev: false
+
+  /@cspotcode/source-map-support@0.8.1:
     resolution: {integrity: sha512-IchNf6dN4tHoMFIn/7OE8LWZ19Y6q/67Bmf6vnGREv8RSbBVb9LPJxEcnwrcwX6ixSvaiGoomAUvu4YSxXrVgw==}
     engines: {node: '>=12'}
-
-  '@darwinia/types-known@2.8.10':
+    dependencies:
+      '@jridgewell/trace-mapping': 0.3.9
+    dev: false
+
+  /@darwinia/types-known@2.8.10:
     resolution: {integrity: sha512-bdNzf1gOw0is3PvcQJXkjf5jp8j0pT0wDxamkwLdajMymWgi0cReReDlhmGNx4Qvq6gy3TVJ9aok0Nsrr4sjKg==}
-
-  '@darwinia/types@2.8.10':
+    dev: false
+
+  /@darwinia/types@2.8.10:
     resolution: {integrity: sha512-Iz1Bz06doQ8WXSiVmGIANBxYOh8s3pMUfL97rnxq55MH2Qf6291GzYv9Or18GQ3A0j7yhkBbqnFN6Q8BDwzLYQ==}
-
-  '@digitalnative/type-definitions@1.1.27':
+    dev: false
+
+  /@digitalnative/type-definitions@1.1.27(@polkadot/util-crypto@12.6.2)(@polkadot/util@12.6.2):
     resolution: {integrity: sha512-xzkcPX/yv4oYp7OzlkfozVR1KDwqLjQFJhIPLJp3zuVudGFo4I+spwFQmWQswcxgZI1HGoQGVePzEqAQIRZtVQ==}
-
-  '@docknetwork/node-types@0.16.0':
+    dependencies:
+      '@polkadot/keyring': 6.11.1(@polkadot/util-crypto@12.6.2)(@polkadot/util@12.6.2)
+      '@polkadot/types': 4.17.1
+    transitivePeerDependencies:
+      - '@polkadot/util'
+      - '@polkadot/util-crypto'
+    dev: false
+
+  /@docknetwork/node-types@0.16.0:
     resolution: {integrity: sha512-VUZB8guX9161hDIEVn/UKJEUlXjIDE6vH5flx6uDHVc0QOhBy1bq6AGLayG4ZH19dCN39ta2sKGIFq9wLO4H2A==}
     engines: {node: '>=14.0.0'}
-
-  '@edgeware/node-types@3.6.2-wako':
+    dev: false
+
+  /@edgeware/node-types@3.6.2-wako:
     resolution: {integrity: sha512-kBGCoWoRSUOj864BiTwHGfsfuhGr2ycWEsjw9FB2VdJ5esJDVq3K6WZs/J2rtrtybKJWADqIp5K0ptDBlg1XqA==}
     engines: {node: '>=14.0.0'}
-
-  '@emotion/is-prop-valid@1.2.2':
-    resolution: {integrity: sha512-uNsoYd37AFmaCdXlg6EYD1KaPOaRWRByMCYzbKUX4+hhMfrxdVSelShywL4JVaAeM/eHUOSprYBQls+/neX3pw==}
-
-  '@emotion/memoize@0.8.1':
+    dev: false
+
+  /@emotion/is-prop-valid@1.2.1:
+    resolution: {integrity: sha512-61Mf7Ufx4aDxx1xlDeOm8aFFigGHE4z+0sKCa+IHCeZKiyP9RLD0Mmx7m8b9/Cf37f7NAvQOOJAbQQGVr5uERw==}
+    dependencies:
+      '@emotion/memoize': 0.8.1
+    dev: false
+
+  /@emotion/memoize@0.8.1:
     resolution: {integrity: sha512-W2P2c/VRW1/1tLox0mVUalvnWXxavmv/Oum2aPsRcoDJuob75FC3Y8FbpfLwUegRcxINtGUMPq0tFCvYNTBXNA==}
-
-  '@emotion/unitless@0.8.1':
-    resolution: {integrity: sha512-KOEGMu6dmJZtpadb476IsZBclKvILjopjUii3V+7MnXIQCYh8W3NgNcgwo21n9LXZX6EDIKvqfjYxXebDwxKmQ==}
-
-  '@equilab/definitions@1.4.18':
+    dev: false
+
+  /@emotion/unitless@0.8.0:
+    resolution: {integrity: sha512-VINS5vEYAscRl2ZUDiT3uMPlrFQupiKgHz5AA4bCH1miKBg4qtwkim1qPmJj/4WG6TreYMY111rEFsjupcOKHw==}
+    dev: false
+
+  /@equilab/definitions@1.4.18:
     resolution: {integrity: sha512-rFEPaHmdn5I1QItbQun9H/x+o3hgjA6kLYLrNN6nl/ndtQMY2tqx/mQfcGIlKA1xVmyn9mUAqD8G0P/nBHD3yA==}
-
-  '@esbuild/aix-ppc64@0.20.2':
+    dev: false
+
+  /@esbuild/aix-ppc64@0.19.12:
+    resolution: {integrity: sha512-bmoCYyWdEL3wDQIVbcyzRyeKLgk2WtWLTWz1ZIAZF/EGbNOwSA6ew3PftJ1PqMiOOGu0OyFMzG53L0zqIpPeNA==}
+    engines: {node: '>=12'}
+    cpu: [ppc64]
+    os: [aix]
+    requiresBuild: true
+    dev: false
+    optional: true
+
+  /@esbuild/aix-ppc64@0.20.2:
     resolution: {integrity: sha512-D+EBOJHXdNZcLJRBkhENNG8Wji2kgc9AZ9KiPr1JuZjsNtyHzrsfLRrY0tk2H2aoFu6RANO1y1iPPUCDYWkb5g==}
     engines: {node: '>=12'}
     cpu: [ppc64]
     os: [aix]
-
-  '@esbuild/android-arm64@0.20.2':
+    requiresBuild: true
+    dev: false
+    optional: true
+
+  /@esbuild/android-arm64@0.19.12:
+    resolution: {integrity: sha512-P0UVNGIienjZv3f5zq0DP3Nt2IE/3plFzuaS96vihvD0Hd6H/q4WXUGpCxD/E8YrSXfNyRPbpTq+T8ZQioSuPA==}
+    engines: {node: '>=12'}
+    cpu: [arm64]
+    os: [android]
+    requiresBuild: true
+    dev: false
+    optional: true
+
+  /@esbuild/android-arm64@0.20.2:
     resolution: {integrity: sha512-mRzjLacRtl/tWU0SvD8lUEwb61yP9cqQo6noDZP/O8VkwafSYwZ4yWy24kan8jE/IMERpYncRt2dw438LP3Xmg==}
     engines: {node: '>=12'}
     cpu: [arm64]
     os: [android]
-
-  '@esbuild/android-arm@0.20.2':
+    requiresBuild: true
+    dev: false
+    optional: true
+
+  /@esbuild/android-arm@0.19.12:
+    resolution: {integrity: sha512-qg/Lj1mu3CdQlDEEiWrlC4eaPZ1KztwGJ9B6J+/6G+/4ewxJg7gqj8eVYWvao1bXrqGiW2rsBZFSX3q2lcW05w==}
+    engines: {node: '>=12'}
+    cpu: [arm]
+    os: [android]
+    requiresBuild: true
+    dev: false
+    optional: true
+
+  /@esbuild/android-arm@0.20.2:
     resolution: {integrity: sha512-t98Ra6pw2VaDhqNWO2Oph2LXbz/EJcnLmKLGBJwEwXX/JAN83Fym1rU8l0JUWK6HkIbWONCSSatf4sf2NBRx/w==}
     engines: {node: '>=12'}
     cpu: [arm]
     os: [android]
-
-  '@esbuild/android-x64@0.20.2':
+    requiresBuild: true
+    dev: false
+    optional: true
+
+  /@esbuild/android-x64@0.19.12:
+    resolution: {integrity: sha512-3k7ZoUW6Q6YqhdhIaq/WZ7HwBpnFBlW905Fa4s4qWJyiNOgT1dOqDiVAQFwBH7gBRZr17gLrlFCRzF6jFh7Kew==}
+    engines: {node: '>=12'}
+    cpu: [x64]
+    os: [android]
+    requiresBuild: true
+    dev: false
+    optional: true
+
+  /@esbuild/android-x64@0.20.2:
     resolution: {integrity: sha512-btzExgV+/lMGDDa194CcUQm53ncxzeBrWJcncOBxuC6ndBkKxnHdFJn86mCIgTELsooUmwUm9FkhSp5HYu00Rg==}
     engines: {node: '>=12'}
     cpu: [x64]
     os: [android]
-
-  '@esbuild/darwin-arm64@0.20.2':
+    requiresBuild: true
+    dev: false
+    optional: true
+
+  /@esbuild/darwin-arm64@0.19.12:
+    resolution: {integrity: sha512-B6IeSgZgtEzGC42jsI+YYu9Z3HKRxp8ZT3cqhvliEHovq8HSX2YX8lNocDn79gCKJXOSaEot9MVYky7AKjCs8g==}
+    engines: {node: '>=12'}
+    cpu: [arm64]
+    os: [darwin]
+    requiresBuild: true
+    dev: false
+    optional: true
+
+  /@esbuild/darwin-arm64@0.20.2:
     resolution: {integrity: sha512-4J6IRT+10J3aJH3l1yzEg9y3wkTDgDk7TSDFX+wKFiWjqWp/iCfLIYzGyasx9l0SAFPT1HwSCR+0w/h1ES/MjA==}
     engines: {node: '>=12'}
     cpu: [arm64]
     os: [darwin]
-
-  '@esbuild/darwin-x64@0.20.2':
+    requiresBuild: true
+    dev: false
+    optional: true
+
+  /@esbuild/darwin-x64@0.19.12:
+    resolution: {integrity: sha512-hKoVkKzFiToTgn+41qGhsUJXFlIjxI/jSYeZf3ugemDYZldIXIxhvwN6erJGlX4t5h417iFuheZ7l+YVn05N3A==}
+    engines: {node: '>=12'}
+    cpu: [x64]
+    os: [darwin]
+    requiresBuild: true
+    dev: false
+    optional: true
+
+  /@esbuild/darwin-x64@0.20.2:
     resolution: {integrity: sha512-tBcXp9KNphnNH0dfhv8KYkZhjc+H3XBkF5DKtswJblV7KlT9EI2+jeA8DgBjp908WEuYll6pF+UStUCfEpdysA==}
     engines: {node: '>=12'}
     cpu: [x64]
     os: [darwin]
-
-  '@esbuild/freebsd-arm64@0.20.2':
+    requiresBuild: true
+    dev: false
+    optional: true
+
+  /@esbuild/freebsd-arm64@0.19.12:
+    resolution: {integrity: sha512-4aRvFIXmwAcDBw9AueDQ2YnGmz5L6obe5kmPT8Vd+/+x/JMVKCgdcRwH6APrbpNXsPz+K653Qg8HB/oXvXVukA==}
+    engines: {node: '>=12'}
+    cpu: [arm64]
+    os: [freebsd]
+    requiresBuild: true
+    dev: false
+    optional: true
+
+  /@esbuild/freebsd-arm64@0.20.2:
     resolution: {integrity: sha512-d3qI41G4SuLiCGCFGUrKsSeTXyWG6yem1KcGZVS+3FYlYhtNoNgYrWcvkOoaqMhwXSMrZRl69ArHsGJ9mYdbbw==}
     engines: {node: '>=12'}
     cpu: [arm64]
     os: [freebsd]
-
-  '@esbuild/freebsd-x64@0.20.2':
+    requiresBuild: true
+    dev: false
+    optional: true
+
+  /@esbuild/freebsd-x64@0.19.12:
+    resolution: {integrity: sha512-EYoXZ4d8xtBoVN7CEwWY2IN4ho76xjYXqSXMNccFSx2lgqOG/1TBPW0yPx1bJZk94qu3tX0fycJeeQsKovA8gg==}
+    engines: {node: '>=12'}
+    cpu: [x64]
+    os: [freebsd]
+    requiresBuild: true
+    dev: false
+    optional: true
+
+  /@esbuild/freebsd-x64@0.20.2:
     resolution: {integrity: sha512-d+DipyvHRuqEeM5zDivKV1KuXn9WeRX6vqSqIDgwIfPQtwMP4jaDsQsDncjTDDsExT4lR/91OLjRo8bmC1e+Cw==}
     engines: {node: '>=12'}
     cpu: [x64]
     os: [freebsd]
-
-  '@esbuild/linux-arm64@0.20.2':
+    requiresBuild: true
+    dev: false
+    optional: true
+
+  /@esbuild/linux-arm64@0.19.12:
+    resolution: {integrity: sha512-EoTjyYyLuVPfdPLsGVVVC8a0p1BFFvtpQDB/YLEhaXyf/5bczaGeN15QkR+O4S5LeJ92Tqotve7i1jn35qwvdA==}
+    engines: {node: '>=12'}
+    cpu: [arm64]
+    os: [linux]
+    requiresBuild: true
+    dev: false
+    optional: true
+
+  /@esbuild/linux-arm64@0.20.2:
     resolution: {integrity: sha512-9pb6rBjGvTFNira2FLIWqDk/uaf42sSyLE8j1rnUpuzsODBq7FvpwHYZxQ/It/8b+QOS1RYfqgGFNLRI+qlq2A==}
     engines: {node: '>=12'}
     cpu: [arm64]
     os: [linux]
-
-  '@esbuild/linux-arm@0.20.2':
+    requiresBuild: true
+    dev: false
+    optional: true
+
+  /@esbuild/linux-arm@0.19.12:
+    resolution: {integrity: sha512-J5jPms//KhSNv+LO1S1TX1UWp1ucM6N6XuL6ITdKWElCu8wXP72l9MM0zDTzzeikVyqFE6U8YAV9/tFyj0ti+w==}
+    engines: {node: '>=12'}
+    cpu: [arm]
+    os: [linux]
+    requiresBuild: true
+    dev: false
+    optional: true
+
+  /@esbuild/linux-arm@0.20.2:
     resolution: {integrity: sha512-VhLPeR8HTMPccbuWWcEUD1Az68TqaTYyj6nfE4QByZIQEQVWBB8vup8PpR7y1QHL3CpcF6xd5WVBU/+SBEvGTg==}
     engines: {node: '>=12'}
     cpu: [arm]
     os: [linux]
-
-  '@esbuild/linux-ia32@0.20.2':
+    requiresBuild: true
+    dev: false
+    optional: true
+
+  /@esbuild/linux-ia32@0.19.12:
+    resolution: {integrity: sha512-Thsa42rrP1+UIGaWz47uydHSBOgTUnwBwNq59khgIwktK6x60Hivfbux9iNR0eHCHzOLjLMLfUMLCypBkZXMHA==}
+    engines: {node: '>=12'}
+    cpu: [ia32]
+    os: [linux]
+    requiresBuild: true
+    dev: false
+    optional: true
+
+  /@esbuild/linux-ia32@0.20.2:
     resolution: {integrity: sha512-o10utieEkNPFDZFQm9CoP7Tvb33UutoJqg3qKf1PWVeeJhJw0Q347PxMvBgVVFgouYLGIhFYG0UGdBumROyiig==}
     engines: {node: '>=12'}
     cpu: [ia32]
     os: [linux]
-
-  '@esbuild/linux-loong64@0.20.2':
+    requiresBuild: true
+    dev: false
+    optional: true
+
+  /@esbuild/linux-loong64@0.19.12:
+    resolution: {integrity: sha512-LiXdXA0s3IqRRjm6rV6XaWATScKAXjI4R4LoDlvO7+yQqFdlr1Bax62sRwkVvRIrwXxvtYEHHI4dm50jAXkuAA==}
+    engines: {node: '>=12'}
+    cpu: [loong64]
+    os: [linux]
+    requiresBuild: true
+    dev: false
+    optional: true
+
+  /@esbuild/linux-loong64@0.20.2:
     resolution: {integrity: sha512-PR7sp6R/UC4CFVomVINKJ80pMFlfDfMQMYynX7t1tNTeivQ6XdX5r2XovMmha/VjR1YN/HgHWsVcTRIMkymrgQ==}
     engines: {node: '>=12'}
     cpu: [loong64]
     os: [linux]
-
-  '@esbuild/linux-mips64el@0.20.2':
+    requiresBuild: true
+    dev: false
+    optional: true
+
+  /@esbuild/linux-mips64el@0.19.12:
+    resolution: {integrity: sha512-fEnAuj5VGTanfJ07ff0gOA6IPsvrVHLVb6Lyd1g2/ed67oU1eFzL0r9WL7ZzscD+/N6i3dWumGE1Un4f7Amf+w==}
+    engines: {node: '>=12'}
+    cpu: [mips64el]
+    os: [linux]
+    requiresBuild: true
+    dev: false
+    optional: true
+
+  /@esbuild/linux-mips64el@0.20.2:
     resolution: {integrity: sha512-4BlTqeutE/KnOiTG5Y6Sb/Hw6hsBOZapOVF6njAESHInhlQAghVVZL1ZpIctBOoTFbQyGW+LsVYZ8lSSB3wkjA==}
     engines: {node: '>=12'}
     cpu: [mips64el]
     os: [linux]
-
-  '@esbuild/linux-ppc64@0.20.2':
+    requiresBuild: true
+    dev: false
+    optional: true
+
+  /@esbuild/linux-ppc64@0.19.12:
+    resolution: {integrity: sha512-nYJA2/QPimDQOh1rKWedNOe3Gfc8PabU7HT3iXWtNUbRzXS9+vgB0Fjaqr//XNbd82mCxHzik2qotuI89cfixg==}
+    engines: {node: '>=12'}
+    cpu: [ppc64]
+    os: [linux]
+    requiresBuild: true
+    dev: false
+    optional: true
+
+  /@esbuild/linux-ppc64@0.20.2:
     resolution: {integrity: sha512-rD3KsaDprDcfajSKdn25ooz5J5/fWBylaaXkuotBDGnMnDP1Uv5DLAN/45qfnf3JDYyJv/ytGHQaziHUdyzaAg==}
     engines: {node: '>=12'}
     cpu: [ppc64]
     os: [linux]
-
-  '@esbuild/linux-riscv64@0.20.2':
+    requiresBuild: true
+    dev: false
+    optional: true
+
+  /@esbuild/linux-riscv64@0.19.12:
+    resolution: {integrity: sha512-2MueBrlPQCw5dVJJpQdUYgeqIzDQgw3QtiAHUC4RBz9FXPrskyyU3VI1hw7C0BSKB9OduwSJ79FTCqtGMWqJHg==}
+    engines: {node: '>=12'}
+    cpu: [riscv64]
+    os: [linux]
+    requiresBuild: true
+    dev: false
+    optional: true
+
+  /@esbuild/linux-riscv64@0.20.2:
     resolution: {integrity: sha512-snwmBKacKmwTMmhLlz/3aH1Q9T8v45bKYGE3j26TsaOVtjIag4wLfWSiZykXzXuE1kbCE+zJRmwp+ZbIHinnVg==}
     engines: {node: '>=12'}
     cpu: [riscv64]
     os: [linux]
-
-  '@esbuild/linux-s390x@0.20.2':
+    requiresBuild: true
+    dev: false
+    optional: true
+
+  /@esbuild/linux-s390x@0.19.12:
+    resolution: {integrity: sha512-+Pil1Nv3Umes4m3AZKqA2anfhJiVmNCYkPchwFJNEJN5QxmTs1uzyy4TvmDrCRNT2ApwSari7ZIgrPeUx4UZDg==}
+    engines: {node: '>=12'}
+    cpu: [s390x]
+    os: [linux]
+    requiresBuild: true
+    dev: false
+    optional: true
+
+  /@esbuild/linux-s390x@0.20.2:
     resolution: {integrity: sha512-wcWISOobRWNm3cezm5HOZcYz1sKoHLd8VL1dl309DiixxVFoFe/o8HnwuIwn6sXre88Nwj+VwZUvJf4AFxkyrQ==}
     engines: {node: '>=12'}
     cpu: [s390x]
     os: [linux]
-
-  '@esbuild/linux-x64@0.20.2':
+    requiresBuild: true
+    dev: false
+    optional: true
+
+  /@esbuild/linux-x64@0.19.12:
+    resolution: {integrity: sha512-B71g1QpxfwBvNrfyJdVDexenDIt1CiDN1TIXLbhOw0KhJzE78KIFGX6OJ9MrtC0oOqMWf+0xop4qEU8JrJTwCg==}
+    engines: {node: '>=12'}
+    cpu: [x64]
+    os: [linux]
+    requiresBuild: true
+    dev: false
+    optional: true
+
+  /@esbuild/linux-x64@0.20.2:
     resolution: {integrity: sha512-1MdwI6OOTsfQfek8sLwgyjOXAu+wKhLEoaOLTjbijk6E2WONYpH9ZU2mNtR+lZ2B4uwr+usqGuVfFT9tMtGvGw==}
     engines: {node: '>=12'}
     cpu: [x64]
     os: [linux]
-
-  '@esbuild/netbsd-x64@0.20.2':
+    requiresBuild: true
+    dev: false
+    optional: true
+
+  /@esbuild/netbsd-x64@0.19.12:
+    resolution: {integrity: sha512-3ltjQ7n1owJgFbuC61Oj++XhtzmymoCihNFgT84UAmJnxJfm4sYCiSLTXZtE00VWYpPMYc+ZQmB6xbSdVh0JWA==}
+    engines: {node: '>=12'}
+    cpu: [x64]
+    os: [netbsd]
+    requiresBuild: true
+    dev: false
+    optional: true
+
+  /@esbuild/netbsd-x64@0.20.2:
     resolution: {integrity: sha512-K8/DhBxcVQkzYc43yJXDSyjlFeHQJBiowJ0uVL6Tor3jGQfSGHNNJcWxNbOI8v5k82prYqzPuwkzHt3J1T1iZQ==}
     engines: {node: '>=12'}
     cpu: [x64]
     os: [netbsd]
-
-  '@esbuild/openbsd-x64@0.20.2':
+    requiresBuild: true
+    dev: false
+    optional: true
+
+  /@esbuild/openbsd-x64@0.19.12:
+    resolution: {integrity: sha512-RbrfTB9SWsr0kWmb9srfF+L933uMDdu9BIzdA7os2t0TXhCRjrQyCeOt6wVxr79CKD4c+p+YhCj31HBkYcXebw==}
+    engines: {node: '>=12'}
+    cpu: [x64]
+    os: [openbsd]
+    requiresBuild: true
+    dev: false
+    optional: true
+
+  /@esbuild/openbsd-x64@0.20.2:
     resolution: {integrity: sha512-eMpKlV0SThJmmJgiVyN9jTPJ2VBPquf6Kt/nAoo6DgHAoN57K15ZghiHaMvqjCye/uU4X5u3YSMgVBI1h3vKrQ==}
     engines: {node: '>=12'}
     cpu: [x64]
     os: [openbsd]
-
-  '@esbuild/sunos-x64@0.20.2':
+    requiresBuild: true
+    dev: false
+    optional: true
+
+  /@esbuild/sunos-x64@0.19.12:
+    resolution: {integrity: sha512-HKjJwRrW8uWtCQnQOz9qcU3mUZhTUQvi56Q8DPTLLB+DawoiQdjsYq+j+D3s9I8VFtDr+F9CjgXKKC4ss89IeA==}
+    engines: {node: '>=12'}
+    cpu: [x64]
+    os: [sunos]
+    requiresBuild: true
+    dev: false
+    optional: true
+
+  /@esbuild/sunos-x64@0.20.2:
     resolution: {integrity: sha512-2UyFtRC6cXLyejf/YEld4Hajo7UHILetzE1vsRcGL3earZEW77JxrFjH4Ez2qaTiEfMgAXxfAZCm1fvM/G/o8w==}
     engines: {node: '>=12'}
     cpu: [x64]
     os: [sunos]
-
-  '@esbuild/win32-arm64@0.20.2':
+    requiresBuild: true
+    dev: false
+    optional: true
+
+  /@esbuild/win32-arm64@0.19.12:
+    resolution: {integrity: sha512-URgtR1dJnmGvX864pn1B2YUYNzjmXkuJOIqG2HdU62MVS4EHpU2946OZoTMnRUHklGtJdJZ33QfzdjGACXhn1A==}
+    engines: {node: '>=12'}
+    cpu: [arm64]
+    os: [win32]
+    requiresBuild: true
+    dev: false
+    optional: true
+
+  /@esbuild/win32-arm64@0.20.2:
     resolution: {integrity: sha512-GRibxoawM9ZCnDxnP3usoUDO9vUkpAxIIZ6GQI+IlVmr5kP3zUq+l17xELTHMWTWzjxa2guPNyrpq1GWmPvcGQ==}
     engines: {node: '>=12'}
     cpu: [arm64]
     os: [win32]
-
-  '@esbuild/win32-ia32@0.20.2':
+    requiresBuild: true
+    dev: false
+    optional: true
+
+  /@esbuild/win32-ia32@0.19.12:
+    resolution: {integrity: sha512-+ZOE6pUkMOJfmxmBZElNOx72NKpIa/HFOMGzu8fqzQJ5kgf6aTGrcJaFsNiVMH4JKpMipyK+7k0n2UXN7a8YKQ==}
+    engines: {node: '>=12'}
+    cpu: [ia32]
+    os: [win32]
+    requiresBuild: true
+    dev: false
+    optional: true
+
+  /@esbuild/win32-ia32@0.20.2:
     resolution: {integrity: sha512-HfLOfn9YWmkSKRQqovpnITazdtquEW8/SoHW7pWpuEeguaZI4QnCRW6b+oZTztdBnZOS2hqJ6im/D5cPzBTTlQ==}
     engines: {node: '>=12'}
     cpu: [ia32]
     os: [win32]
-
-  '@esbuild/win32-x64@0.20.2':
+    requiresBuild: true
+    dev: false
+    optional: true
+
+  /@esbuild/win32-x64@0.19.12:
+    resolution: {integrity: sha512-T1QyPSDCyMXaO3pzBkF96E8xMkiRYbUEZADd29SyPGabqxMViNoii+NcK7eWJAEoU6RZyEm5lVSIjTmcdoB9HA==}
+    engines: {node: '>=12'}
+    cpu: [x64]
+    os: [win32]
+    requiresBuild: true
+    dev: false
+    optional: true
+
+  /@esbuild/win32-x64@0.20.2:
     resolution: {integrity: sha512-N49X4lJX27+l9jbLKSqZ6bKNjzQvHaT8IIFUy+YIqmXQdjYCToGWwOItDrfby14c78aDd5NHQl29xingXfCdLQ==}
     engines: {node: '>=12'}
     cpu: [x64]
     os: [win32]
-
-  '@eslint-community/eslint-utils@4.4.0':
+    requiresBuild: true
+    dev: false
+    optional: true
+
+  /@eslint-community/eslint-utils@4.4.0(eslint@8.57.0):
     resolution: {integrity: sha512-1/sA4dwrzBAyeUoQ6oxahHKmrZvsnLCg4RfxW3ZFGGmQkSNQPFNLV9CUEFQP1x9EYXHTo5p6xdhZM1Ne9p/AfA==}
     engines: {node: ^12.22.0 || ^14.17.0 || >=16.0.0}
     peerDependencies:
       eslint: ^6.0.0 || ^7.0.0 || >=8.0.0
-
-  '@eslint-community/regexpp@4.10.0':
+    dependencies:
+      eslint: 8.57.0
+      eslint-visitor-keys: 3.4.3
+    dev: true
+
+  /@eslint-community/regexpp@4.10.0:
     resolution: {integrity: sha512-Cu96Sd2By9mCNTx2iyKOmq10v22jUVQv0lQnlGNy16oE9589yE+QADPbrMGCkA51cKZSg3Pu/aTJVTGfL/qjUA==}
     engines: {node: ^12.0.0 || ^14.0.0 || >=16.0.0}
-
-  '@eslint/eslintrc@2.1.4':
+    dev: true
+
+  /@eslint/eslintrc@2.1.4:
     resolution: {integrity: sha512-269Z39MS6wVJtsoUl10L60WdkhJVdPG24Q4eZTH3nnF6lpvSShEK3wQjDX9JRWAUPvPh7COouPpU9IrqaZFvtQ==}
     engines: {node: ^12.22.0 || ^14.17.0 || >=16.0.0}
-
-  '@eslint/js@8.57.0':
+    dependencies:
+      ajv: 6.12.6
+      debug: 4.3.4(supports-color@8.1.1)
+      espree: 9.6.1
+      globals: 13.24.0
+      ignore: 5.3.1
+      import-fresh: 3.3.0
+      js-yaml: 4.1.0
+      minimatch: 3.1.2
+      strip-json-comments: 3.1.1
+    transitivePeerDependencies:
+      - supports-color
+    dev: true
+
+  /@eslint/js@8.57.0:
     resolution: {integrity: sha512-Ys+3g2TaW7gADOJzPt83SJtCDhMjndcDMFVQ/Tj9iA1BfJzFKD9mAUXT3OenpuPHbI6P/myECxRJrofUsDx/5g==}
     engines: {node: ^12.22.0 || ^14.17.0 || >=16.0.0}
-
-  '@ethereumjs/common@2.6.5':
+    dev: true
+
+  /@ethereumjs/common@2.6.5:
     resolution: {integrity: sha512-lRyVQOeCDaIVtgfbowla32pzeDv2Obr8oR8Put5RdUBNRGr1VGPGQNGP6elWIpgK3YdpzqTOh4GyUGOureVeeA==}
-
-  '@ethereumjs/rlp@4.0.1':
+    dependencies:
+      crc-32: 1.2.2
+      ethereumjs-util: 7.1.5
+    dev: false
+
+  /@ethereumjs/rlp@4.0.1:
     resolution: {integrity: sha512-tqsQiBQDQdmPWE1xkkBq4rlSW5QZpLOUJ5RJh2/9fug+q9tnUhuZoVLk7s0scUIKTOzEtR72DFBXI4WiZcMpvw==}
     engines: {node: '>=14'}
     hasBin: true
-
-  '@ethereumjs/tx@3.5.2':
+    dev: false
+
+  /@ethereumjs/tx@3.5.2:
     resolution: {integrity: sha512-gQDNJWKrSDGu2w7w0PzVXVBNMzb7wwdDOmOqczmhNjqFxFuIbhVJDwiGEnxFNC2/b8ifcZzY7MLcluizohRzNw==}
-
-  '@ethereumjs/util@8.1.0':
+    dependencies:
+      '@ethereumjs/common': 2.6.5
+      ethereumjs-util: 7.1.5
+    dev: false
+
+  /@ethereumjs/util@8.1.0:
     resolution: {integrity: sha512-zQ0IqbdX8FZ9aw11vP+dZkKDkS+kgIvQPHnSAXzP9pLu+Rfu3D3XEeLbicvoXJTYnhZiPmsZUxgdzXwNKxRPbA==}
     engines: {node: '>=14'}
-
-  '@ethersproject/abi@5.7.0':
+    dependencies:
+      '@ethereumjs/rlp': 4.0.1
+      ethereum-cryptography: 2.1.3
+      micro-ftch: 0.3.1
+    dev: false
+
+  /@ethersproject/abi@5.7.0:
     resolution: {integrity: sha512-351ktp42TiRcYB3H1OP8yajPeAQstMW/yCFokj/AthP9bLHzQFPlOrxOcwYEDkUAICmOHljvN4K39OMTMUa9RA==}
-
-  '@ethersproject/abstract-provider@5.7.0':
+    dependencies:
+      '@ethersproject/address': 5.7.0
+      '@ethersproject/bignumber': 5.7.0
+      '@ethersproject/bytes': 5.7.0
+      '@ethersproject/constants': 5.7.0
+      '@ethersproject/hash': 5.7.0
+      '@ethersproject/keccak256': 5.7.0
+      '@ethersproject/logger': 5.7.0
+      '@ethersproject/properties': 5.7.0
+      '@ethersproject/strings': 5.7.0
+    dev: false
+
+  /@ethersproject/abstract-provider@5.7.0:
     resolution: {integrity: sha512-R41c9UkchKCpAqStMYUpdunjo3pkEvZC3FAwZn5S5MGbXoMQOHIdHItezTETxAO5bevtMApSyEhn9+CHcDsWBw==}
-
-  '@ethersproject/abstract-signer@5.7.0':
+    dependencies:
+      '@ethersproject/bignumber': 5.7.0
+      '@ethersproject/bytes': 5.7.0
+      '@ethersproject/logger': 5.7.0
+      '@ethersproject/networks': 5.7.1
+      '@ethersproject/properties': 5.7.0
+      '@ethersproject/transactions': 5.7.0
+      '@ethersproject/web': 5.7.1
+    dev: false
+
+  /@ethersproject/abstract-signer@5.7.0:
     resolution: {integrity: sha512-a16V8bq1/Cz+TGCkE2OPMTOUDLS3grCpdjoJCYNnVBbdYEMSgKrU0+B90s8b6H+ByYTBZN7a3g76jdIJi7UfKQ==}
-
-  '@ethersproject/address@5.7.0':
+    dependencies:
+      '@ethersproject/abstract-provider': 5.7.0
+      '@ethersproject/bignumber': 5.7.0
+      '@ethersproject/bytes': 5.7.0
+      '@ethersproject/logger': 5.7.0
+      '@ethersproject/properties': 5.7.0
+    dev: false
+
+  /@ethersproject/address@5.7.0:
     resolution: {integrity: sha512-9wYhYt7aghVGo758POM5nqcOMaE168Q6aRLJZwUmiqSrAungkG74gSSeKEIR7ukixesdRZGPgVqme6vmxs1fkA==}
-
-  '@ethersproject/base64@5.7.0':
+    dependencies:
+      '@ethersproject/bignumber': 5.7.0
+      '@ethersproject/bytes': 5.7.0
+      '@ethersproject/keccak256': 5.7.0
+      '@ethersproject/logger': 5.7.0
+      '@ethersproject/rlp': 5.7.0
+    dev: false
+
+  /@ethersproject/base64@5.7.0:
     resolution: {integrity: sha512-Dr8tcHt2mEbsZr/mwTPIQAf3Ai0Bks/7gTw9dSqk1mQvhW3XvRlmDJr/4n+wg1JmCl16NZue17CDh8xb/vZ0sQ==}
-
-  '@ethersproject/bignumber@5.7.0':
+    dependencies:
+      '@ethersproject/bytes': 5.7.0
+    dev: false
+
+  /@ethersproject/bignumber@5.7.0:
     resolution: {integrity: sha512-n1CAdIHRWjSucQO3MC1zPSVgV/6dy/fjL9pMrPP9peL+QxEg9wOsVqwD4+818B6LUEtaXzVHQiuivzRoxPxUGw==}
-
-  '@ethersproject/bytes@5.7.0':
+    dependencies:
+      '@ethersproject/bytes': 5.7.0
+      '@ethersproject/logger': 5.7.0
+      bn.js: 5.2.1
+    dev: false
+
+  /@ethersproject/bytes@5.7.0:
     resolution: {integrity: sha512-nsbxwgFXWh9NyYWo+U8atvmMsSdKJprTcICAkvbBffT75qDocbuggBU0SJiVK2MuTrp0q+xvLkTnGMPK1+uA9A==}
-
-  '@ethersproject/constants@5.7.0':
+    dependencies:
+      '@ethersproject/logger': 5.7.0
+    dev: false
+
+  /@ethersproject/constants@5.7.0:
     resolution: {integrity: sha512-DHI+y5dBNvkpYUMiRQyxRBYBefZkJfo70VUkUAsRjcPs47muV9evftfZ0PJVCXYbAiCgght0DtcF9srFQmIgWA==}
-
-  '@ethersproject/hash@5.7.0':
+    dependencies:
+      '@ethersproject/bignumber': 5.7.0
+    dev: false
+
+  /@ethersproject/hash@5.7.0:
     resolution: {integrity: sha512-qX5WrQfnah1EFnO5zJv1v46a8HW0+E5xuBBDTwMFZLuVTx0tbU2kkx15NqdjxecrLGatQN9FGQKpb1FKdHCt+g==}
-
-  '@ethersproject/keccak256@5.7.0':
+    dependencies:
+      '@ethersproject/abstract-signer': 5.7.0
+      '@ethersproject/address': 5.7.0
+      '@ethersproject/base64': 5.7.0
+      '@ethersproject/bignumber': 5.7.0
+      '@ethersproject/bytes': 5.7.0
+      '@ethersproject/keccak256': 5.7.0
+      '@ethersproject/logger': 5.7.0
+      '@ethersproject/properties': 5.7.0
+      '@ethersproject/strings': 5.7.0
+    dev: false
+
+  /@ethersproject/keccak256@5.7.0:
     resolution: {integrity: sha512-2UcPboeL/iW+pSg6vZ6ydF8tCnv3Iu/8tUmLLzWWGzxWKFFqOBQFLo6uLUv6BDrLgCDfN28RJ/wtByx+jZ4KBg==}
-
-  '@ethersproject/logger@5.7.0':
+    dependencies:
+      '@ethersproject/bytes': 5.7.0
+      js-sha3: 0.8.0
+    dev: false
+
+  /@ethersproject/logger@5.7.0:
     resolution: {integrity: sha512-0odtFdXu/XHtjQXJYA3u9G0G8btm0ND5Cu8M7i5vhEcE8/HmF4Lbdqanwyv4uQTr2tx6b7fQRmgLrsnpQlmnig==}
-
-  '@ethersproject/networks@5.7.1':
+    dev: false
+
+  /@ethersproject/networks@5.7.1:
     resolution: {integrity: sha512-n/MufjFYv3yFcUyfhnXotyDlNdFb7onmkSy8aQERi2PjNcnWQ66xXxa3XlS8nCcA8aJKJjIIMNJTC7tu80GwpQ==}
-
-  '@ethersproject/properties@5.7.0':
+    dependencies:
+      '@ethersproject/logger': 5.7.0
+    dev: false
+
+  /@ethersproject/properties@5.7.0:
     resolution: {integrity: sha512-J87jy8suntrAkIZtecpxEPxY//szqr1mlBaYlQ0r4RCaiD2hjheqF9s1LVE8vVuJCXisjIP+JgtK/Do54ej4Sw==}
-
-  '@ethersproject/rlp@5.7.0':
+    dependencies:
+      '@ethersproject/logger': 5.7.0
+    dev: false
+
+  /@ethersproject/rlp@5.7.0:
     resolution: {integrity: sha512-rBxzX2vK8mVF7b0Tol44t5Tb8gomOHkj5guL+HhzQ1yBh/ydjGnpw6at+X6Iw0Kp3OzzzkcKp8N9r0W4kYSs9w==}
-
-  '@ethersproject/signing-key@5.7.0':
+    dependencies:
+      '@ethersproject/bytes': 5.7.0
+      '@ethersproject/logger': 5.7.0
+    dev: false
+
+  /@ethersproject/signing-key@5.7.0:
     resolution: {integrity: sha512-MZdy2nL3wO0u7gkB4nA/pEf8lu1TlFswPNmy8AiYkfKTdO6eXBJyUdmHO/ehm/htHw9K/qF8ujnTyUAD+Ry54Q==}
-
-  '@ethersproject/strings@5.7.0':
+    dependencies:
+      '@ethersproject/bytes': 5.7.0
+      '@ethersproject/logger': 5.7.0
+      '@ethersproject/properties': 5.7.0
+      bn.js: 5.2.1
+      elliptic: 6.5.4
+      hash.js: 1.1.7
+    dev: false
+
+  /@ethersproject/strings@5.7.0:
     resolution: {integrity: sha512-/9nu+lj0YswRNSH0NXYqrh8775XNyEdUQAuf3f+SmOrnVewcJ5SBNAjF7lpgehKi4abvNNXyf+HX86czCdJ8Mg==}
-
-  '@ethersproject/transactions@5.7.0':
+    dependencies:
+      '@ethersproject/bytes': 5.7.0
+      '@ethersproject/constants': 5.7.0
+      '@ethersproject/logger': 5.7.0
+    dev: false
+
+  /@ethersproject/transactions@5.7.0:
     resolution: {integrity: sha512-kmcNicCp1lp8qanMTC3RIikGgoJ80ztTyvtsFvCYpSCfkjhD0jZ2LOrnbcuxuToLIUYYf+4XwD1rP+B/erDIhQ==}
-
-  '@ethersproject/web@5.7.1':
+    dependencies:
+      '@ethersproject/address': 5.7.0
+      '@ethersproject/bignumber': 5.7.0
+      '@ethersproject/bytes': 5.7.0
+      '@ethersproject/constants': 5.7.0
+      '@ethersproject/keccak256': 5.7.0
+      '@ethersproject/logger': 5.7.0
+      '@ethersproject/properties': 5.7.0
+      '@ethersproject/rlp': 5.7.0
+      '@ethersproject/signing-key': 5.7.0
+    dev: false
+
+  /@ethersproject/web@5.7.1:
     resolution: {integrity: sha512-Gueu8lSvyjBWL4cYsWsjh6MtMwM0+H4HvqFPZfB6dV8ctbP9zFAO73VG1cMWae0FLPCtz0peKPpZY8/ugJJX2w==}
-
-  '@fragnova/api-augment@0.1.0-spec-1.0.4-mainnet':
+    dependencies:
+      '@ethersproject/base64': 5.7.0
+      '@ethersproject/bytes': 5.7.0
+      '@ethersproject/logger': 5.7.0
+      '@ethersproject/properties': 5.7.0
+      '@ethersproject/strings': 5.7.0
+    dev: false
+
+  /@fragnova/api-augment@0.1.0-spec-1.0.4-mainnet:
     resolution: {integrity: sha512-511tzGJt8BWUVMNqX6NNq4KrGWYBKrLVQ2GKERUi08TtpteEQnFH3Nzh8W6x3dpBG3naZ+V5ue+bEmEB9foRIQ==}
-
-  '@frequency-chain/api-augment@1.11.1':
+    dependencies:
+      '@polkadot/api': 9.14.2
+      '@polkadot/rpc-provider': 9.14.2
+      '@polkadot/types': 9.14.2
+    transitivePeerDependencies:
+      - bufferutil
+      - supports-color
+      - utf-8-validate
+    dev: false
+
+  /@frequency-chain/api-augment@1.11.1:
     resolution: {integrity: sha512-CzVjeGrWl8tbTavygZLUICrncjCC54hM5ioJU1Og2OPoX2P4GYf8xoks8MIyj1yOrYX++mzM6Uf0+nCh77QyFw==}
-
-  '@gar/promisify@1.1.3':
+    dependencies:
+      '@polkadot/api': 10.12.6
+      '@polkadot/rpc-provider': 10.12.6
+      '@polkadot/types': 10.12.6
+    transitivePeerDependencies:
+      - bufferutil
+      - supports-color
+      - utf-8-validate
+    dev: false
+
+  /@gar/promisify@1.1.3:
     resolution: {integrity: sha512-k2Ty1JcVojjJFwrg/ThKi2ujJ7XNLYaFGNB/bWT9wGR+oSMJHMa5w+CUq6p/pVrKeNNgA7pCqEcjSnHVoqJQFw==}
-
-  '@humanwhocodes/config-array@0.11.14':
+    requiresBuild: true
+    dev: false
+    optional: true
+
+  /@humanwhocodes/config-array@0.11.14:
     resolution: {integrity: sha512-3T8LkOmg45BV5FICb15QQMsyUSWrQ8AygVfC7ZG32zOalnqrilm018ZVCw0eapXux8FtA33q8PSRSstjee3jSg==}
     engines: {node: '>=10.10.0'}
-
-  '@humanwhocodes/module-importer@1.0.1':
+    dependencies:
+      '@humanwhocodes/object-schema': 2.0.2
+      debug: 4.3.4(supports-color@8.1.1)
+      minimatch: 3.1.2
+    transitivePeerDependencies:
+      - supports-color
+    dev: true
+
+  /@humanwhocodes/module-importer@1.0.1:
     resolution: {integrity: sha512-bxveV4V8v5Yb4ncFTT3rPSgZBOpCkjfK0y4oVVVJwIuDVBRMDXrPyXRL988i5ap9m9bnyEEjWfm5WkBmtffLfA==}
     engines: {node: '>=12.22'}
-
-  '@humanwhocodes/object-schema@2.0.2':
+    dev: true
+
+  /@humanwhocodes/object-schema@2.0.2:
     resolution: {integrity: sha512-6EwiSjwWYP7pTckG6I5eyFANjPhmPjUX9JRLUSfNPC7FX7zK9gyZAfUEaECL6ALTpGX5AjnBq3C9XmVWPitNpw==}
-
-  '@inquirer/figures@1.0.2':
+    dev: true
+
+  /@inquirer/figures@1.0.2:
     resolution: {integrity: sha512-4F1MBwVr3c/m4bAUef6LgkvBfSjzwH+OfldgHqcuacWwSUetFebM2wi58WfG9uk1rR98U6GwLed4asLJbwdV5w==}
     engines: {node: '>=18'}
-
-  '@interlay/interbtc-types@1.13.0':
+    dev: false
+
+  /@interlay/interbtc-types@1.13.0:
     resolution: {integrity: sha512-oUjavcfnX7lxlMd10qGc48/MoATX37TQcuSAZBIUmpCRiJ15hZbQoTAKGgWMPsla3+3YqUAzkWUEVMwUvM1U+w==}
-
-  '@isaacs/cliui@8.0.2':
+    dev: false
+
+  /@isaacs/cliui@8.0.2:
     resolution: {integrity: sha512-O8jcjabXaleOG9DQ0+ARXWZBTfnP4WNAqzuiJK7ll44AmxGKv/J2M4TPjxjY3znBCfvBXFzucm1twdyFybFqEA==}
     engines: {node: '>=12'}
-
-  '@jest/schemas@29.6.3':
+    dependencies:
+      string-width: 5.1.2
+      string-width-cjs: /string-width@4.2.3
+      strip-ansi: 7.1.0
+      strip-ansi-cjs: /strip-ansi@6.0.1
+      wrap-ansi: 8.1.0
+      wrap-ansi-cjs: /wrap-ansi@7.0.0
+    dev: false
+
+  /@jest/schemas@29.6.3:
     resolution: {integrity: sha512-mo5j5X+jIZmJQveBKeS/clAueipV7KgiX1vMgCxam1RNYiqE1w62n0/tJJnHtjW8ZHcQco5gY85jA3mi0L+nSA==}
     engines: {node: ^14.15.0 || ^16.10.0 || >=18.0.0}
-
-  '@jridgewell/resolve-uri@3.1.2':
-    resolution: {integrity: sha512-bRISgCIjP20/tbWSPWMEi54QVPRZExkuD9lJL+UIxUKtwVJA8wW1Trb1jMs1RFXo1CBTNZ/5hpC9QvmKWdopKw==}
+    dependencies:
+      '@sinclair/typebox': 0.27.8
+    dev: false
+
+  /@jridgewell/resolve-uri@3.1.1:
+    resolution: {integrity: sha512-dSYZh7HhCDtCKm4QakX0xFpsRDqjjtZf/kjI/v3T3Nwt5r8/qz/M19F9ySyOqU94SXBmeG9ttTul+YnR4LOxFA==}
     engines: {node: '>=6.0.0'}
-
-  '@jridgewell/sourcemap-codec@1.4.15':
+    dev: false
+
+  /@jridgewell/sourcemap-codec@1.4.15:
     resolution: {integrity: sha512-eF2rxCRulEKXHTRiDrDy6erMYWqNw4LPdQ8UQA4huuxaQsVeRPFl2oM8oDGxMFhJUWZf9McpLtJasDDZb/Bpeg==}
-
-  '@jridgewell/trace-mapping@0.3.9':
+    dev: false
+
+  /@jridgewell/trace-mapping@0.3.9:
     resolution: {integrity: sha512-3Belt6tdc8bPgAtbcmdtNJlirVoTmEb5e2gC94PnkwEW9jI6CAHUeoG85tjWP5WquqfavoMtMwiG4P926ZKKuQ==}
-
-  '@kiltprotocol/type-definitions@0.34.0':
+    dependencies:
+      '@jridgewell/resolve-uri': 3.1.1
+      '@jridgewell/sourcemap-codec': 1.4.15
+    dev: false
+
+  /@kiltprotocol/type-definitions@0.34.0:
     resolution: {integrity: sha512-LMQ7HtIq8n/M/G9sg77xGJVJFVXCA/9w+PWMTK+TGR3KvbM9qmQSnhIPJ2KOU4WFe+62HlJ0V1sOoTZDFr7QNw==}
     engines: {node: '>=16.0'}
-
-  '@laminar/type-definitions@0.3.1':
+    dev: false
+
+  /@laminar/type-definitions@0.3.1:
     resolution: {integrity: sha512-QWC2qtvbPIxal+gMfUocZmwK0UsD7Sb0RUm4Hallkp+OXXL+3uBLwztYDLS5LtocOn0tfR//sgpnfsEIEb71Lw==}
-
-  '@ljharb/through@2.3.13':
+    dependencies:
+      '@open-web3/orml-type-definitions': 0.8.2-11
+    dev: false
+
+  /@ljharb/through@2.3.13:
     resolution: {integrity: sha512-/gKJun8NNiWGZJkGzI/Ragc53cOdcLNdzjLaIa+GEjguQs0ulsurx8WN0jijdK9yPqDvziX995sMRLyLt1uZMQ==}
     engines: {node: '>= 0.4'}
-
-  '@logion/node-api@0.27.0-4':
+    dependencies:
+      call-bind: 1.0.7
+    dev: false
+
+  /@logion/node-api@0.27.0-4:
     resolution: {integrity: sha512-YOAumRQpacPmX5YUk6jHAi+EAJWKCU3WL4+YQpaKhXv5KoS3n6Iz2fK8qzcD5Gs+AUTg2WLmKH+7Jc5WRnHcig==}
     engines: {node: '>=18'}
-
-  '@mangata-finance/type-definitions@2.1.2':
+    dependencies:
+      '@polkadot/api': 10.12.6
+      '@polkadot/util': 12.6.2
+      '@polkadot/util-crypto': 12.6.2(@polkadot/util@12.6.2)
+      '@types/uuid': 9.0.8
+      fast-sha256: 1.3.0
+      uuid: 9.0.1
+    transitivePeerDependencies:
+      - bufferutil
+      - supports-color
+      - utf-8-validate
+    dev: false
+
+  /@mangata-finance/type-definitions@2.1.2(@polkadot/types@11.1.1):
     resolution: {integrity: sha512-kr4mVMuQ6DqZ0H72z0YI8tcdlk4XD4vUgRVYYfTJdXFJhRsfS4YRxfs/iiQPNzWKgoQZKcDqsbQD3xz9T1gELw==}
     engines: {node: '>=18.0.0'}
     peerDependencies:
       '@polkadot/types': ^10.9.1
-
-  '@metaverse-network-sdk/type-definitions@0.0.1-16':
+    dependencies:
+      '@polkadot/types': 11.1.1
+    dev: false
+
+  /@metaverse-network-sdk/type-definitions@0.0.1-16:
     resolution: {integrity: sha512-lo1NbA0gi+Tu23v4cTkN/oxEhQxaf3QxQ2qvUUfTxDU7a1leYp2Bw3IcoUvqHAGb/PPp8bNmYQfAKXsjqp+LZw==}
-
-  '@moonbeam-network/api-augment@0.2902.0':
+    dependencies:
+      lodash.merge: 4.6.2
+    dev: false
+
+  /@moonbeam-network/api-augment@0.2902.0:
     resolution: {integrity: sha512-lCNc1lUq7kHnTPXvT4W8F2nkxr4UjAEs5LdxXHfrATOt+ZfGfX97/4sZfSRXlVqATrOUw7+sqKM8SL0ci0nx0g==}
     engines: {node: '>=14.0.0'}
-
-  '@moonwall/cli@5.2.0':
+    dev: false
+
+  /@moonwall/cli@5.2.0(@acala-network/chopsticks@0.10.2)(@polkadot/api@11.1.1)(@types/node@20.12.12)(@vitest/ui@1.6.0)(typescript@5.4.5)(vitest@1.6.0):
     resolution: {integrity: sha512-G++WliCWdl+PBFbkEQOZdjc5g7Xl/OBK228Ee598rJ4h2z1RLOXYnwfmAWWJN6IHqirQ5+3KNmUOn6OksxoLOg==}
     engines: {node: '>=20', pnpm: '>=7'}
     hasBin: true
@@ -705,442 +1179,1244 @@
       '@polkadot/api': ^10.11.2
       '@vitest/ui': ^1.2.2
       vitest: ^1.2.2
-
-  '@moonwall/types@5.2.0':
+    dependencies:
+      '@acala-network/chopsticks': 0.10.2(debug@4.3.4)
+      '@moonbeam-network/api-augment': 0.2902.0
+      '@moonwall/types': 5.2.0(@polkadot/api@11.1.1)(typescript@5.4.5)
+      '@moonwall/util': 5.2.0(@polkadot/api@11.1.1)(typescript@5.4.5)(vitest@1.6.0)
+      '@octokit/rest': 20.1.0
+      '@polkadot/api': 11.1.1
+      '@polkadot/api-derive': 11.1.1
+      '@polkadot/keyring': 12.6.2(@polkadot/util-crypto@12.6.2)(@polkadot/util@12.6.2)
+      '@polkadot/types': 11.1.1
+      '@polkadot/types-codec': 11.1.1
+      '@polkadot/util': 12.6.2
+      '@polkadot/util-crypto': 12.6.2(@polkadot/util@12.6.2)
+      '@vitest/ui': 1.6.0(vitest@1.6.0)
+      '@zombienet/orchestrator': 0.0.85(@polkadot/util@12.6.2)(@types/node@20.12.12)
+      '@zombienet/utils': 0.0.25(@types/node@20.12.12)(typescript@5.4.5)
+      bottleneck: 2.19.5
+      chalk: 5.3.0
+      clear: 0.1.0
+      cli-progress: 3.12.0
+      colors: 1.4.0
+      debug: 4.3.4(supports-color@8.1.1)
+      dotenv: 16.4.5
+      ethers: 6.12.1
+      get-port: 7.1.0
+      inquirer: 9.2.22
+      inquirer-press-to-continue: 1.2.0(inquirer@9.2.22)
+      jsonc-parser: 3.2.1
+      minimatch: 9.0.4
+      node-fetch: 3.3.2
+      semver: 7.6.2
+      viem: 2.12.0(typescript@5.4.5)
+      vitest: 1.6.0(@types/node@20.12.12)(@vitest/ui@1.6.0)
+      web3: 4.8.0(typescript@5.4.5)
+      web3-providers-ws: 4.0.7
+      ws: 8.17.0
+      yaml: 2.4.2
+      yargs: 17.7.2
+    transitivePeerDependencies:
+      - '@swc/core'
+      - '@swc/wasm'
+      - '@types/node'
+      - bufferutil
+      - canvas
+      - chokidar
+      - encoding
+      - supports-color
+      - typescript
+      - utf-8-validate
+      - zod
+    dev: false
+
+  /@moonwall/types@5.2.0(@polkadot/api@11.1.1)(typescript@5.4.5):
     resolution: {integrity: sha512-x5mL2DLhf7O+ZbfRjAULZVo8mLOnvFNBxOVrZqeeh2Nw9upTuVVxBz9rPQ+16itKGbzDkMY/33FXNe/+AmNRtw==}
     engines: {node: '>=20', pnpm: '>=7'}
     peerDependencies:
       '@polkadot/api': ^10.12.6
-
-  '@moonwall/util@5.2.0':
+    dependencies:
+      '@polkadot/api': 11.1.1
+      '@polkadot/api-base': 11.1.1
+      '@polkadot/keyring': 12.6.2(@polkadot/util-crypto@12.6.2)(@polkadot/util@12.6.2)
+      '@polkadot/types': 11.1.1
+      '@polkadot/util': 12.6.2
+      '@polkadot/util-crypto': 12.6.2(@polkadot/util@12.6.2)
+      '@types/node': 20.12.12
+      '@zombienet/utils': 0.0.25(@types/node@20.12.12)(typescript@5.4.5)
+      bottleneck: 2.19.5
+      debug: 4.3.4(supports-color@8.1.1)
+      ethers: 6.12.1
+      viem: 2.12.0(typescript@5.4.5)
+      web3: 4.8.0(typescript@5.4.5)
+    transitivePeerDependencies:
+      - '@swc/core'
+      - '@swc/wasm'
+      - bufferutil
+      - chokidar
+      - encoding
+      - supports-color
+      - typescript
+      - utf-8-validate
+      - zod
+    dev: false
+
+  /@moonwall/util@5.2.0(@polkadot/api@11.1.1)(typescript@5.4.5)(vitest@1.6.0):
     resolution: {integrity: sha512-tx9J3+rTQB7a+D7Fpii6XhDDmOg+noQLnoXjWdYg79U2UXVA2BEJB3v9WdJIqvZsgY8dcXUraATh3Zpg4lrurA==}
     engines: {node: '>=20', pnpm: '>=7'}
     peerDependencies:
       '@polkadot/api': ^10.11.2
       vitest: ^1.2.2
-
-  '@noble/curves@1.2.0':
+    dependencies:
+      '@moonbeam-network/api-augment': 0.2902.0
+      '@moonwall/types': 5.2.0(@polkadot/api@11.1.1)(typescript@5.4.5)
+      '@polkadot/api': 11.1.1
+      '@polkadot/api-derive': 11.1.1
+      '@polkadot/keyring': 12.6.2(@polkadot/util-crypto@12.6.2)(@polkadot/util@12.6.2)
+      '@polkadot/rpc-provider': 11.1.1
+      '@polkadot/types': 11.1.1
+      '@polkadot/types-codec': 11.1.1
+      '@polkadot/util': 12.6.2
+      '@polkadot/util-crypto': 12.6.2(@polkadot/util@12.6.2)
+      bottleneck: 2.19.5
+      chalk: 5.3.0
+      clear: 0.1.0
+      cli-progress: 3.12.0
+      colors: 1.4.0
+      debug: 4.3.4(supports-color@8.1.1)
+      dotenv: 16.4.5
+      ethers: 6.12.1
+      inquirer: 9.2.22
+      inquirer-press-to-continue: 1.2.0(inquirer@9.2.22)
+      node-fetch: 3.3.2
+      rlp: 3.0.0
+      semver: 7.6.2
+      viem: 2.12.0(typescript@5.4.5)
+      vitest: 1.6.0(@types/node@20.12.12)(@vitest/ui@1.6.0)
+      web3: 4.8.0(typescript@5.4.5)
+      ws: 8.17.0
+      yaml: 2.4.2
+      yargs: 17.7.2
+    transitivePeerDependencies:
+      - '@swc/core'
+      - '@swc/wasm'
+      - bufferutil
+      - chokidar
+      - encoding
+      - supports-color
+      - typescript
+      - utf-8-validate
+      - zod
+    dev: false
+
+  /@noble/curves@1.2.0:
     resolution: {integrity: sha512-oYclrNgRaM9SsBUBVbb8M6DTV7ZHRTKugureoYEncY5c65HOmRzvSiTE3y5CYaPYJA/GVkrhXEoF0M3Ya9PMnw==}
-
-  '@noble/curves@1.3.0':
+    dependencies:
+      '@noble/hashes': 1.3.2
+    dev: false
+
+  /@noble/curves@1.3.0:
     resolution: {integrity: sha512-t01iSXPuN+Eqzb4eBX0S5oubSqXbK/xXa1Ne18Hj8f9pStxztHCE2gfboSp/dZRLSqfuLpRK2nDXDK+W9puocA==}
-
-  '@noble/ed25519@1.7.3':
+    dependencies:
+      '@noble/hashes': 1.3.3
+    dev: false
+
+  /@noble/ed25519@1.7.3:
     resolution: {integrity: sha512-iR8GBkDt0Q3GyaVcIu7mSsVIqnFbkbRzGLWlvhwunacoLwt4J3swfKhfaM6rN6WY+TBGoYT1GtT1mIh2/jGbRQ==}
-
-  '@noble/hashes@1.0.0':
+    dev: false
+
+  /@noble/hashes@1.0.0:
     resolution: {integrity: sha512-DZVbtY62kc3kkBtMHqwCOfXrT/hnoORy5BJ4+HU1IR59X0KWAOqsfzQPcUl/lQLlG7qXbe/fZ3r/emxtAl+sqg==}
-
-  '@noble/hashes@1.2.0':
+    dev: false
+
+  /@noble/hashes@1.2.0:
     resolution: {integrity: sha512-FZfhjEDbT5GRswV3C6uvLPHMiVD6lQBmpoX5+eSiPaMTXte/IKqI5dykDxzZB/WBeK/CDuQRBWarPdi3FNY2zQ==}
-
-  '@noble/hashes@1.3.2':
+    dev: false
+
+  /@noble/hashes@1.3.2:
     resolution: {integrity: sha512-MVC8EAQp7MvEcm30KWENFjgR+Mkmf+D189XJTkFIlwohU5hcBbn1ZkKq7KVTi2Hme3PMGF390DaL52beVrIihQ==}
     engines: {node: '>= 16'}
-
-  '@noble/hashes@1.3.3':
+    dev: false
+
+  /@noble/hashes@1.3.3:
     resolution: {integrity: sha512-V7/fPHgl+jsVPXqqeOzT8egNj2iBIVt+ECeMMG8TdcnTikP3oaBtUVqpT/gYCR68aEBJSF+XbYUxStjbFMqIIA==}
     engines: {node: '>= 16'}
-
-  '@noble/hashes@1.4.0':
+    dev: false
+
+  /@noble/hashes@1.4.0:
     resolution: {integrity: sha512-V1JJ1WTRUqHHrOSh597hURcMqVKVGL/ea3kv0gSnEdsEZ0/+VyPghM1lMNGc00z7CIQorSvbKpuJkxvuHbvdbg==}
     engines: {node: '>= 16'}
-
-  '@noble/secp256k1@1.5.5':
+    requiresBuild: true
+    dev: false
+    optional: true
+
+  /@noble/secp256k1@1.5.5:
     resolution: {integrity: sha512-sZ1W6gQzYnu45wPrWx8D3kwI2/U29VYTx9OjbDAd7jwRItJ0cSTMPRL/C8AWZFn9kWFLQGqEXVEE86w4Z8LpIQ==}
-
-  '@noble/secp256k1@1.7.1':
+    dev: false
+
+  /@noble/secp256k1@1.7.1:
     resolution: {integrity: sha512-hOUk6AyBFmqVrv7k5WAw/LpszxVbj9gGN4JRkIX52fdFAj1UA61KXmZDvqVEm+pOyec3+fIeZB02LYa/pWOArw==}
-
-  '@nodelib/fs.scandir@2.1.5':
+    dev: false
+
+  /@nodelib/fs.scandir@2.1.5:
     resolution: {integrity: sha512-vq24Bq3ym5HEQm2NKCr3yXDwjc7vTsEThRDnkp2DK9p1uqLR+DHurm/NOTo0KG7HYHU7eppKZj3MyqYuMBf62g==}
     engines: {node: '>= 8'}
-
-  '@nodelib/fs.stat@2.0.5':
+    dependencies:
+      '@nodelib/fs.stat': 2.0.5
+      run-parallel: 1.2.0
+
+  /@nodelib/fs.stat@2.0.5:
     resolution: {integrity: sha512-RkhPPp2zrqDAQA/2jNhnztcPAlv64XdhIp7a7454A5ovI7Bukxgt7MX7udwAu3zg1DcpPU0rz3VV1SeaqvY4+A==}
     engines: {node: '>= 8'}
 
-  '@nodelib/fs.walk@1.2.8':
+  /@nodelib/fs.walk@1.2.8:
     resolution: {integrity: sha512-oGB+UxlgWcgQkgwo8GcEGwemoTFt3FIO9ababBmaGwXIoBKZ+GTy0pP185beGg7Llih/NSHSV2XAs1lnznocSg==}
     engines: {node: '>= 8'}
-
-  '@npmcli/fs@1.1.1':
+    dependencies:
+      '@nodelib/fs.scandir': 2.1.5
+      fastq: 1.17.1
+
+  /@npmcli/fs@1.1.1:
     resolution: {integrity: sha512-8KG5RD0GVP4ydEzRn/I4BNDuxDtqVbOdm8675T49OIG/NGhaK0pjPX7ZcDlvKYbA+ulvVK3ztfcF4uBdOxuJbQ==}
-
-  '@npmcli/move-file@1.1.2':
+    requiresBuild: true
+    dependencies:
+      '@gar/promisify': 1.1.3
+      semver: 7.6.2
+    dev: false
+    optional: true
+
+  /@npmcli/move-file@1.1.2:
     resolution: {integrity: sha512-1SUf/Cg2GzGDyaf15aR9St9TWlb+XvbZXWpDx8YKs7MLzMH/BCeopv+y9vzrzgkfykCGuWOlSu3mZhj2+FQcrg==}
     engines: {node: '>=10'}
     deprecated: This functionality has been moved to @npmcli/fs
-
-  '@octokit/app@15.0.1':
+    requiresBuild: true
+    dependencies:
+      mkdirp: 1.0.4
+      rimraf: 3.0.2
+    dev: false
+    optional: true
+
+  /@octokit/app@15.0.1:
     resolution: {integrity: sha512-nwSjC349E6/wruMCo944y1dBC7uKzUYrBMoC4Qx/xfLLBmD+R66oMKB1jXS2HYRF9Hqh/Alq3UNRggVWZxjvUg==}
     engines: {node: '>= 18'}
-
-  '@octokit/auth-app@7.1.0':
+    dependencies:
+      '@octokit/auth-app': 7.1.0
+      '@octokit/auth-unauthenticated': 6.1.0
+      '@octokit/core': 6.1.2
+      '@octokit/oauth-app': 7.1.2
+      '@octokit/plugin-paginate-rest': 11.3.0(@octokit/core@6.1.2)
+      '@octokit/types': 13.5.0
+      '@octokit/webhooks': 13.2.7
+    dev: false
+
+  /@octokit/auth-app@7.1.0:
     resolution: {integrity: sha512-cazGaJPSgeZ8NkVYeM/C5l/6IQ5vZnsI8p1aMucadCkt/bndI+q+VqwrlnWbASRmenjOkf1t1RpCKrif53U8gw==}
     engines: {node: '>= 18'}
-
-  '@octokit/auth-oauth-app@8.1.1':
+    dependencies:
+      '@octokit/auth-oauth-app': 8.1.1
+      '@octokit/auth-oauth-user': 5.1.1
+      '@octokit/request': 9.1.1
+      '@octokit/request-error': 6.1.1
+      '@octokit/types': 13.5.0
+      lru-cache: 10.2.0
+      universal-github-app-jwt: 2.2.0
+      universal-user-agent: 7.0.2
+    dev: false
+
+  /@octokit/auth-oauth-app@8.1.1:
     resolution: {integrity: sha512-5UtmxXAvU2wfcHIPPDWzVSAWXVJzG3NWsxb7zCFplCWEmMCArSZV0UQu5jw5goLQXbFyOr5onzEH37UJB3zQQg==}
     engines: {node: '>= 18'}
-
-  '@octokit/auth-oauth-device@7.1.1':
+    dependencies:
+      '@octokit/auth-oauth-device': 7.1.1
+      '@octokit/auth-oauth-user': 5.1.1
+      '@octokit/request': 9.1.1
+      '@octokit/types': 13.5.0
+      universal-user-agent: 7.0.2
+    dev: false
+
+  /@octokit/auth-oauth-device@7.1.1:
     resolution: {integrity: sha512-HWl8lYueHonuyjrKKIup/1tiy0xcmQCdq5ikvMO1YwkNNkxb6DXfrPjrMYItNLyCP/o2H87WuijuE+SlBTT8eg==}
     engines: {node: '>= 18'}
-
-  '@octokit/auth-oauth-user@5.1.1':
+    dependencies:
+      '@octokit/oauth-methods': 5.1.2
+      '@octokit/request': 9.1.1
+      '@octokit/types': 13.5.0
+      universal-user-agent: 7.0.2
+    dev: false
+
+  /@octokit/auth-oauth-user@5.1.1:
     resolution: {integrity: sha512-rRkMz0ErOppdvEfnemHJXgZ9vTPhBuC6yASeFaB7I2yLMd7QpjfrL1mnvRPlyKo+M6eeLxrKanXJ9Qte29SRsw==}
     engines: {node: '>= 18'}
-
-  '@octokit/auth-token@4.0.0':
+    dependencies:
+      '@octokit/auth-oauth-device': 7.1.1
+      '@octokit/oauth-methods': 5.1.2
+      '@octokit/request': 9.1.1
+      '@octokit/types': 13.5.0
+      universal-user-agent: 7.0.2
+    dev: false
+
+  /@octokit/auth-token@4.0.0:
     resolution: {integrity: sha512-tY/msAuJo6ARbK6SPIxZrPBms3xPbfwBrulZe0Wtr/DIY9lje2HeV1uoebShn6mx7SjCHif6EjMvoREj+gZ+SA==}
     engines: {node: '>= 18'}
-
-  '@octokit/auth-token@5.1.1':
+    dev: false
+
+  /@octokit/auth-token@5.1.1:
     resolution: {integrity: sha512-rh3G3wDO8J9wSjfI436JUKzHIxq8NaiL0tVeB2aXmG6p/9859aUOAjA9pmSPNGGZxfwmaJ9ozOJImuNVJdpvbA==}
     engines: {node: '>= 18'}
-
-  '@octokit/auth-unauthenticated@6.1.0':
+    dev: false
+
+  /@octokit/auth-unauthenticated@6.1.0:
     resolution: {integrity: sha512-zPSmfrUAcspZH/lOFQnVnvjQZsIvmfApQH6GzJrkIunDooU1Su2qt2FfMTSVPRp7WLTQyC20Kd55lF+mIYaohQ==}
     engines: {node: '>= 18'}
-
-  '@octokit/core@5.2.0':
-    resolution: {integrity: sha512-1LFfa/qnMQvEOAdzlQymH0ulepxbxnCYAKJZfMci/5XJyIHWgEYnDmgnKakbTh7CH2tFQ5O60oYDvns4i9RAIg==}
+    dependencies:
+      '@octokit/request-error': 6.1.1
+      '@octokit/types': 13.5.0
+    dev: false
+
+  /@octokit/core@5.1.0:
+    resolution: {integrity: sha512-BDa2VAMLSh3otEiaMJ/3Y36GU4qf6GI+VivQ/P41NC6GHcdxpKlqV0ikSZ5gdQsmS3ojXeRx5vasgNTinF0Q4g==}
     engines: {node: '>= 18'}
-
-  '@octokit/core@6.1.2':
+    dependencies:
+      '@octokit/auth-token': 4.0.0
+      '@octokit/graphql': 7.0.2
+      '@octokit/request': 8.2.0
+      '@octokit/request-error': 5.0.1
+      '@octokit/types': 12.6.0
+      before-after-hook: 2.2.3
+      universal-user-agent: 6.0.1
+    dev: false
+
+  /@octokit/core@6.1.2:
     resolution: {integrity: sha512-hEb7Ma4cGJGEUNOAVmyfdB/3WirWMg5hDuNFVejGEDFqupeOysLc2sG6HJxY2etBp5YQu5Wtxwi020jS9xlUwg==}
     engines: {node: '>= 18'}
-
-  '@octokit/endpoint@10.1.1':
+    dependencies:
+      '@octokit/auth-token': 5.1.1
+      '@octokit/graphql': 8.1.1
+      '@octokit/request': 9.1.1
+      '@octokit/request-error': 6.1.1
+      '@octokit/types': 13.5.0
+      before-after-hook: 3.0.2
+      universal-user-agent: 7.0.2
+    dev: false
+
+  /@octokit/endpoint@10.1.1:
     resolution: {integrity: sha512-JYjh5rMOwXMJyUpj028cu0Gbp7qe/ihxfJMLc8VZBMMqSwLgOxDI1911gV4Enl1QSavAQNJcwmwBF9M0VvLh6Q==}
     engines: {node: '>= 18'}
-
-  '@octokit/endpoint@9.0.5':
-    resolution: {integrity: sha512-ekqR4/+PCLkEBF6qgj8WqJfvDq65RH85OAgrtnVp1mSxaXF03u2xW/hUdweGS5654IlC0wkNYC18Z50tSYTAFw==}
+    dependencies:
+      '@octokit/types': 13.5.0
+      universal-user-agent: 7.0.2
+    dev: false
+
+  /@octokit/endpoint@9.0.4:
+    resolution: {integrity: sha512-DWPLtr1Kz3tv8L0UvXTDP1fNwM0S+z6EJpRcvH66orY6Eld4XBMCSYsaWp4xIm61jTWxK68BrR7ibO+vSDnZqw==}
     engines: {node: '>= 18'}
-
-  '@octokit/graphql@7.1.0':
-    resolution: {integrity: sha512-r+oZUH7aMFui1ypZnAvZmn0KSqAUgE1/tUXIWaqUCa1758ts/Jio84GZuzsvUkme98kv0WFY8//n0J1Z+vsIsQ==}
+    dependencies:
+      '@octokit/types': 12.6.0
+      universal-user-agent: 6.0.1
+    dev: false
+
+  /@octokit/graphql@7.0.2:
+    resolution: {integrity: sha512-OJ2iGMtj5Tg3s6RaXH22cJcxXRi7Y3EBqbHTBRq+PQAqfaS8f/236fUrWhfSn8P4jovyzqucxme7/vWSSZBX2Q==}
     engines: {node: '>= 18'}
-
-  '@octokit/graphql@8.1.1':
+    dependencies:
+      '@octokit/request': 8.2.0
+      '@octokit/types': 12.6.0
+      universal-user-agent: 6.0.1
+    dev: false
+
+  /@octokit/graphql@8.1.1:
     resolution: {integrity: sha512-ukiRmuHTi6ebQx/HFRCXKbDlOh/7xEV6QUXaE7MJEKGNAncGI/STSbOkl12qVXZrfZdpXctx5O9X1AIaebiDBg==}
     engines: {node: '>= 18'}
-
-  '@octokit/oauth-app@7.1.2':
+    dependencies:
+      '@octokit/request': 9.1.1
+      '@octokit/types': 13.5.0
+      universal-user-agent: 7.0.2
+    dev: false
+
+  /@octokit/oauth-app@7.1.2:
     resolution: {integrity: sha512-4ntCOZIiTozKwuYQroX/ZD722tzMH8Eicv/cgDM/3F3lyrlwENHDv4flTCBpSJbfK546B2SrkKMWB+/HbS84zQ==}
     engines: {node: '>= 18'}
-
-  '@octokit/oauth-authorization-url@7.1.1':
+    dependencies:
+      '@octokit/auth-oauth-app': 8.1.1
+      '@octokit/auth-oauth-user': 5.1.1
+      '@octokit/auth-unauthenticated': 6.1.0
+      '@octokit/core': 6.1.2
+      '@octokit/oauth-authorization-url': 7.1.1
+      '@octokit/oauth-methods': 5.1.2
+      '@types/aws-lambda': 8.10.136
+      universal-user-agent: 7.0.2
+    dev: false
+
+  /@octokit/oauth-authorization-url@7.1.1:
     resolution: {integrity: sha512-ooXV8GBSabSWyhLUowlMIVd9l1s2nsOGQdlP2SQ4LnkEsGXzeCvbSbCPdZThXhEFzleGPwbapT0Sb+YhXRyjCA==}
     engines: {node: '>= 18'}
-
-  '@octokit/oauth-methods@5.1.2':
+    dev: false
+
+  /@octokit/oauth-methods@5.1.2:
     resolution: {integrity: sha512-C5lglRD+sBlbrhCUTxgJAFjWgJlmTx5bQ7Ch0+2uqRjYv7Cfb5xpX4WuSC9UgQna3sqRGBL9EImX9PvTpMaQ7g==}
     engines: {node: '>= 18'}
-
-  '@octokit/openapi-types@22.2.0':
+    dependencies:
+      '@octokit/oauth-authorization-url': 7.1.1
+      '@octokit/request': 9.1.1
+      '@octokit/request-error': 6.1.1
+      '@octokit/types': 13.5.0
+    dev: false
+
+  /@octokit/openapi-types@20.0.0:
+    resolution: {integrity: sha512-EtqRBEjp1dL/15V7WiX5LJMIxxkdiGJnabzYx5Apx4FkQIFgAfKumXeYAqqJCj1s+BMX4cPFIFC4OLCR6stlnA==}
+    dev: false
+
+  /@octokit/openapi-types@22.2.0:
     resolution: {integrity: sha512-QBhVjcUa9W7Wwhm6DBFu6ZZ+1/t/oYxqc2tp81Pi41YNuJinbFRx8B133qVOrAaBbF7D/m0Et6f9/pZt9Rc+tg==}
-
-  '@octokit/openapi-webhooks-types@8.2.1':
+    dev: false
+
+  /@octokit/openapi-webhooks-types@8.2.1:
     resolution: {integrity: sha512-msAU1oTSm0ZmvAE0xDemuF4tVs5i0xNnNGtNmr4EuATi+1Rn8cZDetj6NXioSf5LwnxEc209COa/WOSbjuhLUA==}
-
-  '@octokit/plugin-paginate-graphql@5.2.2':
+    dev: false
+
+  /@octokit/plugin-paginate-graphql@5.2.2(@octokit/core@6.1.2):
     resolution: {integrity: sha512-7znSVvlNAOJisCqAnjN1FtEziweOHSjPGAuc5W58NeGNAr/ZB57yCsjQbXDlWsVryA7hHQaEQPcBbJYFawlkyg==}
     engines: {node: '>= 18'}
     peerDependencies:
       '@octokit/core': '>=6'
-
-  '@octokit/plugin-paginate-rest@11.3.0':
+    dependencies:
+      '@octokit/core': 6.1.2
+    dev: false
+
+  /@octokit/plugin-paginate-rest@11.3.0(@octokit/core@6.1.2):
     resolution: {integrity: sha512-n4znWfRinnUQF6TPyxs7EctSAA3yVSP4qlJP2YgI3g9d4Ae2n5F3XDOjbUluKRxPU3rfsgpOboI4O4VtPc6Ilg==}
     engines: {node: '>= 18'}
     peerDependencies:
       '@octokit/core': '>=6'
-
-  '@octokit/plugin-paginate-rest@11.3.1':
-    resolution: {integrity: sha512-ryqobs26cLtM1kQxqeZui4v8FeznirUsksiA+RYemMPJ7Micju0WSkv50dBksTuZks9O5cg4wp+t8fZ/cLY56g==}
+    dependencies:
+      '@octokit/core': 6.1.2
+      '@octokit/types': 13.5.0
+    dev: false
+
+  /@octokit/plugin-paginate-rest@9.2.1(@octokit/core@5.1.0):
+    resolution: {integrity: sha512-wfGhE/TAkXZRLjksFXuDZdmGnJQHvtU/joFQdweXUgzo1XwvBCD4o4+75NtFfjfLK5IwLf9vHTfSiU3sLRYpRw==}
     engines: {node: '>= 18'}
     peerDependencies:
       '@octokit/core': '5'
-
-  '@octokit/plugin-request-log@4.0.1':
+    dependencies:
+      '@octokit/core': 5.1.0
+      '@octokit/types': 12.6.0
+    dev: false
+
+  /@octokit/plugin-request-log@4.0.1(@octokit/core@5.1.0):
     resolution: {integrity: sha512-GihNqNpGHorUrO7Qa9JbAl0dbLnqJVrV8OXe2Zm5/Y4wFkZQDfTreBzVmiRfJVfE4mClXdihHnbpyyO9FSX4HA==}
     engines: {node: '>= 18'}
     peerDependencies:
       '@octokit/core': '5'
-
-  '@octokit/plugin-rest-endpoint-methods@13.2.1':
+    dependencies:
+      '@octokit/core': 5.1.0
+    dev: false
+
+  /@octokit/plugin-rest-endpoint-methods@10.4.1(@octokit/core@5.1.0):
+    resolution: {integrity: sha512-xV1b+ceKV9KytQe3zCVqjg+8GTGfDYwaT1ATU5isiUyVtlVAO3HNdzpS4sr4GBx4hxQ46s7ITtZrAsxG22+rVg==}
+    engines: {node: '>= 18'}
+    peerDependencies:
+      '@octokit/core': '5'
+    dependencies:
+      '@octokit/core': 5.1.0
+      '@octokit/types': 12.6.0
+    dev: false
+
+  /@octokit/plugin-rest-endpoint-methods@13.2.1(@octokit/core@6.1.2):
     resolution: {integrity: sha512-YMWBw6Exh1ZBs5cCE0AnzYxSQDIJS00VlBqISTgNYmu5MBdeM07K/MAJjy/VkNaH5jpJmD/5HFUvIZ+LDB5jSQ==}
     engines: {node: '>= 18'}
     peerDependencies:
       '@octokit/core': '>=6'
-
-  '@octokit/plugin-rest-endpoint-methods@13.2.2':
-    resolution: {integrity: sha512-EI7kXWidkt3Xlok5uN43suK99VWqc8OaIMktY9d9+RNKl69juoTyxmLoWPIZgJYzi41qj/9zU7G/ljnNOJ5AFA==}
-    engines: {node: '>= 18'}
-    peerDependencies:
-      '@octokit/core': ^5
-
-  '@octokit/plugin-retry@7.1.1':
+    dependencies:
+      '@octokit/core': 6.1.2
+      '@octokit/types': 13.5.0
+    dev: false
+
+  /@octokit/plugin-retry@7.1.1(@octokit/core@6.1.2):
     resolution: {integrity: sha512-G9Ue+x2odcb8E1XIPhaFBnTTIrrUDfXN05iFXiqhR+SeeeDMMILcAnysOsxUpEWcQp2e5Ft397FCXTcPkiPkLw==}
     engines: {node: '>= 18'}
     peerDependencies:
       '@octokit/core': '>=6'
-
-  '@octokit/plugin-throttling@9.3.0':
+    dependencies:
+      '@octokit/core': 6.1.2
+      '@octokit/request-error': 6.1.1
+      '@octokit/types': 13.5.0
+      bottleneck: 2.19.5
+    dev: false
+
+  /@octokit/plugin-throttling@9.3.0(@octokit/core@6.1.2):
     resolution: {integrity: sha512-B5YTToSRTzNSeEyssnrT7WwGhpIdbpV9NKIs3KyTWHX6PhpYn7gqF/+lL3BvsASBM3Sg5BAUYk7KZx5p/Ec77w==}
     engines: {node: '>= 18'}
     peerDependencies:
       '@octokit/core': ^6.0.0
-
-  '@octokit/request-error@5.1.0':
-    resolution: {integrity: sha512-GETXfE05J0+7H2STzekpKObFe765O5dlAKUTLNGeH+x47z7JjXHfsHKo5z21D/o/IOZTUEI6nyWyR+bZVP/n5Q==}
+    dependencies:
+      '@octokit/core': 6.1.2
+      '@octokit/types': 13.5.0
+      bottleneck: 2.19.5
+    dev: false
+
+  /@octokit/request-error@5.0.1:
+    resolution: {integrity: sha512-X7pnyTMV7MgtGmiXBwmO6M5kIPrntOXdyKZLigNfQWSEQzVxR4a4vo49vJjTWX70mPndj8KhfT4Dx+2Ng3vnBQ==}
     engines: {node: '>= 18'}
-
-  '@octokit/request-error@6.1.1':
+    dependencies:
+      '@octokit/types': 12.6.0
+      deprecation: 2.3.1
+      once: 1.4.0
+    dev: false
+
+  /@octokit/request-error@6.1.1:
     resolution: {integrity: sha512-1mw1gqT3fR/WFvnoVpY/zUM2o/XkMs/2AszUUG9I69xn0JFLv6PGkPhNk5lbfvROs79wiS0bqiJNxfCZcRJJdg==}
     engines: {node: '>= 18'}
-
-  '@octokit/request@8.4.0':
-    resolution: {integrity: sha512-9Bb014e+m2TgBeEJGEbdplMVWwPmL1FPtggHQRkV+WVsMggPtEkLKPlcVYm/o8xKLkpJ7B+6N8WfQMtDLX2Dpw==}
+    dependencies:
+      '@octokit/types': 13.5.0
+    dev: false
+
+  /@octokit/request@8.2.0:
+    resolution: {integrity: sha512-exPif6x5uwLqv1N1irkLG1zZNJkOtj8bZxuVHd71U5Ftuxf2wGNvAJyNBcPbPC+EBzwYEbBDdSFb8EPcjpYxPQ==}
     engines: {node: '>= 18'}
-
-  '@octokit/request@9.1.1':
+    dependencies:
+      '@octokit/endpoint': 9.0.4
+      '@octokit/request-error': 5.0.1
+      '@octokit/types': 12.6.0
+      universal-user-agent: 6.0.1
+    dev: false
+
+  /@octokit/request@9.1.1:
     resolution: {integrity: sha512-pyAguc0p+f+GbQho0uNetNQMmLG1e80WjkIaqqgUkihqUp0boRU6nKItXO4VWnr+nbZiLGEyy4TeKRwqaLvYgw==}
     engines: {node: '>= 18'}
-
-  '@octokit/rest@20.1.1':
-    resolution: {integrity: sha512-MB4AYDsM5jhIHro/dq4ix1iWTLGToIGk6cWF5L6vanFaMble5jTX/UBQyiv05HsWnwUtY8JrfHy2LWfKwihqMw==}
+    dependencies:
+      '@octokit/endpoint': 10.1.1
+      '@octokit/request-error': 6.1.1
+      '@octokit/types': 13.5.0
+      universal-user-agent: 7.0.2
+    dev: false
+
+  /@octokit/rest@20.1.0:
+    resolution: {integrity: sha512-STVO3itHQLrp80lvcYB2UIKoeil5Ctsgd2s1AM+du3HqZIR35ZH7WE9HLwUOLXH0myA0y3AGNPo8gZtcgIbw0g==}
     engines: {node: '>= 18'}
-
-  '@octokit/types@13.5.0':
+    dependencies:
+      '@octokit/core': 5.1.0
+      '@octokit/plugin-paginate-rest': 9.2.1(@octokit/core@5.1.0)
+      '@octokit/plugin-request-log': 4.0.1(@octokit/core@5.1.0)
+      '@octokit/plugin-rest-endpoint-methods': 10.4.1(@octokit/core@5.1.0)
+    dev: false
+
+  /@octokit/types@12.6.0:
+    resolution: {integrity: sha512-1rhSOfRa6H9w4YwK0yrf5faDaDTb+yLyBUKOCV4xtCDB5VmIPqd/v9yr9o6SAzOAlRxMiRiCic6JVM1/kunVkw==}
+    dependencies:
+      '@octokit/openapi-types': 20.0.0
+    dev: false
+
+  /@octokit/types@13.5.0:
     resolution: {integrity: sha512-HdqWTf5Z3qwDVlzCrP8UJquMwunpDiMPt5er+QjGzL4hqr/vBVY/MauQgS1xWxCDT1oMx1EULyqxncdCY/NVSQ==}
-
-  '@octokit/webhooks-methods@5.1.0':
+    dependencies:
+      '@octokit/openapi-types': 22.2.0
+    dev: false
+
+  /@octokit/webhooks-methods@5.1.0:
     resolution: {integrity: sha512-yFZa3UH11VIxYnnoOYCVoJ3q4ChuSOk2IVBBQ0O3xtKX4x9bmKb/1t+Mxixv2iUhzMdOl1qeWJqEhouXXzB3rQ==}
     engines: {node: '>= 18'}
-
-  '@octokit/webhooks@13.2.7':
+    dev: false
+
+  /@octokit/webhooks@13.2.7:
     resolution: {integrity: sha512-sPHCyi9uZuCs1gg0yF53FFocM+GsiiBEhQQV/itGzzQ8gjyv2GMJ1YvgdDY4lC0ePZeiV3juEw4GbS6w1VHhRw==}
     engines: {node: '>= 18'}
-
-  '@open-web3/orml-type-definitions@0.8.2-11':
+    dependencies:
+      '@octokit/openapi-webhooks-types': 8.2.1
+      '@octokit/request-error': 6.1.1
+      '@octokit/webhooks-methods': 5.1.0
+      aggregate-error: 5.0.0
+    dev: false
+
+  /@open-web3/orml-type-definitions@0.8.2-11:
     resolution: {integrity: sha512-cUv5+mprnaGNt0tu3FhK1nFRBK7SGjPhA1O0nxWWeRmuuH5fjkr0glbHE9kcKuCBfsh7nt6NGwxwl9emQtUDSA==}
-
-  '@open-web3/orml-type-definitions@0.9.4-38':
+    dev: false
+
+  /@open-web3/orml-type-definitions@0.9.4-38:
     resolution: {integrity: sha512-kV0++JlRLEf7Z1y+Jm+792zqx6Q7dzpGP73rJJmQrBaeTML5mQzu4veZ24TVtcLV6hsGjUU/ixrJODNj6CCuZQ==}
-
-  '@open-web3/orml-type-definitions@1.1.4':
+    dependencies:
+      lodash.merge: 4.6.2
+    dev: false
+
+  /@open-web3/orml-type-definitions@1.1.4:
     resolution: {integrity: sha512-diuQx0Pf7cfoBtCpZTrBQOeIur0POp6Y9qfDS3p11RBF2XKwQ7jw/YKEFYqga1AyrzTcoSEE2OYUfeW3AKU94w==}
-
-  '@open-web3/orml-type-definitions@2.0.1':
+    dependencies:
+      lodash.merge: 4.6.2
+    dev: false
+
+  /@open-web3/orml-type-definitions@2.0.1:
     resolution: {integrity: sha512-wqeSBOKk8UU9CBqYhK2yQh9YqwaS7vai71WuOGFNJnzRT+6WnzY0leaLTionuzfE3M4Y/jTrc8BTL6+PVFCr6Q==}
-
-  '@openzeppelin/contracts@4.9.6':
+    dependencies:
+      lodash.merge: 4.6.2
+    dev: false
+
+  /@openzeppelin/contracts@4.9.6:
     resolution: {integrity: sha512-xSmezSupL+y9VkHZJGDoCBpmnB2ogM13ccaYDWqJTfS3dbuHkgjuwDFUmaFauBCboQMGB/S5UqUl2y54X99BmA==}
-
-  '@parallel-finance/type-definitions@2.0.1':
+    dev: false
+
+  /@parallel-finance/type-definitions@2.0.1:
     resolution: {integrity: sha512-fC1QfhFFd8oSZqdIh6kmoMNvTxZdQGw1sTAbdYSINyVxyCxKiDg47ZP9bAZFDexL7POqnXnn4pYM7kUAnsT+8Q==}
-
-  '@peaqnetwork/type-definitions@0.0.4':
+    dependencies:
+      '@open-web3/orml-type-definitions': 2.0.1
+    dev: false
+
+  /@peaqnetwork/type-definitions@0.0.4:
     resolution: {integrity: sha512-bMja9T9PHQrEy4Uhh0ZTWvKGpgiDd51tZg4ZOpgC1KtVBF6Wx+bNtt+Zyg0DKwRh2Eg+xI5OEBPycsFOpdIWIA==}
-
-  '@pendulum-chain/type-definitions@0.3.8':
+    dependencies:
+      '@open-web3/orml-type-definitions': 0.9.4-38
+    dev: false
+
+  /@pendulum-chain/type-definitions@0.3.8:
     resolution: {integrity: sha512-xor/TijvR5Hg0NcXozzyWLK2kGmJCJu+yvzq8knXiNzqNLcvJxUz8K+ov2ox6MQrQ7qMgQTBphelQuhwAGJ5bw==}
-
-  '@phala/typedefs@0.2.33':
+    dependencies:
+      '@babel/runtime': 7.24.1
+      '@open-web3/orml-type-definitions': 1.1.4
+    dev: false
+
+  /@phala/typedefs@0.2.33:
     resolution: {integrity: sha512-CaRzIGfU6CUIKLPswYtOw/xbtTttqmJZpr3fhkxLvkBQMXIH14iISD763OFXtWui7DrAMBKo/bHawvFNgWGKTg==}
-
-  '@pkgjs/parseargs@0.11.0':
+    dev: false
+
+  /@pkgjs/parseargs@0.11.0:
     resolution: {integrity: sha512-+1VkjdD0QBLPodGrJUeqarH8VAIvQODIbwh9XpP5Syisf7YoQgsJKPNFoqqLQlu+VQ/tVSshMR6loPMn8U+dPg==}
     engines: {node: '>=14'}
-
-  '@pnpm/config.env-replace@1.1.0':
+    requiresBuild: true
+    dev: false
+    optional: true
+
+  /@pnpm/config.env-replace@1.1.0:
     resolution: {integrity: sha512-htyl8TWnKL7K/ESFa1oW2UB5lVDxuF5DpM7tBi6Hu2LNL3mWkIzNLG6N4zoCUP1lCKNxWy/3iu8mS8MvToGd6w==}
     engines: {node: '>=12.22.0'}
-
-  '@pnpm/network.ca-file@1.0.2':
+    dev: false
+
+  /@pnpm/network.ca-file@1.0.2:
     resolution: {integrity: sha512-YcPQ8a0jwYU9bTdJDpXjMi7Brhkr1mXsXrUJvjqM2mQDgkRiz8jFaQGOdaLxgjtUfQgZhKy/O3cG/YwmgKaxLA==}
     engines: {node: '>=12.22.0'}
-
-  '@pnpm/npm-conf@2.2.2':
+    dependencies:
+      graceful-fs: 4.2.10
+    dev: false
+
+  /@pnpm/npm-conf@2.2.2:
     resolution: {integrity: sha512-UA91GwWPhFExt3IizW6bOeY/pQ0BkuNwKjk9iQW9KqxluGCrg4VenZ0/L+2Y0+ZOtme72EVvg6v0zo3AMQRCeA==}
     engines: {node: '>=12'}
-
-  '@polka/url@1.0.0-next.25':
+    dependencies:
+      '@pnpm/config.env-replace': 1.1.0
+      '@pnpm/network.ca-file': 1.0.2
+      config-chain: 1.1.13
+    dev: false
+
+  /@polka/url@1.0.0-next.25:
     resolution: {integrity: sha512-j7P6Rgr3mmtdkeDGTe0E/aYyWEWVtc5yFXtHCRHs28/jptDEWfaVOc5T7cblqy1XKPPfCxJc/8DwQ5YgLOZOVQ==}
-
-  '@polkadot-api/client@0.0.1-492c132563ea6b40ae1fc5470dec4cd18768d182.1.0':
+    dev: false
+
+  /@polkadot-api/client@0.0.1-492c132563ea6b40ae1fc5470dec4cd18768d182.1.0(rxjs@7.8.1):
     resolution: {integrity: sha512-0fqK6pUKcGHSG2pBvY+gfSS+1mMdjd/qRygAcKI5d05tKsnZLRnmhb9laDguKmGEIB0Bz9vQqNK3gIN/cfvVwg==}
+    requiresBuild: true
     peerDependencies:
       rxjs: '>=7.8.0'
-
-  '@polkadot-api/json-rpc-provider-proxy@0.0.1':
+    dependencies:
+      '@polkadot-api/metadata-builders': 0.0.1-492c132563ea6b40ae1fc5470dec4cd18768d182.1.0
+      '@polkadot-api/substrate-bindings': 0.0.1-492c132563ea6b40ae1fc5470dec4cd18768d182.1.0
+      '@polkadot-api/substrate-client': 0.0.1-492c132563ea6b40ae1fc5470dec4cd18768d182.1.0
+      '@polkadot-api/utils': 0.0.1-492c132563ea6b40ae1fc5470dec4cd18768d182.1.0
+      rxjs: 7.8.1
+    dev: false
+    optional: true
+
+  /@polkadot-api/json-rpc-provider-proxy@0.0.1:
     resolution: {integrity: sha512-gmVDUP8LpCH0BXewbzqXF2sdHddq1H1q+XrAW2of+KZj4woQkIGBRGTJHeBEVHe30EB+UejR1N2dT4PO/RvDdg==}
-
-  '@polkadot-api/json-rpc-provider-proxy@0.0.1-492c132563ea6b40ae1fc5470dec4cd18768d182.1.0':
+    requiresBuild: true
+    dev: false
+    optional: true
+
+  /@polkadot-api/json-rpc-provider-proxy@0.0.1-492c132563ea6b40ae1fc5470dec4cd18768d182.1.0:
     resolution: {integrity: sha512-0hZ8vtjcsyCX8AyqP2sqUHa1TFFfxGWmlXJkit0Nqp9b32MwZqn5eaUAiV2rNuEpoglKOdKnkGtUF8t5MoodKw==}
-
-  '@polkadot-api/json-rpc-provider@0.0.1':
+    requiresBuild: true
+    dev: false
+    optional: true
+
+  /@polkadot-api/json-rpc-provider@0.0.1:
     resolution: {integrity: sha512-/SMC/l7foRjpykLTUTacIH05H3mr9ip8b5xxfwXlVezXrNVLp3Cv0GX6uItkKd+ZjzVPf3PFrDF2B2/HLSNESA==}
-
-  '@polkadot-api/json-rpc-provider@0.0.1-492c132563ea6b40ae1fc5470dec4cd18768d182.1.0':
+    requiresBuild: true
+    dev: false
+    optional: true
+
+  /@polkadot-api/json-rpc-provider@0.0.1-492c132563ea6b40ae1fc5470dec4cd18768d182.1.0:
     resolution: {integrity: sha512-EaUS9Fc3wsiUr6ZS43PQqaRScW7kM6DYbuM/ou0aYjm8N9MBqgDbGm2oL6RE1vAVmOfEuHcXZuZkhzWtyvQUtA==}
-
-  '@polkadot-api/metadata-builders@0.0.1':
+    requiresBuild: true
+    dev: false
+    optional: true
+
+  /@polkadot-api/metadata-builders@0.0.1:
     resolution: {integrity: sha512-GCI78BHDzXAF/L2pZD6Aod/yl82adqQ7ftNmKg51ixRL02JpWUA+SpUKTJE5MY1p8kiJJIo09P2um24SiJHxNA==}
-
-  '@polkadot-api/metadata-builders@0.0.1-492c132563ea6b40ae1fc5470dec4cd18768d182.1.0':
+    requiresBuild: true
+    dependencies:
+      '@polkadot-api/substrate-bindings': 0.0.1
+      '@polkadot-api/utils': 0.0.1
+    dev: false
+    optional: true
+
+  /@polkadot-api/metadata-builders@0.0.1-492c132563ea6b40ae1fc5470dec4cd18768d182.1.0:
     resolution: {integrity: sha512-BD7rruxChL1VXt0icC2gD45OtT9ofJlql0qIllHSRYgama1CR2Owt+ApInQxB+lWqM+xNOznZRpj8CXNDvKIMg==}
-
-  '@polkadot-api/observable-client@0.1.0':
+    requiresBuild: true
+    dependencies:
+      '@polkadot-api/substrate-bindings': 0.0.1-492c132563ea6b40ae1fc5470dec4cd18768d182.1.0
+      '@polkadot-api/utils': 0.0.1-492c132563ea6b40ae1fc5470dec4cd18768d182.1.0
+    dev: false
+    optional: true
+
+  /@polkadot-api/observable-client@0.1.0(rxjs@7.8.1):
     resolution: {integrity: sha512-GBCGDRztKorTLna/unjl/9SWZcRmvV58o9jwU2Y038VuPXZcr01jcw/1O3x+yeAuwyGzbucI/mLTDa1QoEml3A==}
+    requiresBuild: true
     peerDependencies:
       rxjs: '>=7.8.0'
-
-  '@polkadot-api/substrate-bindings@0.0.1':
+    dependencies:
+      '@polkadot-api/metadata-builders': 0.0.1
+      '@polkadot-api/substrate-bindings': 0.0.1
+      '@polkadot-api/substrate-client': 0.0.1
+      '@polkadot-api/utils': 0.0.1
+      rxjs: 7.8.1
+    dev: false
+    optional: true
+
+  /@polkadot-api/substrate-bindings@0.0.1:
     resolution: {integrity: sha512-bAe7a5bOPnuFVmpv7y4BBMRpNTnMmE0jtTqRUw/+D8ZlEHNVEJQGr4wu3QQCl7k1GnSV1wfv3mzIbYjErEBocg==}
-
-  '@polkadot-api/substrate-bindings@0.0.1-492c132563ea6b40ae1fc5470dec4cd18768d182.1.0':
+    requiresBuild: true
+    dependencies:
+      '@noble/hashes': 1.4.0
+      '@polkadot-api/utils': 0.0.1
+      '@scure/base': 1.1.6
+      scale-ts: 1.6.0
+    dev: false
+    optional: true
+
+  /@polkadot-api/substrate-bindings@0.0.1-492c132563ea6b40ae1fc5470dec4cd18768d182.1.0:
     resolution: {integrity: sha512-N4vdrZopbsw8k57uG58ofO7nLXM4Ai7835XqakN27MkjXMp5H830A1KJE0L9sGQR7ukOCDEIHHcwXVrzmJ/PBg==}
-
-  '@polkadot-api/substrate-client@0.0.1':
+    requiresBuild: true
+    dependencies:
+      '@noble/hashes': 1.4.0
+      '@polkadot-api/utils': 0.0.1-492c132563ea6b40ae1fc5470dec4cd18768d182.1.0
+      '@scure/base': 1.1.6
+      scale-ts: 1.6.0
+    dev: false
+    optional: true
+
+  /@polkadot-api/substrate-client@0.0.1:
     resolution: {integrity: sha512-9Bg9SGc3AwE+wXONQoW8GC00N3v6lCZLW74HQzqB6ROdcm5VAHM4CB/xRzWSUF9CXL78ugiwtHx3wBcpx4H4Wg==}
-
-  '@polkadot-api/substrate-client@0.0.1-492c132563ea6b40ae1fc5470dec4cd18768d182.1.0':
+    requiresBuild: true
+    dev: false
+    optional: true
+
+  /@polkadot-api/substrate-client@0.0.1-492c132563ea6b40ae1fc5470dec4cd18768d182.1.0:
     resolution: {integrity: sha512-lcdvd2ssUmB1CPzF8s2dnNOqbrDa+nxaaGbuts+Vo8yjgSKwds2Lo7Oq+imZN4VKW7t9+uaVcKFLMF7PdH0RWw==}
-
-  '@polkadot-api/utils@0.0.1':
+    requiresBuild: true
+    dev: false
+    optional: true
+
+  /@polkadot-api/utils@0.0.1:
     resolution: {integrity: sha512-3j+pRmlF9SgiYDabSdZsBSsN5XHbpXOAce1lWj56IEEaFZVjsiCaxDOA7C9nCcgfVXuvnbxqqEGQvnY+QfBAUw==}
-
-  '@polkadot-api/utils@0.0.1-492c132563ea6b40ae1fc5470dec4cd18768d182.1.0':
+    requiresBuild: true
+    dev: false
+    optional: true
+
+  /@polkadot-api/utils@0.0.1-492c132563ea6b40ae1fc5470dec4cd18768d182.1.0:
     resolution: {integrity: sha512-0CYaCjfLQJTCRCiYvZ81OncHXEKPzAexCMoVloR+v2nl/O2JRya/361MtPkeNLC6XBoaEgLAG9pWQpH3WePzsw==}
-
-  '@polkadot/api-augment@10.12.6':
+    requiresBuild: true
+    dev: false
+    optional: true
+
+  /@polkadot/api-augment@10.12.6:
     resolution: {integrity: sha512-CZHaFAd6zexk3JCm1mY5doE1E634xNpKaTGpbs61Ch285d5EqBY25GdzGNiMprNl4VyRFT4N7dXKfwEdsM6Z9w==}
     engines: {node: '>=18'}
-
-  '@polkadot/api-augment@11.1.1':
+    dependencies:
+      '@polkadot/api-base': 10.12.6
+      '@polkadot/rpc-augment': 10.12.6
+      '@polkadot/types': 10.12.6
+      '@polkadot/types-augment': 10.12.6
+      '@polkadot/types-codec': 10.12.6
+      '@polkadot/util': 12.6.2
+      tslib: 2.6.2
+    transitivePeerDependencies:
+      - bufferutil
+      - supports-color
+      - utf-8-validate
+    dev: false
+
+  /@polkadot/api-augment@11.1.1:
     resolution: {integrity: sha512-3rJZmW5RH/A9ajO75Fmc20FMQRFytk/hZOqFAlhik/UuRCOgtU4fNouSWaWN0a75iBT8+01/sS917XRibHDysQ==}
     engines: {node: '>=18'}
-
-  '@polkadot/api-augment@7.15.1':
+    dependencies:
+      '@polkadot/api-base': 11.1.1
+      '@polkadot/rpc-augment': 11.1.1
+      '@polkadot/types': 11.1.1
+      '@polkadot/types-augment': 11.1.1
+      '@polkadot/types-codec': 11.1.1
+      '@polkadot/util': 12.6.2
+      tslib: 2.6.2
+    transitivePeerDependencies:
+      - bufferutil
+      - supports-color
+      - utf-8-validate
+    dev: false
+
+  /@polkadot/api-augment@7.15.1:
     resolution: {integrity: sha512-7csQLS6zuYuGq7W1EkTBz1ZmxyRvx/Qpz7E7zPSwxmY8Whb7Yn2effU9XF0eCcRpyfSW8LodF8wMmLxGYs1OaQ==}
     engines: {node: '>=14.0.0'}
-
-  '@polkadot/api-augment@9.14.2':
+    dependencies:
+      '@babel/runtime': 7.24.1
+      '@polkadot/api-base': 7.15.1
+      '@polkadot/rpc-augment': 7.15.1
+      '@polkadot/types': 7.15.1
+      '@polkadot/types-augment': 7.15.1
+      '@polkadot/types-codec': 7.15.1
+      '@polkadot/util': 8.7.1
+    transitivePeerDependencies:
+      - encoding
+      - supports-color
+    dev: false
+
+  /@polkadot/api-augment@9.14.2:
     resolution: {integrity: sha512-19MmW8AHEcLkdcUIo3LLk0eCQgREWqNSxkUyOeWn7UiNMY1AhDOOwMStUBNCvrIDK6VL6GGc1sY7rkPCLMuKSw==}
     engines: {node: '>=14.0.0'}
-
-  '@polkadot/api-base@10.12.6':
+    dependencies:
+      '@babel/runtime': 7.24.1
+      '@polkadot/api-base': 9.14.2
+      '@polkadot/rpc-augment': 9.14.2
+      '@polkadot/types': 9.14.2
+      '@polkadot/types-augment': 9.14.2
+      '@polkadot/types-codec': 9.14.2
+      '@polkadot/util': 10.4.2
+    transitivePeerDependencies:
+      - bufferutil
+      - supports-color
+      - utf-8-validate
+    dev: false
+
+  /@polkadot/api-base@10.12.6:
     resolution: {integrity: sha512-6EzMettffiadB5j0X2nValtrEZJ2dKZMArfWHbSCV1QRSPOaMO3Phf/idqtF8HgBHD3FCHJ+JsZEns6xpkpteg==}
     engines: {node: '>=18'}
-
-  '@polkadot/api-base@11.1.1':
+    dependencies:
+      '@polkadot/rpc-core': 10.12.6
+      '@polkadot/types': 10.12.6
+      '@polkadot/util': 12.6.2
+      rxjs: 7.8.1
+      tslib: 2.6.2
+    transitivePeerDependencies:
+      - bufferutil
+      - supports-color
+      - utf-8-validate
+    dev: false
+
+  /@polkadot/api-base@11.1.1:
     resolution: {integrity: sha512-+hH7Azj7pOj0iyjLj8ORxJVNUKAfZCH68rM9VQRs+/N9NmpxSMx8AxBKCynSgSJoiDXr84Zm862wJHoa4Ytf2g==}
     engines: {node: '>=18'}
-
-  '@polkadot/api-base@7.15.1':
+    dependencies:
+      '@polkadot/rpc-core': 11.1.1
+      '@polkadot/types': 11.1.1
+      '@polkadot/util': 12.6.2
+      rxjs: 7.8.1
+      tslib: 2.6.2
+    transitivePeerDependencies:
+      - bufferutil
+      - supports-color
+      - utf-8-validate
+    dev: false
+
+  /@polkadot/api-base@7.15.1:
     resolution: {integrity: sha512-UlhLdljJPDwGpm5FxOjvJNFTxXMRFaMuVNx6EklbuetbBEJ/Amihhtj0EJRodxQwtZ4ZtPKYKt+g+Dn7OJJh4g==}
     engines: {node: '>=14.0.0'}
-
-  '@polkadot/api-base@9.14.2':
+    dependencies:
+      '@babel/runtime': 7.24.1
+      '@polkadot/rpc-core': 7.15.1
+      '@polkadot/types': 7.15.1
+      '@polkadot/util': 8.7.1
+      rxjs: 7.8.1
+    transitivePeerDependencies:
+      - encoding
+      - supports-color
+    dev: false
+
+  /@polkadot/api-base@9.14.2:
     resolution: {integrity: sha512-ky9fmzG1Tnrjr/SBZ0aBB21l0TFr+CIyQenQczoUyVgiuxVaI/2Bp6R2SFrHhG28P+PW2/RcYhn2oIAR2Z2fZQ==}
     engines: {node: '>=14.0.0'}
-
-  '@polkadot/api-derive@10.12.6':
+    dependencies:
+      '@babel/runtime': 7.24.1
+      '@polkadot/rpc-core': 9.14.2
+      '@polkadot/types': 9.14.2
+      '@polkadot/util': 10.4.2
+      rxjs: 7.8.1
+    transitivePeerDependencies:
+      - bufferutil
+      - supports-color
+      - utf-8-validate
+    dev: false
+
+  /@polkadot/api-derive@10.12.6:
     resolution: {integrity: sha512-stjciYU9caSvPrcPo40zwPu15O7Q9OK9ldMFyyQkDdUT4cCE0LHuCmTNwcm4XhQq3XXJn+e7WNdhBfquwvkuhw==}
     engines: {node: '>=18'}
-
-  '@polkadot/api-derive@11.1.1':
+    dependencies:
+      '@polkadot/api': 10.12.6
+      '@polkadot/api-augment': 10.12.6
+      '@polkadot/api-base': 10.12.6
+      '@polkadot/rpc-core': 10.12.6
+      '@polkadot/types': 10.12.6
+      '@polkadot/types-codec': 10.12.6
+      '@polkadot/util': 12.6.2
+      '@polkadot/util-crypto': 12.6.2(@polkadot/util@12.6.2)
+      rxjs: 7.8.1
+      tslib: 2.6.2
+    transitivePeerDependencies:
+      - bufferutil
+      - supports-color
+      - utf-8-validate
+    dev: false
+
+  /@polkadot/api-derive@11.1.1:
     resolution: {integrity: sha512-OR2DfUg9Nd3JvCw3hUXbLPyiaUBPzb1mVXc2qngqdz4Y1Sg0yakTwKjSiFBEgQE7qO0Fjq9BYKLi5Ci66jciAw==}
     engines: {node: '>=18'}
-
-  '@polkadot/api-derive@7.15.1':
+    dependencies:
+      '@polkadot/api': 11.1.1
+      '@polkadot/api-augment': 11.1.1
+      '@polkadot/api-base': 11.1.1
+      '@polkadot/rpc-core': 11.1.1
+      '@polkadot/types': 11.1.1
+      '@polkadot/types-codec': 11.1.1
+      '@polkadot/util': 12.6.2
+      '@polkadot/util-crypto': 12.6.2(@polkadot/util@12.6.2)
+      rxjs: 7.8.1
+      tslib: 2.6.2
+    transitivePeerDependencies:
+      - bufferutil
+      - supports-color
+      - utf-8-validate
+    dev: false
+
+  /@polkadot/api-derive@7.15.1:
     resolution: {integrity: sha512-CsOQppksQBaa34L1fWRzmfQQpoEBwfH0yTTQxgj3h7rFYGVPxEKGeFjo1+IgI2vXXvOO73Z8E4H/MnbxvKrs1Q==}
     engines: {node: '>=14.0.0'}
-
-  '@polkadot/api-derive@9.14.2':
+    dependencies:
+      '@babel/runtime': 7.24.1
+      '@polkadot/api': 7.15.1
+      '@polkadot/api-augment': 7.15.1
+      '@polkadot/api-base': 7.15.1
+      '@polkadot/rpc-core': 7.15.1
+      '@polkadot/types': 7.15.1
+      '@polkadot/types-codec': 7.15.1
+      '@polkadot/util': 8.7.1
+      '@polkadot/util-crypto': 8.7.1(@polkadot/util@8.7.1)
+      rxjs: 7.8.1
+    transitivePeerDependencies:
+      - encoding
+      - supports-color
+    dev: false
+
+  /@polkadot/api-derive@9.14.2:
     resolution: {integrity: sha512-yw9OXucmeggmFqBTMgza0uZwhNjPxS7MaT7lSCUIRKckl1GejdV+qMhL3XFxPFeYzXwzFpdPG11zWf+qJlalqw==}
     engines: {node: '>=14.0.0'}
-
-  '@polkadot/api@10.12.6':
+    dependencies:
+      '@babel/runtime': 7.24.1
+      '@polkadot/api': 9.14.2
+      '@polkadot/api-augment': 9.14.2
+      '@polkadot/api-base': 9.14.2
+      '@polkadot/rpc-core': 9.14.2
+      '@polkadot/types': 9.14.2
+      '@polkadot/types-codec': 9.14.2
+      '@polkadot/util': 10.4.2
+      '@polkadot/util-crypto': 10.4.2(@polkadot/util@10.4.2)
+      rxjs: 7.8.1
+    transitivePeerDependencies:
+      - bufferutil
+      - supports-color
+      - utf-8-validate
+    dev: false
+
+  /@polkadot/api@10.12.6:
     resolution: {integrity: sha512-qWF7qFLZtpSILuPeZcvz0oCBXe89XndDjzgCnflvEVIUkQvxtFM8mDXpzI4bz8klrLYHlyFbP7HJl/xLi+XTew==}
     engines: {node: '>=18'}
-
-  '@polkadot/api@11.1.1':
+    dependencies:
+      '@polkadot/api-augment': 10.12.6
+      '@polkadot/api-base': 10.12.6
+      '@polkadot/api-derive': 10.12.6
+      '@polkadot/keyring': 12.6.2(@polkadot/util-crypto@12.6.2)(@polkadot/util@12.6.2)
+      '@polkadot/rpc-augment': 10.12.6
+      '@polkadot/rpc-core': 10.12.6
+      '@polkadot/rpc-provider': 10.12.6
+      '@polkadot/types': 10.12.6
+      '@polkadot/types-augment': 10.12.6
+      '@polkadot/types-codec': 10.12.6
+      '@polkadot/types-create': 10.12.6
+      '@polkadot/types-known': 10.12.6
+      '@polkadot/util': 12.6.2
+      '@polkadot/util-crypto': 12.6.2(@polkadot/util@12.6.2)
+      eventemitter3: 5.0.1
+      rxjs: 7.8.1
+      tslib: 2.6.2
+    transitivePeerDependencies:
+      - bufferutil
+      - supports-color
+      - utf-8-validate
+    dev: false
+
+  /@polkadot/api@11.1.1:
     resolution: {integrity: sha512-SGKIFMan0o4cjRxpndAaEG7aPb9TwAPVgjS/DKJDpzdKA7rEqDTe+SFw/vuzbt9CSl2nx1LBd10xbOeV7Ak+KA==}
     engines: {node: '>=18'}
-
-  '@polkadot/api@7.15.1':
+    dependencies:
+      '@polkadot/api-augment': 11.1.1
+      '@polkadot/api-base': 11.1.1
+      '@polkadot/api-derive': 11.1.1
+      '@polkadot/keyring': 12.6.2(@polkadot/util-crypto@12.6.2)(@polkadot/util@12.6.2)
+      '@polkadot/rpc-augment': 11.1.1
+      '@polkadot/rpc-core': 11.1.1
+      '@polkadot/rpc-provider': 11.1.1
+      '@polkadot/types': 11.1.1
+      '@polkadot/types-augment': 11.1.1
+      '@polkadot/types-codec': 11.1.1
+      '@polkadot/types-create': 11.1.1
+      '@polkadot/types-known': 11.1.1
+      '@polkadot/util': 12.6.2
+      '@polkadot/util-crypto': 12.6.2(@polkadot/util@12.6.2)
+      eventemitter3: 5.0.1
+      rxjs: 7.8.1
+      tslib: 2.6.2
+    transitivePeerDependencies:
+      - bufferutil
+      - supports-color
+      - utf-8-validate
+    dev: false
+
+  /@polkadot/api@7.15.1:
     resolution: {integrity: sha512-z0z6+k8+R9ixRMWzfsYrNDnqSV5zHKmyhTCL0I7+1I081V18MJTCFUKubrh0t1gD0/FCt3U9Ibvr4IbtukYLrQ==}
     engines: {node: '>=14.0.0'}
-
-  '@polkadot/api@9.14.2':
+    dependencies:
+      '@babel/runtime': 7.24.1
+      '@polkadot/api-augment': 7.15.1
+      '@polkadot/api-base': 7.15.1
+      '@polkadot/api-derive': 7.15.1
+      '@polkadot/keyring': 8.7.1(@polkadot/util-crypto@8.7.1)(@polkadot/util@8.7.1)
+      '@polkadot/rpc-augment': 7.15.1
+      '@polkadot/rpc-core': 7.15.1
+      '@polkadot/rpc-provider': 7.15.1
+      '@polkadot/types': 7.15.1
+      '@polkadot/types-augment': 7.15.1
+      '@polkadot/types-codec': 7.15.1
+      '@polkadot/types-create': 7.15.1
+      '@polkadot/types-known': 7.15.1
+      '@polkadot/util': 8.7.1
+      '@polkadot/util-crypto': 8.7.1(@polkadot/util@8.7.1)
+      eventemitter3: 4.0.7
+      rxjs: 7.8.1
+    transitivePeerDependencies:
+      - encoding
+      - supports-color
+    dev: false
+
+  /@polkadot/api@9.14.2:
     resolution: {integrity: sha512-R3eYFj2JgY1zRb+OCYQxNlJXCs2FA+AU4uIEiVcXnVLmR3M55tkRNEwYAZmiFxx0pQmegGgPMc33q7TWGdw24A==}
     engines: {node: '>=14.0.0'}
-
-  '@polkadot/apps-config@0.137.1':
+    dependencies:
+      '@babel/runtime': 7.24.1
+      '@polkadot/api-augment': 9.14.2
+      '@polkadot/api-base': 9.14.2
+      '@polkadot/api-derive': 9.14.2
+      '@polkadot/keyring': 10.4.2(@polkadot/util-crypto@10.4.2)(@polkadot/util@10.4.2)
+      '@polkadot/rpc-augment': 9.14.2
+      '@polkadot/rpc-core': 9.14.2
+      '@polkadot/rpc-provider': 9.14.2
+      '@polkadot/types': 9.14.2
+      '@polkadot/types-augment': 9.14.2
+      '@polkadot/types-codec': 9.14.2
+      '@polkadot/types-create': 9.14.2
+      '@polkadot/types-known': 9.14.2
+      '@polkadot/util': 10.4.2
+      '@polkadot/util-crypto': 10.4.2(@polkadot/util@10.4.2)
+      eventemitter3: 5.0.1
+      rxjs: 7.8.1
+    transitivePeerDependencies:
+      - bufferutil
+      - supports-color
+      - utf-8-validate
+    dev: false
+
+  /@polkadot/apps-config@0.137.1(@polkadot/keyring@12.6.2)(@polkadot/util-crypto@12.6.2)(react-dom@18.2.0)(react-is@18.2.0)(react@18.2.0):
     resolution: {integrity: sha512-wculB9gvv4iOMg8dm8maxlRAjFNwu5iQsVx22XnNGCoN9EQVBUxR4O7Ok9/cCFm75Y/m9W2KeYAAvTxoAVhZ0Q==}
     engines: {node: '>=18'}
-
-  '@polkadot/keyring@10.4.2':
+    dependencies:
+      '@acala-network/type-definitions': 5.1.2(@polkadot/types@11.1.1)
+      '@bifrost-finance/type-definitions': 1.11.3(@polkadot/api@11.1.1)
+      '@crustio/type-definitions': 1.3.0
+      '@darwinia/types': 2.8.10
+      '@darwinia/types-known': 2.8.10
+      '@digitalnative/type-definitions': 1.1.27(@polkadot/util-crypto@12.6.2)(@polkadot/util@12.6.2)
+      '@docknetwork/node-types': 0.16.0
+      '@edgeware/node-types': 3.6.2-wako
+      '@equilab/definitions': 1.4.18
+      '@fragnova/api-augment': 0.1.0-spec-1.0.4-mainnet
+      '@frequency-chain/api-augment': 1.11.1
+      '@interlay/interbtc-types': 1.13.0
+      '@kiltprotocol/type-definitions': 0.34.0
+      '@laminar/type-definitions': 0.3.1
+      '@logion/node-api': 0.27.0-4
+      '@mangata-finance/type-definitions': 2.1.2(@polkadot/types@11.1.1)
+      '@metaverse-network-sdk/type-definitions': 0.0.1-16
+      '@parallel-finance/type-definitions': 2.0.1
+      '@peaqnetwork/type-definitions': 0.0.4
+      '@pendulum-chain/type-definitions': 0.3.8
+      '@phala/typedefs': 0.2.33
+      '@polkadot/api': 11.1.1
+      '@polkadot/api-derive': 11.1.1
+      '@polkadot/networks': 12.6.2
+      '@polkadot/react-identicon': 3.6.6(@polkadot/keyring@12.6.2)(@polkadot/networks@12.6.2)(@polkadot/util-crypto@12.6.2)(@polkadot/util@12.6.2)(react-dom@18.2.0)(react-is@18.2.0)(react@18.2.0)
+      '@polkadot/types': 11.1.1
+      '@polkadot/types-codec': 11.1.1
+      '@polkadot/util': 12.6.2
+      '@polkadot/wasm-util': 7.3.2(@polkadot/util@12.6.2)
+      '@polkadot/x-fetch': 12.6.2
+      '@polkadot/x-ws': 12.6.2
+      '@polymeshassociation/polymesh-types': 5.7.0
+      '@snowfork/snowbridge-types': 0.2.7(@polkadot/util-crypto@12.6.2)(@polkadot/util@12.6.2)
+      '@sora-substrate/type-definitions': 1.27.7
+      '@subsocial/definitions': 0.8.14
+      '@unique-nft/opal-testnet-types': 1003.70.0(@polkadot/api@11.1.1)(@polkadot/types@11.1.1)
+      '@unique-nft/quartz-mainnet-types': 1003.70.0(@polkadot/api@11.1.1)(@polkadot/types@11.1.1)
+      '@unique-nft/sapphire-mainnet-types': 1003.70.0(@polkadot/api@11.1.1)(@polkadot/types@11.1.1)
+      '@unique-nft/unique-mainnet-types': 1001.63.0(@polkadot/api@11.1.1)(@polkadot/types@11.1.1)
+      '@zeitgeistpm/type-defs': 1.0.0
+      '@zeroio/type-definitions': 0.0.14
+      moonbeam-types-bundle: 2.0.10
+      pontem-types-bundle: 1.0.15(@polkadot/util-crypto@12.6.2)(@polkadot/util@12.6.2)
+      rxjs: 7.8.1
+      tslib: 2.6.2
+    transitivePeerDependencies:
+      - '@polkadot/keyring'
+      - '@polkadot/util-crypto'
+      - bufferutil
+      - encoding
+      - react
+      - react-dom
+      - react-is
+      - supports-color
+      - utf-8-validate
+    dev: false
+
+  /@polkadot/keyring@10.4.2(@polkadot/util-crypto@10.4.2)(@polkadot/util@10.4.2):
     resolution: {integrity: sha512-7iHhJuXaHrRTG6cJDbZE9G+c1ts1dujp0qbO4RfAPmT7YUvphHvAtCKueN9UKPz5+TYDL+rP/jDEaSKU8jl/qQ==}
     engines: {node: '>=14.0.0'}
     peerDependencies:
       '@polkadot/util': 10.4.2
       '@polkadot/util-crypto': 10.4.2
-
-  '@polkadot/keyring@12.6.2':
+    dependencies:
+      '@babel/runtime': 7.24.1
+      '@polkadot/util': 10.4.2
+      '@polkadot/util-crypto': 10.4.2(@polkadot/util@10.4.2)
+    dev: false
+
+  /@polkadot/keyring@12.6.2(@polkadot/util-crypto@12.6.2)(@polkadot/util@12.6.2):
     resolution: {integrity: sha512-O3Q7GVmRYm8q7HuB3S0+Yf/q/EB2egKRRU3fv9b3B7V+A52tKzA+vIwEmNVaD1g5FKW9oB97rmpggs0zaKFqHw==}
     engines: {node: '>=18'}
     peerDependencies:
       '@polkadot/util': 12.6.2
       '@polkadot/util-crypto': 12.6.2
-
-  '@polkadot/keyring@6.11.1':
+    dependencies:
+      '@polkadot/util': 12.6.2
+      '@polkadot/util-crypto': 12.6.2(@polkadot/util@12.6.2)
+      tslib: 2.6.2
+    dev: false
+
+  /@polkadot/keyring@6.11.1(@polkadot/util-crypto@12.6.2)(@polkadot/util@12.6.2):
     resolution: {integrity: sha512-rW8INl7pO6Dmaffd6Df1yAYCRWa2RmWQ0LGfJeA/M6seVIkI6J3opZqAd4q2Op+h9a7z4TESQGk8yggOEL+Csg==}
     engines: {node: '>=14.0.0'}
     peerDependencies:
       '@polkadot/util': 6.11.1
       '@polkadot/util-crypto': 6.11.1
-
-  '@polkadot/keyring@7.9.2':
+    dependencies:
+      '@babel/runtime': 7.24.1
+      '@polkadot/util': 12.6.2
+      '@polkadot/util-crypto': 12.6.2(@polkadot/util@12.6.2)
+    dev: false
+
+  /@polkadot/keyring@7.9.2(@polkadot/util-crypto@12.6.2)(@polkadot/util@12.6.2):
     resolution: {integrity: sha512-6UGoIxhiTyISkYEZhUbCPpgVxaneIfb/DBVlHtbvaABc8Mqh1KuqcTIq19Mh9wXlBuijl25rw4lUASrE/9sBqg==}
     engines: {node: '>=14.0.0'}
     peerDependencies:
       '@polkadot/util': 7.9.2
       '@polkadot/util-crypto': 7.9.2
-
-  '@polkadot/keyring@8.7.1':
+    dependencies:
+      '@babel/runtime': 7.24.1
+      '@polkadot/util': 12.6.2
+      '@polkadot/util-crypto': 12.6.2(@polkadot/util@12.6.2)
+    dev: false
+
+  /@polkadot/keyring@8.7.1(@polkadot/util-crypto@12.6.2)(@polkadot/util@12.6.2):
     resolution: {integrity: sha512-t6ZgQVC+nQT7XwbWtEhkDpiAzxKVJw8Xd/gWdww6xIrawHu7jo3SGB4QNdPgkf8TvDHYAAJiupzVQYAlOIq3GA==}
     engines: {node: '>=14.0.0'}
     peerDependencies:
       '@polkadot/util': 8.7.1
       '@polkadot/util-crypto': 8.7.1
-
-  '@polkadot/metadata@4.17.1':
+    dependencies:
+      '@babel/runtime': 7.24.1
+      '@polkadot/util': 12.6.2
+      '@polkadot/util-crypto': 12.6.2(@polkadot/util@12.6.2)
+    dev: false
+
+  /@polkadot/keyring@8.7.1(@polkadot/util-crypto@8.7.1)(@polkadot/util@8.7.1):
+    resolution: {integrity: sha512-t6ZgQVC+nQT7XwbWtEhkDpiAzxKVJw8Xd/gWdww6xIrawHu7jo3SGB4QNdPgkf8TvDHYAAJiupzVQYAlOIq3GA==}
+    engines: {node: '>=14.0.0'}
+    peerDependencies:
+      '@polkadot/util': 8.7.1
+      '@polkadot/util-crypto': 8.7.1
+    dependencies:
+      '@babel/runtime': 7.24.1
+      '@polkadot/util': 8.7.1
+      '@polkadot/util-crypto': 8.7.1(@polkadot/util@8.7.1)
+    dev: false
+
+  /@polkadot/metadata@4.17.1:
     resolution: {integrity: sha512-219isiCWVfbu5JxZnOPj+cV4T+S0XHS4+Jal3t3xz9y4nbgr+25Pa4KInEsJPx0u8EZAxMeiUCX3vd5U7oe72g==}
     engines: {node: '>=14.0.0'}
-
-  '@polkadot/networks@10.4.2':
+    dependencies:
+      '@babel/runtime': 7.24.1
+      '@polkadot/types': 4.17.1
+      '@polkadot/types-known': 4.17.1
+      '@polkadot/util': 6.11.1
+      '@polkadot/util-crypto': 6.11.1(@polkadot/util@6.11.1)
+    dev: false
+
+  /@polkadot/networks@10.4.2:
     resolution: {integrity: sha512-FAh/znrEvWBiA/LbcT5GXHsCFUl//y9KqxLghSr/CreAmAergiJNT0MVUezC7Y36nkATgmsr4ylFwIxhVtuuCw==}
     engines: {node: '>=14.0.0'}
-
-  '@polkadot/networks@12.6.2':
+    dependencies:
+      '@babel/runtime': 7.24.1
+      '@polkadot/util': 10.4.2
+      '@substrate/ss58-registry': 1.47.0
+    dev: false
+
+  /@polkadot/networks@12.6.2:
     resolution: {integrity: sha512-1oWtZm1IvPWqvMrldVH6NI2gBoCndl5GEwx7lAuQWGr7eNL+6Bdc5K3Z9T0MzFvDGoi2/CBqjX9dRKo39pDC/w==}
     engines: {node: '>=18'}
-
-  '@polkadot/networks@6.11.1':
+    dependencies:
+      '@polkadot/util': 12.6.2
+      '@substrate/ss58-registry': 1.44.0
+      tslib: 2.6.2
+    dev: false
+
+  /@polkadot/networks@6.11.1:
     resolution: {integrity: sha512-0C6Ha2kvr42se3Gevx6UhHzv3KnPHML0N73Amjwvdr4y0HLZ1Nfw+vcm5yqpz5gpiehqz97XqFrsPRauYdcksQ==}
     engines: {node: '>=14.0.0'}
-
-  '@polkadot/networks@8.7.1':
+    dependencies:
+      '@babel/runtime': 7.24.1
+    dev: false
+
+  /@polkadot/networks@8.7.1:
     resolution: {integrity: sha512-8xAmhDW0ry5EKcEjp6VTuwoTm0DdDo/zHsmx88P6sVL87gupuFsL+B6TrsYLl8GcaqxujwrOlKB+CKTUg7qFKg==}
     engines: {node: '>=14.0.0'}
-
-  '@polkadot/react-identicon@3.6.6':
+    dependencies:
+      '@babel/runtime': 7.24.1
+      '@polkadot/util': 8.7.1
+      '@substrate/ss58-registry': 1.47.0
+    dev: false
+
+  /@polkadot/react-identicon@3.6.6(@polkadot/keyring@12.6.2)(@polkadot/networks@12.6.2)(@polkadot/util-crypto@12.6.2)(@polkadot/util@12.6.2)(react-dom@18.2.0)(react-is@18.2.0)(react@18.2.0):
     resolution: {integrity: sha512-fcIqfXdQqmfVPquytfCPtG//4CEcdYCZQI7mO0zJCwH1RlUuxmhp5Gmm8TS+4ATOZ5utO6/IB+et9yAZ99PSNg==}
     engines: {node: '>=18'}
     peerDependencies:
@@ -1150,784 +2426,1721 @@
       react: '*'
       react-dom: '*'
       react-is: '*'
-
-  '@polkadot/rpc-augment@10.12.6':
+    dependencies:
+      '@polkadot/keyring': 12.6.2(@polkadot/util-crypto@12.6.2)(@polkadot/util@12.6.2)
+      '@polkadot/ui-settings': 3.6.6(@polkadot/networks@12.6.2)(@polkadot/util@12.6.2)
+      '@polkadot/ui-shared': 3.6.6(@polkadot/util-crypto@12.6.2)(@polkadot/util@12.6.2)
+      '@polkadot/util': 12.6.2
+      '@polkadot/util-crypto': 12.6.2(@polkadot/util@12.6.2)
+      ethereum-blockies-base64: 1.0.2
+      jdenticon: 3.2.0
+      react: 18.2.0
+      react-copy-to-clipboard: 5.1.0(react@18.2.0)
+      react-dom: 18.2.0(react@18.2.0)
+      react-is: 18.2.0
+      styled-components: 6.1.8(react-dom@18.2.0)(react@18.2.0)
+      tslib: 2.6.2
+    transitivePeerDependencies:
+      - '@polkadot/networks'
+    dev: false
+
+  /@polkadot/rpc-augment@10.12.6:
     resolution: {integrity: sha512-MMZgdZtVygHqgsmCdKhfaN9ywf6im72xJzc9H8fkqyoJ+cGVy36uI3e8YwEM9vV6g/nallFmz4mU46u8/TjGlw==}
     engines: {node: '>=18'}
-
-  '@polkadot/rpc-augment@11.1.1':
+    dependencies:
+      '@polkadot/rpc-core': 10.12.6
+      '@polkadot/types': 10.12.6
+      '@polkadot/types-codec': 10.12.6
+      '@polkadot/util': 12.6.2
+      tslib: 2.6.2
+    transitivePeerDependencies:
+      - bufferutil
+      - supports-color
+      - utf-8-validate
+    dev: false
+
+  /@polkadot/rpc-augment@11.1.1:
     resolution: {integrity: sha512-jkKhKAqgPivgNltmLmeD7oiMD6ekxe9bv2qOGEc1BVopSnS+PXCuGOeftTuv7Qo4rXaoEkMP1rlxmbjOZ4o3sg==}
     engines: {node: '>=18'}
-
-  '@polkadot/rpc-augment@7.15.1':
+    dependencies:
+      '@polkadot/rpc-core': 11.1.1
+      '@polkadot/types': 11.1.1
+      '@polkadot/types-codec': 11.1.1
+      '@polkadot/util': 12.6.2
+      tslib: 2.6.2
+    transitivePeerDependencies:
+      - bufferutil
+      - supports-color
+      - utf-8-validate
+    dev: false
+
+  /@polkadot/rpc-augment@7.15.1:
     resolution: {integrity: sha512-sK0+mphN7nGz/eNPsshVi0qd0+N0Pqxuebwc1YkUGP0f9EkDxzSGp6UjGcSwWVaAtk9WZZ1MpK1Jwb/2GrKV7Q==}
     engines: {node: '>=14.0.0'}
-
-  '@polkadot/rpc-augment@9.14.2':
+    dependencies:
+      '@babel/runtime': 7.24.1
+      '@polkadot/rpc-core': 7.15.1
+      '@polkadot/types': 7.15.1
+      '@polkadot/types-codec': 7.15.1
+      '@polkadot/util': 8.7.1
+    transitivePeerDependencies:
+      - encoding
+      - supports-color
+    dev: false
+
+  /@polkadot/rpc-augment@9.14.2:
     resolution: {integrity: sha512-mOubRm3qbKZTbP9H01XRrfTk7k5it9WyzaWAg72DJBQBYdgPUUkGSgpPD/Srkk5/5GAQTWVWL1I2UIBKJ4TJjQ==}
     engines: {node: '>=14.0.0'}
-
-  '@polkadot/rpc-core@10.12.6':
+    dependencies:
+      '@babel/runtime': 7.24.1
+      '@polkadot/rpc-core': 9.14.2
+      '@polkadot/types': 9.14.2
+      '@polkadot/types-codec': 9.14.2
+      '@polkadot/util': 10.4.2
+    transitivePeerDependencies:
+      - bufferutil
+      - supports-color
+      - utf-8-validate
+    dev: false
+
+  /@polkadot/rpc-core@10.12.6:
     resolution: {integrity: sha512-aBXhkryv2NMNg+cWajn/G0DF13inXIW+6iZV9cGc6lfsYT9Di/sasO0EIx7UUZW3ILYQ6Gh9jRgNLkwSNlAV9Q==}
     engines: {node: '>=18'}
-
-  '@polkadot/rpc-core@11.1.1':
+    dependencies:
+      '@polkadot/rpc-augment': 10.12.6
+      '@polkadot/rpc-provider': 10.12.6
+      '@polkadot/types': 10.12.6
+      '@polkadot/util': 12.6.2
+      rxjs: 7.8.1
+      tslib: 2.6.2
+    transitivePeerDependencies:
+      - bufferutil
+      - supports-color
+      - utf-8-validate
+    dev: false
+
+  /@polkadot/rpc-core@11.1.1:
     resolution: {integrity: sha512-XDEIxWajwS0DIJeqImWYeSDHcMZNXUDunI+mXK/ihtZJY6/s3CY1UHo6SgdWCK05IukQhr9CjRVtKNU7DYGS4Q==}
     engines: {node: '>=18'}
-
-  '@polkadot/rpc-core@7.15.1':
+    dependencies:
+      '@polkadot/rpc-augment': 11.1.1
+      '@polkadot/rpc-provider': 11.1.1
+      '@polkadot/types': 11.1.1
+      '@polkadot/util': 12.6.2
+      rxjs: 7.8.1
+      tslib: 2.6.2
+    transitivePeerDependencies:
+      - bufferutil
+      - supports-color
+      - utf-8-validate
+    dev: false
+
+  /@polkadot/rpc-core@7.15.1:
     resolution: {integrity: sha512-4Sb0e0PWmarCOizzxQAE1NQSr5z0n+hdkrq3+aPohGu9Rh4PodG+OWeIBy7Ov/3GgdhNQyBLG+RiVtliXecM3g==}
     engines: {node: '>=14.0.0'}
-
-  '@polkadot/rpc-core@9.14.2':
+    dependencies:
+      '@babel/runtime': 7.24.1
+      '@polkadot/rpc-augment': 7.15.1
+      '@polkadot/rpc-provider': 7.15.1
+      '@polkadot/types': 7.15.1
+      '@polkadot/util': 8.7.1
+      rxjs: 7.8.1
+    transitivePeerDependencies:
+      - encoding
+      - supports-color
+    dev: false
+
+  /@polkadot/rpc-core@9.14.2:
     resolution: {integrity: sha512-krA/mtQ5t9nUQEsEVC1sjkttLuzN6z6gyJxK2IlpMS3S5ncy/R6w4FOpy+Q0H18Dn83JBo0p7ZtY7Y6XkK48Kw==}
     engines: {node: '>=14.0.0'}
-
-  '@polkadot/rpc-provider@10.12.6':
+    dependencies:
+      '@babel/runtime': 7.24.1
+      '@polkadot/rpc-augment': 9.14.2
+      '@polkadot/rpc-provider': 9.14.2
+      '@polkadot/types': 9.14.2
+      '@polkadot/util': 10.4.2
+      rxjs: 7.8.1
+    transitivePeerDependencies:
+      - bufferutil
+      - supports-color
+      - utf-8-validate
+    dev: false
+
+  /@polkadot/rpc-provider@10.12.6:
     resolution: {integrity: sha512-xLmzb2rMQXEWQlrIDY3E3IXo1jcV9+Vy3A8zMw/s/UIrwXZ3I0TefP8+mXcqEjLkkz7zwldDQvHfdmtnxdE14g==}
     engines: {node: '>=18'}
-
-  '@polkadot/rpc-provider@11.1.1':
+    dependencies:
+      '@polkadot/keyring': 12.6.2(@polkadot/util-crypto@12.6.2)(@polkadot/util@12.6.2)
+      '@polkadot/types': 10.12.6
+      '@polkadot/types-support': 10.12.6
+      '@polkadot/util': 12.6.2
+      '@polkadot/util-crypto': 12.6.2(@polkadot/util@12.6.2)
+      '@polkadot/x-fetch': 12.6.2
+      '@polkadot/x-global': 12.6.2
+      '@polkadot/x-ws': 12.6.2
+      eventemitter3: 5.0.1
+      mock-socket: 9.3.1
+      nock: 13.5.4
+      tslib: 2.6.2
+    optionalDependencies:
+      '@substrate/connect': 0.8.8
+    transitivePeerDependencies:
+      - bufferutil
+      - supports-color
+      - utf-8-validate
+    dev: false
+
+  /@polkadot/rpc-provider@11.1.1:
     resolution: {integrity: sha512-m4v964Cs7dM9cLiMD5XVLPvKAT1yOcvTX618875pLe5LU67b7MLUT2xxCchXf61jvM6b3NKNKulKSMmlQJkYtw==}
     engines: {node: '>=18'}
-
-  '@polkadot/rpc-provider@7.15.1':
+    dependencies:
+      '@polkadot/keyring': 12.6.2(@polkadot/util-crypto@12.6.2)(@polkadot/util@12.6.2)
+      '@polkadot/types': 11.1.1
+      '@polkadot/types-support': 11.1.1
+      '@polkadot/util': 12.6.2
+      '@polkadot/util-crypto': 12.6.2(@polkadot/util@12.6.2)
+      '@polkadot/x-fetch': 12.6.2
+      '@polkadot/x-global': 12.6.2
+      '@polkadot/x-ws': 12.6.2
+      eventemitter3: 5.0.1
+      mock-socket: 9.3.1
+      nock: 13.5.4
+      tslib: 2.6.2
+    optionalDependencies:
+      '@substrate/connect': 0.8.10
+    transitivePeerDependencies:
+      - bufferutil
+      - supports-color
+      - utf-8-validate
+    dev: false
+
+  /@polkadot/rpc-provider@7.15.1:
     resolution: {integrity: sha512-n0RWfSaD/r90JXeJkKry1aGZwJeBUUiMpXUQ9Uvp6DYBbYEDs0fKtWLpdT3PdFrMbe5y3kwQmNLxwe6iF4+mzg==}
     engines: {node: '>=14.0.0'}
-
-  '@polkadot/rpc-provider@9.14.2':
+    dependencies:
+      '@babel/runtime': 7.24.1
+      '@polkadot/keyring': 8.7.1(@polkadot/util-crypto@8.7.1)(@polkadot/util@8.7.1)
+      '@polkadot/types': 7.15.1
+      '@polkadot/types-support': 7.15.1
+      '@polkadot/util': 8.7.1
+      '@polkadot/util-crypto': 8.7.1(@polkadot/util@8.7.1)
+      '@polkadot/x-fetch': 8.7.1
+      '@polkadot/x-global': 8.7.1
+      '@polkadot/x-ws': 8.7.1
+      '@substrate/connect': 0.7.0-alpha.0
+      eventemitter3: 4.0.7
+      mock-socket: 9.3.1
+      nock: 13.5.4
+    transitivePeerDependencies:
+      - encoding
+      - supports-color
+    dev: false
+
+  /@polkadot/rpc-provider@9.14.2:
     resolution: {integrity: sha512-YTSywjD5PF01V47Ru5tln2LlpUwJiSOdz6rlJXPpMaY53hUp7+xMU01FVAQ1bllSBNisSD1Msv/mYHq84Oai2g==}
     engines: {node: '>=14.0.0'}
-
-  '@polkadot/types-augment@10.12.6':
+    dependencies:
+      '@babel/runtime': 7.24.1
+      '@polkadot/keyring': 10.4.2(@polkadot/util-crypto@10.4.2)(@polkadot/util@10.4.2)
+      '@polkadot/types': 9.14.2
+      '@polkadot/types-support': 9.14.2
+      '@polkadot/util': 10.4.2
+      '@polkadot/util-crypto': 10.4.2(@polkadot/util@10.4.2)
+      '@polkadot/x-fetch': 10.4.2
+      '@polkadot/x-global': 10.4.2
+      '@polkadot/x-ws': 10.4.2
+      eventemitter3: 5.0.1
+      mock-socket: 9.3.1
+      nock: 13.5.4
+    optionalDependencies:
+      '@substrate/connect': 0.7.19
+    transitivePeerDependencies:
+      - bufferutil
+      - supports-color
+      - utf-8-validate
+    dev: false
+
+  /@polkadot/types-augment@10.12.6:
     resolution: {integrity: sha512-eUNanLs0w7SQLlsjFs7kTPfOTclfjllJxghwRqWZFHWjUbVcGcPwr8ITv/mfx1WTCqUqLMe6K8CPJ7BSggAWBA==}
     engines: {node: '>=18'}
-
-  '@polkadot/types-augment@10.13.1':
-    resolution: {integrity: sha512-TcrLhf95FNFin61qmVgOgayzQB/RqVsSg9thAso1Fh6pX4HSbvI35aGPBAn3SkA6R+9/TmtECirpSNLtIGFn0g==}
-    engines: {node: '>=18'}
-
-  '@polkadot/types-augment@11.1.1':
+    dependencies:
+      '@polkadot/types': 10.12.6
+      '@polkadot/types-codec': 10.12.6
+      '@polkadot/util': 12.6.2
+      tslib: 2.6.2
+    dev: false
+
+  /@polkadot/types-augment@11.1.1:
     resolution: {integrity: sha512-aBfM+vu76YIym8Dvy00FJZRVz9cHqeghlTj3Lj1WjolVc+GuFxAWDx87p778Sb9d+iebA3pVY0wXNF+ZlRNDtg==}
     engines: {node: '>=18'}
-
-  '@polkadot/types-augment@7.15.1':
+    dependencies:
+      '@polkadot/types': 11.1.1
+      '@polkadot/types-codec': 11.1.1
+      '@polkadot/util': 12.6.2
+      tslib: 2.6.2
+    dev: false
+
+  /@polkadot/types-augment@7.15.1:
     resolution: {integrity: sha512-aqm7xT/66TCna0I2utpIekoquKo0K5pnkA/7WDzZ6gyD8he2h0IXfe8xWjVmuyhjxrT/C/7X1aUF2Z0xlOCwzQ==}
     engines: {node: '>=14.0.0'}
-
-  '@polkadot/types-augment@9.14.2':
+    dependencies:
+      '@babel/runtime': 7.24.1
+      '@polkadot/types': 7.15.1
+      '@polkadot/types-codec': 7.15.1
+      '@polkadot/util': 8.7.1
+    dev: false
+
+  /@polkadot/types-augment@9.14.2:
     resolution: {integrity: sha512-WO9d7RJufUeY3iFgt2Wz762kOu1tjEiGBR5TT4AHtpEchVHUeosVTrN9eycC+BhleqYu52CocKz6u3qCT/jKLg==}
     engines: {node: '>=14.0.0'}
-
-  '@polkadot/types-codec@10.12.6':
+    dependencies:
+      '@babel/runtime': 7.24.1
+      '@polkadot/types': 9.14.2
+      '@polkadot/types-codec': 9.14.2
+      '@polkadot/util': 10.4.2
+    dev: false
+
+  /@polkadot/types-codec@10.12.6:
     resolution: {integrity: sha512-yCzKdj/mLhjSG3mR1XhQdzzpAy0Exv9UuEhGQHPpdjkF0CCfVgsFoOAF3ScsSzwacJxGgxPWvlk849DfTrBYGA==}
     engines: {node: '>=18'}
-
-  '@polkadot/types-codec@10.13.1':
-    resolution: {integrity: sha512-AiQ2Vv2lbZVxEdRCN8XSERiWlOWa2cTDLnpAId78EnCtx4HLKYQSd+Jk9Y4BgO35R79mchK4iG+w6gZ+ukG2bg==}
-    engines: {node: '>=18'}
-
-  '@polkadot/types-codec@11.1.1':
+    dependencies:
+      '@polkadot/util': 12.6.2
+      '@polkadot/x-bigint': 12.6.2
+      tslib: 2.6.2
+    dev: false
+
+  /@polkadot/types-codec@11.1.1:
     resolution: {integrity: sha512-YMLEwerOO17M++EUAnh0SQWcDQNZ/l2nGmbSSvLEUBZdjXdtfLQ8NFVZakH5ehNHD+X3t0NLOQJg0hOBlVIj4A==}
     engines: {node: '>=18'}
-
-  '@polkadot/types-codec@7.15.1':
+    dependencies:
+      '@polkadot/util': 12.6.2
+      '@polkadot/x-bigint': 12.6.2
+      tslib: 2.6.2
+    dev: false
+
+  /@polkadot/types-codec@7.15.1:
     resolution: {integrity: sha512-nI11dT7FGaeDd/fKPD8iJRFGhosOJoyjhZ0gLFFDlKCaD3AcGBRTTY8HFJpP/5QXXhZzfZsD93fVKrosnegU0Q==}
     engines: {node: '>=14.0.0'}
-
-  '@polkadot/types-codec@9.14.2':
+    dependencies:
+      '@babel/runtime': 7.24.1
+      '@polkadot/util': 8.7.1
+    dev: false
+
+  /@polkadot/types-codec@9.14.2:
     resolution: {integrity: sha512-AJ4XF7W1no4PENLBRU955V6gDxJw0h++EN3YoDgThozZ0sj3OxyFupKgNBZcZb2V23H8JxQozzIad8k+nJbO1w==}
     engines: {node: '>=14.0.0'}
-
-  '@polkadot/types-create@10.12.6':
+    dependencies:
+      '@babel/runtime': 7.24.1
+      '@polkadot/util': 10.4.2
+      '@polkadot/x-bigint': 10.4.2
+    dev: false
+
+  /@polkadot/types-create@10.12.6:
     resolution: {integrity: sha512-byuPy7IUFjzoxG3qrP4kEScfR92KFOAkaJksNT4kDZILPCeZSPPN7cLqdejypwDBqJthTJM0LqKK4g+eHGKdvw==}
     engines: {node: '>=18'}
-
-  '@polkadot/types-create@10.13.1':
-    resolution: {integrity: sha512-Usn1jqrz35SXgCDAqSXy7mnD6j4RvB4wyzTAZipFA6DGmhwyxxIgOzlWQWDb+1PtPKo9vtMzen5IJ+7w5chIeA==}
-    engines: {node: '>=18'}
-
-  '@polkadot/types-create@11.1.1':
+    dependencies:
+      '@polkadot/types-codec': 10.12.6
+      '@polkadot/util': 12.6.2
+      tslib: 2.6.2
+    dev: false
+
+  /@polkadot/types-create@11.1.1:
     resolution: {integrity: sha512-Ro/9lYyEhGYTFoIvFUvAzdJ+0Of/tVnqewtwV35iXX9C86GazE8URJPrHFh4J/GBLQY0/JiT++PwxwFNH/kJsw==}
     engines: {node: '>=18'}
-
-  '@polkadot/types-create@7.15.1':
+    dependencies:
+      '@polkadot/types-codec': 11.1.1
+      '@polkadot/util': 12.6.2
+      tslib: 2.6.2
+    dev: false
+
+  /@polkadot/types-create@7.15.1:
     resolution: {integrity: sha512-+HiaHn7XOwP0kv/rVdORlVkNuMoxuvt+jd67A/CeEreJiXqRLu+S61Mdk7wi6719PTaOal1hTDFfyGrtUd8FSQ==}
     engines: {node: '>=14.0.0'}
-
-  '@polkadot/types-create@9.14.2':
+    dependencies:
+      '@babel/runtime': 7.24.1
+      '@polkadot/types-codec': 7.15.1
+      '@polkadot/util': 8.7.1
+    dev: false
+
+  /@polkadot/types-create@9.14.2:
     resolution: {integrity: sha512-nSnKpBierlmGBQT8r6/SHf6uamBIzk4WmdMsAsR4uJKJF1PtbIqx2W5PY91xWSiMSNMzjkbCppHkwaDAMwLGaw==}
     engines: {node: '>=14.0.0'}
-
-  '@polkadot/types-known@10.12.6':
+    dependencies:
+      '@babel/runtime': 7.24.1
+      '@polkadot/types-codec': 9.14.2
+      '@polkadot/util': 10.4.2
+    dev: false
+
+  /@polkadot/types-known@10.12.6:
     resolution: {integrity: sha512-E/LWfOAPUW7YKAiioY7Ax/s+G4cuNQop3U/TPPM7sxXOv9hSia2hgFjtiU4NyTRVwf1O07YASXtYSecdSgcCuQ==}
     engines: {node: '>=18'}
-
-  '@polkadot/types-known@10.13.1':
-    resolution: {integrity: sha512-uHjDW05EavOT5JeU8RbiFWTgPilZ+odsCcuEYIJGmK+es3lk/Qsdns9Zb7U7NJl7eJ6OWmRtyrWsLs+bU+jjIQ==}
-    engines: {node: '>=18'}
-
-  '@polkadot/types-known@11.1.1':
+    dependencies:
+      '@polkadot/networks': 12.6.2
+      '@polkadot/types': 10.12.6
+      '@polkadot/types-codec': 10.12.6
+      '@polkadot/types-create': 10.12.6
+      '@polkadot/util': 12.6.2
+      tslib: 2.6.2
+    dev: false
+
+  /@polkadot/types-known@11.1.1:
     resolution: {integrity: sha512-Kp+KrCIxy8FkfqzyV/KpRGJC8bBAK8eKC/ta7bCo++kmdGc9FFfpmTMPIYOtd8vxYdL71KA40bI9LqodCaopQg==}
     engines: {node: '>=18'}
-
-  '@polkadot/types-known@4.17.1':
+    dependencies:
+      '@polkadot/networks': 12.6.2
+      '@polkadot/types': 11.1.1
+      '@polkadot/types-codec': 11.1.1
+      '@polkadot/types-create': 11.1.1
+      '@polkadot/util': 12.6.2
+      tslib: 2.6.2
+    dev: false
+
+  /@polkadot/types-known@4.17.1:
     resolution: {integrity: sha512-YkOwGrO+k9aVrBR8FgYHnfJKhOfpdgC5ZRYNL/xJ9oa7lBYqPts9ENAxeBmJS/5IGeDF9f32MNyrCP2umeCXWg==}
     engines: {node: '>=14.0.0'}
-
-  '@polkadot/types-known@6.12.1':
+    dependencies:
+      '@babel/runtime': 7.24.1
+      '@polkadot/networks': 6.11.1
+      '@polkadot/types': 4.17.1
+      '@polkadot/util': 6.11.1
+    dev: false
+
+  /@polkadot/types-known@6.12.1:
     resolution: {integrity: sha512-Z8bHpPQy+mqUm0uR1tai6ra0bQIoPmgRcGFYUM+rJtW1kx/6kZLh10HAICjLpPeA1cwLRzaxHRDqH5MCU6OgXw==}
     engines: {node: '>=14.0.0'}
-
-  '@polkadot/types-known@7.15.1':
+    dependencies:
+      '@babel/runtime': 7.24.1
+      '@polkadot/networks': 8.7.1
+      '@polkadot/types': 6.12.1
+      '@polkadot/util': 8.7.1
+    dev: false
+
+  /@polkadot/types-known@7.15.1:
     resolution: {integrity: sha512-LMcNP0CxT84DqAKV62/qDeeIVIJCR5yzE9b+9AsYhyfhE4apwxjrThqZA7K0CF56bOdQJSexAerYB/jwk2IijA==}
     engines: {node: '>=14.0.0'}
-
-  '@polkadot/types-known@9.14.2':
+    dependencies:
+      '@babel/runtime': 7.24.1
+      '@polkadot/networks': 8.7.1
+      '@polkadot/types': 7.15.1
+      '@polkadot/types-codec': 7.15.1
+      '@polkadot/types-create': 7.15.1
+      '@polkadot/util': 8.7.1
+    dev: false
+
+  /@polkadot/types-known@9.14.2:
     resolution: {integrity: sha512-iM8WOCgguzJ3TLMqlm4K1gKQEwWm2zxEKT1HZZ1irs/lAbBk9MquDWDvebryiw3XsLB8xgrp3RTIBn2Q4FjB2A==}
     engines: {node: '>=14.0.0'}
-
-  '@polkadot/types-support@10.12.6':
+    dependencies:
+      '@babel/runtime': 7.24.1
+      '@polkadot/networks': 10.4.2
+      '@polkadot/types': 9.14.2
+      '@polkadot/types-codec': 9.14.2
+      '@polkadot/types-create': 9.14.2
+      '@polkadot/util': 10.4.2
+    dev: false
+
+  /@polkadot/types-support@10.12.6:
     resolution: {integrity: sha512-SMq/hUZJLCZXq26pNDaxgXNJqAJD8YhVXWXulCg0YvbIoVwEkFE66TEkUbtoRLKcsZXbPdxJ3JfSoa9r6Ewhnw==}
     engines: {node: '>=18'}
-
-  '@polkadot/types-support@11.1.1':
+    dependencies:
+      '@polkadot/util': 12.6.2
+      tslib: 2.6.2
+    dev: false
+
+  /@polkadot/types-support@11.1.1:
     resolution: {integrity: sha512-Wf1aYs5lEtwksFH8EBNZMxBJlcRFx/sewErzpwGJJFT8BGcrQpc6HlNjVXJpTdXj+0VzUBHE9B8eAWfWQl8YIA==}
     engines: {node: '>=18'}
-
-  '@polkadot/types-support@7.15.1':
+    dependencies:
+      '@polkadot/util': 12.6.2
+      tslib: 2.6.2
+    dev: false
+
+  /@polkadot/types-support@7.15.1:
     resolution: {integrity: sha512-FIK251ffVo+NaUXLlaJeB5OvT7idDd3uxaoBM6IwsS87rzt2CcWMyCbu0uX89AHZUhSviVx7xaBxfkGEqMePWA==}
     engines: {node: '>=14.0.0'}
-
-  '@polkadot/types-support@9.14.2':
+    dependencies:
+      '@babel/runtime': 7.24.1
+      '@polkadot/util': 8.7.1
+    dev: false
+
+  /@polkadot/types-support@9.14.2:
     resolution: {integrity: sha512-VWCOPgXDK3XtXT7wMLyIWeNDZxUbNcw/8Pn6n6vMogs7o/n4h6WGbGMeTIQhPWyn831/RmkVs5+2DUC+2LlOhw==}
     engines: {node: '>=14.0.0'}
-
-  '@polkadot/types@10.12.6':
+    dependencies:
+      '@babel/runtime': 7.24.1
+      '@polkadot/util': 10.4.2
+    dev: false
+
+  /@polkadot/types@10.12.6:
     resolution: {integrity: sha512-ByjvZkKJclHSWEETk1m9HPYn/IdIyjWONOdy7Ih+/Nd0wVIahvXDYbV4CXe25xO0RhfFJzkGIZP+LFHL5F63Uw==}
     engines: {node: '>=18'}
-
-  '@polkadot/types@10.13.1':
-    resolution: {integrity: sha512-Hfvg1ZgJlYyzGSAVrDIpp3vullgxrjOlh/CSThd/PI4TTN1qHoPSFm2hs77k3mKkOzg+LrWsLE0P/LP2XddYcw==}
-    engines: {node: '>=18'}
-
-  '@polkadot/types@11.1.1':
+    dependencies:
+      '@polkadot/keyring': 12.6.2(@polkadot/util-crypto@12.6.2)(@polkadot/util@12.6.2)
+      '@polkadot/types-augment': 10.12.6
+      '@polkadot/types-codec': 10.12.6
+      '@polkadot/types-create': 10.12.6
+      '@polkadot/util': 12.6.2
+      '@polkadot/util-crypto': 12.6.2(@polkadot/util@12.6.2)
+      rxjs: 7.8.1
+      tslib: 2.6.2
+    dev: false
+
+  /@polkadot/types@11.1.1:
     resolution: {integrity: sha512-v4cbkRXYGcgtESg5oF/fVFNSrkmxw+rFxWslOWVB0mDJ74ooPDyasBR0FjxrPdoMlbxtrBbs+TixFEKng63chA==}
     engines: {node: '>=18'}
-
-  '@polkadot/types@4.17.1':
+    dependencies:
+      '@polkadot/keyring': 12.6.2(@polkadot/util-crypto@12.6.2)(@polkadot/util@12.6.2)
+      '@polkadot/types-augment': 11.1.1
+      '@polkadot/types-codec': 11.1.1
+      '@polkadot/types-create': 11.1.1
+      '@polkadot/util': 12.6.2
+      '@polkadot/util-crypto': 12.6.2(@polkadot/util@12.6.2)
+      rxjs: 7.8.1
+      tslib: 2.6.2
+    dev: false
+
+  /@polkadot/types@4.17.1:
     resolution: {integrity: sha512-rjW4OFdwvFekzN3ATLibC2JPSd8AWt5YepJhmuCPdwH26r3zB8bEC6dM7YQExLVUmygVPvgXk5ffHI6RAdXBMg==}
     engines: {node: '>=14.0.0'}
-
-  '@polkadot/types@6.12.1':
+    dependencies:
+      '@babel/runtime': 7.24.1
+      '@polkadot/metadata': 4.17.1
+      '@polkadot/util': 6.11.1
+      '@polkadot/util-crypto': 6.11.1(@polkadot/util@6.11.1)
+      '@polkadot/x-rxjs': 6.11.1
+    dev: false
+
+  /@polkadot/types@6.12.1:
     resolution: {integrity: sha512-O37cAGUL0xiXTuO3ySweVh0OuFUD6asrd0TfuzGsEp3jAISWdElEHV5QDiftWq8J9Vf8BMgTcP2QLFbmSusxqA==}
     engines: {node: '>=14.0.0'}
-
-  '@polkadot/types@7.15.1':
+    dependencies:
+      '@babel/runtime': 7.24.1
+      '@polkadot/types-known': 6.12.1
+      '@polkadot/util': 8.7.1
+      '@polkadot/util-crypto': 8.7.1(@polkadot/util@8.7.1)
+      rxjs: 7.8.1
+    dev: false
+
+  /@polkadot/types@7.15.1:
     resolution: {integrity: sha512-KawZVS+eLR1D6O7c/P5cSUwr6biM9Qd2KwKtJIO8l1Mrxp7r+y2tQnXSSXVAd6XPdb3wVMhnIID+NW3W99TAnQ==}
     engines: {node: '>=14.0.0'}
-
-  '@polkadot/types@9.14.2':
+    dependencies:
+      '@babel/runtime': 7.24.1
+      '@polkadot/keyring': 8.7.1(@polkadot/util-crypto@8.7.1)(@polkadot/util@8.7.1)
+      '@polkadot/types-augment': 7.15.1
+      '@polkadot/types-codec': 7.15.1
+      '@polkadot/types-create': 7.15.1
+      '@polkadot/util': 8.7.1
+      '@polkadot/util-crypto': 8.7.1(@polkadot/util@8.7.1)
+      rxjs: 7.8.1
+    dev: false
+
+  /@polkadot/types@9.14.2:
     resolution: {integrity: sha512-hGLddTiJbvowhhUZJ3k+olmmBc1KAjWIQxujIUIYASih8FQ3/YJDKxaofGOzh0VygOKW3jxQBN2VZPofyDP9KQ==}
     engines: {node: '>=14.0.0'}
-
-  '@polkadot/ui-settings@3.6.6':
+    dependencies:
+      '@babel/runtime': 7.24.1
+      '@polkadot/keyring': 10.4.2(@polkadot/util-crypto@10.4.2)(@polkadot/util@10.4.2)
+      '@polkadot/types-augment': 9.14.2
+      '@polkadot/types-codec': 9.14.2
+      '@polkadot/types-create': 9.14.2
+      '@polkadot/util': 10.4.2
+      '@polkadot/util-crypto': 10.4.2(@polkadot/util@10.4.2)
+      rxjs: 7.8.1
+    dev: false
+
+  /@polkadot/ui-settings@3.6.6(@polkadot/networks@12.6.2)(@polkadot/util@12.6.2):
     resolution: {integrity: sha512-DoXXnj4KASxZWE+hnBkNXOkm3AX6CbyyZLzPBAPR4ZyyGTqushJNmyaiTiArqMtBh7rYFT2cDStt+qOa/hjyhQ==}
     engines: {node: '>=18'}
     peerDependencies:
       '@polkadot/networks': '*'
       '@polkadot/util': '*'
-
-  '@polkadot/ui-shared@3.6.6':
+    dependencies:
+      '@polkadot/networks': 12.6.2
+      '@polkadot/util': 12.6.2
+      eventemitter3: 5.0.1
+      store: 2.0.12
+      tslib: 2.6.2
+    dev: false
+
+  /@polkadot/ui-shared@3.6.6(@polkadot/util-crypto@12.6.2)(@polkadot/util@12.6.2):
     resolution: {integrity: sha512-cZkgis83y9U0SxsXZalvOqRWvq0tLHnFIYlyMzitolC4xePUQjamSar6mUedp+mneyPIq+GW46wyUzPbuBFuhw==}
     engines: {node: '>=18'}
     peerDependencies:
       '@polkadot/util': '*'
       '@polkadot/util-crypto': '*'
-
-  '@polkadot/util-crypto@10.4.2':
+    dependencies:
+      '@polkadot/util': 12.6.2
+      '@polkadot/util-crypto': 12.6.2(@polkadot/util@12.6.2)
+      colord: 2.9.3
+      tslib: 2.6.2
+    dev: false
+
+  /@polkadot/util-crypto@10.4.2(@polkadot/util@10.4.2):
     resolution: {integrity: sha512-RxZvF7C4+EF3fzQv8hZOLrYCBq5+wA+2LWv98nECkroChY3C2ZZvyWDqn8+aonNULt4dCVTWDZM0QIY6y4LUAQ==}
     engines: {node: '>=14.0.0'}
     peerDependencies:
       '@polkadot/util': 10.4.2
-
-  '@polkadot/util-crypto@12.6.2':
+    dependencies:
+      '@babel/runtime': 7.24.1
+      '@noble/hashes': 1.2.0
+      '@noble/secp256k1': 1.7.1
+      '@polkadot/networks': 10.4.2
+      '@polkadot/util': 10.4.2
+      '@polkadot/wasm-crypto': 6.4.1(@polkadot/util@10.4.2)(@polkadot/x-randomvalues@10.4.2)
+      '@polkadot/x-bigint': 10.4.2
+      '@polkadot/x-randomvalues': 10.4.2
+      '@scure/base': 1.1.1
+      ed2curve: 0.3.0
+      tweetnacl: 1.0.3
+    dev: false
+
+  /@polkadot/util-crypto@12.6.2(@polkadot/util@12.6.2):
     resolution: {integrity: sha512-FEWI/dJ7wDMNN1WOzZAjQoIcCP/3vz3wvAp5QQm+lOrzOLj0iDmaIGIcBkz8HVm3ErfSe/uKP0KS4jgV/ib+Mg==}
     engines: {node: '>=18'}
     peerDependencies:
       '@polkadot/util': 12.6.2
-
-  '@polkadot/util-crypto@6.11.1':
+    dependencies:
+      '@noble/curves': 1.3.0
+      '@noble/hashes': 1.3.3
+      '@polkadot/networks': 12.6.2
+      '@polkadot/util': 12.6.2
+      '@polkadot/wasm-crypto': 7.3.2(@polkadot/util@12.6.2)(@polkadot/x-randomvalues@12.6.2)
+      '@polkadot/wasm-util': 7.3.2(@polkadot/util@12.6.2)
+      '@polkadot/x-bigint': 12.6.2
+      '@polkadot/x-randomvalues': 12.6.2(@polkadot/util@12.6.2)(@polkadot/wasm-util@7.3.2)
+      '@scure/base': 1.1.5
+      tslib: 2.6.2
+    dev: false
+
+  /@polkadot/util-crypto@6.11.1(@polkadot/util@6.11.1):
     resolution: {integrity: sha512-fWA1Nz17FxWJslweZS4l0Uo30WXb5mYV1KEACVzM+BSZAvG5eoiOAYX6VYZjyw6/7u53XKrWQlD83iPsg3KvZw==}
     engines: {node: '>=14.0.0'}
     peerDependencies:
       '@polkadot/util': 6.11.1
-
-  '@polkadot/util-crypto@8.7.1':
+    dependencies:
+      '@babel/runtime': 7.24.1
+      '@polkadot/networks': 6.11.1
+      '@polkadot/util': 6.11.1
+      '@polkadot/wasm-crypto': 4.6.1(@polkadot/util@6.11.1)(@polkadot/x-randomvalues@6.11.1)
+      '@polkadot/x-randomvalues': 6.11.1
+      base-x: 3.0.9
+      base64-js: 1.5.1
+      blakejs: 1.2.1
+      bn.js: 4.12.0
+      create-hash: 1.2.0
+      elliptic: 6.5.5
+      hash.js: 1.1.7
+      js-sha3: 0.8.0
+      scryptsy: 2.1.0
+      tweetnacl: 1.0.3
+      xxhashjs: 0.2.2
+    dev: false
+
+  /@polkadot/util-crypto@8.7.1(@polkadot/util@8.7.1):
     resolution: {integrity: sha512-TaSuJ2aNrB5sYK7YXszkEv24nYJKRFqjF2OrggoMg6uYxUAECvTkldFnhtgeizMweRMxJIBu6bMHlSIutbWgjw==}
     engines: {node: '>=14.0.0'}
     peerDependencies:
       '@polkadot/util': 8.7.1
-
-  '@polkadot/util@10.4.2':
+    dependencies:
+      '@babel/runtime': 7.24.1
+      '@noble/hashes': 1.0.0
+      '@noble/secp256k1': 1.5.5
+      '@polkadot/networks': 8.7.1
+      '@polkadot/util': 8.7.1
+      '@polkadot/wasm-crypto': 5.1.1(@polkadot/util@8.7.1)(@polkadot/x-randomvalues@8.7.1)
+      '@polkadot/x-bigint': 8.7.1
+      '@polkadot/x-randomvalues': 8.7.1
+      '@scure/base': 1.0.0
+      ed2curve: 0.3.0
+      tweetnacl: 1.0.3
+    dev: false
+
+  /@polkadot/util@10.4.2:
     resolution: {integrity: sha512-0r5MGICYiaCdWnx+7Axlpvzisy/bi1wZGXgCSw5+ZTyPTOqvsYRqM2X879yxvMsGfibxzWqNzaiVjToz1jvUaA==}
     engines: {node: '>=14.0.0'}
-
-  '@polkadot/util@12.6.2':
+    dependencies:
+      '@babel/runtime': 7.24.1
+      '@polkadot/x-bigint': 10.4.2
+      '@polkadot/x-global': 10.4.2
+      '@polkadot/x-textdecoder': 10.4.2
+      '@polkadot/x-textencoder': 10.4.2
+      '@types/bn.js': 5.1.5
+      bn.js: 5.2.1
+    dev: false
+
+  /@polkadot/util@12.6.2:
     resolution: {integrity: sha512-l8TubR7CLEY47240uki0TQzFvtnxFIO7uI/0GoWzpYD/O62EIAMRsuY01N4DuwgKq2ZWD59WhzsLYmA5K6ksdw==}
     engines: {node: '>=18'}
-
-  '@polkadot/util@6.11.1':
+    dependencies:
+      '@polkadot/x-bigint': 12.6.2
+      '@polkadot/x-global': 12.6.2
+      '@polkadot/x-textdecoder': 12.6.2
+      '@polkadot/x-textencoder': 12.6.2
+      '@types/bn.js': 5.1.5
+      bn.js: 5.2.1
+      tslib: 2.6.2
+    dev: false
+
+  /@polkadot/util@6.11.1:
     resolution: {integrity: sha512-TEdCetr9rsdUfJZqQgX/vxLuV4XU8KMoKBMJdx+JuQ5EWemIdQkEtMBdL8k8udNGbgSNiYFA6rPppATeIxAScg==}
     engines: {node: '>=14.0.0'}
-
-  '@polkadot/util@8.7.1':
+    dependencies:
+      '@babel/runtime': 7.24.1
+      '@polkadot/x-textdecoder': 6.11.1
+      '@polkadot/x-textencoder': 6.11.1
+      '@types/bn.js': 4.11.6
+      bn.js: 4.12.0
+      camelcase: 5.3.1
+      ip-regex: 4.3.0
+    dev: false
+
+  /@polkadot/util@8.7.1:
     resolution: {integrity: sha512-XjY1bTo7V6OvOCe4yn8H2vifeuBciCy0gq0k5P1tlGUQLI/Yt0hvDmxcA0FEPtqg8CL+rYRG7WXGPVNjkrNvyQ==}
     engines: {node: '>=14.0.0'}
-
-  '@polkadot/wasm-bridge@6.4.1':
+    dependencies:
+      '@babel/runtime': 7.24.1
+      '@polkadot/x-bigint': 8.7.1
+      '@polkadot/x-global': 8.7.1
+      '@polkadot/x-textdecoder': 8.7.1
+      '@polkadot/x-textencoder': 8.7.1
+      '@types/bn.js': 5.1.5
+      bn.js: 5.2.1
+      ip-regex: 4.3.0
+    dev: false
+
+  /@polkadot/wasm-bridge@6.4.1(@polkadot/util@10.4.2)(@polkadot/x-randomvalues@10.4.2):
     resolution: {integrity: sha512-QZDvz6dsUlbYsaMV5biZgZWkYH9BC5AfhT0f0/knv8+LrbAoQdP3Asbvddw8vyU9sbpuCHXrd4bDLBwUCRfrBQ==}
     engines: {node: '>=14.0.0'}
     peerDependencies:
       '@polkadot/util': '*'
       '@polkadot/x-randomvalues': '*'
-
-  '@polkadot/wasm-bridge@7.3.2':
+    dependencies:
+      '@babel/runtime': 7.24.1
+      '@polkadot/util': 10.4.2
+      '@polkadot/x-randomvalues': 10.4.2
+    dev: false
+
+  /@polkadot/wasm-bridge@7.3.2(@polkadot/util@12.6.2)(@polkadot/x-randomvalues@12.6.2):
     resolution: {integrity: sha512-AJEXChcf/nKXd5Q/YLEV5dXQMle3UNT7jcXYmIffZAo/KI394a+/24PaISyQjoNC0fkzS1Q8T5pnGGHmXiVz2g==}
     engines: {node: '>=18'}
     peerDependencies:
       '@polkadot/util': '*'
       '@polkadot/x-randomvalues': '*'
-
-  '@polkadot/wasm-crypto-asmjs@4.6.1':
+    dependencies:
+      '@polkadot/util': 12.6.2
+      '@polkadot/wasm-util': 7.3.2(@polkadot/util@12.6.2)
+      '@polkadot/x-randomvalues': 12.6.2(@polkadot/util@12.6.2)(@polkadot/wasm-util@7.3.2)
+      tslib: 2.6.2
+    dev: false
+
+  /@polkadot/wasm-crypto-asmjs@4.6.1(@polkadot/util@6.11.1):
     resolution: {integrity: sha512-1oHQjz2oEO1kCIcQniOP+dZ9N2YXf2yCLHLsKaKSvfXiWaetVCaBNB8oIHIVYvuLnVc8qlMi66O6xc1UublHsw==}
     engines: {node: '>=14.0.0'}
     peerDependencies:
       '@polkadot/util': '*'
-
-  '@polkadot/wasm-crypto-asmjs@5.1.1':
+    dependencies:
+      '@babel/runtime': 7.24.1
+      '@polkadot/util': 6.11.1
+    dev: false
+
+  /@polkadot/wasm-crypto-asmjs@5.1.1(@polkadot/util@8.7.1):
     resolution: {integrity: sha512-1WBwc2G3pZMKW1T01uXzKE30Sg22MXmF3RbbZiWWk3H2d/Er4jZQRpjumxO5YGWan+xOb7HQQdwnrUnrPgbDhg==}
     engines: {node: '>=14.0.0'}
     peerDependencies:
       '@polkadot/util': '*'
-
-  '@polkadot/wasm-crypto-asmjs@6.4.1':
+    dependencies:
+      '@babel/runtime': 7.24.1
+      '@polkadot/util': 8.7.1
+    dev: false
+
+  /@polkadot/wasm-crypto-asmjs@6.4.1(@polkadot/util@10.4.2):
     resolution: {integrity: sha512-UxZTwuBZlnODGIQdCsE2Sn/jU0O2xrNQ/TkhRFELfkZXEXTNu4lw6NpaKq7Iey4L+wKd8h4lT3VPVkMcPBLOvA==}
     engines: {node: '>=14.0.0'}
     peerDependencies:
       '@polkadot/util': '*'
-
-  '@polkadot/wasm-crypto-asmjs@7.3.2':
+    dependencies:
+      '@babel/runtime': 7.24.1
+      '@polkadot/util': 10.4.2
+    dev: false
+
+  /@polkadot/wasm-crypto-asmjs@7.3.2(@polkadot/util@12.6.2):
     resolution: {integrity: sha512-QP5eiUqUFur/2UoF2KKKYJcesc71fXhQFLT3D4ZjG28Mfk2ZPI0QNRUfpcxVQmIUpV5USHg4geCBNuCYsMm20Q==}
     engines: {node: '>=18'}
     peerDependencies:
       '@polkadot/util': '*'
-
-  '@polkadot/wasm-crypto-init@6.4.1':
+    dependencies:
+      '@polkadot/util': 12.6.2
+      tslib: 2.6.2
+    dev: false
+
+  /@polkadot/wasm-crypto-init@6.4.1(@polkadot/util@10.4.2)(@polkadot/x-randomvalues@10.4.2):
     resolution: {integrity: sha512-1ALagSi/nfkyFaH6JDYfy/QbicVbSn99K8PV9rctDUfxc7P06R7CoqbjGQ4OMPX6w1WYVPU7B4jPHGLYBlVuMw==}
     engines: {node: '>=14.0.0'}
     peerDependencies:
       '@polkadot/util': '*'
       '@polkadot/x-randomvalues': '*'
-
-  '@polkadot/wasm-crypto-init@7.3.2':
+    dependencies:
+      '@babel/runtime': 7.24.1
+      '@polkadot/util': 10.4.2
+      '@polkadot/wasm-bridge': 6.4.1(@polkadot/util@10.4.2)(@polkadot/x-randomvalues@10.4.2)
+      '@polkadot/wasm-crypto-asmjs': 6.4.1(@polkadot/util@10.4.2)
+      '@polkadot/wasm-crypto-wasm': 6.4.1(@polkadot/util@10.4.2)
+      '@polkadot/x-randomvalues': 10.4.2
+    dev: false
+
+  /@polkadot/wasm-crypto-init@7.3.2(@polkadot/util@12.6.2)(@polkadot/x-randomvalues@12.6.2):
     resolution: {integrity: sha512-FPq73zGmvZtnuJaFV44brze3Lkrki3b4PebxCy9Fplw8nTmisKo9Xxtfew08r0njyYh+uiJRAxPCXadkC9sc8g==}
     engines: {node: '>=18'}
     peerDependencies:
       '@polkadot/util': '*'
       '@polkadot/x-randomvalues': '*'
-
-  '@polkadot/wasm-crypto-wasm@4.6.1':
+    dependencies:
+      '@polkadot/util': 12.6.2
+      '@polkadot/wasm-bridge': 7.3.2(@polkadot/util@12.6.2)(@polkadot/x-randomvalues@12.6.2)
+      '@polkadot/wasm-crypto-asmjs': 7.3.2(@polkadot/util@12.6.2)
+      '@polkadot/wasm-crypto-wasm': 7.3.2(@polkadot/util@12.6.2)
+      '@polkadot/wasm-util': 7.3.2(@polkadot/util@12.6.2)
+      '@polkadot/x-randomvalues': 12.6.2(@polkadot/util@12.6.2)(@polkadot/wasm-util@7.3.2)
+      tslib: 2.6.2
+    dev: false
+
+  /@polkadot/wasm-crypto-wasm@4.6.1(@polkadot/util@6.11.1):
     resolution: {integrity: sha512-NI3JVwmLjrSYpSVuhu0yeQYSlsZrdpK41UC48sY3kyxXC71pi6OVePbtHS1K3xh3FFmDd9srSchExi3IwzKzMw==}
     engines: {node: '>=14.0.0'}
     peerDependencies:
       '@polkadot/util': '*'
-
-  '@polkadot/wasm-crypto-wasm@5.1.1':
+    dependencies:
+      '@babel/runtime': 7.24.1
+      '@polkadot/util': 6.11.1
+    dev: false
+
+  /@polkadot/wasm-crypto-wasm@5.1.1(@polkadot/util@8.7.1):
     resolution: {integrity: sha512-F9PZ30J2S8vUNl2oY7Myow5Xsx5z5uNVpnNlJwlmY8IXBvyucvyQ4HSdhJsrbs4W1BfFc0mHghxgp0FbBCnf/Q==}
     engines: {node: '>=14.0.0'}
     peerDependencies:
       '@polkadot/util': '*'
-
-  '@polkadot/wasm-crypto-wasm@6.4.1':
+    dependencies:
+      '@babel/runtime': 7.24.1
+      '@polkadot/util': 8.7.1
+    dev: false
+
+  /@polkadot/wasm-crypto-wasm@6.4.1(@polkadot/util@10.4.2):
     resolution: {integrity: sha512-3VV9ZGzh0ZY3SmkkSw+0TRXxIpiO0nB8lFwlRgcwaCihwrvLfRnH9GI8WE12mKsHVjWTEVR3ogzILJxccAUjDA==}
     engines: {node: '>=14.0.0'}
     peerDependencies:
       '@polkadot/util': '*'
-
-  '@polkadot/wasm-crypto-wasm@7.3.2':
+    dependencies:
+      '@babel/runtime': 7.24.1
+      '@polkadot/util': 10.4.2
+      '@polkadot/wasm-util': 6.4.1(@polkadot/util@10.4.2)
+    dev: false
+
+  /@polkadot/wasm-crypto-wasm@7.3.2(@polkadot/util@12.6.2):
     resolution: {integrity: sha512-15wd0EMv9IXs5Abp1ZKpKKAVyZPhATIAHfKsyoWCEFDLSOA0/K0QGOxzrAlsrdUkiKZOq7uzSIgIDgW8okx2Mw==}
     engines: {node: '>=18'}
     peerDependencies:
       '@polkadot/util': '*'
-
-  '@polkadot/wasm-crypto@4.6.1':
+    dependencies:
+      '@polkadot/util': 12.6.2
+      '@polkadot/wasm-util': 7.3.2(@polkadot/util@12.6.2)
+      tslib: 2.6.2
+    dev: false
+
+  /@polkadot/wasm-crypto@4.6.1(@polkadot/util@6.11.1)(@polkadot/x-randomvalues@6.11.1):
     resolution: {integrity: sha512-2wEftBDxDG+TN8Ah6ogtvzjdZdcF0mAjU4UNNOfpmkBCxQYZOrAHB8HXhzo3noSsKkLX7PDX57NxvJ9OhoTAjw==}
     engines: {node: '>=14.0.0'}
     peerDependencies:
       '@polkadot/util': '*'
       '@polkadot/x-randomvalues': '*'
-
-  '@polkadot/wasm-crypto@5.1.1':
+    dependencies:
+      '@babel/runtime': 7.24.1
+      '@polkadot/util': 6.11.1
+      '@polkadot/wasm-crypto-asmjs': 4.6.1(@polkadot/util@6.11.1)
+      '@polkadot/wasm-crypto-wasm': 4.6.1(@polkadot/util@6.11.1)
+      '@polkadot/x-randomvalues': 6.11.1
+    dev: false
+
+  /@polkadot/wasm-crypto@5.1.1(@polkadot/util@8.7.1)(@polkadot/x-randomvalues@8.7.1):
     resolution: {integrity: sha512-JCcAVfH8DhYuEyd4oX1ouByxhou0TvpErKn8kHjtzt7+tRoFi0nzWlmK4z49vszsV3JJgXxV81i10C0BYlwTcQ==}
     engines: {node: '>=14.0.0'}
     peerDependencies:
       '@polkadot/util': '*'
       '@polkadot/x-randomvalues': '*'
-
-  '@polkadot/wasm-crypto@6.4.1':
+    dependencies:
+      '@babel/runtime': 7.24.1
+      '@polkadot/util': 8.7.1
+      '@polkadot/wasm-crypto-asmjs': 5.1.1(@polkadot/util@8.7.1)
+      '@polkadot/wasm-crypto-wasm': 5.1.1(@polkadot/util@8.7.1)
+      '@polkadot/x-randomvalues': 8.7.1
+    dev: false
+
+  /@polkadot/wasm-crypto@6.4.1(@polkadot/util@10.4.2)(@polkadot/x-randomvalues@10.4.2):
     resolution: {integrity: sha512-FH+dcDPdhSLJvwL0pMLtn/LIPd62QDPODZRCmDyw+pFjLOMaRBc7raomWUOqyRWJTnqVf/iscc2rLVLNMyt7ag==}
     engines: {node: '>=14.0.0'}
     peerDependencies:
       '@polkadot/util': '*'
       '@polkadot/x-randomvalues': '*'
-
-  '@polkadot/wasm-crypto@7.3.2':
+    dependencies:
+      '@babel/runtime': 7.24.1
+      '@polkadot/util': 10.4.2
+      '@polkadot/wasm-bridge': 6.4.1(@polkadot/util@10.4.2)(@polkadot/x-randomvalues@10.4.2)
+      '@polkadot/wasm-crypto-asmjs': 6.4.1(@polkadot/util@10.4.2)
+      '@polkadot/wasm-crypto-init': 6.4.1(@polkadot/util@10.4.2)(@polkadot/x-randomvalues@10.4.2)
+      '@polkadot/wasm-crypto-wasm': 6.4.1(@polkadot/util@10.4.2)
+      '@polkadot/wasm-util': 6.4.1(@polkadot/util@10.4.2)
+      '@polkadot/x-randomvalues': 10.4.2
+    dev: false
+
+  /@polkadot/wasm-crypto@7.3.2(@polkadot/util@12.6.2)(@polkadot/x-randomvalues@12.6.2):
     resolution: {integrity: sha512-+neIDLSJ6jjVXsjyZ5oLSv16oIpwp+PxFqTUaZdZDoA2EyFRQB8pP7+qLsMNk+WJuhuJ4qXil/7XiOnZYZ+wxw==}
     engines: {node: '>=18'}
     peerDependencies:
       '@polkadot/util': '*'
       '@polkadot/x-randomvalues': '*'
-
-  '@polkadot/wasm-util@6.4.1':
+    dependencies:
+      '@polkadot/util': 12.6.2
+      '@polkadot/wasm-bridge': 7.3.2(@polkadot/util@12.6.2)(@polkadot/x-randomvalues@12.6.2)
+      '@polkadot/wasm-crypto-asmjs': 7.3.2(@polkadot/util@12.6.2)
+      '@polkadot/wasm-crypto-init': 7.3.2(@polkadot/util@12.6.2)(@polkadot/x-randomvalues@12.6.2)
+      '@polkadot/wasm-crypto-wasm': 7.3.2(@polkadot/util@12.6.2)
+      '@polkadot/wasm-util': 7.3.2(@polkadot/util@12.6.2)
+      '@polkadot/x-randomvalues': 12.6.2(@polkadot/util@12.6.2)(@polkadot/wasm-util@7.3.2)
+      tslib: 2.6.2
+    dev: false
+
+  /@polkadot/wasm-util@6.4.1(@polkadot/util@10.4.2):
     resolution: {integrity: sha512-Uwo+WpEsDmFExWC5kTNvsVhvqXMZEKf4gUHXFn4c6Xz4lmieRT5g+1bO1KJ21pl4msuIgdV3Bksfs/oiqMFqlw==}
     engines: {node: '>=14.0.0'}
     peerDependencies:
       '@polkadot/util': '*'
-
-  '@polkadot/wasm-util@7.3.2':
+    dependencies:
+      '@babel/runtime': 7.24.1
+      '@polkadot/util': 10.4.2
+    dev: false
+
+  /@polkadot/wasm-util@7.3.2(@polkadot/util@12.6.2):
     resolution: {integrity: sha512-bmD+Dxo1lTZyZNxbyPE380wd82QsX+43mgCm40boyKrRppXEyQmWT98v/Poc7chLuskYb6X8IQ6lvvK2bGR4Tg==}
     engines: {node: '>=18'}
     peerDependencies:
       '@polkadot/util': '*'
-
-  '@polkadot/x-bigint@10.4.2':
+    dependencies:
+      '@polkadot/util': 12.6.2
+      tslib: 2.6.2
+    dev: false
+
+  /@polkadot/x-bigint@10.4.2:
     resolution: {integrity: sha512-awRiox+/XSReLzimAU94fPldowiwnnMUkQJe8AebYhNocAj6SJU00GNoj6j6tAho6yleOwrTJXZaWFBaQVJQNg==}
     engines: {node: '>=14.0.0'}
-
-  '@polkadot/x-bigint@12.6.2':
+    dependencies:
+      '@babel/runtime': 7.24.1
+      '@polkadot/x-global': 10.4.2
+    dev: false
+
+  /@polkadot/x-bigint@12.6.2:
     resolution: {integrity: sha512-HSIk60uFPX4GOFZSnIF7VYJz7WZA7tpFJsne7SzxOooRwMTWEtw3fUpFy5cYYOeLh17/kHH1Y7SVcuxzVLc74Q==}
     engines: {node: '>=18'}
-
-  '@polkadot/x-bigint@8.7.1':
+    dependencies:
+      '@polkadot/x-global': 12.6.2
+      tslib: 2.6.2
+    dev: false
+
+  /@polkadot/x-bigint@8.7.1:
     resolution: {integrity: sha512-ClkhgdB/KqcAKk3zA6Qw8wBL6Wz67pYTPkrAtImpvoPJmR+l4RARauv+MH34JXMUNlNb3aUwqN6lq2Z1zN+mJg==}
     engines: {node: '>=14.0.0'}
-
-  '@polkadot/x-fetch@10.4.2':
+    dependencies:
+      '@babel/runtime': 7.24.1
+      '@polkadot/x-global': 8.7.1
+    dev: false
+
+  /@polkadot/x-fetch@10.4.2:
     resolution: {integrity: sha512-Ubb64yaM4qwhogNP+4mZ3ibRghEg5UuCYRMNaCFoPgNAY8tQXuDKrHzeks3+frlmeH9YRd89o8wXLtWouwZIcw==}
     engines: {node: '>=14.0.0'}
-
-  '@polkadot/x-fetch@12.6.2':
+    dependencies:
+      '@babel/runtime': 7.24.1
+      '@polkadot/x-global': 10.4.2
+      '@types/node-fetch': 2.6.11
+      node-fetch: 3.3.2
+    dev: false
+
+  /@polkadot/x-fetch@12.6.2:
     resolution: {integrity: sha512-8wM/Z9JJPWN1pzSpU7XxTI1ldj/AfC8hKioBlUahZ8gUiJaOF7K9XEFCrCDLis/A1BoOu7Ne6WMx/vsJJIbDWw==}
     engines: {node: '>=18'}
-
-  '@polkadot/x-fetch@8.7.1':
+    dependencies:
+      '@polkadot/x-global': 12.6.2
+      node-fetch: 3.3.2
+      tslib: 2.6.2
+    dev: false
+
+  /@polkadot/x-fetch@8.7.1:
     resolution: {integrity: sha512-ygNparcalYFGbspXtdtZOHvNXZBkNgmNO+um9C0JYq74K5OY9/be93uyfJKJ8JcRJtOqBfVDsJpbiRkuJ1PRfg==}
     engines: {node: '>=14.0.0'}
-
-  '@polkadot/x-global@10.4.2':
+    dependencies:
+      '@babel/runtime': 7.24.1
+      '@polkadot/x-global': 8.7.1
+      '@types/node-fetch': 2.6.11
+      node-fetch: 2.7.0
+    transitivePeerDependencies:
+      - encoding
+    dev: false
+
+  /@polkadot/x-global@10.4.2:
     resolution: {integrity: sha512-g6GXHD/ykZvHap3M6wh19dO70Zm43l4jEhlxf5LtTo5/0/UporFCXr2YJYZqfbn9JbQwl1AU+NroYio+vtJdiA==}
     engines: {node: '>=14.0.0'}
-
-  '@polkadot/x-global@12.6.2':
+    dependencies:
+      '@babel/runtime': 7.24.1
+    dev: false
+
+  /@polkadot/x-global@12.6.2:
     resolution: {integrity: sha512-a8d6m+PW98jmsYDtAWp88qS4dl8DyqUBsd0S+WgyfSMtpEXu6v9nXDgPZgwF5xdDvXhm+P0ZfVkVTnIGrScb5g==}
     engines: {node: '>=18'}
-
-  '@polkadot/x-global@6.11.1':
+    dependencies:
+      tslib: 2.6.2
+    dev: false
+
+  /@polkadot/x-global@6.11.1:
     resolution: {integrity: sha512-lsBK/e4KbjfieyRmnPs7bTiGbP/6EoCZz7rqD/voNS5qsJAaXgB9LR+ilubun9gK/TDpebyxgO+J19OBiQPIRw==}
     engines: {node: '>=14.0.0'}
-
-  '@polkadot/x-global@8.7.1':
+    dependencies:
+      '@babel/runtime': 7.24.1
+    dev: false
+
+  /@polkadot/x-global@8.7.1:
     resolution: {integrity: sha512-WOgUor16IihgNVdiTVGAWksYLUAlqjmODmIK1cuWrLOZtV1VBomWcb3obkO9sh5P6iWziAvCB/i+L0vnTN9ZCA==}
     engines: {node: '>=14.0.0'}
-
-  '@polkadot/x-randomvalues@10.4.2':
+    dependencies:
+      '@babel/runtime': 7.24.1
+    dev: false
+
+  /@polkadot/x-randomvalues@10.4.2:
     resolution: {integrity: sha512-mf1Wbpe7pRZHO0V3V89isPLqZOy5XGX2bCqsfUWHgb1NvV1MMx5TjVjdaYyNlGTiOkAmJKlOHshcfPU2sYWpNg==}
     engines: {node: '>=14.0.0'}
-
-  '@polkadot/x-randomvalues@12.6.2':
+    dependencies:
+      '@babel/runtime': 7.24.1
+      '@polkadot/x-global': 10.4.2
+    dev: false
+
+  /@polkadot/x-randomvalues@12.6.2(@polkadot/util@12.6.2)(@polkadot/wasm-util@7.3.2):
     resolution: {integrity: sha512-Vr8uG7rH2IcNJwtyf5ebdODMcr0XjoCpUbI91Zv6AlKVYOGKZlKLYJHIwpTaKKB+7KPWyQrk4Mlym/rS7v9feg==}
     engines: {node: '>=18'}
     peerDependencies:
       '@polkadot/util': 12.6.2
       '@polkadot/wasm-util': '*'
-
-  '@polkadot/x-randomvalues@6.11.1':
+    dependencies:
+      '@polkadot/util': 12.6.2
+      '@polkadot/wasm-util': 7.3.2(@polkadot/util@12.6.2)
+      '@polkadot/x-global': 12.6.2
+      tslib: 2.6.2
+    dev: false
+
+  /@polkadot/x-randomvalues@6.11.1:
     resolution: {integrity: sha512-2MfUfGZSOkuPt7GF5OJkPDbl4yORI64SUuKM25EGrJ22o1UyoBnPOClm9eYujLMD6BfDZRM/7bQqqoLW+NuHVw==}
     engines: {node: '>=14.0.0'}
-
-  '@polkadot/x-randomvalues@8.7.1':
+    dependencies:
+      '@babel/runtime': 7.24.1
+      '@polkadot/x-global': 6.11.1
+    dev: false
+
+  /@polkadot/x-randomvalues@8.7.1:
     resolution: {integrity: sha512-njt17MlfN6yNyNEti7fL12lr5qM6A1aSGkWKVuqzc7XwSBesifJuW4km5u6r2gwhXjH2eHDv9SoQ7WXu8vrrkg==}
     engines: {node: '>=14.0.0'}
-
-  '@polkadot/x-rxjs@6.11.1':
+    dependencies:
+      '@babel/runtime': 7.24.1
+      '@polkadot/x-global': 8.7.1
+    dev: false
+
+  /@polkadot/x-rxjs@6.11.1:
     resolution: {integrity: sha512-zIciEmij7SUuXXg9g/683Irx6GogxivrQS2pgBir2DI/YZq+um52+Dqg1mqsEZt74N4KMTMnzAZAP6LJOBOMww==}
     engines: {node: '>=14.0.0'}
-
-  '@polkadot/x-textdecoder@10.4.2':
+    dependencies:
+      '@babel/runtime': 7.24.1
+      rxjs: 6.6.7
+    dev: false
+
+  /@polkadot/x-textdecoder@10.4.2:
     resolution: {integrity: sha512-d3ADduOKUTU+cliz839+KCFmi23pxTlabH7qh7Vs1GZQvXOELWdqFOqakdiAjtMn68n1KVF4O14Y+OUm7gp/zA==}
     engines: {node: '>=14.0.0'}
-
-  '@polkadot/x-textdecoder@12.6.2':
+    dependencies:
+      '@babel/runtime': 7.24.1
+      '@polkadot/x-global': 10.4.2
+    dev: false
+
+  /@polkadot/x-textdecoder@12.6.2:
     resolution: {integrity: sha512-M1Bir7tYvNappfpFWXOJcnxUhBUFWkUFIdJSyH0zs5LmFtFdbKAeiDXxSp2Swp5ddOZdZgPac294/o2TnQKN1w==}
     engines: {node: '>=18'}
-
-  '@polkadot/x-textdecoder@6.11.1':
+    dependencies:
+      '@polkadot/x-global': 12.6.2
+      tslib: 2.6.2
+    dev: false
+
+  /@polkadot/x-textdecoder@6.11.1:
     resolution: {integrity: sha512-DI1Ym2lyDSS/UhnTT2e9WutukevFZ0WGpzj4eotuG2BTHN3e21uYtYTt24SlyRNMrWJf5+TkZItmZeqs1nwAfQ==}
     engines: {node: '>=14.0.0'}
-
-  '@polkadot/x-textdecoder@8.7.1':
+    dependencies:
+      '@babel/runtime': 7.24.1
+      '@polkadot/x-global': 6.11.1
+    dev: false
+
+  /@polkadot/x-textdecoder@8.7.1:
     resolution: {integrity: sha512-ia0Ie2zi4VdQdNVD2GE2FZzBMfX//hEL4w546RMJfZM2LqDS674LofHmcyrsv5zscLnnRyCxZC1+J2dt+6MDIA==}
     engines: {node: '>=14.0.0'}
-
-  '@polkadot/x-textencoder@10.4.2':
+    dependencies:
+      '@babel/runtime': 7.24.1
+      '@polkadot/x-global': 8.7.1
+    dev: false
+
+  /@polkadot/x-textencoder@10.4.2:
     resolution: {integrity: sha512-mxcQuA1exnyv74Kasl5vxBq01QwckG088lYjc3KwmND6+pPrW2OWagbxFX5VFoDLDAE+UJtnUHsjdWyOTDhpQA==}
     engines: {node: '>=14.0.0'}
-
-  '@polkadot/x-textencoder@12.6.2':
+    dependencies:
+      '@babel/runtime': 7.24.1
+      '@polkadot/x-global': 10.4.2
+    dev: false
+
+  /@polkadot/x-textencoder@12.6.2:
     resolution: {integrity: sha512-4N+3UVCpI489tUJ6cv3uf0PjOHvgGp9Dl+SZRLgFGt9mvxnvpW/7+XBADRMtlG4xi5gaRK7bgl5bmY6OMDsNdw==}
     engines: {node: '>=18'}
-
-  '@polkadot/x-textencoder@6.11.1':
+    dependencies:
+      '@polkadot/x-global': 12.6.2
+      tslib: 2.6.2
+    dev: false
+
+  /@polkadot/x-textencoder@6.11.1:
     resolution: {integrity: sha512-8ipjWdEuqFo+R4Nxsc3/WW9CSEiprX4XU91a37ZyRVC4e9R1bmvClrpXmRQLVcAQyhRvG8DKOOtWbz8xM+oXKg==}
     engines: {node: '>=14.0.0'}
-
-  '@polkadot/x-textencoder@8.7.1':
+    dependencies:
+      '@babel/runtime': 7.24.1
+      '@polkadot/x-global': 6.11.1
+    dev: false
+
+  /@polkadot/x-textencoder@8.7.1:
     resolution: {integrity: sha512-XDO0A27Xy+eJCKSxENroB8Dcnl+UclGG4ZBei+P/BqZ9rsjskUyd2Vsl6peMXAcsxwOE7g0uTvujoGM8jpKOXw==}
     engines: {node: '>=14.0.0'}
-
-  '@polkadot/x-ws@10.4.2':
+    dependencies:
+      '@babel/runtime': 7.24.1
+      '@polkadot/x-global': 8.7.1
+    dev: false
+
+  /@polkadot/x-ws@10.4.2:
     resolution: {integrity: sha512-3gHSTXAWQu1EMcMVTF5QDKHhEHzKxhAArweEyDXE7VsgKUP/ixxw4hVZBrkX122iI5l5mjSiooRSnp/Zl3xqDQ==}
     engines: {node: '>=14.0.0'}
-
-  '@polkadot/x-ws@12.6.2':
+    dependencies:
+      '@babel/runtime': 7.24.1
+      '@polkadot/x-global': 10.4.2
+      '@types/websocket': 1.0.10
+      websocket: 1.0.34
+    transitivePeerDependencies:
+      - supports-color
+    dev: false
+
+  /@polkadot/x-ws@12.6.2:
     resolution: {integrity: sha512-cGZWo7K5eRRQCRl2LrcyCYsrc3lRbTlixZh3AzgU8uX4wASVGRlNWi/Hf4TtHNe1ExCDmxabJzdIsABIfrr7xw==}
     engines: {node: '>=18'}
-
-  '@polkadot/x-ws@8.7.1':
+    dependencies:
+      '@polkadot/x-global': 12.6.2
+      tslib: 2.6.2
+      ws: 8.16.0
+    transitivePeerDependencies:
+      - bufferutil
+      - utf-8-validate
+    dev: false
+
+  /@polkadot/x-ws@8.7.1:
     resolution: {integrity: sha512-Mt0tcNzGXyKnN3DQ06alkv+JLtTfXWu6zSypFrrKHSQe3u79xMQ1nSicmpT3gWLhIa8YF+8CYJXMrqaXgCnDhw==}
     engines: {node: '>=14.0.0'}
-
-  '@polymeshassociation/polymesh-types@5.7.0':
+    dependencies:
+      '@babel/runtime': 7.24.1
+      '@polkadot/x-global': 8.7.1
+      '@types/websocket': 1.0.10
+      websocket: 1.0.34
+    transitivePeerDependencies:
+      - supports-color
+    dev: false
+
+  /@polymeshassociation/polymesh-types@5.7.0:
     resolution: {integrity: sha512-6bw+Q6CpjAABeQKLZxE5TMwUwllq9GIWtHr+SBTn/02cLQYYrgPNX3JtQtK/VAAwhQ+AbAUMRlxlzGP16VaWog==}
-
-  '@protobufjs/aspromise@1.1.2':
+    dev: false
+
+  /@protobufjs/aspromise@1.1.2:
     resolution: {integrity: sha512-j+gKExEuLmKwvz3OgROXtrJ2UG2x8Ch2YZUxahh+s1F2HZ+wAceUNLkvy6zKCPVRkU++ZWQrdxsUeQXmcg4uoQ==}
-
-  '@protobufjs/base64@1.1.2':
+    dev: false
+
+  /@protobufjs/base64@1.1.2:
     resolution: {integrity: sha512-AZkcAA5vnN/v4PDqKyMR5lx7hZttPDgClv83E//FMNhR2TMcLUhfRUBHCmSl0oi9zMgDDqRUJkSxO3wm85+XLg==}
-
-  '@protobufjs/codegen@2.0.4':
+    dev: false
+
+  /@protobufjs/codegen@2.0.4:
     resolution: {integrity: sha512-YyFaikqM5sH0ziFZCN3xDC7zeGaB/d0IUb9CATugHWbd1FRFwWwt4ld4OYMPWu5a3Xe01mGAULCdqhMlPl29Jg==}
-
-  '@protobufjs/eventemitter@1.1.0':
+    dev: false
+
+  /@protobufjs/eventemitter@1.1.0:
     resolution: {integrity: sha512-j9ednRT81vYJ9OfVuXG6ERSTdEL1xVsNgqpkxMsbIabzSo3goCjDIveeGv5d03om39ML71RdmrGNjG5SReBP/Q==}
-
-  '@protobufjs/fetch@1.1.0':
+    dev: false
+
+  /@protobufjs/fetch@1.1.0:
     resolution: {integrity: sha512-lljVXpqXebpsijW71PZaCYeIcE5on1w5DlQy5WH6GLbFryLUrBD4932W/E2BSpfRJWseIL4v/KPgBFxDOIdKpQ==}
-
-  '@protobufjs/float@1.0.2':
+    dependencies:
+      '@protobufjs/aspromise': 1.1.2
+      '@protobufjs/inquire': 1.1.0
+    dev: false
+
+  /@protobufjs/float@1.0.2:
     resolution: {integrity: sha512-Ddb+kVXlXst9d+R9PfTIxh1EdNkgoRe5tOX6t01f1lYWOvJnSPDBlG241QLzcyPdoNTsblLUdujGSE4RzrTZGQ==}
-
-  '@protobufjs/inquire@1.1.0':
+    dev: false
+
+  /@protobufjs/inquire@1.1.0:
     resolution: {integrity: sha512-kdSefcPdruJiFMVSbn801t4vFK7KB/5gd2fYvrxhuJYg8ILrmn9SKSX2tZdV6V+ksulWqS7aXjBcRXl3wHoD9Q==}
-
-  '@protobufjs/path@1.1.2':
+    dev: false
+
+  /@protobufjs/path@1.1.2:
     resolution: {integrity: sha512-6JOcJ5Tm08dOHAbdR3GrvP+yUUfkjG5ePsHYczMFLq3ZmMkAD98cDgcT2iA1lJ9NVwFd4tH/iSSoe44YWkltEA==}
-
-  '@protobufjs/pool@1.1.0':
+    dev: false
+
+  /@protobufjs/pool@1.1.0:
     resolution: {integrity: sha512-0kELaGSIDBKvcgS4zkjz1PeddatrjYcmMWOlAuAPwAeccUrPHdUqo/J6LiymHHEiJT5NrF1UVwxY14f+fy4WQw==}
-
-  '@protobufjs/utf8@1.1.0':
+    dev: false
+
+  /@protobufjs/utf8@1.1.0:
     resolution: {integrity: sha512-Vvn3zZrhQZkkBE8LSuW3em98c0FwgO4nxzv6OdSxPKJIEKY2bGbHn+mhGIPerzI4twdxaP8/0+06HBpwf345Lw==}
-
-  '@rollup/rollup-android-arm-eabi@4.18.0':
-    resolution: {integrity: sha512-Tya6xypR10giZV1XzxmH5wr25VcZSncG0pZIjfePT0OVBvqNEurzValetGNarVrGiq66EBVAFn15iYX4w6FKgQ==}
+    dev: false
+
+  /@rollup/rollup-android-arm-eabi@4.13.0:
+    resolution: {integrity: sha512-5ZYPOuaAqEH/W3gYsRkxQATBW3Ii1MfaT4EQstTnLKViLi2gLSQmlmtTpGucNP3sXEpOiI5tdGhjdE111ekyEg==}
     cpu: [arm]
     os: [android]
-
-  '@rollup/rollup-android-arm64@4.18.0':
-    resolution: {integrity: sha512-avCea0RAP03lTsDhEyfy+hpfr85KfyTctMADqHVhLAF3MlIkq83CP8UfAHUssgXTYd+6er6PaAhx/QGv4L1EiA==}
+    requiresBuild: true
+    dev: false
+    optional: true
+
+  /@rollup/rollup-android-arm64@4.13.0:
+    resolution: {integrity: sha512-BSbaCmn8ZadK3UAQdlauSvtaJjhlDEjS5hEVVIN3A4bbl3X+otyf/kOJV08bYiRxfejP3DXFzO2jz3G20107+Q==}
     cpu: [arm64]
     os: [android]
-
-  '@rollup/rollup-darwin-arm64@4.18.0':
-    resolution: {integrity: sha512-IWfdwU7KDSm07Ty0PuA/W2JYoZ4iTj3TUQjkVsO/6U+4I1jN5lcR71ZEvRh52sDOERdnNhhHU57UITXz5jC1/w==}
+    requiresBuild: true
+    dev: false
+    optional: true
+
+  /@rollup/rollup-darwin-arm64@4.13.0:
+    resolution: {integrity: sha512-Ovf2evVaP6sW5Ut0GHyUSOqA6tVKfrTHddtmxGQc1CTQa1Cw3/KMCDEEICZBbyppcwnhMwcDce9ZRxdWRpVd6g==}
     cpu: [arm64]
     os: [darwin]
-
-  '@rollup/rollup-darwin-x64@4.18.0':
-    resolution: {integrity: sha512-n2LMsUz7Ynu7DoQrSQkBf8iNrjOGyPLrdSg802vk6XT3FtsgX6JbE8IHRvposskFm9SNxzkLYGSq9QdpLYpRNA==}
+    requiresBuild: true
+    dev: false
+    optional: true
+
+  /@rollup/rollup-darwin-x64@4.13.0:
+    resolution: {integrity: sha512-U+Jcxm89UTK592vZ2J9st9ajRv/hrwHdnvyuJpa5A2ngGSVHypigidkQJP+YiGL6JODiUeMzkqQzbCG3At81Gg==}
     cpu: [x64]
     os: [darwin]
-
-  '@rollup/rollup-linux-arm-gnueabihf@4.18.0':
-    resolution: {integrity: sha512-C/zbRYRXFjWvz9Z4haRxcTdnkPt1BtCkz+7RtBSuNmKzMzp3ZxdM28Mpccn6pt28/UWUCTXa+b0Mx1k3g6NOMA==}
+    requiresBuild: true
+    dev: false
+    optional: true
+
+  /@rollup/rollup-linux-arm-gnueabihf@4.13.0:
+    resolution: {integrity: sha512-8wZidaUJUTIR5T4vRS22VkSMOVooG0F4N+JSwQXWSRiC6yfEsFMLTYRFHvby5mFFuExHa/yAp9juSphQQJAijQ==}
     cpu: [arm]
     os: [linux]
-
-  '@rollup/rollup-linux-arm-musleabihf@4.18.0':
-    resolution: {integrity: sha512-l3m9ewPgjQSXrUMHg93vt0hYCGnrMOcUpTz6FLtbwljo2HluS4zTXFy2571YQbisTnfTKPZ01u/ukJdQTLGh9A==}
-    cpu: [arm]
-    os: [linux]
-
-  '@rollup/rollup-linux-arm64-gnu@4.18.0':
-    resolution: {integrity: sha512-rJ5D47d8WD7J+7STKdCUAgmQk49xuFrRi9pZkWoRD1UeSMakbcepWXPF8ycChBoAqs1pb2wzvbY6Q33WmN2ftw==}
+    requiresBuild: true
+    dev: false
+    optional: true
+
+  /@rollup/rollup-linux-arm64-gnu@4.13.0:
+    resolution: {integrity: sha512-Iu0Kno1vrD7zHQDxOmvweqLkAzjxEVqNhUIXBsZ8hu8Oak7/5VTPrxOEZXYC1nmrBVJp0ZcL2E7lSuuOVaE3+w==}
     cpu: [arm64]
     os: [linux]
-
-  '@rollup/rollup-linux-arm64-musl@4.18.0':
-    resolution: {integrity: sha512-be6Yx37b24ZwxQ+wOQXXLZqpq4jTckJhtGlWGZs68TgdKXJgw54lUUoFYrg6Zs/kjzAQwEwYbp8JxZVzZLRepQ==}
+    requiresBuild: true
+    dev: false
+    optional: true
+
+  /@rollup/rollup-linux-arm64-musl@4.13.0:
+    resolution: {integrity: sha512-C31QrW47llgVyrRjIwiOwsHFcaIwmkKi3PCroQY5aVq4H0A5v/vVVAtFsI1nfBngtoRpeREvZOkIhmRwUKkAdw==}
     cpu: [arm64]
     os: [linux]
-
-  '@rollup/rollup-linux-powerpc64le-gnu@4.18.0':
-    resolution: {integrity: sha512-hNVMQK+qrA9Todu9+wqrXOHxFiD5YmdEi3paj6vP02Kx1hjd2LLYR2eaN7DsEshg09+9uzWi2W18MJDlG0cxJA==}
-    cpu: [ppc64]
-    os: [linux]
-
-  '@rollup/rollup-linux-riscv64-gnu@4.18.0':
-    resolution: {integrity: sha512-ROCM7i+m1NfdrsmvwSzoxp9HFtmKGHEqu5NNDiZWQtXLA8S5HBCkVvKAxJ8U+CVctHwV2Gb5VUaK7UAkzhDjlg==}
+    requiresBuild: true
+    dev: false
+    optional: true
+
+  /@rollup/rollup-linux-riscv64-gnu@4.13.0:
+    resolution: {integrity: sha512-Oq90dtMHvthFOPMl7pt7KmxzX7E71AfyIhh+cPhLY9oko97Zf2C9tt/XJD4RgxhaGeAraAXDtqxvKE1y/j35lA==}
     cpu: [riscv64]
     os: [linux]
-
-  '@rollup/rollup-linux-s390x-gnu@4.18.0':
-    resolution: {integrity: sha512-0UyyRHyDN42QL+NbqevXIIUnKA47A+45WyasO+y2bGJ1mhQrfrtXUpTxCOrfxCR4esV3/RLYyucGVPiUsO8xjg==}
-    cpu: [s390x]
-    os: [linux]
-
-  '@rollup/rollup-linux-x64-gnu@4.18.0':
-    resolution: {integrity: sha512-xuglR2rBVHA5UsI8h8UbX4VJ470PtGCf5Vpswh7p2ukaqBGFTnsfzxUBetoWBWymHMxbIG0Cmx7Y9qDZzr648w==}
+    requiresBuild: true
+    dev: false
+    optional: true
+
+  /@rollup/rollup-linux-x64-gnu@4.13.0:
+    resolution: {integrity: sha512-yUD/8wMffnTKuiIsl6xU+4IA8UNhQ/f1sAnQebmE/lyQ8abjsVyDkyRkWop0kdMhKMprpNIhPmYlCxgHrPoXoA==}
     cpu: [x64]
     os: [linux]
-
-  '@rollup/rollup-linux-x64-musl@4.18.0':
-    resolution: {integrity: sha512-LKaqQL9osY/ir2geuLVvRRs+utWUNilzdE90TpyoX0eNqPzWjRm14oMEE+YLve4k/NAqCdPkGYDaDF5Sw+xBfg==}
+    requiresBuild: true
+    dev: false
+    optional: true
+
+  /@rollup/rollup-linux-x64-musl@4.13.0:
+    resolution: {integrity: sha512-9RyNqoFNdF0vu/qqX63fKotBh43fJQeYC98hCaf89DYQpv+xu0D8QFSOS0biA7cGuqJFOc1bJ+m2rhhsKcw1hw==}
     cpu: [x64]
     os: [linux]
-
-  '@rollup/rollup-win32-arm64-msvc@4.18.0':
-    resolution: {integrity: sha512-7J6TkZQFGo9qBKH0pk2cEVSRhJbL6MtfWxth7Y5YmZs57Pi+4x6c2dStAUvaQkHQLnEQv1jzBUW43GvZW8OFqA==}
+    requiresBuild: true
+    dev: false
+    optional: true
+
+  /@rollup/rollup-win32-arm64-msvc@4.13.0:
+    resolution: {integrity: sha512-46ue8ymtm/5PUU6pCvjlic0z82qWkxv54GTJZgHrQUuZnVH+tvvSP0LsozIDsCBFO4VjJ13N68wqrKSeScUKdA==}
     cpu: [arm64]
     os: [win32]
-
-  '@rollup/rollup-win32-ia32-msvc@4.18.0':
-    resolution: {integrity: sha512-Txjh+IxBPbkUB9+SXZMpv+b/vnTEtFyfWZgJ6iyCmt2tdx0OF5WhFowLmnh8ENGNpfUlUZkdI//4IEmhwPieNg==}
+    requiresBuild: true
+    dev: false
+    optional: true
+
+  /@rollup/rollup-win32-ia32-msvc@4.13.0:
+    resolution: {integrity: sha512-P5/MqLdLSlqxbeuJ3YDeX37srC8mCflSyTrUsgbU1c/U9j6l2g2GiIdYaGD9QjdMQPMSgYm7hgg0551wHyIluw==}
     cpu: [ia32]
     os: [win32]
-
-  '@rollup/rollup-win32-x64-msvc@4.18.0':
-    resolution: {integrity: sha512-UOo5FdvOL0+eIVTgS4tIdbW+TtnBLWg1YBCcU2KWM7nuNwRz9bksDX1bekJJCpu25N1DVWaCwnT39dVQxzqS8g==}
+    requiresBuild: true
+    dev: false
+    optional: true
+
+  /@rollup/rollup-win32-x64-msvc@4.13.0:
+    resolution: {integrity: sha512-UKXUQNbO3DOhzLRwHSpa0HnhhCgNODvfoPWv2FCXme8N/ANFfhIPMGuOT+QuKd16+B5yxZ0HdpNlqPvTMS1qfw==}
     cpu: [x64]
     os: [win32]
-
-  '@scure/base@1.0.0':
+    requiresBuild: true
+    dev: false
+    optional: true
+
+  /@scure/base@1.0.0:
     resolution: {integrity: sha512-gIVaYhUsy+9s58m/ETjSJVKHhKTBMmcRb9cEV5/5dwvfDlfORjKrFsDeDHWRrm6RjcPvCLZFwGJjAjLj1gg4HA==}
-
-  '@scure/base@1.1.1':
+    dev: false
+
+  /@scure/base@1.1.1:
     resolution: {integrity: sha512-ZxOhsSyxYwLJj3pLZCefNitxsj093tb2vq90mp2txoYeBqbcjDjqFhyM8eUjq/uFm6zJ+mUuqxlS2FkuSY1MTA==}
-
-  '@scure/base@1.1.5':
+    dev: false
+
+  /@scure/base@1.1.5:
     resolution: {integrity: sha512-Brj9FiG2W1MRQSTB212YVPRrcbjkv48FoZi/u4l/zds/ieRrqsh7aUf6CLwkAq61oKXr/ZlTzlY66gLIj3TFTQ==}
-
-  '@scure/base@1.1.6':
+    dev: false
+
+  /@scure/base@1.1.6:
     resolution: {integrity: sha512-ok9AWwhcgYuGG3Zfhyqg+zwl+Wn5uE+dwC0NV/2qQkx4dABbb/bx96vWu8NSj+BNjjSjno+JRYRjle1jV08k3g==}
-
-  '@scure/bip32@1.3.2':
+    dev: false
+
+  /@scure/bip32@1.3.2:
     resolution: {integrity: sha512-N1ZhksgwD3OBlwTv3R6KFEcPojl/W4ElJOeCZdi+vuI5QmTFwLq3OFf2zd2ROpKvxFdgZ6hUpb0dx9bVNEwYCA==}
-
-  '@scure/bip32@1.3.3':
+    dependencies:
+      '@noble/curves': 1.2.0
+      '@noble/hashes': 1.3.3
+      '@scure/base': 1.1.6
+    dev: false
+
+  /@scure/bip32@1.3.3:
     resolution: {integrity: sha512-LJaN3HwRbfQK0X1xFSi0Q9amqOgzQnnDngIt+ZlsBC3Bm7/nE7K0kwshZHyaru79yIVRv/e1mQAjZyuZG6jOFQ==}
-
-  '@scure/bip39@1.2.1':
+    dependencies:
+      '@noble/curves': 1.3.0
+      '@noble/hashes': 1.3.3
+      '@scure/base': 1.1.6
+    dev: false
+
+  /@scure/bip39@1.2.1:
     resolution: {integrity: sha512-Z3/Fsz1yr904dduJD0NpiyRHhRYHdcnyh73FZWiV+/qhWi83wNJ3NWolYqCEN+ZWsUz2TWwajJggcRE9r1zUYg==}
-
-  '@scure/bip39@1.2.2':
+    dependencies:
+      '@noble/hashes': 1.3.3
+      '@scure/base': 1.1.6
+    dev: false
+
+  /@scure/bip39@1.2.2:
     resolution: {integrity: sha512-HYf9TUXG80beW+hGAt3TRM8wU6pQoYur9iNypTROm42dorCGmLnFe3eWjz3gOq6G62H2WRh0FCzAR1PI+29zIA==}
-
-  '@sinclair/typebox@0.27.8':
+    dependencies:
+      '@noble/hashes': 1.3.3
+      '@scure/base': 1.1.6
+    dev: false
+
+  /@sinclair/typebox@0.27.8:
     resolution: {integrity: sha512-+Fj43pSMwJs4KRrH/938Uf+uAELIgVBmQzg/q1YG10djyfA3TnrU8N8XzqCh/okZdszqBQTZf96idMfE5lnwTA==}
-
-  '@sindresorhus/is@4.6.0':
+    dev: false
+
+  /@sindresorhus/is@4.6.0:
     resolution: {integrity: sha512-t09vSN3MdfsyCHoFcTRCH/iUtG7OJ0CsjzB8cjAmKc/va/kIgeDI/TxsigdncE/4be734m0cvIYwNaV4i2XqAw==}
     engines: {node: '>=10'}
-
-  '@snowfork/snowbridge-types@0.2.7':
+    dev: false
+
+  /@snowfork/snowbridge-types@0.2.7(@polkadot/util-crypto@12.6.2)(@polkadot/util@12.6.2):
     resolution: {integrity: sha512-Dz3OM8xvYhzL7XU/QOjgyPWZI4IgPKGByaJo6eZe3UMS6F7TLaFaZW1oYhQVTTahGWWAE6ZwwCuMkVh2FC/9bw==}
-
-  '@sora-substrate/type-definitions@1.27.7':
+    dependencies:
+      '@polkadot/api': 7.15.1
+      '@polkadot/keyring': 8.7.1(@polkadot/util-crypto@12.6.2)(@polkadot/util@12.6.2)
+      '@polkadot/types': 7.15.1
+    transitivePeerDependencies:
+      - '@polkadot/util'
+      - '@polkadot/util-crypto'
+      - encoding
+      - supports-color
+    dev: false
+
+  /@sora-substrate/type-definitions@1.27.7:
     resolution: {integrity: sha512-bwxcfs76goH4zFgflVqbRuMxBokxAEVWFs8GGwGUxRG94rb+yyQWKTwjW2bDQFuusQnzEOq+IqEJJz/7r4Swyg==}
-
-  '@sqltools/formatter@1.2.5':
+    dependencies:
+      '@open-web3/orml-type-definitions': 1.1.4
+    dev: false
+
+  /@sqltools/formatter@1.2.5:
     resolution: {integrity: sha512-Uy0+khmZqUrUGm5dmMqVlnvufZRSK0FbYzVgp0UMstm+F5+W2/jnEEQyc9vo1ZR/E5ZI/B1WjjoTqBqwJL6Krw==}
-
-  '@subsocial/definitions@0.8.14':
+    dev: false
+
+  /@subsocial/definitions@0.8.14:
     resolution: {integrity: sha512-K/8ZYGMyy15QI16bxgi0GfxP3JsnKeNAyPlwom1kDE89RGGs5O++PuWbXxVMMSVYfh9zn9qJYKiThBYIj/Vohg==}
-
-  '@substrate/connect-extension-protocol@1.0.1':
+    dependencies:
+      '@polkadot/api': 11.1.1
+      lodash.camelcase: 4.3.0
+    transitivePeerDependencies:
+      - bufferutil
+      - supports-color
+      - utf-8-validate
+    dev: false
+
+  /@substrate/connect-extension-protocol@1.0.1:
     resolution: {integrity: sha512-161JhCC1csjH3GE5mPLEd7HbWtwNSPJBg3p1Ksz9SFlTzj/bgEwudiRN2y5i0MoLGCIJRYKyKGMxVnd29PzNjg==}
-
-  '@substrate/connect-extension-protocol@2.0.0':
+    dev: false
+
+  /@substrate/connect-extension-protocol@2.0.0:
     resolution: {integrity: sha512-nKu8pDrE3LNCEgJjZe1iGXzaD6OSIDD4Xzz/yo4KO9mQ6LBvf49BVrt4qxBFGL6++NneLiWUZGoh+VSd4PyVIg==}
-
-  '@substrate/connect-known-chains@1.1.2':
-    resolution: {integrity: sha512-XvyemTVqon+6EF2G7QL0fEXxjuz3nUNFgFV0TSWhSVpPb+Sfs+vfipbEZxGNouxvjCoJdr6CF0rwgGsrrKOnAA==}
-
-  '@substrate/connect-known-chains@1.1.4':
+    requiresBuild: true
+    dev: false
+    optional: true
+
+  /@substrate/connect-known-chains@1.1.4:
     resolution: {integrity: sha512-iT+BdKqvKl/uBLd8BAJysFM1BaMZXRkaXBP2B7V7ob/EyNs5h0EMhTVbO6MJxV/IEOg5OKsyl6FUqQK7pKnqyw==}
-
-  '@substrate/connect@0.7.0-alpha.0':
+    requiresBuild: true
+    dev: false
+    optional: true
+
+  /@substrate/connect@0.7.0-alpha.0:
     resolution: {integrity: sha512-fvO7w++M8R95R/pGJFW9+cWOt8OYnnTfgswxtlPqSgzqX4tta8xcNQ51crC72FcL5agwSGkA1gc2/+eyTj7O8A==}
-
-  '@substrate/connect@0.7.19':
+    dependencies:
+      '@substrate/connect-extension-protocol': 1.0.1
+      '@substrate/smoldot-light': 0.6.8
+      eventemitter3: 4.0.7
+    transitivePeerDependencies:
+      - supports-color
+    dev: false
+
+  /@substrate/connect@0.7.19:
     resolution: {integrity: sha512-+DDRadc466gCmDU71sHrYOt1HcI2Cbhm7zdCFjZfFVHXhC/E8tOdrVSglAH2HDEHR0x2SiHRxtxOGC7ak2Zjog==}
-
-  '@substrate/connect@0.8.10':
+    requiresBuild: true
+    dependencies:
+      '@substrate/connect-extension-protocol': 1.0.1
+      '@substrate/smoldot-light': 0.7.9
+      eventemitter3: 4.0.7
+    transitivePeerDependencies:
+      - bufferutil
+      - utf-8-validate
+    dev: false
+    optional: true
+
+  /@substrate/connect@0.8.10:
     resolution: {integrity: sha512-DIyQ13DDlXqVFnLV+S6/JDgiGowVRRrh18kahieJxhgvzcWicw5eLc6jpfQ0moVVLBYkO7rctB5Wreldwpva8w==}
-
-  '@substrate/connect@0.8.8':
+    requiresBuild: true
+    dependencies:
+      '@substrate/connect-extension-protocol': 2.0.0
+      '@substrate/connect-known-chains': 1.1.4
+      '@substrate/light-client-extension-helpers': 0.0.6(smoldot@2.0.22)
+      smoldot: 2.0.22
+    transitivePeerDependencies:
+      - bufferutil
+      - utf-8-validate
+    dev: false
+    optional: true
+
+  /@substrate/connect@0.8.8:
     resolution: {integrity: sha512-zwaxuNEVI9bGt0rT8PEJiXOyebLIo6QN1SyiAHRPBOl6g3Sy0KKdSN8Jmyn++oXhVRD8aIe75/V8ZkS81T+BPQ==}
-
-  '@substrate/light-client-extension-helpers@0.0.4':
+    requiresBuild: true
+    dependencies:
+      '@substrate/connect-extension-protocol': 2.0.0
+      '@substrate/connect-known-chains': 1.1.4
+      '@substrate/light-client-extension-helpers': 0.0.4(smoldot@2.0.22)
+      smoldot: 2.0.22
+    transitivePeerDependencies:
+      - bufferutil
+      - utf-8-validate
+    dev: false
+    optional: true
+
+  /@substrate/light-client-extension-helpers@0.0.4(smoldot@2.0.22):
     resolution: {integrity: sha512-vfKcigzL0SpiK+u9sX6dq2lQSDtuFLOxIJx2CKPouPEHIs8C+fpsufn52r19GQn+qDhU8POMPHOVoqLktj8UEA==}
+    requiresBuild: true
     peerDependencies:
       smoldot: 2.x
-
-  '@substrate/light-client-extension-helpers@0.0.6':
+    dependencies:
+      '@polkadot-api/client': 0.0.1-492c132563ea6b40ae1fc5470dec4cd18768d182.1.0(rxjs@7.8.1)
+      '@polkadot-api/json-rpc-provider': 0.0.1-492c132563ea6b40ae1fc5470dec4cd18768d182.1.0
+      '@polkadot-api/json-rpc-provider-proxy': 0.0.1-492c132563ea6b40ae1fc5470dec4cd18768d182.1.0
+      '@polkadot-api/substrate-client': 0.0.1-492c132563ea6b40ae1fc5470dec4cd18768d182.1.0
+      '@substrate/connect-extension-protocol': 2.0.0
+      '@substrate/connect-known-chains': 1.1.4
+      rxjs: 7.8.1
+      smoldot: 2.0.22
+    dev: false
+    optional: true
+
+  /@substrate/light-client-extension-helpers@0.0.6(smoldot@2.0.22):
     resolution: {integrity: sha512-girltEuxQ1BvkJWmc8JJlk4ZxnlGXc/wkLcNguhY+UoDEMBK0LsdtfzQKIfrIehi4QdeSBlFEFBoI4RqPmsZzA==}
+    requiresBuild: true
     peerDependencies:
       smoldot: 2.x
-
-  '@substrate/smoldot-light@0.6.8':
+    dependencies:
+      '@polkadot-api/json-rpc-provider': 0.0.1
+      '@polkadot-api/json-rpc-provider-proxy': 0.0.1
+      '@polkadot-api/observable-client': 0.1.0(rxjs@7.8.1)
+      '@polkadot-api/substrate-client': 0.0.1
+      '@substrate/connect-extension-protocol': 2.0.0
+      '@substrate/connect-known-chains': 1.1.4
+      rxjs: 7.8.1
+      smoldot: 2.0.22
+    dev: false
+    optional: true
+
+  /@substrate/smoldot-light@0.6.8:
     resolution: {integrity: sha512-9lVwbG6wrtss0sd6013BJGe4WN4taujsGG49pwyt1Lj36USeL2Sb164TTUxmZF/g2NQEqDPwPROBdekQ2gFmgg==}
-
-  '@substrate/smoldot-light@0.7.9':
+    dependencies:
+      buffer: 6.0.3
+      pako: 2.1.0
+      websocket: 1.0.34
+    transitivePeerDependencies:
+      - supports-color
+    dev: false
+
+  /@substrate/smoldot-light@0.7.9:
     resolution: {integrity: sha512-HP8iP7sFYlpSgjjbo0lqHyU+gu9lL2hbDNce6dWk5/10mFFF9jKIFGfui4zCecUY808o/Go9pan/31kMJoLbug==}
-
-  '@substrate/ss58-registry@1.44.0':
+    requiresBuild: true
+    dependencies:
+      pako: 2.1.0
+      ws: 8.16.0
+    transitivePeerDependencies:
+      - bufferutil
+      - utf-8-validate
+    dev: false
+    optional: true
+
+  /@substrate/ss58-registry@1.44.0:
     resolution: {integrity: sha512-7lQ/7mMCzVNSEfDS4BCqnRnKCFKpcOaPrxMeGTXHX1YQzM/m2BBHjbK2C3dJvjv7GYxMiaTq/HdWQj1xS6ss+A==}
-
-  '@substrate/ss58-registry@1.48.0':
-    resolution: {integrity: sha512-lE9TGgtd93fTEIoHhSdtvSFBoCsvTbqiCvQIMvX4m6BO/hESywzzTzTFMVP1doBwDDMAN4lsMfIM3X3pdmt7kQ==}
-
-  '@substrate/txwrapper-core@7.4.0':
+    dev: false
+
+  /@substrate/ss58-registry@1.47.0:
+    resolution: {integrity: sha512-6kuIJedRcisUJS2pgksEH2jZf3hfSIVzqtFzs/AyjTW3ETbMg5q1Bb7VWa0WYaT6dTrEXp/6UoXM5B9pSIUmcw==}
+    dev: false
+
+  /@substrate/txwrapper-core@7.4.0(@polkadot/util-crypto@12.6.2)(@polkadot/util@12.6.2):
     resolution: {integrity: sha512-ppJW1oFwsTeJ8KJlh9lQ7aNUltk5VJ0rjXrWWurI3H370BpdFKlM3AxERi2Krna0W8mgNuoXwmpY8IB/QV3C7A==}
-
-  '@substrate/txwrapper-substrate@7.4.0':
+    dependencies:
+      '@polkadot/api': 11.1.1
+      '@polkadot/keyring': 12.6.2(@polkadot/util-crypto@12.6.2)(@polkadot/util@12.6.2)
+      memoizee: 0.4.15
+    transitivePeerDependencies:
+      - '@polkadot/util'
+      - '@polkadot/util-crypto'
+      - bufferutil
+      - supports-color
+      - utf-8-validate
+    dev: false
+
+  /@substrate/txwrapper-substrate@7.4.0(@polkadot/util-crypto@12.6.2)(@polkadot/util@12.6.2):
     resolution: {integrity: sha512-gC07KVC820L6aTyDhHFg+VFUKM7hU+RCXsmoLAZ83ySJ4fTyoLehDaiEdvLsZxU/jsOICeKlh3YwkkuO3I7llQ==}
-
-  '@szmarczak/http-timer@4.0.6':
+    dependencies:
+      '@substrate/txwrapper-core': 7.4.0(@polkadot/util-crypto@12.6.2)(@polkadot/util@12.6.2)
+    transitivePeerDependencies:
+      - '@polkadot/util'
+      - '@polkadot/util-crypto'
+      - bufferutil
+      - supports-color
+      - utf-8-validate
+    dev: false
+
+  /@szmarczak/http-timer@4.0.6:
     resolution: {integrity: sha512-4BAffykYOgO+5nzBWYwE3W90sBgLJoUPRWWcL8wlyiM8IB8ipJz3UMJ9KXQd1RKQXpKp8Tutn80HZtWsu2u76w==}
     engines: {node: '>=10'}
-
-  '@szmarczak/http-timer@5.0.1':
+    dependencies:
+      defer-to-connect: 2.0.1
+    dev: false
+
+  /@szmarczak/http-timer@5.0.1:
     resolution: {integrity: sha512-+PmQX0PiAYPMeVYe237LJAYvOMYW1j2rH5YROyS3b4CTVJum34HfRvKvAzozHAQG0TnHNdUfY9nCeUyRAs//cw==}
     engines: {node: '>=14.16'}
-
-  '@tootallnate/once@1.1.2':
+    dependencies:
+      defer-to-connect: 2.0.1
+    dev: false
+
+  /@tootallnate/once@1.1.2:
     resolution: {integrity: sha512-RbzJvlNzmRq5c3O09UipeuXno4tA1FE6ikOjxZK0tuxVv3412l64l5t1W5pj4+rJq9vpkm/kwiR07aZXnsKPxw==}
     engines: {node: '>= 6'}
-
-  '@tsconfig/node10@1.0.11':
-    resolution: {integrity: sha512-DcRjDCujK/kCk/cUe8Xz8ZSpm8mS3mNNpta+jGCA6USEDfktlNvm1+IuZ9eTcDbNk41BHwpHHeW+N1lKCz4zOw==}
-
-  '@tsconfig/node12@1.0.11':
+    requiresBuild: true
+    dev: false
+    optional: true
+
+  /@tsconfig/node10@1.0.9:
+    resolution: {integrity: sha512-jNsYVVxU8v5g43Erja32laIDHXeoNvFEpX33OK4d6hljo3jDhCBDhx5dhCCTMWUojscpAagGiRkBKxpdl9fxqA==}
+    dev: false
+
+  /@tsconfig/node12@1.0.11:
     resolution: {integrity: sha512-cqefuRsh12pWyGsIoBKJA9luFu3mRxCA+ORZvA4ktLSzIuCUtWVxGIuXigEwO5/ywWFMZ2QEGKWvkZG1zDMTag==}
-
-  '@tsconfig/node14@1.0.3':
+    dev: false
+
+  /@tsconfig/node14@1.0.3:
     resolution: {integrity: sha512-ysT8mhdixWK6Hw3i1V2AeRqZ5WfXg1G43mqoYlM2nc6388Fq5jcXyr5mRsqViLx/GJYdoL0bfXD8nmF+Zn/Iow==}
-
-  '@tsconfig/node16@1.0.4':
+    dev: false
+
+  /@tsconfig/node16@1.0.4:
     resolution: {integrity: sha512-vxhUy4J8lyeyinH7Azl1pdd43GJhZH/tP2weN8TntQblOY+A0XbT8DJk1/oCPuOOyg/Ja757rG0CgHcWC8OfMA==}
-
-  '@types/abstract-leveldown@7.2.5':
+    dev: false
+
+  /@types/abstract-leveldown@7.2.5:
     resolution: {integrity: sha512-/2B0nQF4UdupuxeKTJA2+Rj1D+uDemo6P4kMwKCpbfpnzeVaWSELTsAw4Lxn3VJD6APtRrZOCuYo+4nHUQfTfg==}
-
-  '@types/aws-lambda@8.10.138':
-    resolution: {integrity: sha512-71EHMl70TPWIAsFuHd85NHq6S6T2OOjiisPTrH7RgcjzpJpPh4RQJv7PvVvIxc6PIp8CLV7F9B+TdjcAES5vcA==}
-
-  '@types/bn.js@4.11.6':
+    dev: false
+
+  /@types/aws-lambda@8.10.136:
+    resolution: {integrity: sha512-cmmgqxdVGhxYK9lZMYYXYRJk6twBo53ivtXjIUEFZxfxe4TkZTZBK3RRWrY2HjJcUIix0mdifn15yjOAat5lTA==}
+    dev: false
+
+  /@types/bn.js@4.11.6:
     resolution: {integrity: sha512-pqr857jrp2kPuO9uRjZ3PwnJTjoQy+fcdxvBTvHm6dkmEL9q+hDD/2j/0ELOBPtPnS8LjCX0gI9nbl8lVkadpg==}
-
-  '@types/bn.js@5.1.5':
+    dependencies:
+      '@types/node': 20.12.12
+    dev: false
+
+  /@types/bn.js@5.1.5:
     resolution: {integrity: sha512-V46N0zwKRF5Q00AZ6hWtN0T8gGmDUaUzLWQvHFo5yThtVwK/VCenFY3wXVbOvNfajEpsTfQM4IN9k/d6gUVX3A==}
-
-  '@types/cacheable-request@6.0.3':
+    dependencies:
+      '@types/node': 20.12.12
+    dev: false
+
+  /@types/cacheable-request@6.0.3:
     resolution: {integrity: sha512-IQ3EbTzGxIigb1I3qPZc1rWJnH0BmSKv5QYTalEwweFvyBDLSAe24zP0le/hyi7ecGfZVlIVAg4BZqb8WBwKqw==}
-
-  '@types/debug@4.1.12':
+    dependencies:
+      '@types/http-cache-semantics': 4.0.4
+      '@types/keyv': 3.1.4
+      '@types/node': 20.12.12
+      '@types/responselike': 1.0.3
+    dev: false
+
+  /@types/debug@4.1.12:
     resolution: {integrity: sha512-vIChWdVG3LG1SMxEvI/AK+FWJthlrqlTu7fbrlywTkkaONwk/UAGaULXRlf8vkzFBLVm0zkMdCquhL5aOjhXPQ==}
-
-  '@types/estree@1.0.5':
+    dependencies:
+      '@types/ms': 0.7.34
+    dev: true
+
+  /@types/estree@1.0.5:
     resolution: {integrity: sha512-/kYRxGDLWzHOB7q+wtSUQlFrtcdUccpfy+X+9iMBpHK8QLLhx2wIPYuS5DYtR9Wa/YlZAbIovy7qVdB1Aq6Lyw==}
-
-  '@types/http-cache-semantics@4.0.4':
+    dev: false
+
+  /@types/http-cache-semantics@4.0.4:
     resolution: {integrity: sha512-1m0bIFVc7eJWyve9S0RnuRgcQqF/Xd5QsUZAZeQFr1Q3/p9JWoQQEqmVy+DPTNpGXwhgIetAoYF8JSc33q29QA==}
-
-  '@types/json-bigint@1.0.4':
+    dev: false
+
+  /@types/json-bigint@1.0.4:
     resolution: {integrity: sha512-ydHooXLbOmxBbubnA7Eh+RpBzuaIiQjh8WGJYQB50JFGFrdxW7JzVlyEV7fAXw0T2sqJ1ysTneJbiyNLqZRAag==}
-
-  '@types/json-schema@7.0.15':
+    dev: true
+
+  /@types/json-schema@7.0.15:
     resolution: {integrity: sha512-5+fP8P8MFNC+AyZCDxrB2pkZFPGzqQWUzpSeuuVLvm8VMcorNYavBqoFcxK8bQz4Qsbn4oUEEem4wDLfcysGHA==}
-
-  '@types/keyv@3.1.4':
+    dev: true
+
+  /@types/keyv@3.1.4:
     resolution: {integrity: sha512-BQ5aZNSCpj7D6K2ksrRCTmKRLEpnPvWDiLPfoGyhZ++8YtiK9d/3DBKPJgry359X/P1PfruyYwvnvwFjuEiEIg==}
-
-  '@types/level-errors@3.0.2':
+    dependencies:
+      '@types/node': 20.12.12
+    dev: false
+
+  /@types/level-errors@3.0.2:
     resolution: {integrity: sha512-gyZHbcQ2X5hNXf/9KS2qGEmgDe9EN2WDM3rJ5Ele467C0nA1sLhtmv1bZiPMDYfAYCfPWft0uQIaTvXbASSTRA==}
-
-  '@types/levelup@4.3.3':
+    dev: false
+
+  /@types/levelup@4.3.3:
     resolution: {integrity: sha512-K+OTIjJcZHVlZQN1HmU64VtrC0jC3dXWQozuEIR9zVvltIk90zaGPM2AgT+fIkChpzHhFE3YnvFLCbLtzAmexA==}
-
-  '@types/long@4.0.2':
+    dependencies:
+      '@types/abstract-leveldown': 7.2.5
+      '@types/level-errors': 3.0.2
+      '@types/node': 20.12.12
+    dev: false
+
+  /@types/long@4.0.2:
     resolution: {integrity: sha512-MqTGEo5bj5t157U6fA/BiDynNkn0YknVdh48CMPkTSpFTVmvao5UQmm7uEF6xBEo7qIMAlY/JSleYaE6VOdpaA==}
-
-  '@types/ms@0.7.34':
+    dev: false
+
+  /@types/ms@0.7.34:
     resolution: {integrity: sha512-nG96G3Wp6acyAgJqGasjODb+acrI7KltPiRxzHPXnP3NgI28bpQDRv53olbqGXbfcgF5aiiHmO3xpwEpS5Ld9g==}
-
-  '@types/node-fetch@2.6.11':
+    dev: true
+
+  /@types/node-fetch@2.6.11:
     resolution: {integrity: sha512-24xFj9R5+rfQJLRyM56qh+wnVSYhyXC2tkoBndtY0U+vubqNsYXGjufB2nn8Q6gt0LrARwL6UBtMCSVCwl4B1g==}
-
-  '@types/node@12.20.55':
+    dependencies:
+      '@types/node': 20.12.12
+      form-data: 4.0.0
+    dev: false
+
+  /@types/node@12.20.55:
     resolution: {integrity: sha512-J8xLz7q2OFulZ2cyGTLE1TbbZcjpno7FaN6zdJNrgAdrJ+DZzh/uFR6YrTb4C+nXakvud8Q4+rbhoIWlYQbUFQ==}
-
-  '@types/node@18.15.13':
+    dev: false
+
+  /@types/node@18.15.13:
     resolution: {integrity: sha512-N+0kuo9KgrUQ1Sn/ifDXsvg0TTleP7rIy4zOBGECxAljqvqfqpTfzx0Q1NUedOixRMBfe2Whhb056a42cWs26Q==}
-
-  '@types/node@20.12.12':
+    dev: false
+
+  /@types/node@20.12.12:
     resolution: {integrity: sha512-eWLDGF/FOSPtAvEqeRAQ4C8LSA7M1I7i0ky1I8U7kD1J5ITyW3AsRhQrKVoWf5pFKZ2kILsEGJhsI9r93PYnOw==}
-
-  '@types/pbkdf2@3.1.2':
+    dependencies:
+      undici-types: 5.26.5
+
+  /@types/pbkdf2@3.1.2:
     resolution: {integrity: sha512-uRwJqmiXmh9++aSu1VNEn3iIxWOhd8AHXNSdlaLfdAAdSTY9jYVeGWnzejM3dvrkbqE3/hyQkQQ29IFATEGlew==}
-
-  '@types/responselike@1.0.3':
+    dependencies:
+      '@types/node': 20.12.12
+    dev: false
+
+  /@types/responselike@1.0.3:
     resolution: {integrity: sha512-H/+L+UkTV33uf49PH5pCAUBVPNj2nDBXTN+qS1dOwyyg24l3CcicicCA7ca+HMvJBZcFgl5r8e+RR6elsb4Lyw==}
-
-  '@types/secp256k1@4.0.6':
+    dependencies:
+      '@types/node': 20.12.12
+    dev: false
+
+  /@types/secp256k1@4.0.6:
     resolution: {integrity: sha512-hHxJU6PAEUn0TP4S/ZOzuTUvJWuZ6eIKeNKb5RBpODvSl6hp1Wrw4s7ATY50rklRCScUDpHzVA/DQdSjJ3UoYQ==}
-
-  '@types/semver@7.5.8':
+    dependencies:
+      '@types/node': 20.12.12
+    dev: false
+
+  /@types/semver@7.5.8:
     resolution: {integrity: sha512-I8EUhyrgfLrcTkzV3TSsGyl1tSuPrEDzr0yd5m90UgNxQkyDXULk3b6MlQqTCpZpNtWe1K0hzclnZkTcLBe2UQ==}
-
-  '@types/stylis@4.2.5':
-    resolution: {integrity: sha512-1Xve+NMN7FWjY14vLoY5tL3BVEQ/n42YLwaqJIPYhotZ9uBHt87VceMwWQpzmdEt2TNXIorIFG+YeCUUW7RInw==}
-
-  '@types/uuid@9.0.8':
+    dev: true
+
+  /@types/stylis@4.2.0:
+    resolution: {integrity: sha512-n4sx2bqL0mW1tvDf/loQ+aMX7GQD3lc3fkCMC55VFNDu/vBOabO+LTIeXKM14xK0ppk5TUGcWRjiSpIlUpghKw==}
+    dev: false
+
+  /@types/uuid@9.0.8:
     resolution: {integrity: sha512-jg+97EGIcY9AGHJJRaaPVgetKDsrTgbRjQ5Msgjh/DQKEFl0DtyRr/VCOyD1T2R1MNeWPK/u7JoGhlDZnKBAfA==}
-
-  '@types/websocket@1.0.10':
+    dev: false
+
+  /@types/websocket@1.0.10:
     resolution: {integrity: sha512-svjGZvPB7EzuYS94cI7a+qhwgGU1y89wUgjT6E2wVUfmAGIvRfT7obBvRtnhXCSsoMdlG4gBFGE7MfkIXZLoww==}
-
-  '@types/ws@8.5.3':
+    dependencies:
+      '@types/node': 20.12.12
+    dev: false
+
+  /@types/ws@8.5.3:
     resolution: {integrity: sha512-6YOoWjruKj1uLf3INHH7D3qTXwFfEsg1kf3c0uDdSBJwfa/llkwIjrAGV7j7mVgGNbzTQ3HiHKKDXl6bJPD97w==}
-
-  '@types/yargs-parser@21.0.3':
+    dependencies:
+      '@types/node': 20.12.12
+    dev: false
+
+  /@types/yargs-parser@21.0.3:
     resolution: {integrity: sha512-I4q9QU9MQv4oEOz4tAHJtNz1cwuLxn2F3xcc2iV5WdqLPpUnj30aUuxt1mAxYTG+oe8CZMV/+6rU4S4gRDzqtQ==}
-
-  '@types/yargs@17.0.32':
+    dev: true
+
+  /@types/yargs@17.0.32:
     resolution: {integrity: sha512-xQ67Yc/laOG5uMfX/093MRlGGCIBzZMarVa+gfNKJxWAIgykYpVGkBdbqEzGDDfCrVUj6Hiff4mTZ5BA6TmAog==}
-
-  '@typescript-eslint/eslint-plugin@7.5.0':
+    dependencies:
+      '@types/yargs-parser': 21.0.3
+    dev: true
+
+  /@typescript-eslint/eslint-plugin@7.5.0(@typescript-eslint/parser@7.5.0)(eslint@8.57.0)(typescript@5.4.5):
     resolution: {integrity: sha512-HpqNTH8Du34nLxbKgVMGljZMG0rJd2O9ecvr2QLYp+7512ty1j42KnsFwspPXg1Vh8an9YImf6CokUBltisZFQ==}
     engines: {node: ^18.18.0 || >=20.0.0}
     peerDependencies:
@@ -1937,8 +4150,26 @@
     peerDependenciesMeta:
       typescript:
         optional: true
-
-  '@typescript-eslint/parser@7.5.0':
+    dependencies:
+      '@eslint-community/regexpp': 4.10.0
+      '@typescript-eslint/parser': 7.5.0(eslint@8.57.0)(typescript@5.4.5)
+      '@typescript-eslint/scope-manager': 7.5.0
+      '@typescript-eslint/type-utils': 7.5.0(eslint@8.57.0)(typescript@5.4.5)
+      '@typescript-eslint/utils': 7.5.0(eslint@8.57.0)(typescript@5.4.5)
+      '@typescript-eslint/visitor-keys': 7.5.0
+      debug: 4.3.4(supports-color@8.1.1)
+      eslint: 8.57.0
+      graphemer: 1.4.0
+      ignore: 5.3.1
+      natural-compare: 1.4.0
+      semver: 7.6.2
+      ts-api-utils: 1.3.0(typescript@5.4.5)
+      typescript: 5.4.5
+    transitivePeerDependencies:
+      - supports-color
+    dev: true
+
+  /@typescript-eslint/parser@7.5.0(eslint@8.57.0)(typescript@5.4.5):
     resolution: {integrity: sha512-cj+XGhNujfD2/wzR1tabNsidnYRaFfEkcULdcIyVBYcXjBvBKOes+mpMBP7hMpOyk+gBcfXsrg4NBGAStQyxjQ==}
     engines: {node: ^18.18.0 || >=20.0.0}
     peerDependencies:
@@ -1947,12 +4178,27 @@
     peerDependenciesMeta:
       typescript:
         optional: true
-
-  '@typescript-eslint/scope-manager@7.5.0':
+    dependencies:
+      '@typescript-eslint/scope-manager': 7.5.0
+      '@typescript-eslint/types': 7.5.0
+      '@typescript-eslint/typescript-estree': 7.5.0(typescript@5.4.5)
+      '@typescript-eslint/visitor-keys': 7.5.0
+      debug: 4.3.4(supports-color@8.1.1)
+      eslint: 8.57.0
+      typescript: 5.4.5
+    transitivePeerDependencies:
+      - supports-color
+    dev: true
+
+  /@typescript-eslint/scope-manager@7.5.0:
     resolution: {integrity: sha512-Z1r7uJY0MDeUlql9XJ6kRVgk/sP11sr3HKXn268HZyqL7i4cEfrdFuSSY/0tUqT37l5zT0tJOsuDP16kio85iA==}
     engines: {node: ^18.18.0 || >=20.0.0}
-
-  '@typescript-eslint/type-utils@7.5.0':
+    dependencies:
+      '@typescript-eslint/types': 7.5.0
+      '@typescript-eslint/visitor-keys': 7.5.0
+    dev: true
+
+  /@typescript-eslint/type-utils@7.5.0(eslint@8.57.0)(typescript@5.4.5):
     resolution: {integrity: sha512-A021Rj33+G8mx2Dqh0nMO9GyjjIBK3MqgVgZ2qlKf6CJy51wY/lkkFqq3TqqnH34XyAHUkq27IjlUkWlQRpLHw==}
     engines: {node: ^18.18.0 || >=20.0.0}
     peerDependencies:
@@ -1961,12 +4207,23 @@
     peerDependenciesMeta:
       typescript:
         optional: true
-
-  '@typescript-eslint/types@7.5.0':
+    dependencies:
+      '@typescript-eslint/typescript-estree': 7.5.0(typescript@5.4.5)
+      '@typescript-eslint/utils': 7.5.0(eslint@8.57.0)(typescript@5.4.5)
+      debug: 4.3.4(supports-color@8.1.1)
+      eslint: 8.57.0
+      ts-api-utils: 1.3.0(typescript@5.4.5)
+      typescript: 5.4.5
+    transitivePeerDependencies:
+      - supports-color
+    dev: true
+
+  /@typescript-eslint/types@7.5.0:
     resolution: {integrity: sha512-tv5B4IHeAdhR7uS4+bf8Ov3k793VEVHd45viRRkehIUZxm0WF82VPiLgHzA/Xl4TGPg1ZD49vfxBKFPecD5/mg==}
     engines: {node: ^18.18.0 || >=20.0.0}
-
-  '@typescript-eslint/typescript-estree@7.5.0':
+    dev: true
+
+  /@typescript-eslint/typescript-estree@7.5.0(typescript@5.4.5):
     resolution: {integrity: sha512-YklQQfe0Rv2PZEueLTUffiQGKQneiIEKKnfIqPIOxgM9lKSZFCjT5Ad4VqRKj/U4+kQE3fa8YQpskViL7WjdPQ==}
     engines: {node: ^18.18.0 || >=20.0.0}
     peerDependencies:
@@ -1974,89 +4231,226 @@
     peerDependenciesMeta:
       typescript:
         optional: true
-
-  '@typescript-eslint/utils@7.5.0':
+    dependencies:
+      '@typescript-eslint/types': 7.5.0
+      '@typescript-eslint/visitor-keys': 7.5.0
+      debug: 4.3.4(supports-color@8.1.1)
+      globby: 11.1.0
+      is-glob: 4.0.3
+      minimatch: 9.0.3
+      semver: 7.6.2
+      ts-api-utils: 1.3.0(typescript@5.4.5)
+      typescript: 5.4.5
+    transitivePeerDependencies:
+      - supports-color
+    dev: true
+
+  /@typescript-eslint/utils@7.5.0(eslint@8.57.0)(typescript@5.4.5):
     resolution: {integrity: sha512-3vZl9u0R+/FLQcpy2EHyRGNqAS/ofJ3Ji8aebilfJe+fobK8+LbIFmrHciLVDxjDoONmufDcnVSF38KwMEOjzw==}
     engines: {node: ^18.18.0 || >=20.0.0}
     peerDependencies:
       eslint: ^8.56.0
-
-  '@typescript-eslint/visitor-keys@7.5.0':
+    dependencies:
+      '@eslint-community/eslint-utils': 4.4.0(eslint@8.57.0)
+      '@types/json-schema': 7.0.15
+      '@types/semver': 7.5.8
+      '@typescript-eslint/scope-manager': 7.5.0
+      '@typescript-eslint/types': 7.5.0
+      '@typescript-eslint/typescript-estree': 7.5.0(typescript@5.4.5)
+      eslint: 8.57.0
+      semver: 7.6.2
+    transitivePeerDependencies:
+      - supports-color
+      - typescript
+    dev: true
+
+  /@typescript-eslint/visitor-keys@7.5.0:
     resolution: {integrity: sha512-mcuHM/QircmA6O7fy6nn2w/3ditQkj+SgtOc8DW3uQ10Yfj42amm2i+6F2K4YAOPNNTmE6iM1ynM6lrSwdendA==}
     engines: {node: ^18.18.0 || >=20.0.0}
-
-  '@ungap/structured-clone@1.2.0':
+    dependencies:
+      '@typescript-eslint/types': 7.5.0
+      eslint-visitor-keys: 3.4.3
+    dev: true
+
+  /@ungap/structured-clone@1.2.0:
     resolution: {integrity: sha512-zuVdFrMJiuCDQUMCzQaD6KL28MjnqqN8XnAqiEq9PNm/hCPTSGfrXCOfwj1ow4LFb/tNymJPwsNbVePc1xFqrQ==}
-
-  '@unique-nft/opal-testnet-types@1003.70.0':
+    dev: true
+
+  /@unique-nft/opal-testnet-types@1003.70.0(@polkadot/api@11.1.1)(@polkadot/types@11.1.1):
     resolution: {integrity: sha512-vXJoV7cqwO21svd03DFL7bl8H77zFbJzgkUgNPLPbVA6YkZt+ZeDmbP9lKKPbNadB1DP84kOZPVvsbmzx7+Jxg==}
     peerDependencies:
       '@polkadot/api': ^10.10.1
       '@polkadot/types': ^10.10.1
-
-  '@unique-nft/quartz-mainnet-types@1003.70.0':
+    dependencies:
+      '@polkadot/api': 11.1.1
+      '@polkadot/types': 11.1.1
+    dev: false
+
+  /@unique-nft/quartz-mainnet-types@1003.70.0(@polkadot/api@11.1.1)(@polkadot/types@11.1.1):
     resolution: {integrity: sha512-qs5iwMcDpBeJ6mXzSAbMB6DY9NkdAqPD1KmekOVG9Vug+hKWvSlfW5ozd63O/J2h7iliqwL0WZjDdwvBNdcTNg==}
     peerDependencies:
       '@polkadot/api': ^10.10.1
       '@polkadot/types': ^10.10.1
-
-  '@unique-nft/sapphire-mainnet-types@1003.70.0':
+    dependencies:
+      '@polkadot/api': 11.1.1
+      '@polkadot/types': 11.1.1
+    dev: false
+
+  /@unique-nft/sapphire-mainnet-types@1003.70.0(@polkadot/api@11.1.1)(@polkadot/types@11.1.1):
     resolution: {integrity: sha512-hEMpLDPZxUuGW+B90AxaF3Clw/kvGn20oao+Ejq4nrCNRF/2k3CjjuG1NScZVcPZuGgKPAkBPiHNSF9aRN6qFg==}
     peerDependencies:
       '@polkadot/api': ^10.10.1
       '@polkadot/types': ^10.10.1
-
-  '@unique-nft/unique-mainnet-types@1001.63.0':
+    dependencies:
+      '@polkadot/api': 11.1.1
+      '@polkadot/types': 11.1.1
+    dev: false
+
+  /@unique-nft/unique-mainnet-types@1001.63.0(@polkadot/api@11.1.1)(@polkadot/types@11.1.1):
     resolution: {integrity: sha512-IVr+F7+QvbW2zhbI2aWNtiOBXYAcd6GQ9HmDUdfSd4S0s3TSa8PAC/ikNvD3fk1A2FlBbWjVO0JyPDnnybv/og==}
     peerDependencies:
       '@polkadot/api': ^10.10.1
       '@polkadot/types': ^10.10.1
-
-  '@vitest/expect@1.6.0':
+    dependencies:
+      '@polkadot/api': 11.1.1
+      '@polkadot/types': 11.1.1
+    dev: false
+
+  /@vitest/expect@1.6.0:
     resolution: {integrity: sha512-ixEvFVQjycy/oNgHjqsL6AZCDduC+tflRluaHIzKIsdbzkLn2U/iBnVeJwB6HsIjQBdfMR8Z0tRxKUsvFJEeWQ==}
-
-  '@vitest/runner@1.6.0':
+    dependencies:
+      '@vitest/spy': 1.6.0
+      '@vitest/utils': 1.6.0
+      chai: 4.4.1
+    dev: false
+
+  /@vitest/runner@1.6.0:
     resolution: {integrity: sha512-P4xgwPjwesuBiHisAVz/LSSZtDjOTPYZVmNAnpHHSR6ONrf8eCJOFRvUwdHn30F5M1fxhqtl7QZQUk2dprIXAg==}
-
-  '@vitest/snapshot@1.6.0':
+    dependencies:
+      '@vitest/utils': 1.6.0
+      p-limit: 5.0.0
+      pathe: 1.1.2
+    dev: false
+
+  /@vitest/snapshot@1.6.0:
     resolution: {integrity: sha512-+Hx43f8Chus+DCmygqqfetcAZrDJwvTj0ymqjQq4CvmpKFSTVteEOBzCusu1x2tt4OJcvBflyHUE0DZSLgEMtQ==}
-
-  '@vitest/spy@1.6.0':
+    dependencies:
+      magic-string: 0.30.8
+      pathe: 1.1.2
+      pretty-format: 29.7.0
+    dev: false
+
+  /@vitest/spy@1.6.0:
     resolution: {integrity: sha512-leUTap6B/cqi/bQkXUu6bQV5TZPx7pmMBKBQiI0rJA8c3pB56ZsaTbREnF7CJfmvAS4V2cXIBAh/3rVwrrCYgw==}
-
-  '@vitest/ui@1.6.0':
+    dependencies:
+      tinyspy: 2.2.1
+    dev: false
+
+  /@vitest/ui@1.6.0(vitest@1.6.0):
     resolution: {integrity: sha512-k3Lyo+ONLOgylctiGovRKy7V4+dIN2yxstX3eY5cWFXH6WP+ooVX79YSyi0GagdTQzLmT43BF27T0s6dOIPBXA==}
     peerDependencies:
       vitest: 1.6.0
-
-  '@vitest/utils@1.6.0':
+    dependencies:
+      '@vitest/utils': 1.6.0
+      fast-glob: 3.3.2
+      fflate: 0.8.2
+      flatted: 3.3.1
+      pathe: 1.1.2
+      picocolors: 1.0.0
+      sirv: 2.0.4
+      vitest: 1.6.0(@types/node@20.12.12)(@vitest/ui@1.6.0)
+    dev: false
+
+  /@vitest/utils@1.6.0:
     resolution: {integrity: sha512-21cPiuGMoMZwiOHa2i4LXkMkMkCGzA+MVFV70jRwHo95dL4x/ts5GZhML1QWuy7yfp3WzK3lRvZi3JnXTYqrBw==}
-
-  '@zeitgeistpm/type-defs@1.0.0':
+    dependencies:
+      diff-sequences: 29.6.3
+      estree-walker: 3.0.3
+      loupe: 2.3.7
+      pretty-format: 29.7.0
+    dev: false
+
+  /@zeitgeistpm/type-defs@1.0.0:
     resolution: {integrity: sha512-dtjNlJSb8ELz87aTD6jqKKfO7kY4HFYzSmDk9JrzHLv+w/JKtG+aLz+WImL6MSaF1MjDE1tm28dj980Zn+nfGA==}
-
-  '@zeroio/type-definitions@0.0.14':
+    dev: false
+
+  /@zeroio/type-definitions@0.0.14:
     resolution: {integrity: sha512-OkqtOLPkR7oqWLrsgRKhzyLZVFLnNLfEF3DMXH+Rpn1fMNMDq/fOY9pXt55B+flBc62saN73CfOTy3hMSVZFTA==}
-
-  '@zombienet/orchestrator@0.0.85':
+    dev: false
+
+  /@zombienet/orchestrator@0.0.85(@polkadot/util@12.6.2)(@types/node@20.12.12):
     resolution: {integrity: sha512-uhQceBpdFJJBbcvIHPUUqELDDEcthILlPChuKo5xllfGOUqUczQiUd1Jli0j8TNwnWDXIihccTtiN81AB7jjbg==}
     engines: {node: '>=18'}
-
-  '@zombienet/utils@0.0.25':
+    dependencies:
+      '@polkadot/api': 11.1.1
+      '@polkadot/keyring': 12.6.2(@polkadot/util-crypto@12.6.2)(@polkadot/util@12.6.2)
+      '@polkadot/util-crypto': 12.6.2(@polkadot/util@12.6.2)
+      '@zombienet/utils': 0.0.25(@types/node@20.12.12)(typescript@5.4.5)
+      JSONStream: 1.3.5
+      chai: 4.4.1
+      debug: 4.3.4(supports-color@8.1.1)
+      execa: 5.1.1
+      fs-extra: 11.2.0
+      jsdom: 23.2.0
+      json-bigint: 1.0.0
+      libp2p-crypto: 0.21.2
+      minimatch: 9.0.4
+      mocha: 10.4.0
+      napi-maybe-compressed-blob: 0.0.11
+      peer-id: 0.16.0
+      tmp-promise: 3.0.3
+      typescript: 5.4.5
+      yaml: 2.4.2
+    transitivePeerDependencies:
+      - '@polkadot/util'
+      - '@swc/core'
+      - '@swc/wasm'
+      - '@types/node'
+      - bufferutil
+      - canvas
+      - chokidar
+      - supports-color
+      - utf-8-validate
+    dev: false
+
+  /@zombienet/utils@0.0.25(@types/node@20.12.12)(typescript@5.4.5):
     resolution: {integrity: sha512-VS+tWmdZ8ozRkA1Lgb/Si9iISgJz8AEQpPnlnlIg3lfVHYFqAD7M5DpiFv24AAEBSraokVhUv9E9E1uE4d4f0w==}
     engines: {node: '>=18'}
-
-  JSONStream@1.3.5:
+    dependencies:
+      cli-table3: 0.6.3
+      debug: 4.3.4(supports-color@8.1.1)
+      mocha: 10.2.0
+      nunjucks: 3.2.4
+      toml: 3.0.0
+      ts-node: 10.9.2(@types/node@20.12.12)(typescript@5.4.5)
+    transitivePeerDependencies:
+      - '@swc/core'
+      - '@swc/wasm'
+      - '@types/node'
+      - chokidar
+      - supports-color
+      - typescript
+    dev: false
+
+  /JSONStream@1.3.5:
     resolution: {integrity: sha512-E+iruNOY8VV9s4JEbe1aNEm6MiszPRr/UfcHMz0TQh1BXSxHK+ASV1R6W4HpjBhSeS+54PIsAMCBmwD06LLsqQ==}
     hasBin: true
-
-  a-sync-waterfall@1.0.1:
+    dependencies:
+      jsonparse: 1.3.1
+      through: 2.3.8
+    dev: false
+
+  /a-sync-waterfall@1.0.1:
     resolution: {integrity: sha512-RYTOHHdWipFUliRFMCS4X2Yn2X8M87V/OpSqWzKKOGhzqyUxzyVmhHDH9sAvG+ZuQf/TAOFsLCpMw09I1ufUnA==}
-
-  abbrev@1.1.1:
+    dev: false
+
+  /abbrev@1.1.1:
     resolution: {integrity: sha512-nne9/IiQ/hzIhY6pdDnbBtz7DjPTKrY00P/zvPSm5pOFkl6xuGrGnXn/VtTNNfNtAfZ9/1RtehkszU9qcTii0Q==}
-
-  abitype@0.7.1:
+    requiresBuild: true
+    dev: false
+    optional: true
+
+  /abitype@0.7.1(typescript@5.4.5):
     resolution: {integrity: sha512-VBkRHTDZf9Myaek/dO3yMmOzB/y2s3Zo6nVU7yaw1G+TvCHAjwaJzNGN9yo4K5D8bU/VZXKP1EJpRhFr862PlQ==}
     peerDependencies:
       typescript: '>=4.9.4'
@@ -2064,8 +4458,11 @@
     peerDependenciesMeta:
       zod:
         optional: true
-
-  abitype@1.0.0:
+    dependencies:
+      typescript: 5.4.5
+    dev: false
+
+  /abitype@1.0.0(typescript@5.4.5):
     resolution: {integrity: sha512-NMeMah//6bJ56H5XRj8QCV4AwuW6hB6zqz2LnhhLdcWVQOsXki6/Pn3APeqxCma62nXIcmZWdu1DlHWS74umVQ==}
     peerDependencies:
       typescript: '>=5.0.4'
@@ -2075,589 +4472,1049 @@
         optional: true
       zod:
         optional: true
-
-  abort-controller@3.0.0:
+    dependencies:
+      typescript: 5.4.5
+    dev: false
+
+  /abort-controller@3.0.0:
     resolution: {integrity: sha512-h8lQ8tacZYnR3vNQTgibj+tODHI5/+l06Au2Pcriv/Gmet0eaj4TwWH41sO9wnHDiQsEj19q0drzdWdeAHtweg==}
     engines: {node: '>=6.5'}
-
-  abortcontroller-polyfill@1.7.5:
+    dependencies:
+      event-target-shim: 5.0.1
+    dev: false
+
+  /abortcontroller-polyfill@1.7.5:
     resolution: {integrity: sha512-JMJ5soJWP18htbbxJjG7bG6yuI6pRhgJ0scHHTfkUjf6wjP912xZWvM+A4sJK3gqd9E8fcPbDnOefbA9Th/FIQ==}
-
-  abstract-leveldown@6.2.3:
+    dev: false
+
+  /abstract-leveldown@6.2.3:
     resolution: {integrity: sha512-BsLm5vFMRUrrLeCcRc+G0t2qOaTzpoJQLOubq2XM72eNpjF5UdU5o/5NvlNhx95XHcAvcl8OMXr4mlg/fRgUXQ==}
     engines: {node: '>=6'}
-
-  abstract-leveldown@6.3.0:
+    dependencies:
+      buffer: 5.7.1
+      immediate: 3.2.3
+      level-concat-iterator: 2.0.1
+      level-supports: 1.0.1
+      xtend: 4.0.2
+    dev: false
+
+  /abstract-leveldown@6.3.0:
     resolution: {integrity: sha512-TU5nlYgta8YrBMNpc9FwQzRbiXsj49gsALsXadbGHt9CROPzX5fB0rWDR5mtdpOOKa5XqRFpbj1QroPAoPzVjQ==}
     engines: {node: '>=6'}
-
-  accepts@1.3.8:
+    dependencies:
+      buffer: 5.7.1
+      immediate: 3.3.0
+      level-concat-iterator: 2.0.1
+      level-supports: 1.0.1
+      xtend: 4.0.2
+    dev: false
+
+  /accepts@1.3.8:
     resolution: {integrity: sha512-PYAthTa2m2VKxuvSD3DPC/Gy+U+sOA1LAuT8mkmRuvw+NACSaeXEQ+NHcVF7rONl6qcaxV3Uuemwawk+7+SJLw==}
     engines: {node: '>= 0.6'}
-
-  acorn-jsx@5.3.2:
+    dependencies:
+      mime-types: 2.1.35
+      negotiator: 0.6.3
+    dev: false
+
+  /acorn-jsx@5.3.2(acorn@8.11.3):
     resolution: {integrity: sha512-rq9s+JNhf0IChjtDXxllJ7g41oZk5SlXtp0LHwyA5cejwn7vKmKp4pPri6YEePv2PU65sAsegbXtIinmDFDXgQ==}
     peerDependencies:
       acorn: ^6.0.0 || ^7.0.0 || ^8.0.0
-
-  acorn-walk@8.3.2:
+    dependencies:
+      acorn: 8.11.3
+    dev: true
+
+  /acorn-walk@8.3.2:
     resolution: {integrity: sha512-cjkyv4OtNCIeqhHrfS81QWXoCBPExR/J62oyEqepVw8WaQeSqpW2uhuLPh1m9eWhDuOo/jUXVTlifvesOWp/4A==}
     engines: {node: '>=0.4.0'}
-
-  acorn@8.11.3:
+    dev: false
+
+  /acorn@8.11.3:
     resolution: {integrity: sha512-Y9rRfJG5jcKOE0CLisYbojUjIrIEE7AGMzA/Sm4BslANhbS+cDMpgBdcPT91oJ7OuJ9hYJBx59RjbhxVnrF8Xg==}
     engines: {node: '>=0.4.0'}
     hasBin: true
 
-  aes-js@4.0.0-beta.5:
+  /aes-js@4.0.0-beta.5:
     resolution: {integrity: sha512-G965FqalsNyrPqgEGON7nIx1e/OVENSgiEIzyC63haUMuvNnwIgIjMs52hlTCKhkBny7A2ORNlfY9Zu+jmGk1Q==}
-
-  agent-base@6.0.2:
+    dev: false
+
+  /agent-base@6.0.2:
     resolution: {integrity: sha512-RZNwNclF7+MS/8bDg70amg32dyeZGZxiDuQmZxKLAlQjr3jGyLx+4Kkk58UO7D2QdgFIQCovuSuZESne6RG6XQ==}
     engines: {node: '>= 6.0.0'}
-
-  agent-base@7.1.1:
+    requiresBuild: true
+    dependencies:
+      debug: 4.3.4(supports-color@8.1.1)
+    transitivePeerDependencies:
+      - supports-color
+    dev: false
+    optional: true
+
+  /agent-base@7.1.1:
     resolution: {integrity: sha512-H0TSyFNDMomMNJQBn8wFV5YC/2eJ+VXECwOadZJT554xP6cODZHPX3H9QMQECxvrgiSOP1pHjy1sMWQVYJOUOA==}
     engines: {node: '>= 14'}
-
-  agentkeepalive@4.5.0:
+    dependencies:
+      debug: 4.3.4(supports-color@8.1.1)
+    transitivePeerDependencies:
+      - supports-color
+    dev: false
+
+  /agentkeepalive@4.5.0:
     resolution: {integrity: sha512-5GG/5IbQQpC9FpkRGsSvZI5QYeSCzlJHdpBQntCsuTOxhKD8lqKhrleg2Yi7yvMIf82Ycmmqln9U8V9qwEiJew==}
     engines: {node: '>= 8.0.0'}
-
-  aggregate-error@3.1.0:
+    requiresBuild: true
+    dependencies:
+      humanize-ms: 1.2.1
+    dev: false
+    optional: true
+
+  /aggregate-error@3.1.0:
     resolution: {integrity: sha512-4I7Td01quW/RpocfNayFdFVk1qSuoh0E7JrbRJ16nH01HhKFQ88INq9Sd+nd72zqRySlr9BmDA8xlEJ6vJMrYA==}
     engines: {node: '>=8'}
-
-  aggregate-error@5.0.0:
+    requiresBuild: true
+    dependencies:
+      clean-stack: 2.2.0
+      indent-string: 4.0.0
+    dev: false
+    optional: true
+
+  /aggregate-error@5.0.0:
     resolution: {integrity: sha512-gOsf2YwSlleG6IjRYG2A7k0HmBMEo6qVNk9Bp/EaLgAJT5ngH6PXbqa4ItvnEwCm/velL5jAnQgsHsWnjhGmvw==}
     engines: {node: '>=18'}
-
-  ajv@6.12.6:
+    dependencies:
+      clean-stack: 5.2.0
+      indent-string: 5.0.0
+    dev: false
+
+  /ajv@6.12.6:
     resolution: {integrity: sha512-j3fVLgvTo527anyYyJOGTYJbG+vnnQYvE0m5mmkc1TK+nxAppkCLMIL0aZ4dblVCNoGShhm+kzE4ZUykBoMg4g==}
-
-  ansi-colors@4.1.1:
+    dependencies:
+      fast-deep-equal: 3.1.3
+      fast-json-stable-stringify: 2.1.0
+      json-schema-traverse: 0.4.1
+      uri-js: 4.4.1
+
+  /ansi-colors@4.1.1:
     resolution: {integrity: sha512-JoX0apGbHaUJBNl6yF+p6JAFYZ666/hhCGKN5t9QFjbJQKUU/g8MNbFDbvfrgKXvI1QpZplPOnwIo99lX/AAmA==}
     engines: {node: '>=6'}
-
-  ansi-escapes@4.3.2:
+    dev: false
+
+  /ansi-escapes@4.3.2:
     resolution: {integrity: sha512-gKXj5ALrKWQLsYG9jlTRmR/xKluxHV+Z9QEwNIgCfM1/uwPMCuzVVnh5mwTd+OuBZcwSIMbqssNWRm1lE51QaQ==}
     engines: {node: '>=8'}
-
-  ansi-regex@5.0.1:
+    dependencies:
+      type-fest: 0.21.3
+    dev: false
+
+  /ansi-regex@5.0.1:
     resolution: {integrity: sha512-quJQXlTSUGL2LH9SUXo8VwsY4soanhgo6LNSm84E1LBcE8s3O0wpdiRzyR9z/ZZJMlMWv37qOOb9pdJlMUEKFQ==}
     engines: {node: '>=8'}
 
-  ansi-regex@6.0.1:
+  /ansi-regex@6.0.1:
     resolution: {integrity: sha512-n5M855fKb2SsfMIiFFoVrABHJC8QtHwVx+mHWP3QcEqBHYienj5dHSgjbxtC0WEZXYt4wcD6zrQElDPhFuZgfA==}
     engines: {node: '>=12'}
-
-  ansi-styles@4.3.0:
+    dev: false
+
+  /ansi-styles@4.3.0:
     resolution: {integrity: sha512-zbB9rCJAT1rbjiVDb2hqKFHNYLxgtk8NURxZ3IZwD3F6NtxbXZQCnnSi1Lkx+IDohdPlFp222wVALIheZJQSEg==}
     engines: {node: '>=8'}
-
-  ansi-styles@5.2.0:
+    dependencies:
+      color-convert: 2.0.1
+
+  /ansi-styles@5.2.0:
     resolution: {integrity: sha512-Cxwpt2SfTzTtXcfOlzGEee8O+c+MmUgGrNiBcXnuWxuFJHe6a5Hz7qwhwe5OgaSYI0IJvkLqWX1ASG+cJOkEiA==}
     engines: {node: '>=10'}
-
-  ansi-styles@6.2.1:
+    dev: false
+
+  /ansi-styles@6.2.1:
     resolution: {integrity: sha512-bN798gFfQX+viw3R7yrGWRqnrN2oRkEkUjjl4JNn4E8GxxbjtG3FbrEIIY3l8/hrwUwIeCZvi4QuOTP4MErVug==}
     engines: {node: '>=12'}
-
-  any-promise@1.3.0:
+    dev: false
+
+  /any-promise@1.3.0:
     resolution: {integrity: sha512-7UvmKalWRt1wgjL1RrGxoSJW/0QZFIegpeGvZG9kjp8vrRu55XTHbwnqq2GpXm9uLbcuhxm3IqX9OB4MZR1b2A==}
-
-  anymatch@3.1.3:
+    dev: false
+
+  /anymatch@3.1.3:
     resolution: {integrity: sha512-KMReFUr0B4t+D+OBkjR3KYqvocp2XaSzO55UcB6mgQMd3KbcE+mWTyvVV7D/zsdEbNnV6acZUutkiHQXvTr1Rw==}
     engines: {node: '>= 8'}
-
-  app-root-path@3.1.0:
+    dependencies:
+      normalize-path: 3.0.0
+      picomatch: 2.3.1
+    dev: false
+
+  /app-root-path@3.1.0:
     resolution: {integrity: sha512-biN3PwB2gUtjaYy/isrU3aNWI5w+fAfvHkSvCKeQGxhmYpwKFUxudR3Yya+KqVRHBmEDYh+/lTozYCFbmzX4nA==}
     engines: {node: '>= 6.0.0'}
-
-  aproba@2.0.0:
+    dev: false
+
+  /aproba@2.0.0:
     resolution: {integrity: sha512-lYe4Gx7QT+MKGbDsA+Z+he/Wtef0BiwDOlK/XkBrdfsh9J/jPPXbX0tE9x9cl27Tmu5gg3QUbUrQYa/y+KOHPQ==}
-
-  are-we-there-yet@3.0.1:
+    requiresBuild: true
+    dev: false
+    optional: true
+
+  /are-we-there-yet@3.0.1:
     resolution: {integrity: sha512-QZW4EDmGwlYur0Yyf/b2uGucHQMa8aFUP7eu9ddR73vvhFyt4V0Vl3QHPcTNJ8l6qYOBdxgXdnBXQrHilfRQBg==}
     engines: {node: ^12.13.0 || ^14.15.0 || >=16.0.0}
     deprecated: This package is no longer supported.
-
-  arg@4.1.3:
+    requiresBuild: true
+    dependencies:
+      delegates: 1.0.0
+      readable-stream: 3.6.2
+    dev: false
+    optional: true
+
+  /arg@4.1.3:
     resolution: {integrity: sha512-58S9QDqG0Xx27YwPSt9fJxivjYl432YCwfDMfZ+71RAqUrZef7LrKQZ3LHLOwCS4FLNBplP533Zx895SeOCHvA==}
-
-  argparse@2.0.1:
+    dev: false
+
+  /argparse@2.0.1:
     resolution: {integrity: sha512-8+9WqebbFzpX9OR+Wa6O29asIogeRMzcGtAINdpMHHyAg10f05aSFVBbcEqGf/PXw1EjAZ+q2/bEBg3DvurK3Q==}
 
-  array-buffer-byte-length@1.0.1:
+  /array-buffer-byte-length@1.0.1:
     resolution: {integrity: sha512-ahC5W1xgou+KTXix4sAO8Ki12Q+jf4i0+tmk3sC+zgcynshkHxzpXdImBehiUYKKKDwvfFiJl1tZt6ewscS1Mg==}
     engines: {node: '>= 0.4'}
-
-  array-flatten@1.1.1:
+    dependencies:
+      call-bind: 1.0.7
+      is-array-buffer: 3.0.4
+    dev: false
+
+  /array-flatten@1.1.1:
     resolution: {integrity: sha512-PCVAQswWemu6UdxsDFFX/+gVeYqKAod3D3UVm91jHwynguOwAvYPhx8nNlM++NqRcK6CxxpUafjmhIdKiHibqg==}
-
-  array-union@2.1.0:
+    dev: false
+
+  /array-union@2.1.0:
     resolution: {integrity: sha512-HGyxoOTYUyCM6stUe6EJgnd4EoewAI7zMdfqO+kGjnlZmBDz/cR5pf8r/cR4Wq60sL/p0IkcjUEEPwS3GFrIyw==}
     engines: {node: '>=8'}
-
-  asap@2.0.6:
+    dev: true
+
+  /asap@2.0.6:
     resolution: {integrity: sha512-BSHWgDSAiKs50o2Re8ppvp3seVHXSRM44cdSsT9FfNEUUZLOGWVCsiWaRPWM1Znn+mqZ1OfVZ3z3DWEzSp7hRA==}
-
-  asn1@0.2.6:
+    dev: false
+
+  /asn1@0.2.6:
     resolution: {integrity: sha512-ix/FxPn0MDjeyJ7i/yoHGFt/EX6LyNbxSEhPPXODPL+KB0VPk86UYfL0lMdy+KCnv+fmvIzySwaK5COwqVbWTQ==}
-
-  assert-plus@1.0.0:
+    dependencies:
+      safer-buffer: 2.1.2
+    dev: false
+
+  /assert-plus@1.0.0:
     resolution: {integrity: sha512-NfJ4UzBCcQGLDlQq7nHxH+tv3kyZ0hHQqF5BO6J7tNJeP5do1llPr8dZ8zHonfhAu0PHAdMkSo+8o0wxg9lZWw==}
     engines: {node: '>=0.8'}
-
-  assertion-error@1.1.0:
+    dev: false
+
+  /assertion-error@1.1.0:
     resolution: {integrity: sha512-jgsaNduz+ndvGyFt3uSuWqvy4lCnIJiovtouQN5JZHOKCS2QuhEdbcQHFhVksz2N2U9hXJo8odG7ETyWlEeuDw==}
-
-  async-limiter@1.0.1:
+    dev: false
+
+  /async-limiter@1.0.1:
     resolution: {integrity: sha512-csOlWGAcRFJaI6m+F2WKdnMKr4HhdhFVBk0H/QbJFMCr+uO2kwohwXQPxw/9OCxp05r5ghVBFSyioixx3gfkNQ==}
-
-  asynckit@0.4.0:
+    dev: false
+
+  /asynckit@0.4.0:
     resolution: {integrity: sha512-Oei9OH4tRh0YqU3GxhX79dM/mwVgvbZJaSNaRk+bshkj0S5cfHcgYakreBjrHwatXKbz+IoIdYLxrKim2MjW0Q==}
-
-  atomic-sleep@1.0.0:
+    dev: false
+
+  /atomic-sleep@1.0.0:
     resolution: {integrity: sha512-kNOjDqAh7px0XWNI+4QbzoiR/nTkHAWNud2uvnJquD1/x5a7EQZMJT0AczqK0Qn67oY/TTQ1LbUKajZpp3I9tQ==}
     engines: {node: '>=8.0.0'}
-
-  available-typed-arrays@1.0.6:
+    dev: false
+
+  /available-typed-arrays@1.0.6:
     resolution: {integrity: sha512-j1QzY8iPNPG4o4xmO3ptzpRxTciqD3MgEHtifP/YnJpIo58Xu+ne4BejlbkuaLfXn/nz6HFiw29bLpj2PNMdGg==}
     engines: {node: '>= 0.4'}
-
-  aws-sign2@0.7.0:
+    dev: false
+
+  /aws-sign2@0.7.0:
     resolution: {integrity: sha512-08kcGqnYf/YmjoRhfxyu+CLxBjUtHLXLXX/vUfx9l2LYzG3c1m61nrpyFUZI6zeS+Li/wWMMidD9KgrqtGq3mA==}
-
-  aws4@1.12.0:
+    dev: false
+
+  /aws4@1.12.0:
     resolution: {integrity: sha512-NmWvPnx0F1SfrQbYwOi7OeaNGokp9XhzNioJ/CSBs8Qa4vxug81mhJEAVZwxXuBmYB5KDRfMq/F3RR0BIU7sWg==}
-
-  axios@1.7.2:
-    resolution: {integrity: sha512-2A8QhOMrbomlDuiLeK9XibIBzuHeRcqqNOHp0Cyp5EoJ1IFDh+XZH3A6BkXtv0K4gFGCI0Y4BM7B1wOEi0Rmgw==}
-
-  balanced-match@1.0.2:
+    dev: false
+
+  /axios@1.6.8(debug@4.3.4):
+    resolution: {integrity: sha512-v/ZHtJDU39mDpyBoFVkETcd/uNdxrWRrg3bKpOKzXFA6Bvqopts6ALSMU3y6ijYxbw2B+wPrIv46egTzJXCLGQ==}
+    dependencies:
+      follow-redirects: 1.15.6(debug@4.3.4)
+      form-data: 4.0.0
+      proxy-from-env: 1.1.0
+    transitivePeerDependencies:
+      - debug
+    dev: false
+
+  /balanced-match@1.0.2:
     resolution: {integrity: sha512-3oSeUO0TMV67hN1AmbXsK4yaqU7tjiHlbxRDZOpH0KW9+CeX4bRAaX0Anxt0tx2MrpRpWwQaPwIlISEJhYU5Pw==}
 
-  base-x@3.0.9:
+  /base-x@3.0.9:
     resolution: {integrity: sha512-H7JU6iBHTal1gp56aKoaa//YUxEaAOUiydvrV/pILqIHXTtqxSkATOnDA2u+jZ/61sD+L/412+7kzXRtWukhpQ==}
-
-  base64-js@1.5.1:
+    dependencies:
+      safe-buffer: 5.2.1
+    dev: false
+
+  /base64-js@1.5.1:
     resolution: {integrity: sha512-AKpaYlHn8t4SVbOHCy+b5+KKgvR4vrsD8vbvrbiQJps7fKDTkjkDry6ji0rUJjC0kzbNePLwzxq8iypo41qeWA==}
-
-  bcrypt-pbkdf@1.0.2:
+    dev: false
+
+  /bcrypt-pbkdf@1.0.2:
     resolution: {integrity: sha512-qeFIXtP4MSoi6NLqO12WfqARWWuCKi2Rn/9hJLEmtB5yTNr9DqFWkJRCf2qShWzPeAMRnOgCrq0sg/KLv5ES9w==}
-
-  before-after-hook@2.2.3:
+    dependencies:
+      tweetnacl: 0.14.5
+    dev: false
+
+  /before-after-hook@2.2.3:
     resolution: {integrity: sha512-NzUnlZexiaH/46WDhANlyR2bXRopNg4F/zuSA3OpZnllCUgRaOF2znDioDWrmbNVsuZk6l9pMquQB38cfBZwkQ==}
-
-  before-after-hook@3.0.2:
+    dev: false
+
+  /before-after-hook@3.0.2:
     resolution: {integrity: sha512-Nik3Sc0ncrMK4UUdXQmAnRtzmNQTAAXmXIopizwZ1W1t8QmfJj+zL4OA2I7XPTPW5z5TDqv4hRo/JzouDJnX3A==}
-
-  bidi-js@1.0.3:
+    dev: false
+
+  /bidi-js@1.0.3:
     resolution: {integrity: sha512-RKshQI1R3YQ+n9YJz2QQ147P66ELpa1FQEg20Dk8oW9t2KgLbpDLLp9aGZ7y8WHSshDknG0bknqGw5/tyCs5tw==}
-
-  bignumber.js@9.1.2:
+    dependencies:
+      require-from-string: 2.0.2
+    dev: false
+
+  /bignumber.js@9.1.2:
     resolution: {integrity: sha512-2/mKyZH9K85bzOEfhXDBFZTGd1CTs+5IHpeFQo9luiBG7hghdC851Pj2WAhb6E3R6b9tZj/XKhbg4fum+Kepug==}
-
-  binary-extensions@2.3.0:
-    resolution: {integrity: sha512-Ceh+7ox5qe7LJuLHoY0feh3pHuUDHAcRUeyL2VYghZwfpkNIy/+8Ocg0a3UuSoYzavmylwuLWQOf3hl0jjMMIw==}
+    dev: false
+
+  /binary-extensions@2.2.0:
+    resolution: {integrity: sha512-jDctJ/IVQbZoJykoeHbhXpOlNBqGNcwXJKJog42E5HDPUwQTSdjCHdihjj0DlnheQ7blbT6dHOafNAiS8ooQKA==}
     engines: {node: '>=8'}
-
-  bindings@1.5.0:
+    dev: false
+
+  /bindings@1.5.0:
     resolution: {integrity: sha512-p2q/t/mhvuOj/UeLlV6566GD/guowlr0hHxClI0W9m7MWYkL1F0hLo+0Aexs9HSPCtR1SXQ0TD3MMKrXZajbiQ==}
-
-  bit-twiddle@1.0.2:
+    dependencies:
+      file-uri-to-path: 1.0.0
+    dev: false
+
+  /bit-twiddle@1.0.2:
     resolution: {integrity: sha512-B9UhK0DKFZhoTFcfvAzhqsjStvGJp9vYWf3+6SNTtdSQnvIgfkHbgHrg/e4+TH71N2GDu8tpmCVoyfrL1d7ntA==}
-
-  bl@4.1.0:
+    dev: false
+
+  /bl@4.1.0:
     resolution: {integrity: sha512-1W07cM9gS6DcLperZfFSj+bWLtaPGSOHWhPiGzXmvVJbRLdG82sH/Kn8EtW1VqWVA54AKf2h5k5BbnIbwF3h6w==}
-
-  bl@5.1.0:
+    dependencies:
+      buffer: 5.7.1
+      inherits: 2.0.4
+      readable-stream: 3.6.2
+    dev: false
+
+  /bl@5.1.0:
     resolution: {integrity: sha512-tv1ZJHLfTDnXE6tMHv73YgSJaWR2AFuPwMntBe7XL/GBFHnT0CLnsHMogfk5+GzCDC5ZWarSCYaIGATZt9dNsQ==}
-
-  blakejs@1.2.1:
+    dependencies:
+      buffer: 6.0.3
+      inherits: 2.0.4
+      readable-stream: 3.6.2
+    dev: false
+
+  /blakejs@1.2.1:
     resolution: {integrity: sha512-QXUSXI3QVc/gJME0dBpXrag1kbzOqCjCX8/b54ntNyW6sjtoqxqRk3LTmXzaJoh71zMsDCjM+47jS7XiwN/+fQ==}
-
-  bluebird@3.7.2:
+    dev: false
+
+  /bluebird@3.7.2:
     resolution: {integrity: sha512-XpNj6GDQzdfW+r2Wnn7xiSAd7TM3jzkxGXBGTtWKuSXv1xUV+azxAm8jdWZN06QTQk+2N2XB9jRDkvbmQmcRtg==}
-
-  bn.js@4.11.6:
+    dev: false
+
+  /bn.js@4.11.6:
     resolution: {integrity: sha512-XWwnNNFCuuSQ0m3r3C4LE3EiORltHd9M05pq6FOlVeiophzRbMo50Sbz1ehl8K3Z+jw9+vmgnXefY1hz8X+2wA==}
-
-  bn.js@4.12.0:
+    dev: false
+
+  /bn.js@4.12.0:
     resolution: {integrity: sha512-c98Bf3tPniI+scsdk237ku1Dc3ujXQTSgyiPUDEOe7tRkhrqridvh8klBv0HCEso1OLOYcHuCv/cS6DNxKH+ZA==}
-
-  bn.js@5.2.1:
+    dev: false
+
+  /bn.js@5.2.1:
     resolution: {integrity: sha512-eXRvHzWyYPBuB4NBy0cmYQjGitUrtqwbvlzP3G6VFnNRbsZQIxQ10PbKKHt8gZ/HW/D/747aDl+QkDqg3KQLMQ==}
-
-  body-parser@1.20.1:
+    dev: false
+
+  /body-parser@1.20.1:
     resolution: {integrity: sha512-jWi7abTbYwajOytWCQc37VulmWiRae5RyTpaCyDcS5/lMdtwSz5lOpDE67srw/HYe35f1z3fDQw+3txg7gNtWw==}
     engines: {node: '>= 0.8', npm: 1.2.8000 || >= 1.4.16}
-
-  body-parser@1.20.2:
+    dependencies:
+      bytes: 3.1.2
+      content-type: 1.0.5
+      debug: 2.6.9
+      depd: 2.0.0
+      destroy: 1.2.0
+      http-errors: 2.0.0
+      iconv-lite: 0.4.24
+      on-finished: 2.4.1
+      qs: 6.11.0
+      raw-body: 2.5.1
+      type-is: 1.6.18
+      unpipe: 1.0.0
+    transitivePeerDependencies:
+      - supports-color
+    dev: false
+
+  /body-parser@1.20.2:
     resolution: {integrity: sha512-ml9pReCu3M61kGlqoTm2umSXTlRTuGTx0bfYj+uIUKKYycG5NtSbeetV3faSU6R7ajOPw0g/J1PvK4qNy7s5bA==}
     engines: {node: '>= 0.8', npm: 1.2.8000 || >= 1.4.16}
-
-  boolean@3.2.0:
+    dependencies:
+      bytes: 3.1.2
+      content-type: 1.0.5
+      debug: 2.6.9
+      depd: 2.0.0
+      destroy: 1.2.0
+      http-errors: 2.0.0
+      iconv-lite: 0.4.24
+      on-finished: 2.4.1
+      qs: 6.11.0
+      raw-body: 2.5.2
+      type-is: 1.6.18
+      unpipe: 1.0.0
+    transitivePeerDependencies:
+      - supports-color
+    dev: false
+
+  /boolean@3.2.0:
     resolution: {integrity: sha512-d0II/GO9uf9lfUHH2BQsjxzRJZBdsjgsBiW4BvhWk/3qoKwQFjIDVN19PfX8F2D/r9PCMTtLWjYVCFrpeYUzsw==}
-
-  bottleneck@2.19.5:
+    dev: false
+
+  /bottleneck@2.19.5:
     resolution: {integrity: sha512-VHiNCbI1lKdl44tGrhNfU3lup0Tj/ZBMJB5/2ZbNXRCPuRCO7ed2mgcK4r17y+KB2EfuYuRaVlwNbAeaWGSpbw==}
 
-  brace-expansion@1.1.11:
+  /brace-expansion@1.1.11:
     resolution: {integrity: sha512-iCuPHDFgrHX7H2vEI/5xpz07zSHB00TpugqhmYtVmMO6518mCuRMoOYFldEBl0g187ufozdaHgWKcYFb61qGiA==}
-
-  brace-expansion@2.0.1:
+    dependencies:
+      balanced-match: 1.0.2
+      concat-map: 0.0.1
+
+  /brace-expansion@2.0.1:
     resolution: {integrity: sha512-XnAIvQ8eM+kC6aULx6wuQiwVsnzsi9d3WxzV3FpWTGA19F621kwdbsAcFKXgKUHZWsy+mY6iL1sHTxWEFCytDA==}
-
-  braces@3.0.3:
-    resolution: {integrity: sha512-yQbXgO/OSZVD2IsiLlro+7Hf6Q18EJrKSEsdoMzKePKXct3gvD8oLcOQdIzGupr5Fj+EDe8gO/lxc1BzfMpxvA==}
+    dependencies:
+      balanced-match: 1.0.2
+
+  /braces@3.0.2:
+    resolution: {integrity: sha512-b8um+L1RzM3WDSzvhm6gIz1yfTbBt6YTlcEKAvsmqCZZFw46z626lVj9j1yEPW33H5H+lBQpZMP1k8l+78Ha0A==}
     engines: {node: '>=8'}
-
-  brorand@1.1.0:
+    dependencies:
+      fill-range: 7.0.1
+
+  /brorand@1.1.0:
     resolution: {integrity: sha512-cKV8tMCEpQs4hK/ik71d6LrPOnpkpGBR0wzxqr68g2m/LB2GxVYQroAjMJZRVM1Y4BCjCKc3vAamxSzOY2RP+w==}
-
-  browser-stdout@1.3.1:
+    dev: false
+
+  /browser-stdout@1.3.1:
     resolution: {integrity: sha512-qhAVI1+Av2X7qelOfAIYwXONood6XlZE/fXaBSmW/T5SzLAmCgzi+eiWE7fUvbHaeNBQH13UftjpXxsfLkMpgw==}
-
-  browserify-aes@1.2.0:
+    dev: false
+
+  /browserify-aes@1.2.0:
     resolution: {integrity: sha512-+7CHXqGuspUn/Sl5aO7Ea0xWGAtETPXNSAjHo48JfLdPWcMng33Xe4znFvQweqc/uzk5zSOI3H52CYnjCfb5hA==}
-
-  bs58@4.0.1:
+    dependencies:
+      buffer-xor: 1.0.3
+      cipher-base: 1.0.4
+      create-hash: 1.2.0
+      evp_bytestokey: 1.0.3
+      inherits: 2.0.4
+      safe-buffer: 5.2.1
+    dev: false
+
+  /bs58@4.0.1:
     resolution: {integrity: sha512-Ok3Wdf5vOIlBrgCvTq96gBkJw+JUEzdBgyaza5HLtPm7yTHkjRy8+JzNyHF7BHa0bNWOQIp3m5YF0nnFcOIKLw==}
-
-  bs58check@2.1.2:
+    dependencies:
+      base-x: 3.0.9
+    dev: false
+
+  /bs58check@2.1.2:
     resolution: {integrity: sha512-0TS1jicxdU09dwJMNZtVAfzPi6Q6QeN0pM1Fkzrjn+XYHvzMKPU3pHVpva+769iNVSfIYWf7LJ6WR+BuuMf8cA==}
-
-  buffer-to-arraybuffer@0.0.5:
+    dependencies:
+      bs58: 4.0.1
+      create-hash: 1.2.0
+      safe-buffer: 5.2.1
+    dev: false
+
+  /buffer-to-arraybuffer@0.0.5:
     resolution: {integrity: sha512-3dthu5CYiVB1DEJp61FtApNnNndTckcqe4pFcLdvHtrpG+kcyekCJKg4MRiDcFW7A6AODnXB9U4dwQiCW5kzJQ==}
-
-  buffer-xor@1.0.3:
+    dev: false
+
+  /buffer-xor@1.0.3:
     resolution: {integrity: sha512-571s0T7nZWK6vB67HI5dyUF7wXiNcfaPPPTl6zYCNApANjIvYJTg7hlud/+cJpdAhS7dVzqMLmfhfHR3rAcOjQ==}
-
-  buffer@5.7.1:
+    dev: false
+
+  /buffer@5.7.1:
     resolution: {integrity: sha512-EHcyIPBQ4BSGlvjB16k5KgAJ27CIsHY/2JBmCRReo48y9rQ3MaUzWX3KVlBa4U7MyX02HdVj0K7C3WaB3ju7FQ==}
-
-  buffer@6.0.3:
+    dependencies:
+      base64-js: 1.5.1
+      ieee754: 1.2.1
+    dev: false
+
+  /buffer@6.0.3:
     resolution: {integrity: sha512-FTiCpNxtwiZZHEZbcbTIcZjERVICn9yq/pDFkTl95/AxzD1naBctN7YO68riM/gLSDY7sdrMby8hofADYuuqOA==}
-
-  bufferutil@4.0.8:
+    dependencies:
+      base64-js: 1.5.1
+      ieee754: 1.2.1
+    dev: false
+
+  /bufferutil@4.0.8:
     resolution: {integrity: sha512-4T53u4PdgsXqKaIctwF8ifXlRTTmEPJ8iEPWFdGZvcf7sbwYo6FKFEX9eNNAnzFZ7EzJAQ3CJeOtCRA4rDp7Pw==}
     engines: {node: '>=6.14.2'}
-
-  bytes@3.1.2:
+    requiresBuild: true
+    dependencies:
+      node-gyp-build: 4.7.0
+    dev: false
+
+  /bytes@3.1.2:
     resolution: {integrity: sha512-/Nf7TyzTx6S3yRJObOAV7956r8cr2+Oj8AC5dt8wSP3BQAoeX58NoHyCU8P8zGkNXStjTSi6fzO6F0pBdcYbEg==}
     engines: {node: '>= 0.8'}
-
-  cac@6.7.14:
+    dev: false
+
+  /cac@6.7.14:
     resolution: {integrity: sha512-b6Ilus+c3RrdDk+JhLKUAQfzzgLEPy6wcXqS7f/xe1EETvsDP6GORG7SFuOs6cID5YkqchW/LXZbX5bc8j7ZcQ==}
     engines: {node: '>=8'}
-
-  cacache@15.3.0:
+    dev: false
+
+  /cacache@15.3.0:
     resolution: {integrity: sha512-VVdYzXEn+cnbXpFgWs5hTT7OScegHVmLhJIR8Ufqk3iFD6A6j5iSX1KuBTfNEv4tdJWE2PzA6IVFtcLC7fN9wQ==}
     engines: {node: '>= 10'}
-
-  cacheable-lookup@5.0.4:
+    requiresBuild: true
+    dependencies:
+      '@npmcli/fs': 1.1.1
+      '@npmcli/move-file': 1.1.2
+      chownr: 2.0.0
+      fs-minipass: 2.1.0
+      glob: 7.2.3
+      infer-owner: 1.0.4
+      lru-cache: 6.0.0
+      minipass: 3.3.6
+      minipass-collect: 1.0.2
+      minipass-flush: 1.0.5
+      minipass-pipeline: 1.2.4
+      mkdirp: 1.0.4
+      p-map: 4.0.0
+      promise-inflight: 1.0.1
+      rimraf: 3.0.2
+      ssri: 8.0.1
+      tar: 6.2.1
+      unique-filename: 1.1.1
+    transitivePeerDependencies:
+      - bluebird
+    dev: false
+    optional: true
+
+  /cacheable-lookup@5.0.4:
     resolution: {integrity: sha512-2/kNscPhpcxrOigMZzbiWF7dz8ilhb/nIHU3EyZiXWXpeq/au8qJ8VhdftMkty3n7Gj6HIGalQG8oiBNB3AJgA==}
     engines: {node: '>=10.6.0'}
-
-  cacheable-lookup@6.1.0:
+    dev: false
+
+  /cacheable-lookup@6.1.0:
     resolution: {integrity: sha512-KJ/Dmo1lDDhmW2XDPMo+9oiy/CeqosPguPCrgcVzKyZrL6pM1gU2GmPY/xo6OQPTUaA/c0kwHuywB4E6nmT9ww==}
     engines: {node: '>=10.6.0'}
-
-  cacheable-request@7.0.4:
+    dev: false
+
+  /cacheable-request@7.0.4:
     resolution: {integrity: sha512-v+p6ongsrp0yTGbJXjgxPow2+DL93DASP4kXCDKb8/bwRtt9OEF3whggkkDkGNzgcWy2XaF4a8nZglC7uElscg==}
     engines: {node: '>=8'}
-
-  call-bind@1.0.5:
+    dependencies:
+      clone-response: 1.0.3
+      get-stream: 5.2.0
+      http-cache-semantics: 4.1.1
+      keyv: 4.5.4
+      lowercase-keys: 2.0.0
+      normalize-url: 6.1.0
+      responselike: 2.0.1
+    dev: false
+
+  /call-bind@1.0.5:
     resolution: {integrity: sha512-C3nQxfFZxFRVoJoGKKI8y3MOEo129NQ+FgQ08iye+Mk4zNZZGdjfs06bVTr+DBSlA66Q2VEcMki/cUCP4SercQ==}
-
-  call-bind@1.0.7:
+    dependencies:
+      function-bind: 1.1.2
+      get-intrinsic: 1.2.2
+      set-function-length: 1.1.1
+    dev: false
+
+  /call-bind@1.0.7:
     resolution: {integrity: sha512-GHTSNSYICQ7scH7sZ+M2rFopRoLh8t2bLSW6BbgrtLsahOIB5iyAVJf9GjWK3cYTDaMj4XdBpM1cA6pIS0Kv2w==}
     engines: {node: '>= 0.4'}
-
-  callsites@3.1.0:
+    dependencies:
+      es-define-property: 1.0.0
+      es-errors: 1.3.0
+      function-bind: 1.1.2
+      get-intrinsic: 1.2.4
+      set-function-length: 1.2.1
+    dev: false
+
+  /callsites@3.1.0:
     resolution: {integrity: sha512-P8BjAsXvZS+VIDUI11hHCQEv74YT67YUi5JJFNWIqL235sBmjX4+qx9Muvls5ivyNENctx46xQLQ3aTuE7ssaQ==}
     engines: {node: '>=6'}
-
-  camelcase@5.3.1:
+    dev: true
+
+  /camelcase@5.3.1:
     resolution: {integrity: sha512-L28STB170nwWS63UjtlEOE3dldQApaJXZkOI1uMFfzf3rRuPegHaHesyee+YxQ+W6SvRDQV6UrdOdRiR153wJg==}
     engines: {node: '>=6'}
-
-  camelcase@6.3.0:
+    dev: false
+
+  /camelcase@6.3.0:
     resolution: {integrity: sha512-Gmy6FhYlCY7uOElZUSbxo2UCDH8owEk996gkbrpsgGtrJLM3J7jGxl9Ic7Qwwj4ivOE5AWZWRMecDdF7hqGjFA==}
     engines: {node: '>=10'}
-
-  camelize@1.0.1:
+    dev: false
+
+  /camelize@1.0.1:
     resolution: {integrity: sha512-dU+Tx2fsypxTgtLoE36npi3UqcjSSMNYfkqgmoEhtZrraP5VWq0K7FkWVTYa8eMPtnU/G2txVsfdCJTn9uzpuQ==}
-
-  canvas-renderer@2.2.1:
+    dev: false
+
+  /canvas-renderer@2.2.1:
     resolution: {integrity: sha512-RrBgVL5qCEDIXpJ6NrzyRNoTnXxYarqm/cS/W6ERhUJts5UQtt/XPEosGN3rqUkZ4fjBArlnCbsISJ+KCFnIAg==}
-
-  caseless@0.12.0:
+    dependencies:
+      '@types/node': 20.12.12
+    dev: false
+
+  /caseless@0.12.0:
     resolution: {integrity: sha512-4tYFyifaFfGacoiObjJegolkwSU4xQNGbVgUiNYVUxbQ2x2lUsFvY4hVgVzGiIe6WLOPqycWXA40l+PWsxthUw==}
-
-  chai@4.4.1:
+    dev: false
+
+  /chai@4.4.1:
     resolution: {integrity: sha512-13sOfMv2+DWduEU+/xbun3LScLoqN17nBeTLUsmDfKdoiC1fr0n9PU4guu4AhRcOVFk/sW8LyZWHuhWtQZiF+g==}
     engines: {node: '>=4'}
-
-  chalk@3.0.0:
+    dependencies:
+      assertion-error: 1.1.0
+      check-error: 1.0.3
+      deep-eql: 4.1.3
+      get-func-name: 2.0.2
+      loupe: 2.3.7
+      pathval: 1.1.1
+      type-detect: 4.0.8
+    dev: false
+
+  /chalk@3.0.0:
     resolution: {integrity: sha512-4D3B6Wf41KOYRFdszmDqMCGq5VV/uMAB273JILmO+3jAlh8X4qDtdtgCR3fxtbLEMzSx22QdhnDcJvu2u1fVwg==}
     engines: {node: '>=8'}
-
-  chalk@4.1.2:
+    dependencies:
+      ansi-styles: 4.3.0
+      supports-color: 7.2.0
+    dev: false
+
+  /chalk@4.1.2:
     resolution: {integrity: sha512-oKnbhFyRIXpUuez8iBMmyEa4nbj4IOQyuhc/wy9kY7/WVPcwIO9VA668Pu8RkO7+0G76SLROeyw9CpQ061i4mA==}
     engines: {node: '>=10'}
-
-  chalk@5.3.0:
+    dependencies:
+      ansi-styles: 4.3.0
+      supports-color: 7.2.0
+
+  /chalk@5.3.0:
     resolution: {integrity: sha512-dLitG79d+GV1Nb/VYcCDFivJeK1hiukt9QjRNVOsUtTy1rR1YJsmpGGTZ3qJos+uw7WmWF4wUwBd9jxjocFC2w==}
     engines: {node: ^12.17.0 || ^14.13 || >=16.0.0}
-
-  chardet@0.7.0:
+    dev: false
+
+  /chardet@0.7.0:
     resolution: {integrity: sha512-mT8iDcrh03qDGRRmoA2hmBJnxpllMR+0/0qlzjqZES6NdiWDcZkCNAk4rPFZ9Q85r27unkiNNg8ZOiwZXBHwcA==}
-
-  check-error@1.0.3:
+    dev: false
+
+  /check-error@1.0.3:
     resolution: {integrity: sha512-iKEoDYaRmd1mxM90a2OEfWhjsjPpYPuQ+lMYsoxB126+t8fw7ySEO48nmDg5COTjxDI65/Y2OWpeEHk3ZOe8zg==}
-
-  chokidar@3.5.3:
+    dependencies:
+      get-func-name: 2.0.2
+    dev: false
+
+  /chokidar@3.5.3:
     resolution: {integrity: sha512-Dr3sfKRP6oTcjf2JmUmFJfeVMvXBdegxB0iVQ5eb2V10uFJUCAS8OByZdVAyVb8xXNz3GjjTgj9kLWsZTqE6kw==}
     engines: {node: '>= 8.10.0'}
-
-  chokidar@3.6.0:
-    resolution: {integrity: sha512-7VT13fmjotKpGipCW9JEQAusEPE+Ei8nl6/g4FBAmIm0GOOLMua9NDDo/DWp0ZAxCr3cPq5ZpBqmPAQgDda2Pw==}
-    engines: {node: '>= 8.10.0'}
-
-  chownr@1.1.4:
+    dependencies:
+      anymatch: 3.1.3
+      braces: 3.0.2
+      glob-parent: 5.1.2
+      is-binary-path: 2.1.0
+      is-glob: 4.0.3
+      normalize-path: 3.0.0
+      readdirp: 3.6.0
+    optionalDependencies:
+      fsevents: 2.3.3
+    dev: false
+
+  /chownr@1.1.4:
     resolution: {integrity: sha512-jJ0bqzaylmJtVnNgzTeSOs8DPavpbYgEr/b0YL8/2GO3xJEhInFmhKMUnEJQjZumK7KXGFhUy89PrsJWlakBVg==}
-
-  chownr@2.0.0:
+    dev: false
+
+  /chownr@2.0.0:
     resolution: {integrity: sha512-bIomtDF5KGpdogkLd9VspvFzk9KfpyyGlS8YFVZl7TGPBHL5snIOnxeshwVgPteQ9b4Eydl+pVbIyE1DcvCWgQ==}
     engines: {node: '>=10'}
-
-  cids@0.7.5:
+    dev: false
+
+  /cids@0.7.5:
     resolution: {integrity: sha512-zT7mPeghoWAu+ppn8+BS1tQ5qGmbMfB4AregnQjA/qHY3GC1m1ptI9GkWNlgeu38r7CuRdXB47uY2XgAYt6QVA==}
     engines: {node: '>=4.0.0', npm: '>=3.0.0'}
     deprecated: This module has been superseded by the multiformats module
-
-  cipher-base@1.0.4:
+    dependencies:
+      buffer: 5.7.1
+      class-is: 1.1.0
+      multibase: 0.6.1
+      multicodec: 1.0.4
+      multihashes: 0.4.21
+    dev: false
+
+  /cipher-base@1.0.4:
     resolution: {integrity: sha512-Kkht5ye6ZGmwv40uUDZztayT2ThLQGfnj/T71N/XzeZeo3nf8foyW7zGTsPYkEya3m5f3cAypH+qe7YOrM1U2Q==}
-
-  class-is@1.1.0:
+    dependencies:
+      inherits: 2.0.4
+      safe-buffer: 5.2.1
+    dev: false
+
+  /class-is@1.1.0:
     resolution: {integrity: sha512-rhjH9AG1fvabIDoGRVH587413LPjTZgmDF9fOFCbFJQV4yuocX1mHxxvXI4g3cGwbVY9wAYIoKlg1N79frJKQw==}
-
-  clean-stack@2.2.0:
+    dev: false
+
+  /clean-stack@2.2.0:
     resolution: {integrity: sha512-4diC9HaTE+KRAMWhDhrGOECgWZxoevMc5TlkObMqNSsVU62PYzXZ/SMTjzyGAFF1YusgxGcSWTEXBhp0CPwQ1A==}
     engines: {node: '>=6'}
-
-  clean-stack@5.2.0:
+    requiresBuild: true
+    dev: false
+    optional: true
+
+  /clean-stack@5.2.0:
     resolution: {integrity: sha512-TyUIUJgdFnCISzG5zu3291TAsE77ddchd0bepon1VVQrKLGKFED4iXFEDQ24mIPdPBbyE16PK3F8MYE1CmcBEQ==}
     engines: {node: '>=14.16'}
-
-  clear@0.1.0:
+    dependencies:
+      escape-string-regexp: 5.0.0
+    dev: false
+
+  /clear@0.1.0:
     resolution: {integrity: sha512-qMjRnoL+JDPJHeLePZJuao6+8orzHMGP04A8CdwCNsKhRbOnKRjefxONR7bwILT3MHecxKBjHkKL/tkZ8r4Uzw==}
-
-  cli-cursor@3.1.0:
+    dev: false
+
+  /cli-cursor@3.1.0:
     resolution: {integrity: sha512-I/zHAwsKf9FqGoXM4WWRACob9+SNukZTd94DWF57E4toouRulbCxcUh6RKUEOQlYTHJnzkPMySvPNaaSLNfLZw==}
     engines: {node: '>=8'}
-
-  cli-cursor@4.0.0:
+    dependencies:
+      restore-cursor: 3.1.0
+    dev: false
+
+  /cli-cursor@4.0.0:
     resolution: {integrity: sha512-VGtlMu3x/4DOtIUwEkRezxUZ2lBacNJCHash0N0WeZDBS+7Ux1dm3XWAgWYxLJFMMdOeXMHXorshEFhbMSGelg==}
     engines: {node: ^12.20.0 || ^14.13.1 || >=16.0.0}
-
-  cli-highlight@2.1.11:
+    dependencies:
+      restore-cursor: 4.0.0
+    dev: false
+
+  /cli-highlight@2.1.11:
     resolution: {integrity: sha512-9KDcoEVwyUXrjcJNvHD0NFc/hiwe/WPVYIleQh2O1N2Zro5gWJZ/K+3DGn8w8P/F6FxOgzyC5bxDyHIgCSPhGg==}
     engines: {node: '>=8.0.0', npm: '>=5.0.0'}
     hasBin: true
-
-  cli-progress@3.12.0:
+    dependencies:
+      chalk: 4.1.2
+      highlight.js: 10.7.3
+      mz: 2.7.0
+      parse5: 5.1.1
+      parse5-htmlparser2-tree-adapter: 6.0.1
+      yargs: 16.2.0
+    dev: false
+
+  /cli-progress@3.12.0:
     resolution: {integrity: sha512-tRkV3HJ1ASwm19THiiLIXLO7Im7wlTuKnvkYaTkyoAPefqjNg7W7DHKUlGRxy9vxDvbyCYQkQozvptuMkGCg8A==}
     engines: {node: '>=4'}
-
-  cli-spinners@2.9.2:
+    dependencies:
+      string-width: 4.2.3
+    dev: false
+
+  /cli-spinners@2.9.2:
     resolution: {integrity: sha512-ywqV+5MmyL4E7ybXgKys4DugZbX0FC6LnwrhjuykIjnK9k8OQacQ7axGKnjDXWNhns0xot3bZI5h55H8yo9cJg==}
     engines: {node: '>=6'}
-
-  cli-table3@0.6.5:
-    resolution: {integrity: sha512-+W/5efTR7y5HRD7gACw9yQjqMVvEMLBHmboM/kPWam+H+Hmyrgjh6YncVKK122YZkXrLudzTuAukUw9FnMf7IQ==}
+    dev: false
+
+  /cli-table3@0.6.3:
+    resolution: {integrity: sha512-w5Jac5SykAeZJKntOxJCrm63Eg5/4dhMWIcuTbo9rpE+brgaSZo0RuNJZeOyMgsUdhDeojvgyQLmjI+K50ZGyg==}
     engines: {node: 10.* || >= 12.*}
-
-  cli-width@4.1.0:
+    dependencies:
+      string-width: 4.2.3
+    optionalDependencies:
+      '@colors/colors': 1.5.0
+    dev: false
+
+  /cli-width@4.1.0:
     resolution: {integrity: sha512-ouuZd4/dm2Sw5Gmqy6bGyNNNe1qt9RpmxveLSO7KcgsTnU7RXfsw+/bukWGo1abgBiMAic068rclZsO4IWmmxQ==}
     engines: {node: '>= 12'}
-
-  cliui@7.0.4:
+    dev: false
+
+  /cliui@7.0.4:
     resolution: {integrity: sha512-OcRE68cOsVMXp1Yvonl/fzkQOyjLSu/8bhPDfQt0e0/Eb283TKP20Fs2MqoPsr9SwA595rRCA+QMzYc9nBP+JQ==}
-
-  cliui@8.0.1:
+    dependencies:
+      string-width: 4.2.3
+      strip-ansi: 6.0.1
+      wrap-ansi: 7.0.0
+    dev: false
+
+  /cliui@8.0.1:
     resolution: {integrity: sha512-BSeNnyus75C4//NQ9gQt1/csTXyo/8Sb+afLAkzAptFuMsod9HFokGNudZpi/oQV73hnVK+sR+5PVRMd+Dr7YQ==}
     engines: {node: '>=12'}
-
-  clone-response@1.0.3:
+    dependencies:
+      string-width: 4.2.3
+      strip-ansi: 6.0.1
+      wrap-ansi: 7.0.0
+
+  /clone-response@1.0.3:
     resolution: {integrity: sha512-ROoL94jJH2dUVML2Y/5PEDNaSHgeOdSDicUyS7izcF63G6sTc/FTjLub4b8Il9S8S0beOfYt0TaA5qvFK+w0wA==}
-
-  clone@1.0.4:
+    dependencies:
+      mimic-response: 1.0.1
+    dev: false
+
+  /clone@1.0.4:
     resolution: {integrity: sha512-JQHZ2QMW6l3aH/j6xCqQThY/9OH4D/9ls34cgkUBiEeocRTU04tHfKPBsUK1PqZCUQM7GiA0IIXJSuXHI64Kbg==}
     engines: {node: '>=0.8'}
-
-  color-convert@2.0.1:
+    dev: false
+
+  /color-convert@2.0.1:
     resolution: {integrity: sha512-RRECPsj7iu/xb5oKYcsFHSppFNnsj/52OVTRKb4zP5onXwVF3zVmmToNcOfGC+CRDpfK/U584fMg38ZHCaElKQ==}
     engines: {node: '>=7.0.0'}
-
-  color-name@1.1.4:
+    dependencies:
+      color-name: 1.1.4
+
+  /color-name@1.1.4:
     resolution: {integrity: sha512-dOy+3AuW3a2wNbZHIuMZpTcgjGuLU/uBL/ubcZF9OXbDo8ff4O8yVp5Bf0efS8uEoYo5q4Fx7dY9OgQGXgAsQA==}
 
-  color-support@1.1.3:
+  /color-support@1.1.3:
     resolution: {integrity: sha512-qiBjkpbMLO/HL68y+lh4q0/O1MZFj2RX6X/KmMa3+gJD3z+WwI1ZzDHysvqHGS3mP6mznPckpXmw1nI9cJjyRg==}
     hasBin: true
-
-  colord@2.9.3:
+    requiresBuild: true
+    dev: false
+    optional: true
+
+  /colord@2.9.3:
     resolution: {integrity: sha512-jeC1axXpnb0/2nn/Y1LPuLdgXBLH7aDcHu4KEKfqw3CUhX7ZpfBSlPKyqXE6btIgEzfWtrX3/tyBCaCvXvMkOw==}
-
-  colorette@2.0.20:
+    dev: false
+
+  /colorette@2.0.20:
     resolution: {integrity: sha512-IfEDxwoWIjkeXL1eXcDiow4UbKjhLdq6/EuSVR9GMN7KVH3r9gQ83e73hsz1Nd1T3ijd5xv1wcWRYO+D6kCI2w==}
-
-  colors@1.4.0:
+    dev: false
+
+  /colors@1.4.0:
     resolution: {integrity: sha512-a+UqTh4kgZg/SlGvfbzDHpgRu7AAQOmmqRHJnxhRZICKFUT91brVhNNt58CMWU9PsBbv3PDCZUHbVxuDiH2mtA==}
     engines: {node: '>=0.1.90'}
-
-  combined-stream@1.0.8:
+    dev: false
+
+  /combined-stream@1.0.8:
     resolution: {integrity: sha512-FQN4MRfuJeHf7cBbBMJFXhKSDq+2kAArBlmRBvcvFE5BB1HZKXtSFASDhdlz9zOYwxh8lDdnvmMOe/+5cdoEdg==}
     engines: {node: '>= 0.8'}
-
-  comlink@4.4.1:
+    dependencies:
+      delayed-stream: 1.0.0
+    dev: false
+
+  /comlink@4.4.1:
     resolution: {integrity: sha512-+1dlx0aY5Jo1vHy/tSsIGpSkN4tS9rZSW8FIhG0JH/crs9wwweswIo/POr451r7bZww3hFbPAKnTpimzL/mm4Q==}
-
-  command-exists@1.2.9:
+    dev: false
+
+  /command-exists@1.2.9:
     resolution: {integrity: sha512-LTQ/SGc+s0Xc0Fu5WaKnR0YiygZkm9eKFvyS+fRsU7/ZWFF8ykFM6Pc9aCVf1+xasOOZpO3BAVgVrKvsqKHV7w==}
-
-  commander@2.7.1:
+    dev: false
+
+  /commander@2.7.1:
     resolution: {integrity: sha512-5qK/Wsc2fnRCiizV1JlHavWrSGAXQI7AusK423F8zJLwIGq8lmtO5GmO8PVMrtDUJMwTXOFBzSN6OCRD8CEMWw==}
     engines: {node: '>= 0.6.x'}
-
-  commander@5.1.0:
+    dependencies:
+      graceful-readlink: 1.0.1
+    dev: false
+
+  /commander@5.1.0:
     resolution: {integrity: sha512-P0CysNDQ7rtVw4QIQtm+MRxV66vKFSvlsQvGYXZWR3qFU0jlMKHZZZgw8e+8DSah4UDKMqnknRDQz+xuQXQ/Zg==}
     engines: {node: '>= 6'}
-
-  commander@8.3.0:
+    dev: false
+
+  /commander@8.3.0:
     resolution: {integrity: sha512-OkTL9umf+He2DZkUq8f8J9of7yL6RJKI24dVITBmNfZBmri9zYZQrKkuXiKhyfPSu8tUhnVBB1iKXevvnlR4Ww==}
     engines: {node: '>= 12'}
-
-  complex.js@2.1.1:
+    dev: false
+
+  /complex.js@2.1.1:
     resolution: {integrity: sha512-8njCHOTtFFLtegk6zQo0kkVX1rngygb/KQI6z1qZxlFI3scluC+LVTCFbrkWjBv4vvLlbQ9t88IPMC6k95VTTg==}
-
-  concat-map@0.0.1:
+    dev: false
+
+  /concat-map@0.0.1:
     resolution: {integrity: sha512-/Srv4dswyQNBfohGpz9o6Yb3Gz3SrUDqBH5rTuhGR7ahtlbYKnVxw2bCFMRljaA7EXHaXZ8wsHdodFvbkhKmqg==}
 
-  confbox@0.1.7:
-    resolution: {integrity: sha512-uJcB/FKZtBMCJpK8MQji6bJHgu1tixKPxRLeGkNzBoOZzpnZUJm0jm2/sBDWcuBx1dYgxV4JU+g5hmNxCyAmdA==}
-
-  config-chain@1.1.13:
+  /config-chain@1.1.13:
     resolution: {integrity: sha512-qj+f8APARXHrM0hraqXYb2/bOVSV4PvJQlNZ/DVj0QrmNM2q2euizkeuVckQ57J+W0mRH6Hvi+k50M4Jul2VRQ==}
-
-  console-control-strings@1.1.0:
+    dependencies:
+      ini: 1.3.8
+      proto-list: 1.2.4
+    dev: false
+
+  /console-control-strings@1.1.0:
     resolution: {integrity: sha512-ty/fTekppD2fIwRvnZAVdeOiGd1c7YXEixbgJTNzqcxJWKQnjJ/V1bNEEE6hygpM3WjwHFUVK6HTjWSzV4a8sQ==}
-
-  content-disposition@0.5.4:
+    requiresBuild: true
+    dev: false
+    optional: true
+
+  /content-disposition@0.5.4:
     resolution: {integrity: sha512-FveZTNuGw04cxlAiWbzi6zTAL/lhehaWbTtgluJh4/E95DqMwTmha3KZN1aAWA8cFIhHzMZUvLevkw5Rqk+tSQ==}
     engines: {node: '>= 0.6'}
-
-  content-hash@2.5.2:
+    dependencies:
+      safe-buffer: 5.2.1
+    dev: false
+
+  /content-hash@2.5.2:
     resolution: {integrity: sha512-FvIQKy0S1JaWV10sMsA7TRx8bpU+pqPkhbsfvOJAdjRXvYxEckAwQWGwtRjiaJfh+E0DvcWUGqcdjwMGFjsSdw==}
-
-  content-type@1.0.5:
+    dependencies:
+      cids: 0.7.5
+      multicodec: 0.5.7
+      multihashes: 0.4.21
+    dev: false
+
+  /content-type@1.0.5:
     resolution: {integrity: sha512-nTjqfcBFEipKdXCv4YDQWCfmcLZKm81ldF0pAopTvyrFGVbcR6P/VAAd5G7N+0tTr8QqiU0tFadD6FK4NtJwOA==}
     engines: {node: '>= 0.6'}
-
-  cookie-signature@1.0.6:
+    dev: false
+
+  /cookie-signature@1.0.6:
     resolution: {integrity: sha512-QADzlaHc8icV8I7vbaJXJwod9HWYp8uCqf1xa4OfNu1T7JVxQIrUgOWtHdNDtPiywmFbiS12VjotIXLrKM3orQ==}
-
-  cookie@0.5.0:
+    dev: false
+
+  /cookie@0.5.0:
     resolution: {integrity: sha512-YZ3GUyn/o8gfKJlnlX7g7xq4gyO6OSuhGPKaaGssGB2qgDUS0gPgtTvoyZLTt9Ab6dC4hfc9dV5arkvc/OCmrw==}
     engines: {node: '>= 0.6'}
-
-  copy-to-clipboard@3.3.3:
+    dev: false
+
+  /copy-to-clipboard@3.3.3:
     resolution: {integrity: sha512-2KV8NhB5JqC3ky0r9PMCAZKbUHSwtEo4CwCs0KXgruG43gX5PMqDEBbVU4OUzw2MuAWUfsuFmWvEKG5QRfSnJA==}
-
-  core-util-is@1.0.2:
+    dependencies:
+      toggle-selection: 1.0.6
+    dev: false
+
+  /core-util-is@1.0.2:
     resolution: {integrity: sha512-3lqz5YjWTYnW6dlDa5TLaTCcShfar1e40rmcJVwCBJC6mWlFuj0eCHIElmG1g5kyuJ/GD+8Wn4FFCcz4gJPfaQ==}
-
-  cors@2.8.5:
+    dev: false
+
+  /cors@2.8.5:
     resolution: {integrity: sha512-KIHbLJqu73RGr/hnbrO9uBeixNGuvSQjul/jdFvS/KFSIH1hWVd1ng7zOHx+YrEfInLG7q4n6GHQ9cDtxv/P6g==}
     engines: {node: '>= 0.10'}
-
-  crc-32@1.2.2:
+    dependencies:
+      object-assign: 4.1.1
+      vary: 1.1.2
+    dev: false
+
+  /crc-32@1.2.2:
     resolution: {integrity: sha512-ROmzCKrTnOwybPcJApAA6WBWij23HVfGVNKqqrZpuyZOHqK2CwHSvpGuyt/UNNvaIjEd8X5IFGp4Mh+Ie1IHJQ==}
     engines: {node: '>=0.8'}
     hasBin: true
-
-  create-hash@1.2.0:
+    dev: false
+
+  /create-hash@1.2.0:
     resolution: {integrity: sha512-z00bCGNHDG8mHAkP7CtT1qVu+bFQUPjYq/4Iv3C3kWjTFV10zIjfSoeqXo9Asws8gwSHDGj/hl2u4OGIjapeCg==}
-
-  create-hmac@1.1.7:
+    dependencies:
+      cipher-base: 1.0.4
+      inherits: 2.0.4
+      md5.js: 1.3.5
+      ripemd160: 2.0.2
+      sha.js: 2.4.11
+    dev: false
+
+  /create-hmac@1.1.7:
     resolution: {integrity: sha512-MJG9liiZ+ogc4TzUwuvbER1JRdgvUFSB5+VR/g5h82fGaIRWMWddtKBHi7/sVhfjQZ6SehlyhvQYrcYkaUIpLg==}
-
-  create-require@1.1.1:
+    dependencies:
+      cipher-base: 1.0.4
+      create-hash: 1.2.0
+      inherits: 2.0.4
+      ripemd160: 2.0.2
+      safe-buffer: 5.2.1
+      sha.js: 2.4.11
+    dev: false
+
+  /create-require@1.1.1:
     resolution: {integrity: sha512-dcKFX3jn0MpIaXjisoRvexIJVEKzaq7z2rZKxf+MSr9TkdmHmsU4m2lcLojrj/FHl8mk5VxMmYA+ftRkP/3oKQ==}
-
-  cross-fetch@4.0.0:
+    dev: false
+
+  /cross-fetch@4.0.0:
     resolution: {integrity: sha512-e4a5N8lVvuLgAWgnCrLr2PP0YyDOTHa9H/Rj54dirp61qXnNq46m82bRhNqIA5VccJtWBvPTFRV3TtvHUKPB1g==}
-
-  cross-spawn@7.0.3:
+    dependencies:
+      node-fetch: 2.7.0
+    transitivePeerDependencies:
+      - encoding
+    dev: false
+
+  /cross-spawn@7.0.3:
     resolution: {integrity: sha512-iRDPJKUPVEND7dHPO8rkbOnPpyDygcDFtWjpeWNCgy8WP2rXcxXL8TskReQl6OrB2G7+UJrags1q15Fudc7G6w==}
     engines: {node: '>= 8'}
-
-  css-color-keywords@1.0.0:
+    dependencies:
+      path-key: 3.1.1
+      shebang-command: 2.0.0
+      which: 2.0.2
+
+  /css-color-keywords@1.0.0:
     resolution: {integrity: sha512-FyyrDHZKEjXDpNJYvVsV960FiqQyXc/LlYmsxl2BcdMb2WPx0OGRVgTg55rPSyLSNMqP52R9r8geSp7apN3Ofg==}
     engines: {node: '>=4'}
-
-  css-to-react-native@3.2.0:
+    dev: false
+
+  /css-to-react-native@3.2.0:
     resolution: {integrity: sha512-e8RKaLXMOFii+02mOlqwjbD00KSEKqblnpO9e++1aXS1fPQOpS1YoqdVHBqPjHNoxeF2mimzVqawm2KCbEdtHQ==}
-
-  css-tree@2.3.1:
+    dependencies:
+      camelize: 1.0.1
+      css-color-keywords: 1.0.0
+      postcss-value-parser: 4.2.0
+    dev: false
+
+  /css-tree@2.3.1:
     resolution: {integrity: sha512-6Fv1DV/TYw//QF5IzQdqsNDjx/wc8TrMBZsqjL9eW01tWb7R7k/mq+/VXfJCl7SoD5emsJop9cOByJZfs8hYIw==}
     engines: {node: ^10 || ^12.20.0 || ^14.13.0 || >=15.0.0}
-
-  cssstyle@4.0.1:
+    dependencies:
+      mdn-data: 2.0.30
+      source-map-js: 1.2.0
+    dev: false
+
+  /cssstyle@4.0.1:
     resolution: {integrity: sha512-8ZYiJ3A/3OkDd093CBT/0UKDWry7ak4BdPTFP2+QEP7cmhouyq/Up709ASSj2cK02BbZiMgk7kYjZNS4QP5qrQ==}
     engines: {node: '>=18'}
-
-  csstype@3.1.3:
-    resolution: {integrity: sha512-M1uQkMl8rQK/szD0LNhtqxIPLpimGm8sOBwU7lLnCpSbTyY3yeU1Vc7l4KT5zT4s/yOxHH5O7tIuuLOCnLADRw==}
-
-  cuint@0.2.2:
+    dependencies:
+      rrweb-cssom: 0.6.0
+    dev: false
+
+  /csstype@3.1.2:
+    resolution: {integrity: sha512-I7K1Uu0MBPzaFKg4nI5Q7Vs2t+3gWWW648spaF+Rg7pI9ds18Ugn+lvg4SHczUdKlHI5LWBXyqfS8+DufyBsgQ==}
+    dev: false
+
+  /cuint@0.2.2:
     resolution: {integrity: sha512-d4ZVpCW31eWwCMe1YT3ur7mUDnTXbgwyzaL320DrcRT45rfjYxkt5QWLrmOJ+/UEAI2+fQgKe/fCjR8l4TpRgw==}
-
-  d@1.0.2:
+    dev: false
+
+  /d@1.0.2:
     resolution: {integrity: sha512-MOqHvMWF9/9MX6nza0KgvFH4HpMU0EF5uUDXqX/BtxtU8NfB0QzRtJ8Oe/6SuS4kbhyzVJwjd97EA4PKrzJ8bw==}
     engines: {node: '>=0.12'}
-
-  dashdash@1.14.1:
+    dependencies:
+      es5-ext: 0.10.64
+      type: 2.7.2
+    dev: false
+
+  /dashdash@1.14.1:
     resolution: {integrity: sha512-jRFi8UDGo6j+odZiEpjazZaWqEal3w/basFjQHQEwVtZJGDpxbH1MeYluwCS8Xq5wmLJooDlMgvVarmWfGM44g==}
     engines: {node: '>=0.10'}
-
-  data-uri-to-buffer@4.0.1:
+    dependencies:
+      assert-plus: 1.0.0
+    dev: false
+
+  /data-uri-to-buffer@4.0.1:
     resolution: {integrity: sha512-0R9ikRb668HB7QDxT1vkpuUBtqc53YyAwMwGeUFKRojY/NWKvdZ+9UYtRfGmhqNbRkTSVpMbmyhXipFFv2cb/A==}
     engines: {node: '>= 12'}
-
-  data-urls@5.0.0:
+    dev: false
+
+  /data-urls@5.0.0:
     resolution: {integrity: sha512-ZYP5VBHshaDAiVZxjbRVcFJpc+4xGgT0bK3vzy1HLN8jTO975HEbuYzZJcHoQEY5K1a0z8YayJkyVETa08eNTg==}
     engines: {node: '>=18'}
-
-  dateformat@4.6.3:
+    dependencies:
+      whatwg-mimetype: 4.0.0
+      whatwg-url: 14.0.0
+    dev: false
+
+  /dateformat@4.6.3:
     resolution: {integrity: sha512-2P0p0pFGzHS5EMnhdxQi7aJN+iMheud0UhG4dlE1DLAlvL8JHjJJTX/CSm4JXwV0Ka5nGk3zC5mcb5bUQUxxMA==}
-
-  dayjs@1.11.11:
-    resolution: {integrity: sha512-okzr3f11N6WuqYtZSvm+F776mB41wRZMhKP+hc34YdW+KmtYYK9iqvHSwo2k9FEH3fhGXvOPV6yz2IcSrfRUDg==}
-
-  debug@2.6.9:
+    dev: false
+
+  /dayjs@1.11.10:
+    resolution: {integrity: sha512-vjAczensTgRcqDERK0SR2XMwsF/tSvnvlv6VcF2GIhg6Sx4yOIt/irsr1RDJsKiIyBzJDpCoXiWWq28MqH2cnQ==}
+    dev: false
+
+  /debug@2.6.9:
     resolution: {integrity: sha512-bC7ElrdJaJnPbAP+1EotYvqZsb3ecl5wi6Bfi6BJTUcNowp6cvspg0jXznRTKDjm/E7AdgFBVeAPVMNcKGsHMA==}
     peerDependencies:
       supports-color: '*'
     peerDependenciesMeta:
       supports-color:
         optional: true
-
-  debug@4.3.4:
+    dependencies:
+      ms: 2.0.0
+    dev: false
+
+  /debug@4.3.4(supports-color@8.1.1):
     resolution: {integrity: sha512-PRWFHuSU3eDtQJPvnNY7Jcket1j0t5OuOsFzPPzsekD52Zl8qUfFIPEiswXqIvHWGVHOgX+7G/vCNNhehwxfkQ==}
     engines: {node: '>=6.0'}
     peerDependencies:
@@ -2665,234 +5522,464 @@
     peerDependenciesMeta:
       supports-color:
         optional: true
-
-  decamelize@4.0.0:
+    dependencies:
+      ms: 2.1.2
+      supports-color: 8.1.1
+
+  /decamelize@4.0.0:
     resolution: {integrity: sha512-9iE1PgSik9HeIIw2JO94IidnE3eBoQrFJ3w7sFuzSX4DpmZ3v5sZpUiV5Swcf6mQEF+Y0ru8Neo+p+nyh2J+hQ==}
     engines: {node: '>=10'}
-
-  decimal.js@10.4.3:
+    dev: false
+
+  /decimal.js@10.4.3:
     resolution: {integrity: sha512-VBBaLc1MgL5XpzgIP7ny5Z6Nx3UrRkIViUkPUdtl9aya5amy3De1gsUUSB1g3+3sExYNjCAsAznmukyxCb1GRA==}
-
-  decode-uri-component@0.2.2:
+    dev: false
+
+  /decode-uri-component@0.2.2:
     resolution: {integrity: sha512-FqUYQ+8o158GyGTrMFJms9qh3CqTKvAqgqsTnkLI8sKu0028orqBhxNMFkFen0zGyg6epACD32pjVk58ngIErQ==}
     engines: {node: '>=0.10'}
-
-  decompress-response@3.3.0:
+    dev: false
+
+  /decompress-response@3.3.0:
     resolution: {integrity: sha512-BzRPQuY1ip+qDonAOz42gRm/pg9F768C+npV/4JOsxRC2sq+Rlk+Q4ZCAsOhnIaMrgarILY+RMUIvMmmX1qAEA==}
     engines: {node: '>=4'}
-
-  decompress-response@6.0.0:
+    dependencies:
+      mimic-response: 1.0.1
+    dev: false
+
+  /decompress-response@6.0.0:
     resolution: {integrity: sha512-aW35yZM6Bb/4oJlZncMH2LCoZtJXTRxES17vE3hoRiowU2kWHaJKFkSBDnDR+cm9J+9QhXmREyIfv0pji9ejCQ==}
     engines: {node: '>=10'}
-
-  deep-eql@4.1.3:
+    dependencies:
+      mimic-response: 3.1.0
+    dev: false
+
+  /deep-eql@4.1.3:
     resolution: {integrity: sha512-WaEtAOpRA1MQ0eohqZjpGD8zdI0Ovsm8mmFhaDN8dvDZzyoUMcYDnf5Y6iu7HTXxf8JDS23qWa4a+hKCDyOPzw==}
     engines: {node: '>=6'}
-
-  deep-equal@2.2.3:
+    dependencies:
+      type-detect: 4.0.8
+    dev: false
+
+  /deep-equal@2.2.3:
     resolution: {integrity: sha512-ZIwpnevOurS8bpT4192sqAowWM76JDKSHYzMLty3BZGSswgq6pBaH3DhCSW5xVAZICZyKdOBPjwww5wfgT/6PA==}
     engines: {node: '>= 0.4'}
-
-  deep-extend@0.6.0:
+    dependencies:
+      array-buffer-byte-length: 1.0.1
+      call-bind: 1.0.7
+      es-get-iterator: 1.1.3
+      get-intrinsic: 1.2.4
+      is-arguments: 1.1.1
+      is-array-buffer: 3.0.4
+      is-date-object: 1.0.5
+      is-regex: 1.1.4
+      is-shared-array-buffer: 1.0.3
+      isarray: 2.0.5
+      object-is: 1.1.6
+      object-keys: 1.1.1
+      object.assign: 4.1.5
+      regexp.prototype.flags: 1.5.2
+      side-channel: 1.0.6
+      which-boxed-primitive: 1.0.2
+      which-collection: 1.0.2
+      which-typed-array: 1.1.14
+    dev: false
+
+  /deep-extend@0.6.0:
     resolution: {integrity: sha512-LOHxIOaPYdHlJRtCQfDIVZtfw/ufM8+rVj649RIHzcm/vGwQRXFt6OPqIFWsm2XEMrNIEtWR64sY1LEKD2vAOA==}
     engines: {node: '>=4.0.0'}
-
-  deep-is@0.1.4:
+    dev: false
+
+  /deep-is@0.1.4:
     resolution: {integrity: sha512-oIPzksmTg4/MriiaYGO+okXDT7ztn/w3Eptv/+gSIdMdKsJo0u4CfYNFJPy+4SKMuCqGw2wxnA+URMg3t8a/bQ==}
-
-  defaults@1.0.4:
+    dev: true
+
+  /defaults@1.0.4:
     resolution: {integrity: sha512-eFuaLoy/Rxalv2kr+lqMlUnrDWV+3j4pljOIJgLIhI058IQfWJ7vXhyEIHu+HtC738klGALYxOKDO0bQP3tg8A==}
-
-  defer-to-connect@2.0.1:
+    dependencies:
+      clone: 1.0.4
+    dev: false
+
+  /defer-to-connect@2.0.1:
     resolution: {integrity: sha512-4tvttepXG1VaYGrRibk5EwJd1t4udunSOVMdLSAL6mId1ix438oPwPZMALY41FCijukO1L0twNcGsdzS7dHgDg==}
     engines: {node: '>=10'}
-
-  deferred-leveldown@5.3.0:
+    dev: false
+
+  /deferred-leveldown@5.3.0:
     resolution: {integrity: sha512-a59VOT+oDy7vtAbLRCZwWgxu2BaCfd5Hk7wxJd48ei7I+nsg8Orlb9CLG0PMZienk9BSUKgeAqkO2+Lw+1+Ukw==}
     engines: {node: '>=6'}
-
-  define-data-property@1.1.1:
+    dependencies:
+      abstract-leveldown: 6.2.3
+      inherits: 2.0.4
+    dev: false
+
+  /define-data-property@1.1.1:
     resolution: {integrity: sha512-E7uGkTzkk1d0ByLeSc6ZsFS79Axg+m1P/VsgYsxHgiuc3tFSj+MjMIwe90FC4lOAZzNBdY7kkO2P2wKdsQ1vgQ==}
     engines: {node: '>= 0.4'}
-
-  define-data-property@1.1.4:
+    dependencies:
+      get-intrinsic: 1.2.2
+      gopd: 1.0.1
+      has-property-descriptors: 1.0.1
+    dev: false
+
+  /define-data-property@1.1.4:
     resolution: {integrity: sha512-rBMvIzlpA8v6E+SJZoo++HAYqsLrkg7MSfIinMPFhmkorw7X+dOXVJQs+QT69zGkzMyfDnIMN2Wid1+NbL3T+A==}
     engines: {node: '>= 0.4'}
-
-  define-properties@1.2.1:
+    dependencies:
+      es-define-property: 1.0.0
+      es-errors: 1.3.0
+      gopd: 1.0.1
+    dev: false
+
+  /define-properties@1.2.1:
     resolution: {integrity: sha512-8QmQKqEASLd5nx0U1B1okLElbUuuttJ/AnYmRXbbbGDWh6uS208EjD4Xqq/I9wK7u0v6O08XhTWnt5XtEbR6Dg==}
     engines: {node: '>= 0.4'}
-
-  delayed-stream@1.0.0:
+    dependencies:
+      define-data-property: 1.1.4
+      has-property-descriptors: 1.0.2
+      object-keys: 1.1.1
+    dev: false
+
+  /delayed-stream@1.0.0:
     resolution: {integrity: sha512-ZySD7Nf91aLB0RxL4KGrKHBXl7Eds1DAmEdcoVawXnLD7SDhpNgtuII2aAkg7a7QS41jxPSZ17p4VdGnMHk3MQ==}
     engines: {node: '>=0.4.0'}
-
-  delegates@1.0.0:
+    dev: false
+
+  /delegates@1.0.0:
     resolution: {integrity: sha512-bd2L678uiWATM6m5Z1VzNCErI3jiGzt6HGY8OVICs40JQq/HALfbyNJmp0UDakEY4pMMaN0Ly5om/B1VI/+xfQ==}
-
-  depd@2.0.0:
+    requiresBuild: true
+    dev: false
+    optional: true
+
+  /depd@2.0.0:
     resolution: {integrity: sha512-g7nH6P6dyDioJogAAGprGpCtVImJhpPk/roCzdb3fIh61/s/nPsfR6onyMwkCAR/OlC3yBC0lESvUoQEAssIrw==}
     engines: {node: '>= 0.8'}
-
-  deprecation@2.3.1:
+    dev: false
+
+  /deprecation@2.3.1:
     resolution: {integrity: sha512-xmHIy4F3scKVwMsQ4WnVaS8bHOx0DmVwRywosKhaILI0ywMDWPtBSku2HNxRvF7jtwDRsoEwYQSfbxj8b7RlJQ==}
-
-  destroy@1.2.0:
+    dev: false
+
+  /destroy@1.2.0:
     resolution: {integrity: sha512-2sJGJTaXIIaR1w4iJSNoN0hnMY7Gpc/n8D4qSCJw8QqFWXf7cuAgnEHxBpweaVcPevC2l3KpjYCx3NypQQgaJg==}
     engines: {node: '>= 0.8', npm: 1.2.8000 || >= 1.4.16}
-
-  detect-libc@2.0.3:
+    dev: false
+
+  /detect-libc@2.0.3:
     resolution: {integrity: sha512-bwy0MGW55bG41VqxxypOsdSdGqLwXPI/focwgTYCFMbdUiBAxLg9CFzG08sz2aqzknwiX7Hkl0bQENjg8iLByw==}
     engines: {node: '>=8'}
-
-  detect-node@2.1.0:
+    dev: false
+
+  /detect-node@2.1.0:
     resolution: {integrity: sha512-T0NIuQpnTvFDATNuHN5roPwSBG83rFsuO+MXXH9/3N1eFbn4wcPjttvjMLEPWJ0RGUYgQE7cGgS3tNxbqCGM7g==}
-
-  diff-match-patch@1.0.5:
+    dev: false
+
+  /diff-match-patch@1.0.5:
     resolution: {integrity: sha512-IayShXAgj/QMXgB0IWmKx+rOPuGMhqm5w6jvFxmVenXKIzRqTAAsbBPT3kWQeGANj3jGgvcvv4yK6SxqYmikgw==}
-
-  diff-sequences@29.6.3:
+    dev: false
+
+  /diff-sequences@29.6.3:
     resolution: {integrity: sha512-EjePK1srD3P08o2j4f0ExnylqRs5B9tJjcp9t1krH2qRi8CCdsYfwe9JgSLurFBWwq4uOlipzfk5fHNvwFKr8Q==}
     engines: {node: ^14.15.0 || ^16.10.0 || >=18.0.0}
-
-  diff@4.0.2:
+    dev: false
+
+  /diff@4.0.2:
     resolution: {integrity: sha512-58lmxKSA4BNyLz+HHMUzlOEpg09FV+ev6ZMe3vJihgdxzgcwZ8VoEEPmALCZG9LmqfVoNMMKpttIYTVG6uDY7A==}
     engines: {node: '>=0.3.1'}
-
-  diff@5.0.0:
+    dev: false
+
+  /diff@5.0.0:
     resolution: {integrity: sha512-/VTCrvm5Z0JGty/BWHljh+BAiw3IK+2j87NGMu8Nwc/f48WoDAC395uomO9ZD117ZOBaHmkX1oyLvkVM/aIT3w==}
     engines: {node: '>=0.3.1'}
-
-  dir-glob@3.0.1:
+    dev: false
+
+  /dir-glob@3.0.1:
     resolution: {integrity: sha512-WkrWp9GR4KXfKGYzOLmTuGVi1UWFfws377n9cc55/tb6DuqyF6pcQ5AbiHEshaDpY9v6oaSr2XCDidGmMwdzIA==}
     engines: {node: '>=8'}
-
-  doctrine@3.0.0:
+    dependencies:
+      path-type: 4.0.0
+    dev: true
+
+  /doctrine@3.0.0:
     resolution: {integrity: sha512-yS+Q5i3hBf7GBkd4KG8a7eBNNWNGLTaEwwYWUijIYM7zrlYDM0BFXHjjPWlWZ1Rg7UaddZeIDmi9jF3HmqiQ2w==}
     engines: {node: '>=6.0.0'}
-
-  dom-walk@0.1.2:
+    dependencies:
+      esutils: 2.0.3
+    dev: true
+
+  /dom-walk@0.1.2:
     resolution: {integrity: sha512-6QvTW9mrGeIegrFXdtQi9pk7O/nSK6lSdXW2eqUspN5LWD7UTji2Fqw5V2YLjBpHEoU9Xl/eUWNpDeZvoyOv2w==}
-
-  dotenv@16.4.5:
+    dev: false
+
+  /dotenv@16.4.5:
     resolution: {integrity: sha512-ZmdL2rui+eB2YwhsWzjInR8LldtZHGDoQ1ugH85ppHKwpUHL7j7rN0Ti9NCnGiQbhaZ11FpR+7ao1dNsmduNUg==}
     engines: {node: '>=12'}
-
-  eastasianwidth@0.2.0:
+    dev: false
+
+  /eastasianwidth@0.2.0:
     resolution: {integrity: sha512-I88TYZWc9XiYHRQ4/3c5rjjfgkjhLyW2luGIheGERbNQ6OY7yTybanSpDXZa8y7VUP9YmDcYa+eyq4ca7iLqWA==}
-
-  ecc-jsbn@0.1.2:
+    dev: false
+
+  /ecc-jsbn@0.1.2:
     resolution: {integrity: sha512-eh9O+hwRHNbG4BLTjEl3nw044CkGm5X6LoaCf7LPp7UU8Qrt47JYNi6nPX8xjW97TKGKm1ouctg0QSpZe9qrnw==}
-
-  ed2curve@0.3.0:
+    dependencies:
+      jsbn: 0.1.1
+      safer-buffer: 2.1.2
+    dev: false
+
+  /ed2curve@0.3.0:
     resolution: {integrity: sha512-8w2fmmq3hv9rCrcI7g9hms2pMunQr1JINfcjwR9tAyZqhtyaMN991lF/ZfHfr5tzZQ8c7y7aBgZbjfbd0fjFwQ==}
-
-  ee-first@1.1.1:
+    dependencies:
+      tweetnacl: 1.0.3
+    dev: false
+
+  /ee-first@1.1.1:
     resolution: {integrity: sha512-WMwm9LhRUo+WUaRN+vRuETqG89IgZphVSNkdFgeb6sS/E4OrDIN7t48CAewSHXc6C8lefD8KKfr5vY61brQlow==}
-
-  elliptic@6.5.4:
+    dev: false
+
+  /elliptic@6.5.4:
     resolution: {integrity: sha512-iLhC6ULemrljPZb+QutR5TQGB+pdW6KGD5RSegS+8sorOZT+rdQFbsQFJgvN3eRqNALqJer4oQ16YvJHlU8hzQ==}
-
-  elliptic@6.5.5:
+    dependencies:
+      bn.js: 4.12.0
+      brorand: 1.1.0
+      hash.js: 1.1.7
+      hmac-drbg: 1.0.1
+      inherits: 2.0.4
+      minimalistic-assert: 1.0.1
+      minimalistic-crypto-utils: 1.0.1
+    dev: false
+
+  /elliptic@6.5.5:
     resolution: {integrity: sha512-7EjbcmUm17NQFu4Pmgmq2olYMj8nwMnpcddByChSUjArp8F5DQWcIcpriwO4ZToLNAJig0yiyjswfyGNje/ixw==}
-
-  emoji-regex@8.0.0:
+    dependencies:
+      bn.js: 4.12.0
+      brorand: 1.1.0
+      hash.js: 1.1.7
+      hmac-drbg: 1.0.1
+      inherits: 2.0.4
+      minimalistic-assert: 1.0.1
+      minimalistic-crypto-utils: 1.0.1
+    dev: false
+
+  /emoji-regex@8.0.0:
     resolution: {integrity: sha512-MSjYzcWNOA0ewAHpz0MxpYFvwg6yjy1NG3xteoqz644VCo/RPgnr1/GGt+ic3iJTzQ8Eu3TdM14SawnVUmGE6A==}
 
-  emoji-regex@9.2.2:
+  /emoji-regex@9.2.2:
     resolution: {integrity: sha512-L18DaJsXSUk2+42pv8mLs5jJT2hqFkFE4j21wOmgbUqsZ2hL72NsUU785g9RXgo3s0ZNgVl42TiHp3ZtOv/Vyg==}
-
-  encodeurl@1.0.2:
+    dev: false
+
+  /encodeurl@1.0.2:
     resolution: {integrity: sha512-TPJXq8JqFaVYm2CWmPvnP2Iyo4ZSM7/QKcSmuMLDObfpH5fi7RUGmd/rTDf+rut/saiDiQEeVTNgAmJEdAOx0w==}
     engines: {node: '>= 0.8'}
-
-  encoding-down@6.3.0:
+    dev: false
+
+  /encoding-down@6.3.0:
     resolution: {integrity: sha512-QKrV0iKR6MZVJV08QY0wp1e7vF6QbhnbQhb07bwpEyuz4uZiZgPlEGdkCROuFkUwdxlFaiPIhjyarH1ee/3vhw==}
     engines: {node: '>=6'}
-
-  encoding@0.1.13:
+    dependencies:
+      abstract-leveldown: 6.3.0
+      inherits: 2.0.4
+      level-codec: 9.0.2
+      level-errors: 2.0.1
+    dev: false
+
+  /encoding@0.1.13:
     resolution: {integrity: sha512-ETBauow1T35Y/WZMkio9jiM0Z5xjHHmJ4XmjZOq1l/dXz3lr2sRn87nJy20RupqSh1F2m3HHPSp8ShIPQJrJ3A==}
-
-  end-of-stream@1.4.4:
+    requiresBuild: true
+    dependencies:
+      iconv-lite: 0.6.3
+    dev: false
+    optional: true
+
+  /end-of-stream@1.4.4:
     resolution: {integrity: sha512-+uw1inIHVPQoaVuHzRyXd21icM+cnt4CzD5rW+NC1wjOUSTOs+Te7FOv7AhN7vS9x/oIyhLP5PR1H+phQAHu5Q==}
-
-  entities@4.5.0:
+    dependencies:
+      once: 1.4.0
+    dev: false
+
+  /entities@4.5.0:
     resolution: {integrity: sha512-V0hjH4dGPh9Ao5p0MoRY6BVqtwCjhz6vI5LT8AJ55H+4g9/4vbHx1I54fS0XuclLhDHArPQCiMjDxjaL8fPxhw==}
     engines: {node: '>=0.12'}
-
-  env-paths@2.2.1:
+    dev: false
+
+  /env-paths@2.2.1:
     resolution: {integrity: sha512-+h1lkLKhZMTYjog1VEpJNG7NZJWcuc2DDk/qsqSTRRCOXiLjeQ1d1/udrUGhqMxUgAlwKNZ0cf2uqan5GLuS2A==}
     engines: {node: '>=6'}
-
-  err-code@2.0.3:
+    requiresBuild: true
+    dev: false
+    optional: true
+
+  /err-code@2.0.3:
     resolution: {integrity: sha512-2bmlRpNKBxT/CRmPOlyISQpNj+qSeYvcym/uT0Jx2bMOlKLtSy1ZmLuVxSEKKyor/N5yhvp/ZiG1oE3DEYMSFA==}
-
-  err-code@3.0.1:
+    requiresBuild: true
+    dev: false
+    optional: true
+
+  /err-code@3.0.1:
     resolution: {integrity: sha512-GiaH0KJUewYok+eeY05IIgjtAe4Yltygk9Wqp1V5yVWLdhf0hYZchRjNIT9bb0mSwRcIusT3cx7PJUf3zEIfUA==}
-
-  errno@0.1.8:
+    dev: false
+
+  /errno@0.1.8:
     resolution: {integrity: sha512-dJ6oBr5SQ1VSd9qkk7ByRgb/1SH4JZjCHSW/mr63/QcXO9zLVxvJ6Oy13nio03rxpSnVDDjFor75SjVeZWPW/A==}
     hasBin: true
-
-  es-define-property@1.0.0:
+    dependencies:
+      prr: 1.0.1
+    dev: false
+
+  /es-define-property@1.0.0:
     resolution: {integrity: sha512-jxayLKShrEqqzJ0eumQbVhTYQM27CfT1T35+gCgDFoL82JLsXqTJ76zv6A0YLOgEnLUMvLzsDsGIrl8NFpT2gQ==}
     engines: {node: '>= 0.4'}
-
-  es-errors@1.3.0:
+    dependencies:
+      get-intrinsic: 1.2.4
+    dev: false
+
+  /es-errors@1.3.0:
     resolution: {integrity: sha512-Zf5H2Kxt2xjTvbJvP2ZWLEICxA6j+hAmMzIlypy4xcBg1vKVnx89Wy0GbS+kf5cwCVFFzdCFh2XSCFNULS6csw==}
     engines: {node: '>= 0.4'}
-
-  es-get-iterator@1.1.3:
+    dev: false
+
+  /es-get-iterator@1.1.3:
     resolution: {integrity: sha512-sPZmqHBe6JIiTfN5q2pEi//TwxmAFHwj/XEuYjTuse78i8KxaqMTTzxPoFKuzRpDpTJ+0NAbpfenkmH2rePtuw==}
-
-  es5-ext@0.10.64:
+    dependencies:
+      call-bind: 1.0.7
+      get-intrinsic: 1.2.4
+      has-symbols: 1.0.3
+      is-arguments: 1.1.1
+      is-map: 2.0.3
+      is-set: 2.0.3
+      is-string: 1.0.7
+      isarray: 2.0.5
+      stop-iteration-iterator: 1.0.0
+    dev: false
+
+  /es5-ext@0.10.64:
     resolution: {integrity: sha512-p2snDhiLaXe6dahss1LddxqEm+SkuDvV8dnIQG0MWjyHpcMNfXKPE+/Cc0y+PhxJX3A4xGNeFCj5oc0BUh6deg==}
     engines: {node: '>=0.10'}
-
-  es6-error@4.1.1:
+    requiresBuild: true
+    dependencies:
+      es6-iterator: 2.0.3
+      es6-symbol: 3.1.4
+      esniff: 2.0.1
+      next-tick: 1.1.0
+    dev: false
+
+  /es6-error@4.1.1:
     resolution: {integrity: sha512-Um/+FxMr9CISWh0bi5Zv0iOD+4cFh5qLeks1qhAopKVAJw3drgKbKySikp7wGhDL0HPeaja0P5ULZrxLkniUVg==}
-
-  es6-iterator@2.0.3:
+    dev: false
+
+  /es6-iterator@2.0.3:
     resolution: {integrity: sha512-zw4SRzoUkd+cl+ZoE15A9o1oQd920Bb0iOJMQkQhl3jNc03YqVjAhG7scf9C5KWRU/R13Orf588uCC6525o02g==}
-
-  es6-promise@4.2.8:
+    dependencies:
+      d: 1.0.2
+      es5-ext: 0.10.64
+      es6-symbol: 3.1.4
+    dev: false
+
+  /es6-promise@4.2.8:
     resolution: {integrity: sha512-HJDGx5daxeIvxdBxvG2cb9g4tEvwIk3i8+nhX0yGrYmZUzbkdg8QbDevheDB8gd0//uPj4c1EQua8Q+MViT0/w==}
-
-  es6-symbol@3.1.4:
+    dev: false
+
+  /es6-symbol@3.1.4:
     resolution: {integrity: sha512-U9bFFjX8tFiATgtkJ1zg25+KviIXpgRvRHS8sau3GfhVzThRQrOeksPeT0BWW2MNZs1OEWJ1DPXOQMn0KKRkvg==}
     engines: {node: '>=0.12'}
-
-  es6-weak-map@2.0.3:
+    dependencies:
+      d: 1.0.2
+      ext: 1.7.0
+    dev: false
+
+  /es6-weak-map@2.0.3:
     resolution: {integrity: sha512-p5um32HOTO1kP+w7PRnB+5lQ43Z6muuMuIMffvDN8ZB4GcnjLBV6zGStpbASIMk4DCAvEaamhe2zhyCb/QXXsA==}
-
-  esbuild@0.20.2:
+    dependencies:
+      d: 1.0.2
+      es5-ext: 0.10.64
+      es6-iterator: 2.0.3
+      es6-symbol: 3.1.4
+    dev: false
+
+  /esbuild@0.19.12:
+    resolution: {integrity: sha512-aARqgq8roFBj054KvQr5f1sFu0D65G+miZRCuJyJ0G13Zwx7vRar5Zhn2tkQNzIXcBrNVsv/8stehpj+GAjgbg==}
+    engines: {node: '>=12'}
+    hasBin: true
+    requiresBuild: true
+    optionalDependencies:
+      '@esbuild/aix-ppc64': 0.19.12
+      '@esbuild/android-arm': 0.19.12
+      '@esbuild/android-arm64': 0.19.12
+      '@esbuild/android-x64': 0.19.12
+      '@esbuild/darwin-arm64': 0.19.12
+      '@esbuild/darwin-x64': 0.19.12
+      '@esbuild/freebsd-arm64': 0.19.12
+      '@esbuild/freebsd-x64': 0.19.12
+      '@esbuild/linux-arm': 0.19.12
+      '@esbuild/linux-arm64': 0.19.12
+      '@esbuild/linux-ia32': 0.19.12
+      '@esbuild/linux-loong64': 0.19.12
+      '@esbuild/linux-mips64el': 0.19.12
+      '@esbuild/linux-ppc64': 0.19.12
+      '@esbuild/linux-riscv64': 0.19.12
+      '@esbuild/linux-s390x': 0.19.12
+      '@esbuild/linux-x64': 0.19.12
+      '@esbuild/netbsd-x64': 0.19.12
+      '@esbuild/openbsd-x64': 0.19.12
+      '@esbuild/sunos-x64': 0.19.12
+      '@esbuild/win32-arm64': 0.19.12
+      '@esbuild/win32-ia32': 0.19.12
+      '@esbuild/win32-x64': 0.19.12
+    dev: false
+
+  /esbuild@0.20.2:
     resolution: {integrity: sha512-WdOOppmUNU+IbZ0PaDiTst80zjnrOkyJNHoKupIcVyU8Lvla3Ugx94VzkQ32Ijqd7UhHJy75gNWDMUekcrSJ6g==}
     engines: {node: '>=12'}
     hasBin: true
-
-  escalade@3.1.1:
+    requiresBuild: true
+    optionalDependencies:
+      '@esbuild/aix-ppc64': 0.20.2
+      '@esbuild/android-arm': 0.20.2
+      '@esbuild/android-arm64': 0.20.2
+      '@esbuild/android-x64': 0.20.2
+      '@esbuild/darwin-arm64': 0.20.2
+      '@esbuild/darwin-x64': 0.20.2
+      '@esbuild/freebsd-arm64': 0.20.2
+      '@esbuild/freebsd-x64': 0.20.2
+      '@esbuild/linux-arm': 0.20.2
+      '@esbuild/linux-arm64': 0.20.2
+      '@esbuild/linux-ia32': 0.20.2
+      '@esbuild/linux-loong64': 0.20.2
+      '@esbuild/linux-mips64el': 0.20.2
+      '@esbuild/linux-ppc64': 0.20.2
+      '@esbuild/linux-riscv64': 0.20.2
+      '@esbuild/linux-s390x': 0.20.2
+      '@esbuild/linux-x64': 0.20.2
+      '@esbuild/netbsd-x64': 0.20.2
+      '@esbuild/openbsd-x64': 0.20.2
+      '@esbuild/sunos-x64': 0.20.2
+      '@esbuild/win32-arm64': 0.20.2
+      '@esbuild/win32-ia32': 0.20.2
+      '@esbuild/win32-x64': 0.20.2
+    dev: false
+
+  /escalade@3.1.1:
     resolution: {integrity: sha512-k0er2gUkLf8O0zKJiAhmkTnJlTvINGv7ygDNPbeIsX/TJjGJZHuh9B2UxbsaEkmlEo9MfhrSzmhIlhRlI2GXnw==}
     engines: {node: '>=6'}
 
-  escalade@3.1.2:
-    resolution: {integrity: sha512-ErCHMCae19vR8vQGe50xIsVomy19rg6gFu3+r3jkEO46suLMWBksvVyoGgQV+jOfl84ZSOSlmv6Gxa89PmTGmA==}
-    engines: {node: '>=6'}
-
-  escape-html@1.0.3:
+  /escape-html@1.0.3:
     resolution: {integrity: sha512-NiSupZ4OeuGwr68lGIeym/ksIZMJodUGOSCZ/FSnTxcrekbvqrgdUxlJOMpijaKZVjAJrWrGs/6Jy8OMuyj9ow==}
-
-  escape-latex@1.2.0:
+    dev: false
+
+  /escape-latex@1.2.0:
     resolution: {integrity: sha512-nV5aVWW1K0wEiUIEdZ4erkGGH8mDxGyxSeqPzRNtWP7ataw+/olFObw7hujFWlVjNsaDFw5VZ5NzVSIqRgfTiw==}
-
-  escape-string-regexp@4.0.0:
+    dev: false
+
+  /escape-string-regexp@4.0.0:
     resolution: {integrity: sha512-TtpcNJ3XAzx3Gq8sWRzJaVajRs0uVxA2YAkdb1jm2YkPz4G6egUFAyA3n5vtEIZefPk5Wa4UXbKuS5fKkJWdgA==}
     engines: {node: '>=10'}
 
-  escape-string-regexp@5.0.0:
+  /escape-string-regexp@5.0.0:
     resolution: {integrity: sha512-/veY75JbMK4j1yjvuUxuVsiS/hr/4iHs9FTT6cgTexxdE0Ly/glccBAkloH/DofkjRbZU3bnoj38mOmhkZ0lHw==}
     engines: {node: '>=12'}
-
-  eslint-plugin-unused-imports@3.1.0:
+    dev: false
+
+  /eslint-plugin-unused-imports@3.1.0(@typescript-eslint/eslint-plugin@7.5.0)(eslint@8.57.0):
     resolution: {integrity: sha512-9l1YFCzXKkw1qtAru1RWUtG2EVDZY0a0eChKXcL+EZ5jitG7qxdctu4RnvhOJHv4xfmUf7h+JJPINlVpGhZMrw==}
     engines: {node: ^12.22.0 || ^14.17.0 || >=16.0.0}
     peerDependencies:
@@ -2901,229 +5988,490 @@
     peerDependenciesMeta:
       '@typescript-eslint/eslint-plugin':
         optional: true
-
-  eslint-rule-composer@0.3.0:
+    dependencies:
+      '@typescript-eslint/eslint-plugin': 7.5.0(@typescript-eslint/parser@7.5.0)(eslint@8.57.0)(typescript@5.4.5)
+      eslint: 8.57.0
+      eslint-rule-composer: 0.3.0
+    dev: true
+
+  /eslint-rule-composer@0.3.0:
     resolution: {integrity: sha512-bt+Sh8CtDmn2OajxvNO+BX7Wn4CIWMpTRm3MaiKPCQcnnlm0CS2mhui6QaoeQugs+3Kj2ESKEEGJUdVafwhiCg==}
     engines: {node: '>=4.0.0'}
-
-  eslint-scope@7.2.2:
+    dev: true
+
+  /eslint-scope@7.2.2:
     resolution: {integrity: sha512-dOt21O7lTMhDM+X9mB4GX+DZrZtCUJPL/wlcTqxyrx5IvO0IYtILdtrQGQp+8n5S0gwSVmOf9NQrjMOgfQZlIg==}
     engines: {node: ^12.22.0 || ^14.17.0 || >=16.0.0}
-
-  eslint-visitor-keys@3.4.3:
+    dependencies:
+      esrecurse: 4.3.0
+      estraverse: 5.3.0
+    dev: true
+
+  /eslint-visitor-keys@3.4.3:
     resolution: {integrity: sha512-wpc+LXeiyiisxPlEkUzU6svyS1frIO3Mgxj1fdy7Pm8Ygzguax2N3Fa/D/ag1WqbOprdI+uY6wMUl8/a2G+iag==}
     engines: {node: ^12.22.0 || ^14.17.0 || >=16.0.0}
-
-  eslint@8.57.0:
+    dev: true
+
+  /eslint@8.57.0:
     resolution: {integrity: sha512-dZ6+mexnaTIbSBZWgou51U6OmzIhYM2VcNdtiTtI7qPNZm35Akpr0f6vtw3w1Kmn5PYo+tZVfh13WrhpS6oLqQ==}
     engines: {node: ^12.22.0 || ^14.17.0 || >=16.0.0}
     hasBin: true
-
-  esniff@2.0.1:
+    dependencies:
+      '@eslint-community/eslint-utils': 4.4.0(eslint@8.57.0)
+      '@eslint-community/regexpp': 4.10.0
+      '@eslint/eslintrc': 2.1.4
+      '@eslint/js': 8.57.0
+      '@humanwhocodes/config-array': 0.11.14
+      '@humanwhocodes/module-importer': 1.0.1
+      '@nodelib/fs.walk': 1.2.8
+      '@ungap/structured-clone': 1.2.0
+      ajv: 6.12.6
+      chalk: 4.1.2
+      cross-spawn: 7.0.3
+      debug: 4.3.4(supports-color@8.1.1)
+      doctrine: 3.0.0
+      escape-string-regexp: 4.0.0
+      eslint-scope: 7.2.2
+      eslint-visitor-keys: 3.4.3
+      espree: 9.6.1
+      esquery: 1.5.0
+      esutils: 2.0.3
+      fast-deep-equal: 3.1.3
+      file-entry-cache: 6.0.1
+      find-up: 5.0.0
+      glob-parent: 6.0.2
+      globals: 13.24.0
+      graphemer: 1.4.0
+      ignore: 5.3.1
+      imurmurhash: 0.1.4
+      is-glob: 4.0.3
+      is-path-inside: 3.0.3
+      js-yaml: 4.1.0
+      json-stable-stringify-without-jsonify: 1.0.1
+      levn: 0.4.1
+      lodash.merge: 4.6.2
+      minimatch: 3.1.2
+      natural-compare: 1.4.0
+      optionator: 0.9.3
+      strip-ansi: 6.0.1
+      text-table: 0.2.0
+    transitivePeerDependencies:
+      - supports-color
+    dev: true
+
+  /esniff@2.0.1:
     resolution: {integrity: sha512-kTUIGKQ/mDPFoJ0oVfcmyJn4iBDRptjNVIzwIFR7tqWXdVI9xfA2RMwY/gbSpJG3lkdWNEjLap/NqVHZiJsdfg==}
     engines: {node: '>=0.10'}
-
-  espree@9.6.1:
+    dependencies:
+      d: 1.0.2
+      es5-ext: 0.10.64
+      event-emitter: 0.3.5
+      type: 2.7.2
+    dev: false
+
+  /espree@9.6.1:
     resolution: {integrity: sha512-oruZaFkjorTpF32kDSI5/75ViwGeZginGGy2NoOSg3Q9bnwlnmDm4HLnkl0RE3n+njDXR037aY1+x58Z/zFdwQ==}
     engines: {node: ^12.22.0 || ^14.17.0 || >=16.0.0}
-
-  esquery@1.5.0:
+    dependencies:
+      acorn: 8.11.3
+      acorn-jsx: 5.3.2(acorn@8.11.3)
+      eslint-visitor-keys: 3.4.3
+    dev: true
+
+  /esquery@1.5.0:
     resolution: {integrity: sha512-YQLXUplAwJgCydQ78IMJywZCceoqk1oH01OERdSAJc/7U2AylwjhSCLDEtqwg811idIS/9fIU5GjG73IgjKMVg==}
     engines: {node: '>=0.10'}
-
-  esrecurse@4.3.0:
+    dependencies:
+      estraverse: 5.3.0
+    dev: true
+
+  /esrecurse@4.3.0:
     resolution: {integrity: sha512-KmfKL3b6G+RXvP8N1vr3Tq1kL/oCFgn2NYXEtqP8/L3pKapUA4G8cFVaoF3SU323CD4XypR/ffioHmkti6/Tag==}
     engines: {node: '>=4.0'}
-
-  estraverse@5.3.0:
+    dependencies:
+      estraverse: 5.3.0
+    dev: true
+
+  /estraverse@5.3.0:
     resolution: {integrity: sha512-MMdARuVEQziNTeJD8DgMqmhwR11BRQ/cBP+pLtYdSTnf3MIO8fFeiINEbX36ZdNlfU/7A9f3gUw49B3oQsvwBA==}
     engines: {node: '>=4.0'}
-
-  estree-walker@3.0.3:
+    dev: true
+
+  /estree-walker@3.0.3:
     resolution: {integrity: sha512-7RUKfXgSMMkzt6ZuXmqapOurLGPPfgj6l9uRZ7lRGolvk0y2yocc35LdcxKC5PQZdn2DMqioAQ2NoWcrTKmm6g==}
-
-  esutils@2.0.3:
+    dependencies:
+      '@types/estree': 1.0.5
+    dev: false
+
+  /esutils@2.0.3:
     resolution: {integrity: sha512-kVscqXk4OCp68SZ0dkgEKVi6/8ij300KBWTJq32P/dYeWTSwK41WyTxalN1eRmA5Z9UU/LX9D7FWSmV9SAYx6g==}
     engines: {node: '>=0.10.0'}
-
-  etag@1.8.1:
+    dev: true
+
+  /etag@1.8.1:
     resolution: {integrity: sha512-aIL5Fx7mawVa300al2BnEE4iNvo1qETxLrPI/o05L7z6go7fCw1J6EQmbK4FmJ2AS7kgVF/KEZWufBfdClMcPg==}
     engines: {node: '>= 0.6'}
-
-  eth-ens-namehash@2.0.8:
+    dev: false
+
+  /eth-ens-namehash@2.0.8:
     resolution: {integrity: sha512-VWEI1+KJfz4Km//dadyvBBoBeSQ0MHTXPvr8UIXiLW6IanxvAV+DmlZAijZwAyggqGUfwQBeHf7tc9wzc1piSw==}
-
-  eth-lib@0.1.29:
+    dependencies:
+      idna-uts46-hx: 2.3.1
+      js-sha3: 0.5.7
+    dev: false
+
+  /eth-lib@0.1.29:
     resolution: {integrity: sha512-bfttrr3/7gG4E02HoWTDUcDDslN003OlOoBxk9virpAZQ1ja/jDgwkWB8QfJF7ojuEowrqy+lzp9VcJG7/k5bQ==}
-
-  eth-lib@0.2.8:
+    dependencies:
+      bn.js: 4.12.0
+      elliptic: 6.5.4
+      nano-json-stream-parser: 0.1.2
+      servify: 0.1.12
+      ws: 3.3.3
+      xhr-request-promise: 0.1.3
+    transitivePeerDependencies:
+      - bufferutil
+      - supports-color
+      - utf-8-validate
+    dev: false
+
+  /eth-lib@0.2.8:
     resolution: {integrity: sha512-ArJ7x1WcWOlSpzdoTBX8vkwlkSQ85CjjifSZtV4co64vWxSV8geWfPI9x4SVYu3DSxnX4yWFVTtGL+j9DUFLNw==}
-
-  eth-object@https://codeload.github.com/aurora-is-near/eth-object/tar.gz/a84d1420fdde87a768b96c6a3b3d0ee435998f72:
-    resolution: {tarball: https://codeload.github.com/aurora-is-near/eth-object/tar.gz/a84d1420fdde87a768b96c6a3b3d0ee435998f72}
-    version: 1.0.3
-
-  eth-util-lite@https://codeload.github.com/near/eth-util-lite/tar.gz/427b7634a123d171432f3b38c6542913a3897ac7:
-    resolution: {tarball: https://codeload.github.com/near/eth-util-lite/tar.gz/427b7634a123d171432f3b38c6542913a3897ac7}
-    version: 1.0.1
-
-  ethereum-blockies-base64@1.0.2:
+    dependencies:
+      bn.js: 4.12.0
+      elliptic: 6.5.4
+      xhr-request-promise: 0.1.3
+    dev: false
+
+  /ethereum-blockies-base64@1.0.2:
     resolution: {integrity: sha512-Vg2HTm7slcWNKaRhCUl/L3b4KrB8ohQXdd5Pu3OI897EcR6tVRvUqdTwAyx+dnmoDzj8e2bwBLDQ50ByFmcz6w==}
-
-  ethereum-bloom-filters@1.0.10:
+    dependencies:
+      pnglib: 0.0.1
+    dev: false
+
+  /ethereum-bloom-filters@1.0.10:
     resolution: {integrity: sha512-rxJ5OFN3RwjQxDcFP2Z5+Q9ho4eIdEmSc2ht0fCu8Se9nbXjZ7/031uXoUYJ87KHCOdVeiUuwSnoS7hmYAGVHA==}
-
-  ethereum-cryptography@0.1.3:
+    dependencies:
+      js-sha3: 0.8.0
+    dev: false
+
+  /ethereum-cryptography@0.1.3:
     resolution: {integrity: sha512-w8/4x1SGGzc+tO97TASLja6SLd3fRIK2tLVcV2Gx4IB21hE19atll5Cq9o3d0ZmAYC/8aw0ipieTSiekAea4SQ==}
-
-  ethereum-cryptography@2.1.3:
+    dependencies:
+      '@types/pbkdf2': 3.1.2
+      '@types/secp256k1': 4.0.6
+      blakejs: 1.2.1
+      browserify-aes: 1.2.0
+      bs58check: 2.1.2
+      create-hash: 1.2.0
+      create-hmac: 1.1.7
+      hash.js: 1.1.7
+      keccak: 3.0.4
+      pbkdf2: 3.1.2
+      randombytes: 2.1.0
+      safe-buffer: 5.2.1
+      scrypt-js: 3.0.1
+      secp256k1: 4.0.3
+      setimmediate: 1.0.5
+    dev: false
+
+  /ethereum-cryptography@2.1.3:
     resolution: {integrity: sha512-BlwbIL7/P45W8FGW2r7LGuvoEZ+7PWsniMvQ4p5s2xCyw9tmaDlpfsN9HjAucbF+t/qpVHwZUisgfK24TCW8aA==}
-
-  ethereumjs-util@7.1.5:
+    dependencies:
+      '@noble/curves': 1.3.0
+      '@noble/hashes': 1.3.3
+      '@scure/bip32': 1.3.3
+      '@scure/bip39': 1.2.2
+    dev: false
+
+  /ethereumjs-util@7.1.5:
     resolution: {integrity: sha512-SDl5kKrQAudFBUe5OJM9Ac6WmMyYmXX/6sTmLZ3ffG2eY6ZIGBes3pEDxNN6V72WyOw4CPD5RomKdsa8DAAwLg==}
     engines: {node: '>=10.0.0'}
-
-  ethers@6.12.1:
+    dependencies:
+      '@types/bn.js': 5.1.5
+      bn.js: 5.2.1
+      create-hash: 1.2.0
+      ethereum-cryptography: 0.1.3
+      rlp: 2.2.7
+    dev: false
+
+  /ethers@6.12.1:
     resolution: {integrity: sha512-j6wcVoZf06nqEcBbDWkKg8Fp895SS96dSnTCjiXT+8vt2o02raTn4Lo9ERUuIVU5bAjoPYeA+7ytQFexFmLuVw==}
     engines: {node: '>=14.0.0'}
-
-  ethjs-unit@0.1.6:
+    dependencies:
+      '@adraffy/ens-normalize': 1.10.1
+      '@noble/curves': 1.2.0
+      '@noble/hashes': 1.3.2
+      '@types/node': 18.15.13
+      aes-js: 4.0.0-beta.5
+      tslib: 2.4.0
+      ws: 8.5.0
+    transitivePeerDependencies:
+      - bufferutil
+      - utf-8-validate
+    dev: false
+
+  /ethjs-unit@0.1.6:
     resolution: {integrity: sha512-/Sn9Y0oKl0uqQuvgFk/zQgR7aw1g36qX/jzSQ5lSwlO0GigPymk4eGQfeNTD03w1dPOqfz8V77Cy43jH56pagw==}
     engines: {node: '>=6.5.0', npm: '>=3'}
-
-  event-emitter@0.3.5:
+    dependencies:
+      bn.js: 4.11.6
+      number-to-bn: 1.7.0
+    dev: false
+
+  /event-emitter@0.3.5:
     resolution: {integrity: sha512-D9rRn9y7kLPnJ+hMq7S/nhvoKwwvVJahBi2BPmx3bvbsEdK3W9ii8cBSGjP+72/LnM4n6fo3+dkCX5FeTQruXA==}
-
-  event-target-shim@5.0.1:
+    dependencies:
+      d: 1.0.2
+      es5-ext: 0.10.64
+    dev: false
+
+  /event-target-shim@5.0.1:
     resolution: {integrity: sha512-i/2XbnSz/uxRCU6+NdVJgKWDTM427+MqYbkQzD321DuCQJUqOuJKIA0IM2+W2xtYHdKOmZ4dR6fExsd4SXL+WQ==}
     engines: {node: '>=6'}
-
-  eventemitter3@4.0.4:
+    dev: false
+
+  /eventemitter3@4.0.4:
     resolution: {integrity: sha512-rlaVLnVxtxvoyLsQQFBx53YmXHDxRIzzTLbdfxqi4yocpSjAxXwkU0cScM5JgSKMqEhrZpnvQ2D9gjylR0AimQ==}
-
-  eventemitter3@4.0.7:
+    dev: false
+
+  /eventemitter3@4.0.7:
     resolution: {integrity: sha512-8guHBZCwKnFhYdHr2ysuRWErTwhoN2X8XELRlrRwpmfeY2jjuUN4taQMsULKUVo1K4DvZl+0pgfyoysHxvmvEw==}
-
-  eventemitter3@5.0.1:
+    dev: false
+
+  /eventemitter3@5.0.1:
     resolution: {integrity: sha512-GWkBvjiSZK87ELrYOSESUYeVIc9mvLLf/nXalMOS5dYrgZq9o5OVkbZAVM06CVxYsCwH9BDZFPlQTlPA1j4ahA==}
-
-  events@3.3.0:
+    dev: false
+
+  /events@3.3.0:
     resolution: {integrity: sha512-mQw+2fkQbALzQ7V0MY0IqdnXNOeTtP4r0lN9z7AAawCXgqea7bDii20AYrIBrFd/Hx0M2Ocz6S111CaFkUcb0Q==}
     engines: {node: '>=0.8.x'}
-
-  evp_bytestokey@1.0.3:
+    dev: false
+
+  /evp_bytestokey@1.0.3:
     resolution: {integrity: sha512-/f2Go4TognH/KvCISP7OUsHn85hT9nUkxxA9BEWxFn+Oj9o8ZNLm/40hdlgSLyuOimsrTKLUMEorQexp/aPQeA==}
-
-  execa@5.1.1:
+    dependencies:
+      md5.js: 1.3.5
+      safe-buffer: 5.2.1
+    dev: false
+
+  /execa@5.1.1:
     resolution: {integrity: sha512-8uSpZZocAZRBAPIEINJj3Lo9HyGitllczc27Eh5YYojjMFMn8yHMDMaUHE2Jqfq05D/wucwI4JGURyXt1vchyg==}
     engines: {node: '>=10'}
-
-  execa@8.0.1:
+    dependencies:
+      cross-spawn: 7.0.3
+      get-stream: 6.0.1
+      human-signals: 2.1.0
+      is-stream: 2.0.1
+      merge-stream: 2.0.0
+      npm-run-path: 4.0.1
+      onetime: 5.1.2
+      signal-exit: 3.0.7
+      strip-final-newline: 2.0.0
+    dev: false
+
+  /execa@8.0.1:
     resolution: {integrity: sha512-VyhnebXciFV2DESc+p6B+y0LjSm0krU4OgJN44qFAhBY0TJ+1V61tYD2+wHusZ6F9n5K+vl8k0sTy7PEfV4qpg==}
     engines: {node: '>=16.17'}
-
-  expand-template@2.0.3:
+    dependencies:
+      cross-spawn: 7.0.3
+      get-stream: 8.0.1
+      human-signals: 5.0.0
+      is-stream: 3.0.0
+      merge-stream: 2.0.0
+      npm-run-path: 5.3.0
+      onetime: 6.0.0
+      signal-exit: 4.1.0
+      strip-final-newline: 3.0.0
+    dev: false
+
+  /expand-template@2.0.3:
     resolution: {integrity: sha512-XYfuKMvj4O35f/pOXLObndIRvyQ+/+6AhODh+OKWj9S9498pHHn/IMszH+gt0fBCRWMNfk1ZSp5x3AifmnI2vg==}
     engines: {node: '>=6'}
-
-  express@4.18.2:
+    dev: false
+
+  /express@4.18.2:
     resolution: {integrity: sha512-5/PsL6iGPdfQ/lKM1UuielYgv3BUoJfz1aUwU9vHZ+J7gyvwdQXFEBIEIaxeGf0GIcreATNyBExtalisDbuMqQ==}
     engines: {node: '>= 0.10.0'}
-
-  ext@1.7.0:
+    dependencies:
+      accepts: 1.3.8
+      array-flatten: 1.1.1
+      body-parser: 1.20.1
+      content-disposition: 0.5.4
+      content-type: 1.0.5
+      cookie: 0.5.0
+      cookie-signature: 1.0.6
+      debug: 2.6.9
+      depd: 2.0.0
+      encodeurl: 1.0.2
+      escape-html: 1.0.3
+      etag: 1.8.1
+      finalhandler: 1.2.0
+      fresh: 0.5.2
+      http-errors: 2.0.0
+      merge-descriptors: 1.0.1
+      methods: 1.1.2
+      on-finished: 2.4.1
+      parseurl: 1.3.3
+      path-to-regexp: 0.1.7
+      proxy-addr: 2.0.7
+      qs: 6.11.0
+      range-parser: 1.2.1
+      safe-buffer: 5.2.1
+      send: 0.18.0
+      serve-static: 1.15.0
+      setprototypeof: 1.2.0
+      statuses: 2.0.1
+      type-is: 1.6.18
+      utils-merge: 1.0.1
+      vary: 1.1.2
+    transitivePeerDependencies:
+      - supports-color
+    dev: false
+
+  /ext@1.7.0:
     resolution: {integrity: sha512-6hxeJYaL110a9b5TEJSj0gojyHQAmA2ch5Os+ySCiA1QGdS697XWY1pzsrSjqA9LDEEgdB/KypIlR59RcLuHYw==}
-
-  extend@3.0.2:
+    dependencies:
+      type: 2.7.2
+    dev: false
+
+  /extend@3.0.2:
     resolution: {integrity: sha512-fjquC59cD7CyW6urNXK0FBufkZcoiGG80wTuPujX590cB5Ttln20E2UB4S/WARVqhXffZl2LNgS+gQdPIIim/g==}
-
-  external-editor@3.1.0:
+    dev: false
+
+  /external-editor@3.1.0:
     resolution: {integrity: sha512-hMQ4CX1p1izmuLYyZqLMO/qGNw10wSv9QDCPfzXfyFrOaCSSoRfqE1Kf1s5an66J5JZC62NewG+mK49jOCtQew==}
     engines: {node: '>=4'}
-
-  extsprintf@1.3.0:
+    dependencies:
+      chardet: 0.7.0
+      iconv-lite: 0.4.24
+      tmp: 0.0.33
+    dev: false
+
+  /extsprintf@1.3.0:
     resolution: {integrity: sha512-11Ndz7Nv+mvAC1j0ktTa7fAb0vLyGGX+rMHNBYQviQDGU0Hw7lhctJANqbPhu9nV9/izT/IntTgZ7Im/9LJs9g==}
     engines: {'0': node >=0.6.0}
-
-  fast-copy@3.0.2:
+    dev: false
+
+  /fast-copy@3.0.2:
     resolution: {integrity: sha512-dl0O9Vhju8IrcLndv2eU4ldt1ftXMqqfgN4H1cpmGV7P6jeB9FwpN9a2c8DPGE1Ys88rNUJVYDHq73CGAGOPfQ==}
-
-  fast-deep-equal@3.1.3:
+    dev: false
+
+  /fast-deep-equal@3.1.3:
     resolution: {integrity: sha512-f3qQ9oQy9j2AhBe/H9VC91wLmKBCCU/gDOnKNAYG5hswO7BLKj09Hc5HYNz9cGI++xlpDCIgDaitVs03ATR84Q==}
 
-  fast-glob@3.3.2:
+  /fast-glob@3.3.2:
     resolution: {integrity: sha512-oX2ruAFQwf/Orj8m737Y5adxDQO0LAB7/S5MnxCdTNDd4p6BsyIVsv9JQsATbTSq8KHRpLwIHbVlUNatxd+1Ow==}
     engines: {node: '>=8.6.0'}
-
-  fast-json-stable-stringify@2.1.0:
+    dependencies:
+      '@nodelib/fs.stat': 2.0.5
+      '@nodelib/fs.walk': 1.2.8
+      glob-parent: 5.1.2
+      merge2: 1.4.1
+      micromatch: 4.0.5
+
+  /fast-json-stable-stringify@2.1.0:
     resolution: {integrity: sha512-lhd/wF+Lk98HZoTCtlVraHtfh5XYijIjalXck7saUtuanSDyLMxnHhSXEDJqHxD7msR8D0uCmqlkwjCV8xvwHw==}
 
-  fast-levenshtein@2.0.6:
+  /fast-levenshtein@2.0.6:
     resolution: {integrity: sha512-DCXu6Ifhqcks7TZKY3Hxp3y6qphY5SJZmrWMDrKcERSOXWQdMhU9Ig/PYrzyw/ul9jOIyh0N4M0tbC5hodg8dw==}
-
-  fast-redact@3.5.0:
+    dev: true
+
+  /fast-redact@3.5.0:
     resolution: {integrity: sha512-dwsoQlS7h9hMeYUq1W++23NDcBLV4KqONnITDV9DjfS3q1SgDGVrBdvvTLUotWtPSD7asWDV9/CmsZPy8Hf70A==}
     engines: {node: '>=6'}
-
-  fast-safe-stringify@2.1.1:
+    dev: false
+
+  /fast-safe-stringify@2.1.1:
     resolution: {integrity: sha512-W+KJc2dmILlPplD/H4K9l9LcAHAfPtP6BY84uVLXQ6Evcz9Lcg33Y2z1IVblT6xdY54PXYVHEv+0Wpq8Io6zkA==}
-
-  fast-sha256@1.3.0:
+    dev: false
+
+  /fast-sha256@1.3.0:
     resolution: {integrity: sha512-n11RGP/lrWEFI/bWdygLxhI+pVeo1ZYIVwvvPkW7azl/rOy+F3HYRZ2K5zeE9mmkhQppyv9sQFx0JM9UabnpPQ==}
-
-  fastq@1.17.1:
+    dev: false
+
+  /fastq@1.17.1:
     resolution: {integrity: sha512-sRVD3lWVIXWg6By68ZN7vho9a1pQcN/WBFaAAsDDFzlJjvoGx0P8z7V1t72grFJfJhu3YPZBuu25f7Kaw2jN1w==}
-
-  fetch-blob@3.2.0:
+    dependencies:
+      reusify: 1.0.4
+
+  /fetch-blob@3.2.0:
     resolution: {integrity: sha512-7yAQpD2UMJzLi1Dqv7qFYnPbaPx7ZfFK6PiIxQ4PfkGPyNyl2Ugx+a/umUonmKqjhM4DnfbMvdX6otXq83soQQ==}
     engines: {node: ^12.20 || >= 14.13}
-
-  fflate@0.8.2:
+    dependencies:
+      node-domexception: 1.0.0
+      web-streams-polyfill: 3.2.1
+    dev: false
+
+  /fflate@0.8.2:
     resolution: {integrity: sha512-cPJU47OaAoCbg0pBvzsgpTPhmhqI5eJjh/JIu8tPj5q+T7iLvW/JAYUqmE7KOB4R1ZyEhzBaIQpQpardBF5z8A==}
-
-  fft-js@0.0.12:
+    dev: false
+
+  /fft-js@0.0.12:
     resolution: {integrity: sha512-nLOa0/SYYnN2NPcLrI81UNSPxyg3q0sGiltfe9G1okg0nxs5CqAwtmaqPQdGcOryeGURaCoQx8Y4AUkhGTh7IQ==}
     engines: {node: '>=0.12.0'}
-
-  file-entry-cache@6.0.1:
+    dependencies:
+      bit-twiddle: 1.0.2
+      commander: 2.7.1
+    dev: false
+
+  /file-entry-cache@6.0.1:
     resolution: {integrity: sha512-7Gps/XWymbLk2QLYK4NzpMOrYjMhdIxXuIvy2QBsLE6ljuodKvdkWs/cpyJJ3CVIVpH0Oi1Hvg1ovbMzLdFBBg==}
     engines: {node: ^10.12.0 || >=12.0.0}
-
-  file-uri-to-path@1.0.0:
+    dependencies:
+      flat-cache: 3.2.0
+    dev: true
+
+  /file-uri-to-path@1.0.0:
     resolution: {integrity: sha512-0Zt+s3L7Vf1biwWZ29aARiVYLx7iMGnEUl9x33fbB/j3jR81u/O2LbqK+Bm1CDSNDKVtJ/YjwY7TUd5SkeLQLw==}
-
-  fill-range@7.1.1:
-    resolution: {integrity: sha512-YsGpe3WHLK8ZYi4tWDg2Jy3ebRz2rXowDxnld4bkQB00cc/1Zw9AWnC0i9ztDJitivtQvaI9KaLyKrc+hBW0yg==}
+    dev: false
+
+  /fill-range@7.0.1:
+    resolution: {integrity: sha512-qOo9F+dMUmC2Lcb4BbVvnKJxTPjCm+RRpe4gDuGrzkL7mEVl/djYSu2OdQ2Pa302N4oqkSg9ir6jaLWJ2USVpQ==}
     engines: {node: '>=8'}
-
-  finalhandler@1.2.0:
+    dependencies:
+      to-regex-range: 5.0.1
+
+  /finalhandler@1.2.0:
     resolution: {integrity: sha512-5uXcUVftlQMFnWC9qu/svkWv3GTd2PfUhK/3PLkYNAe7FbqJMt3515HaxE6eRL74GdsriiwujiawdaB1BpEISg==}
     engines: {node: '>= 0.8'}
-
-  find-up@5.0.0:
+    dependencies:
+      debug: 2.6.9
+      encodeurl: 1.0.2
+      escape-html: 1.0.3
+      on-finished: 2.4.1
+      parseurl: 1.3.3
+      statuses: 2.0.1
+      unpipe: 1.0.0
+    transitivePeerDependencies:
+      - supports-color
+    dev: false
+
+  /find-up@5.0.0:
     resolution: {integrity: sha512-78/PXT1wlLLDgTzDs7sjq9hzz0vXD+zn+7wypEe4fXQxCmdmqfGsEPQxmiCSQI3ajFV91bVSsvNtrJRiW6nGng==}
     engines: {node: '>=10'}
-
-  flat-cache@3.2.0:
+    dependencies:
+      locate-path: 6.0.0
+      path-exists: 4.0.0
+
+  /flat-cache@3.2.0:
     resolution: {integrity: sha512-CYcENa+FtcUKLmhhqyctpclsq7QF38pKjZHsGNiSQF5r4FtoKDWabFDl3hzaEQMvT1LHEysw5twgLvpYYb4vbw==}
     engines: {node: ^10.12.0 || >=12.0.0}
-
-  flat@5.0.2:
+    dependencies:
+      flatted: 3.3.1
+      keyv: 4.5.4
+      rimraf: 3.0.2
+    dev: true
+
+  /flat@5.0.2:
     resolution: {integrity: sha512-b6suED+5/3rTpUBdG1gupIl8MPFCAMA0QXwmljLhvCUKcUvdE4gWky9zpuGCcXHOsz4J9wPGNWq6OKpmIzz3hQ==}
     hasBin: true
-
-  flatted@3.3.1:
+    dev: false
+
+  /flatted@3.3.1:
     resolution: {integrity: sha512-X8cqMLLie7KsNUDSdzeN8FYK9rEt4Dt67OsG/DNGnYTSDBG4uFAJFBnUeiV+zCVAvwFy56IjM9sH51jVaEhNxw==}
 
-  follow-redirects@1.15.4:
-    resolution: {integrity: sha512-Cr4D/5wlrb0z9dgERpUL3LrmPKVDsETIJhaCMeDfuFYcqa5bldGV6wBsAN6X/vxlXQtFBMrXdXxdL8CbDTGniw==}
-    engines: {node: '>=4.0'}
-    peerDependencies:
-      debug: '*'
-    peerDependenciesMeta:
-      debug:
-        optional: true
-
-  follow-redirects@1.15.6:
+  /follow-redirects@1.15.6(debug@4.3.4):
     resolution: {integrity: sha512-wWN62YITEaOpSK584EZXJafH1AGpO8RVgElfkuXbTOrPX4fIfOyEpW/CsiNd8JdYrAoOvafRTOEnvsO++qCqFA==}
     engines: {node: '>=4.0'}
     peerDependencies:
@@ -3131,578 +6479,1034 @@
     peerDependenciesMeta:
       debug:
         optional: true
-
-  for-each@0.3.3:
+    dependencies:
+      debug: 4.3.4(supports-color@8.1.1)
+    dev: false
+
+  /for-each@0.3.3:
     resolution: {integrity: sha512-jqYfLp7mo9vIyQf8ykW2v7A+2N4QjeCeI5+Dz9XraiO1ign81wjiH7Fb9vSOWvQfNtmSa4H2RoQTrrXivdUZmw==}
-
-  foreground-child@3.1.1:
+    dependencies:
+      is-callable: 1.2.7
+    dev: false
+
+  /foreground-child@3.1.1:
     resolution: {integrity: sha512-TMKDUnIte6bfb5nWv7V/caI169OHgvwjb7V4WkeUvbQQdjr5rWKqHFiKWb/fcOwB+CzBT+qbWjvj+DVwRskpIg==}
     engines: {node: '>=14'}
-
-  forever-agent@0.6.1:
+    dependencies:
+      cross-spawn: 7.0.3
+      signal-exit: 4.1.0
+    dev: false
+
+  /forever-agent@0.6.1:
     resolution: {integrity: sha512-j0KLYPhm6zeac4lz3oJ3o65qvgQCcPubiyotZrXqEaG4hNagNYO8qdlUrX5vwqv9ohqeT/Z3j6+yW067yWWdUw==}
-
-  form-data-encoder@1.7.1:
+    dev: false
+
+  /form-data-encoder@1.7.1:
     resolution: {integrity: sha512-EFRDrsMm/kyqbTQocNvRXMLjc7Es2Vk+IQFx/YW7hkUH1eBl4J1fqiP34l74Yt0pFLCNpc06fkbVk00008mzjg==}
-
-  form-data@2.3.3:
+    dev: false
+
+  /form-data@2.3.3:
     resolution: {integrity: sha512-1lLKB2Mu3aGP1Q/2eCOx0fNbRMe7XdwktwOruhfqqd0rIJWwN4Dh+E3hrPSlDCXnSR7UtZ1N38rVXm+6+MEhJQ==}
     engines: {node: '>= 0.12'}
-
-  form-data@4.0.0:
+    dependencies:
+      asynckit: 0.4.0
+      combined-stream: 1.0.8
+      mime-types: 2.1.35
+    dev: false
+
+  /form-data@4.0.0:
     resolution: {integrity: sha512-ETEklSGi5t0QMZuiXoA/Q6vcnxcLQP5vdugSpuAyi6SVGi2clPPp+xgEhuMaHC+zGgn31Kd235W35f7Hykkaww==}
     engines: {node: '>= 6'}
-
-  formdata-polyfill@4.0.10:
+    dependencies:
+      asynckit: 0.4.0
+      combined-stream: 1.0.8
+      mime-types: 2.1.35
+    dev: false
+
+  /formdata-polyfill@4.0.10:
     resolution: {integrity: sha512-buewHzMvYL29jdeQTVILecSaZKnt/RJWjoZCF5OW60Z67/GmSLBkOFM7qh1PI3zFNtJbaZL5eQu1vLfazOwj4g==}
     engines: {node: '>=12.20.0'}
-
-  forwarded@0.2.0:
+    dependencies:
+      fetch-blob: 3.2.0
+    dev: false
+
+  /forwarded@0.2.0:
     resolution: {integrity: sha512-buRG0fpBtRHSTCOASe6hD258tEubFoRLb4ZNA6NxMVHNw2gOcwHo9wyablzMzOA5z9xA9L1KNjk/Nt6MT9aYow==}
     engines: {node: '>= 0.6'}
-
-  fraction.js@4.3.4:
+    dev: false
+
+  /fraction.js@4.3.4:
     resolution: {integrity: sha512-pwiTgt0Q7t+GHZA4yaLjObx4vXmmdcS0iSJ19o8d/goUGgItX9UZWKWNnLHehxviD8wU2IWRsnR8cD5+yOJP2Q==}
-
-  fresh@0.5.2:
+    dev: false
+
+  /fresh@0.5.2:
     resolution: {integrity: sha512-zJ2mQYM18rEFOudeV4GShTGIQ7RbzA7ozbU9I/XBpm7kqgMywgmylMwXHxZJmkVoYkna9d2pVXVXPdYTP9ej8Q==}
     engines: {node: '>= 0.6'}
-
-  fs-constants@1.0.0:
+    dev: false
+
+  /fs-constants@1.0.0:
     resolution: {integrity: sha512-y6OAwoSIf7FyjMIv94u+b5rdheZEjzR63GTyZJm5qh4Bi+2YgwLCcI/fPFZkL5PSixOt6ZNKm+w+Hfp/Bciwow==}
-
-  fs-extra@11.2.0:
+    dev: false
+
+  /fs-extra@11.2.0:
     resolution: {integrity: sha512-PmDi3uwK5nFuXh7XDTlVnS17xJS7vW36is2+w3xcv8SVxiB4NyATf4ctkVY5bkSjX0Y4nbvZCq1/EjtEyr9ktw==}
     engines: {node: '>=14.14'}
-
-  fs-extra@4.0.3:
+    dependencies:
+      graceful-fs: 4.2.11
+      jsonfile: 6.1.0
+      universalify: 2.0.1
+    dev: false
+
+  /fs-extra@4.0.3:
     resolution: {integrity: sha512-q6rbdDd1o2mAnQreO7YADIxf/Whx4AHBiRf6d+/cVT8h44ss+lHgxf1FemcqDnQt9X3ct4McHr+JMGlYSsK7Cg==}
-
-  fs-minipass@1.2.7:
+    dependencies:
+      graceful-fs: 4.2.11
+      jsonfile: 4.0.0
+      universalify: 0.1.2
+    dev: false
+
+  /fs-minipass@1.2.7:
     resolution: {integrity: sha512-GWSSJGFy4e9GUeCcbIkED+bgAoFyj7XF1mV8rma3QW4NIqX9Kyx79N/PF61H5udOV3aY1IaMLs6pGbH71nlCTA==}
-
-  fs-minipass@2.1.0:
+    dependencies:
+      minipass: 2.9.0
+    dev: false
+
+  /fs-minipass@2.1.0:
     resolution: {integrity: sha512-V/JgOLFCS+R6Vcq0slCuaeWEdNC3ouDlJMNIsacH2VtALiu9mV4LPrHc5cDl8k5aw6J8jwgWWpiTo5RYhmIzvg==}
     engines: {node: '>= 8'}
-
-  fs.realpath@1.0.0:
+    dependencies:
+      minipass: 3.3.6
+    dev: false
+
+  /fs.realpath@1.0.0:
     resolution: {integrity: sha512-OO0pH2lK6a0hZnAdau5ItzHPI6pUlvI7jMVnxUQRtw4owF2wk8lOSabtGDCTP4Ggrg2MbGnWO9X8K1t4+fGMDw==}
 
-  fsevents@2.3.3:
+  /fsevents@2.3.3:
     resolution: {integrity: sha512-5xoDfX+fL7faATnagmWPpbFtwh/R77WmMMqqHGS65C3vvB0YHrgF+B1YmZ3441tMj5n63k0212XNoJwzlhffQw==}
     engines: {node: ^8.16.0 || ^10.6.0 || >=11.0.0}
     os: [darwin]
-
-  function-bind@1.1.2:
+    requiresBuild: true
+    dev: false
+    optional: true
+
+  /function-bind@1.1.2:
     resolution: {integrity: sha512-7XHNxH7qX9xG5mIwxkhumTox/MIRNcOgDrxWsMt2pAr23WHp6MrRlN7FBSFpCpr+oVO0F744iUgR82nJMfG2SA==}
-
-  functional-red-black-tree@1.0.1:
+    dev: false
+
+  /functional-red-black-tree@1.0.1:
     resolution: {integrity: sha512-dsKNQNdj6xA3T+QlADDA7mOSlX0qiMINjn0cgr+eGHGsbSHzTabcIogz2+p/iqP1Xs6EP/sS2SbqH+brGTbq0g==}
-
-  functions-have-names@1.2.3:
+    dev: false
+
+  /functions-have-names@1.2.3:
     resolution: {integrity: sha512-xckBUXyTIqT97tq2x2AMb+g163b5JFysYk0x4qxNFwbfQkmNZoiRHb6sPzI9/QV33WeuvVYBUIiD4NzNIyqaRQ==}
-
-  gauge@4.0.4:
+    dev: false
+
+  /gauge@4.0.4:
     resolution: {integrity: sha512-f9m+BEN5jkg6a0fZjleidjN51VE1X+mPFQ2DJ0uv1V39oCLCbsGe6yjbBnp7eK7z/+GAon99a3nHuqbuuthyPg==}
     engines: {node: ^12.13.0 || ^14.15.0 || >=16.0.0}
     deprecated: This package is no longer supported.
-
-  get-caller-file@2.0.5:
+    requiresBuild: true
+    dependencies:
+      aproba: 2.0.0
+      color-support: 1.1.3
+      console-control-strings: 1.1.0
+      has-unicode: 2.0.1
+      signal-exit: 3.0.7
+      string-width: 4.2.3
+      strip-ansi: 6.0.1
+      wide-align: 1.1.5
+    dev: false
+    optional: true
+
+  /get-caller-file@2.0.5:
     resolution: {integrity: sha512-DyFP3BM/3YHTQOCUL/w0OZHR0lpKeGrxotcHWcqNEdnltqFwXVfhEBQ94eIo34AfQpo0rGki4cyIiftY06h2Fg==}
     engines: {node: 6.* || 8.* || >= 10.*}
 
-  get-func-name@2.0.2:
+  /get-func-name@2.0.2:
     resolution: {integrity: sha512-8vXOvuE167CtIc3OyItco7N/dpRtBbYOsPsXCz7X/PMnlGjYjSGuZJgM1Y7mmew7BKf9BqvLX2tnOVy1BBUsxQ==}
-
-  get-intrinsic@1.2.2:
+    dev: false
+
+  /get-intrinsic@1.2.2:
     resolution: {integrity: sha512-0gSo4ml/0j98Y3lngkFEot/zhiCeWsbYIlZ+uZOVgzLyLaUw7wxUL+nCTP0XJvJg1AXulJRI3UJi8GsbDuxdGA==}
-
-  get-intrinsic@1.2.4:
+    dependencies:
+      function-bind: 1.1.2
+      has-proto: 1.0.1
+      has-symbols: 1.0.3
+      hasown: 2.0.0
+    dev: false
+
+  /get-intrinsic@1.2.4:
     resolution: {integrity: sha512-5uYhsJH8VJBTv7oslg4BznJYhDoRI6waYCxMmCdnTrcCrHA/fCFKoTFz2JKKE0HdDFUF7/oQuhzumXJK7paBRQ==}
     engines: {node: '>= 0.4'}
-
-  get-port@7.1.0:
+    dependencies:
+      es-errors: 1.3.0
+      function-bind: 1.1.2
+      has-proto: 1.0.1
+      has-symbols: 1.0.3
+      hasown: 2.0.0
+    dev: false
+
+  /get-port@7.1.0:
     resolution: {integrity: sha512-QB9NKEeDg3xxVwCCwJQ9+xycaz6pBB6iQ76wiWMl1927n0Kir6alPiP+yuiICLLU4jpMe08dXfpebuQppFA2zw==}
     engines: {node: '>=16'}
-
-  get-stream@5.2.0:
+    dev: false
+
+  /get-stream@5.2.0:
     resolution: {integrity: sha512-nBF+F1rAZVCu/p7rjzgA+Yb4lfYXrpl7a6VmJrU8wF9I1CKvP/QwPNZHnOlwbTkY6dvtFIzFMSyQXbLoTQPRpA==}
     engines: {node: '>=8'}
-
-  get-stream@6.0.1:
+    dependencies:
+      pump: 3.0.0
+    dev: false
+
+  /get-stream@6.0.1:
     resolution: {integrity: sha512-ts6Wi+2j3jQjqi70w5AlN8DFnkSwC+MqmxEzdEALB2qXZYV3X/b1CTfgPLGJNMeAWxdPfU8FO1ms3NUfaHCPYg==}
     engines: {node: '>=10'}
-
-  get-stream@8.0.1:
+    dev: false
+
+  /get-stream@8.0.1:
     resolution: {integrity: sha512-VaUJspBffn/LMCJVoMvSAdmscJyS1auj5Zulnn5UoYcY531UWmdwhRWkcGKnGU93m5HSXP9LP2usOryrBtQowA==}
     engines: {node: '>=16'}
-
-  get-tsconfig@4.7.5:
+    dev: false
+
+  /get-tsconfig@4.7.5:
     resolution: {integrity: sha512-ZCuZCnlqNzjb4QprAzXKdpp/gh6KTxSJuw3IBsPnV/7fV4NxC9ckB+vPTt8w7fJA0TaSD7c55BR47JD6MEDyDw==}
-
-  getpass@0.1.7:
+    dependencies:
+      resolve-pkg-maps: 1.0.0
+    dev: false
+
+  /getpass@0.1.7:
     resolution: {integrity: sha512-0fzj9JxOLfJ+XGLhR8ze3unN0KZCgZwiSSDz168VERjK8Wl8kVSdcu2kspd4s4wtAa1y/qrVRiAA0WclVsu0ng==}
-
-  github-from-package@0.0.0:
+    dependencies:
+      assert-plus: 1.0.0
+    dev: false
+
+  /github-from-package@0.0.0:
     resolution: {integrity: sha512-SyHy3T1v2NUXn29OsWdxmK6RwHD+vkj3v8en8AOBZ1wBQ/hCAQ5bAQTD02kW4W9tUp/3Qh6J8r9EvntiyCmOOw==}
-
-  glob-parent@5.1.2:
+    dev: false
+
+  /glob-parent@5.1.2:
     resolution: {integrity: sha512-AOIgSQCepiJYwP3ARnGx+5VnTu2HBYdzbGP45eLw1vr3zB3vZLeyed1sC9hnbcOc9/SrMyM5RPQrkGz4aS9Zow==}
     engines: {node: '>= 6'}
-
-  glob-parent@6.0.2:
+    dependencies:
+      is-glob: 4.0.3
+
+  /glob-parent@6.0.2:
     resolution: {integrity: sha512-XxwI8EOhVQgWp6iDL+3b0r86f4d6AX6zSU55HfB4ydCEuXLXc5FcYeOu+nnGftS4TEju/11rt4KJPTMgbfmv4A==}
     engines: {node: '>=10.13.0'}
-
-  glob@10.3.16:
-    resolution: {integrity: sha512-JDKXl1DiuuHJ6fVS2FXjownaavciiHNUU4mOvV/B793RLh05vZL1rcPnCSaOgv1hDT6RDlY7AB7ZUvFYAtPgAw==}
-    engines: {node: '>=16 || 14 >=14.18'}
+    dependencies:
+      is-glob: 4.0.3
+    dev: true
+
+  /glob@10.3.12:
+    resolution: {integrity: sha512-TCNv8vJ+xz4QiqTpfOJA7HvYv+tNIRHKfUWw/q+v2jdgN4ebz+KY9tGx5J4rHP0o84mNP+ApH66HRX8us3Khqg==}
+    engines: {node: '>=16 || 14 >=14.17'}
     hasBin: true
-
-  glob@7.2.3:
+    dependencies:
+      foreground-child: 3.1.1
+      jackspeak: 2.3.6
+      minimatch: 9.0.4
+      minipass: 7.0.4
+      path-scurry: 1.10.2
+    dev: false
+
+  /glob@7.2.0:
+    resolution: {integrity: sha512-lmLf6gtyrPq8tTjSmrO94wBeQbFR3HbLHbuyD69wuyQkImp2hWqMGB47OX65FBkPffO641IP9jWa1z4ivqG26Q==}
+    dependencies:
+      fs.realpath: 1.0.0
+      inflight: 1.0.6
+      inherits: 2.0.4
+      minimatch: 3.1.2
+      once: 1.4.0
+      path-is-absolute: 1.0.1
+    dev: false
+
+  /glob@7.2.3:
     resolution: {integrity: sha512-nFR0zLpU2YCaRxwoCJvL6UvCH2JFyFVIvwTLsIf21AuHlMskA1hhTdk+LlYJtOlYt9v6dvszD2BGRqBL+iQK9Q==}
-
-  glob@8.1.0:
+    requiresBuild: true
+    dependencies:
+      fs.realpath: 1.0.0
+      inflight: 1.0.6
+      inherits: 2.0.4
+      minimatch: 3.1.2
+      once: 1.4.0
+      path-is-absolute: 1.0.1
+
+  /glob@8.1.0:
     resolution: {integrity: sha512-r8hpEjiQEYlF2QU0df3dS+nxxSIreXQS1qRhMJM0Q5NDdR386C7jb7Hwwod8Fgiuex+k0GFjgft18yvxm5XoCQ==}
     engines: {node: '>=12'}
-
-  global-agent@3.0.0:
+    dependencies:
+      fs.realpath: 1.0.0
+      inflight: 1.0.6
+      inherits: 2.0.4
+      minimatch: 5.0.1
+      once: 1.4.0
+    dev: false
+
+  /global-agent@3.0.0:
     resolution: {integrity: sha512-PT6XReJ+D07JvGoxQMkT6qji/jVNfX/h364XHZOWeRzy64sSFr+xJ5OX7LI3b4MPQzdL4H8Y8M0xzPpsVMwA8Q==}
     engines: {node: '>=10.0'}
-
-  global@4.4.0:
+    dependencies:
+      boolean: 3.2.0
+      es6-error: 4.1.1
+      matcher: 3.0.0
+      roarr: 2.15.4
+      semver: 7.6.2
+      serialize-error: 7.0.1
+    dev: false
+
+  /global@4.4.0:
     resolution: {integrity: sha512-wv/LAoHdRE3BeTGz53FAamhGlPLhlssK45usmGFThIi4XqnBmjKQ16u+RNbP7WvigRZDxUsM0J3gcQ5yicaL0w==}
-
-  globals@13.24.0:
+    dependencies:
+      min-document: 2.19.0
+      process: 0.11.10
+    dev: false
+
+  /globals@13.24.0:
     resolution: {integrity: sha512-AhO5QUcj8llrbG09iWhPU2B204J1xnPeL8kQmVorSsy+Sjj1sk8gIyh6cUocGmH4L0UuhAJy+hJMRA4mgA4mFQ==}
     engines: {node: '>=8'}
-
-  globalthis@1.0.4:
-    resolution: {integrity: sha512-DpLKbNU4WylpxJykQujfCcwYWiV/Jhm50Goo0wrVILAv5jOr9d+H+UR3PhSCD2rCCEIg0uc+G+muBTwD54JhDQ==}
+    dependencies:
+      type-fest: 0.20.2
+    dev: true
+
+  /globalthis@1.0.3:
+    resolution: {integrity: sha512-sFdI5LyBiNTHjRd7cGPWapiHWMOXKyuBNX/cWJ3NfzrZQVa8GI/8cofCl74AOVqq9W5kNmguTIzJ/1s2gyI9wA==}
     engines: {node: '>= 0.4'}
-
-  globby@11.1.0:
+    dependencies:
+      define-properties: 1.2.1
+    dev: false
+
+  /globby@11.1.0:
     resolution: {integrity: sha512-jhIXaOzy1sb8IyocaruWSn1TjmnBVs8Ayhcy83rmxNJ8q2uWKCAj3CnJY+KpGSXCueAPc0i05kVvVKtP1t9S3g==}
     engines: {node: '>=10'}
-
-  gopd@1.0.1:
+    dependencies:
+      array-union: 2.1.0
+      dir-glob: 3.0.1
+      fast-glob: 3.3.2
+      ignore: 5.3.1
+      merge2: 1.4.1
+      slash: 3.0.0
+    dev: true
+
+  /gopd@1.0.1:
     resolution: {integrity: sha512-d65bNlIadxvpb/A2abVdlqKqV563juRnZ1Wtk6s1sIR8uNsXR70xqIzVqxVf1eTqDunwT2MkczEeaezCKTZhwA==}
-
-  got@11.8.6:
+    dependencies:
+      get-intrinsic: 1.2.2
+    dev: false
+
+  /got@11.8.6:
     resolution: {integrity: sha512-6tfZ91bOr7bOXnK7PRDCGBLa1H4U080YHNaAQ2KsMGlLEzRbk44nsZF2E1IeRc3vtJHPVbKCYgdFbaGO2ljd8g==}
     engines: {node: '>=10.19.0'}
-
-  got@12.1.0:
+    dependencies:
+      '@sindresorhus/is': 4.6.0
+      '@szmarczak/http-timer': 4.0.6
+      '@types/cacheable-request': 6.0.3
+      '@types/responselike': 1.0.3
+      cacheable-lookup: 5.0.4
+      cacheable-request: 7.0.4
+      decompress-response: 6.0.0
+      http2-wrapper: 1.0.3
+      lowercase-keys: 2.0.0
+      p-cancelable: 2.1.1
+      responselike: 2.0.1
+    dev: false
+
+  /got@12.1.0:
     resolution: {integrity: sha512-hBv2ty9QN2RdbJJMK3hesmSkFTjVIHyIDDbssCKnSmq62edGgImJWD10Eb1k77TiV1bxloxqcFAVK8+9pkhOig==}
     engines: {node: '>=14.16'}
-
-  graceful-fs@4.2.10:
+    dependencies:
+      '@sindresorhus/is': 4.6.0
+      '@szmarczak/http-timer': 5.0.1
+      '@types/cacheable-request': 6.0.3
+      '@types/responselike': 1.0.3
+      cacheable-lookup: 6.1.0
+      cacheable-request: 7.0.4
+      decompress-response: 6.0.0
+      form-data-encoder: 1.7.1
+      get-stream: 6.0.1
+      http2-wrapper: 2.2.1
+      lowercase-keys: 3.0.0
+      p-cancelable: 3.0.0
+      responselike: 2.0.1
+    dev: false
+
+  /graceful-fs@4.2.10:
     resolution: {integrity: sha512-9ByhssR2fPVsNZj478qUUbKfmL0+t5BDVyjShtyZZLiK7ZDAArFFfopyOTj0M05wE2tJPisA4iTnnXl2YoPvOA==}
-
-  graceful-fs@4.2.11:
+    dev: false
+
+  /graceful-fs@4.2.11:
     resolution: {integrity: sha512-RbJ5/jmFcNNCcDV5o9eTnBLJ/HszWV0P73bc+Ff4nS/rJj+YaS6IGyiOL0VoBYX+l1Wrl3k63h/KrH+nhJ0XvQ==}
-
-  graceful-readlink@1.0.1:
+    dev: false
+
+  /graceful-readlink@1.0.1:
     resolution: {integrity: sha512-8tLu60LgxF6XpdbK8OW3FA+IfTNBn1ZHGHKF4KQbEeSkajYw5PlYJcKluntgegDPTg8UkHjpet1T82vk6TQ68w==}
-
-  graphemer@1.4.0:
+    dev: false
+
+  /graphemer@1.4.0:
     resolution: {integrity: sha512-EtKwoO6kxCL9WO5xipiHTZlSzBm7WLT627TqC/uVRd0HKmq8NXyebnNYxDoBi7wt8eTWrUrKXCOVaFq9x1kgag==}
-
-  har-schema@2.0.0:
+    dev: true
+
+  /har-schema@2.0.0:
     resolution: {integrity: sha512-Oqluz6zhGX8cyRaTQlFMPw80bSJVG2x/cFb8ZPhUILGgHka9SsokCCOQgpveePerqidZOrT14ipqfJb7ILcW5Q==}
     engines: {node: '>=4'}
-
-  har-validator@5.1.5:
+    dev: false
+
+  /har-validator@5.1.5:
     resolution: {integrity: sha512-nmT2T0lljbxdQZfspsno9hgrG3Uir6Ks5afism62poxqBM6sDnMEuPmzTq8XN0OEwqKLLdh1jQI3qyE66Nzb3w==}
     engines: {node: '>=6'}
     deprecated: this library is no longer supported
-
-  has-bigints@1.0.2:
+    dependencies:
+      ajv: 6.12.6
+      har-schema: 2.0.0
+    dev: false
+
+  /has-bigints@1.0.2:
     resolution: {integrity: sha512-tSvCKtBr9lkF0Ex0aQiP9N+OpV4zi2r/Nee5VkRDbaqv35RLYMzbwQfFSZZH0kR+Rd6302UJZ2p/bJCEoR3VoQ==}
-
-  has-flag@4.0.0:
+    dev: false
+
+  /has-flag@4.0.0:
     resolution: {integrity: sha512-EykJT/Q1KjTWctppgIAgfSO0tKVuZUjhgMr17kqTumMl6Afv3EISleU7qZUzoXDFTAHTDC4NOoG/ZxU3EvlMPQ==}
     engines: {node: '>=8'}
 
-  has-property-descriptors@1.0.1:
+  /has-property-descriptors@1.0.1:
     resolution: {integrity: sha512-VsX8eaIewvas0xnvinAe9bw4WfIeODpGYikiWYLH+dma0Jw6KHYqWiWfhQlgOVK8D6PvjubK5Uc4P0iIhIcNVg==}
-
-  has-property-descriptors@1.0.2:
+    dependencies:
+      get-intrinsic: 1.2.2
+    dev: false
+
+  /has-property-descriptors@1.0.2:
     resolution: {integrity: sha512-55JNKuIW+vq4Ke1BjOTjM2YctQIvCT7GFzHwmfZPGo5wnrgkid0YQtnAleFSqumZm4az3n2BS+erby5ipJdgrg==}
-
-  has-proto@1.0.1:
+    dependencies:
+      es-define-property: 1.0.0
+    dev: false
+
+  /has-proto@1.0.1:
     resolution: {integrity: sha512-7qE+iP+O+bgF9clE5+UoBFzE65mlBiVj3tKCrlNQ0Ogwm0BjpT/gK4SlLYDMybDh5I3TCTKnPPa0oMG7JDYrhg==}
     engines: {node: '>= 0.4'}
-
-  has-symbols@1.0.3:
+    dev: false
+
+  /has-symbols@1.0.3:
     resolution: {integrity: sha512-l3LCuF6MgDNwTDKkdYGEihYjt5pRPbEg46rtlmnSPlUbgmB8LOIrKJbYYFBSbnPaJexMKtiPO8hmeRjRz2Td+A==}
     engines: {node: '>= 0.4'}
-
-  has-tostringtag@1.0.2:
+    dev: false
+
+  /has-tostringtag@1.0.2:
     resolution: {integrity: sha512-NqADB8VjPFLM2V0VvHUewwwsw0ZWBaIdgo+ieHtK3hasLz4qeCRjYcqfB6AQrBggRKppKF8L52/VqdVsO47Dlw==}
     engines: {node: '>= 0.4'}
-
-  has-unicode@2.0.1:
+    dependencies:
+      has-symbols: 1.0.3
+    dev: false
+
+  /has-unicode@2.0.1:
     resolution: {integrity: sha512-8Rf9Y83NBReMnx0gFzA8JImQACstCYWUplepDa9xprwwtmgEZUF0h/i5xSA625zB/I37EtrswSST6OXxwaaIJQ==}
-
-  hash-base@3.1.0:
+    requiresBuild: true
+    dev: false
+    optional: true
+
+  /hash-base@3.1.0:
     resolution: {integrity: sha512-1nmYp/rhMDiE7AYkDw+lLwlAzz0AntGIe51F3RfFfEqyQ3feY2eI/NcwC6umIQVOASPMsWJLJScWKSSvzL9IVA==}
     engines: {node: '>=4'}
-
-  hash.js@1.1.7:
+    dependencies:
+      inherits: 2.0.4
+      readable-stream: 3.6.2
+      safe-buffer: 5.2.1
+    dev: false
+
+  /hash.js@1.1.7:
     resolution: {integrity: sha512-taOaskGt4z4SOANNseOviYDvjEJinIkRgmp7LbKP2YTTmVxWBl87s/uzK9r+44BclBSp2X7K1hqeNfz9JbBeXA==}
-
-  hasown@2.0.0:
+    dependencies:
+      inherits: 2.0.4
+      minimalistic-assert: 1.0.1
+    dev: false
+
+  /hasown@2.0.0:
     resolution: {integrity: sha512-vUptKVTpIJhcczKBbgnS+RtcuYMB8+oNzPK2/Hp3hanz8JmpATdmmgLgSaadVREkDm+e2giHwY3ZRkyjSIDDFA==}
     engines: {node: '>= 0.4'}
-
-  he@1.2.0:
+    dependencies:
+      function-bind: 1.1.2
+    dev: false
+
+  /he@1.2.0:
     resolution: {integrity: sha512-F/1DnUGPopORZi0ni+CvrCgHQ5FyEAHRLSApuYWMmrbSwoN2Mn/7k+Gl38gJnR7yyDZk6WLXwiGod1JOWNDKGw==}
     hasBin: true
-
-  help-me@5.0.0:
+    dev: false
+
+  /help-me@5.0.0:
     resolution: {integrity: sha512-7xgomUX6ADmcYzFik0HzAxh/73YlKR9bmFzf51CZwR+b6YtzU2m0u49hQCqV6SvlqIqsaxovfwdvbnsw3b/zpg==}
-
-  highlight.js@10.7.3:
+    dev: false
+
+  /highlight.js@10.7.3:
     resolution: {integrity: sha512-tzcUFauisWKNHaRkN4Wjl/ZA07gENAjFl3J/c480dprkGTg5EQstgaNFqBfUqCq54kZRIEcreTsAgF/m2quD7A==}
-
-  hmac-drbg@1.0.1:
+    dev: false
+
+  /hmac-drbg@1.0.1:
     resolution: {integrity: sha512-Tti3gMqLdZfhOQY1Mzf/AanLiqh1WTiJgEj26ZuYQ9fbkLomzGchCws4FyrSd4VkpBfiNhaE1On+lOz894jvXg==}
-
-  html-encoding-sniffer@4.0.0:
+    dependencies:
+      hash.js: 1.1.7
+      minimalistic-assert: 1.0.1
+      minimalistic-crypto-utils: 1.0.1
+    dev: false
+
+  /html-encoding-sniffer@4.0.0:
     resolution: {integrity: sha512-Y22oTqIU4uuPgEemfz7NDJz6OeKf12Lsu+QC+s3BVpda64lTiMYCyGwg5ki4vFxkMwQdeZDl2adZoqUgdFuTgQ==}
     engines: {node: '>=18'}
-
-  http-cache-semantics@4.1.1:
+    dependencies:
+      whatwg-encoding: 3.1.1
+    dev: false
+
+  /http-cache-semantics@4.1.1:
     resolution: {integrity: sha512-er295DKPVsV82j5kw1Gjt+ADA/XYHsajl82cGNQG2eyoPkvgUhX+nDIyelzhIWbbsXP39EHcI6l5tYs2FYqYXQ==}
-
-  http-errors@2.0.0:
+    dev: false
+
+  /http-errors@2.0.0:
     resolution: {integrity: sha512-FtwrG/euBzaEjYeRqOgly7G0qviiXoJWnvEH2Z1plBdXgbyjv34pHTSb9zoeHMyDy33+DWy5Wt9Wo+TURtOYSQ==}
     engines: {node: '>= 0.8'}
-
-  http-https@1.0.0:
+    dependencies:
+      depd: 2.0.0
+      inherits: 2.0.4
+      setprototypeof: 1.2.0
+      statuses: 2.0.1
+      toidentifier: 1.0.1
+    dev: false
+
+  /http-https@1.0.0:
     resolution: {integrity: sha512-o0PWwVCSp3O0wS6FvNr6xfBCHgt0m1tvPLFOCc2iFDKTRAXhB7m8klDf7ErowFH8POa6dVdGatKU5I1YYwzUyg==}
-
-  http-proxy-agent@4.0.1:
+    dev: false
+
+  /http-proxy-agent@4.0.1:
     resolution: {integrity: sha512-k0zdNgqWTGA6aeIRVpvfVob4fL52dTfaehylg0Y4UvSySvOq/Y+BOyPrgpUrA7HylqvU8vIZGsRuXmspskV0Tg==}
     engines: {node: '>= 6'}
-
-  http-proxy-agent@7.0.2:
+    requiresBuild: true
+    dependencies:
+      '@tootallnate/once': 1.1.2
+      agent-base: 6.0.2
+      debug: 4.3.4(supports-color@8.1.1)
+    transitivePeerDependencies:
+      - supports-color
+    dev: false
+    optional: true
+
+  /http-proxy-agent@7.0.2:
     resolution: {integrity: sha512-T1gkAiYYDWYx3V5Bmyu7HcfcvL7mUrTWiM6yOfa3PIphViJ/gFPbvidQ+veqSOHci/PxBcDabeUNCzpOODJZig==}
     engines: {node: '>= 14'}
-
-  http-signature@1.2.0:
+    dependencies:
+      agent-base: 7.1.1
+      debug: 4.3.4(supports-color@8.1.1)
+    transitivePeerDependencies:
+      - supports-color
+    dev: false
+
+  /http-signature@1.2.0:
     resolution: {integrity: sha512-CAbnr6Rz4CYQkLYUtSNXxQPUH2gK8f3iWexVlsnMeD+GjlsQ0Xsy1cOX+mN3dtxYomRy21CiOzU8Uhw6OwncEQ==}
     engines: {node: '>=0.8', npm: '>=1.3.7'}
-
-  http2-wrapper@1.0.3:
+    dependencies:
+      assert-plus: 1.0.0
+      jsprim: 1.4.2
+      sshpk: 1.18.0
+    dev: false
+
+  /http2-wrapper@1.0.3:
     resolution: {integrity: sha512-V+23sDMr12Wnz7iTcDeJr3O6AIxlnvT/bmaAAAP/Xda35C90p9599p0F1eHR/N1KILWSoWVAiOMFjBBXaXSMxg==}
     engines: {node: '>=10.19.0'}
-
-  http2-wrapper@2.2.1:
+    dependencies:
+      quick-lru: 5.1.1
+      resolve-alpn: 1.2.1
+    dev: false
+
+  /http2-wrapper@2.2.1:
     resolution: {integrity: sha512-V5nVw1PAOgfI3Lmeaj2Exmeg7fenjhRUgz1lPSezy1CuhPYbgQtbQj4jZfEAEMlaL+vupsvhjqCyjzob0yxsmQ==}
     engines: {node: '>=10.19.0'}
-
-  https-proxy-agent@5.0.1:
+    dependencies:
+      quick-lru: 5.1.1
+      resolve-alpn: 1.2.1
+    dev: false
+
+  /https-proxy-agent@5.0.1:
     resolution: {integrity: sha512-dFcAjpTQFgoLMzC2VwU+C/CbS7uRL0lWmxDITmqm7C+7F0Odmj6s9l6alZc6AELXhrnggM2CeWSXHGOdX2YtwA==}
     engines: {node: '>= 6'}
-
-  https-proxy-agent@7.0.4:
+    requiresBuild: true
+    dependencies:
+      agent-base: 6.0.2
+      debug: 4.3.4(supports-color@8.1.1)
+    transitivePeerDependencies:
+      - supports-color
+    dev: false
+    optional: true
+
+  /https-proxy-agent@7.0.4:
     resolution: {integrity: sha512-wlwpilI7YdjSkWaQ/7omYBMTliDcmCN8OLihO6I9B86g06lMyAoqgoDpV0XqoaPOKj+0DIdAvnsWfyAAhmimcg==}
     engines: {node: '>= 14'}
-
-  human-signals@2.1.0:
+    dependencies:
+      agent-base: 7.1.1
+      debug: 4.3.4(supports-color@8.1.1)
+    transitivePeerDependencies:
+      - supports-color
+    dev: false
+
+  /human-signals@2.1.0:
     resolution: {integrity: sha512-B4FFZ6q/T2jhhksgkbEW3HBvWIfDW85snkQgawt07S7J5QXTk6BkNV+0yAeZrM5QpMAdYlocGoljn0sJ/WQkFw==}
     engines: {node: '>=10.17.0'}
-
-  human-signals@5.0.0:
+    dev: false
+
+  /human-signals@5.0.0:
     resolution: {integrity: sha512-AXcZb6vzzrFAUE61HnN4mpLqd/cSIwNQjtNWR0euPm6y0iqx3G4gOXaIDdtdDwZmhwe82LA6+zinmW4UBWVePQ==}
     engines: {node: '>=16.17.0'}
-
-  humanize-ms@1.2.1:
+    dev: false
+
+  /humanize-ms@1.2.1:
     resolution: {integrity: sha512-Fl70vYtsAFb/C06PTS9dZBo7ihau+Tu/DNCk/OyHhea07S+aeMWpFFkUaXRa8fI+ScZbEI8dfSxwY7gxZ9SAVQ==}
-
-  iconv-lite@0.4.24:
+    requiresBuild: true
+    dependencies:
+      ms: 2.1.3
+    dev: false
+    optional: true
+
+  /iconv-lite@0.4.24:
     resolution: {integrity: sha512-v3MXnZAcvnywkTUEZomIActle7RXXeedOR31wwl7VlyoXO4Qi9arvSenNQWne1TcRwhCL1HwLI21bEqdpj8/rA==}
     engines: {node: '>=0.10.0'}
-
-  iconv-lite@0.6.3:
+    dependencies:
+      safer-buffer: 2.1.2
+    dev: false
+
+  /iconv-lite@0.6.3:
     resolution: {integrity: sha512-4fCk79wshMdzMp2rH06qWrJE4iolqLhCUH+OiuIgU++RB0+94NlDL81atO7GX55uUKueo0txHNtvEyI6D7WdMw==}
     engines: {node: '>=0.10.0'}
-
-  idb@8.0.0:
+    requiresBuild: true
+    dependencies:
+      safer-buffer: 2.1.2
+    dev: false
+
+  /idb@8.0.0:
     resolution: {integrity: sha512-l//qvlAKGmQO31Qn7xdzagVPPaHTxXx199MhrAFuVBTPqydcPYBWjkrbv4Y0ktB+GmWOiwHl237UUOrLmQxLvw==}
-
-  idna-uts46-hx@2.3.1:
+    dev: false
+
+  /idna-uts46-hx@2.3.1:
     resolution: {integrity: sha512-PWoF9Keq6laYdIRwwCdhTPl60xRqAloYNMQLiyUnG42VjT53oW07BXIRM+NK7eQjzXjAk2gUvX9caRxlnF9TAA==}
     engines: {node: '>=4.0.0'}
-
-  ieee754@1.2.1:
+    dependencies:
+      punycode: 2.1.0
+    dev: false
+
+  /ieee754@1.2.1:
     resolution: {integrity: sha512-dcyqhDvX1C46lXZcVqCpK+FtMRQVdIMN6/Df5js2zouUsqG7I6sFxitIC+7KYK29KdXOLHdu9zL4sFnoVQnqaA==}
-
-  ignore@5.3.1:
+    dev: false
+
+  /ignore@5.3.1:
     resolution: {integrity: sha512-5Fytz/IraMjqpwfd34ke28PTVMjZjJG2MPn5t7OE4eUCUNf8BAa7b5WUS9/Qvr6mwOQS7Mk6vdsMno5he+T8Xw==}
     engines: {node: '>= 4'}
-
-  immediate@3.2.3:
+    dev: true
+
+  /immediate@3.2.3:
     resolution: {integrity: sha512-RrGCXRm/fRVqMIhqXrGEX9rRADavPiDFSoMb/k64i9XMk8uH4r/Omi5Ctierj6XzNecwDbO4WuFbDD1zmpl3Tg==}
-
-  immediate@3.3.0:
+    dev: false
+
+  /immediate@3.3.0:
     resolution: {integrity: sha512-HR7EVodfFUdQCTIeySw+WDRFJlPcLOJbXfwwZ7Oom6tjsvZ3bOkCDJHehQC3nxJrv7+f9XecwazynjU8e4Vw3Q==}
-
-  import-fresh@3.3.0:
+    dev: false
+
+  /import-fresh@3.3.0:
     resolution: {integrity: sha512-veYYhQa+D1QBKznvhUHxb8faxlrwUnxseDAbAp457E0wLNio2bOSKnjYDhMj+YiAq61xrMGhQk9iXVk5FzgQMw==}
     engines: {node: '>=6'}
-
-  imurmurhash@0.1.4:
+    dependencies:
+      parent-module: 1.0.1
+      resolve-from: 4.0.0
+    dev: true
+
+  /imurmurhash@0.1.4:
     resolution: {integrity: sha512-JmXMZ6wuvDmLiHEml9ykzqO6lwFbof0GG4IkcGaENdCRDDmMVnny7s5HsIgHCbaq0w2MyPhDqkhTUgS2LU2PHA==}
     engines: {node: '>=0.8.19'}
 
-  indent-string@4.0.0:
+  /indent-string@4.0.0:
     resolution: {integrity: sha512-EdDDZu4A2OyIK7Lr/2zG+w5jmbuk1DVBnEwREQvBzspBJkCEbRa8GxU1lghYcaGJCnRWibjDXlq779X1/y5xwg==}
     engines: {node: '>=8'}
-
-  indent-string@5.0.0:
+    requiresBuild: true
+    dev: false
+    optional: true
+
+  /indent-string@5.0.0:
     resolution: {integrity: sha512-m6FAo/spmsW2Ab2fU35JTYwtOKa2yAwXSwgjSv1TJzh4Mh7mC3lzAOVLBprb72XsTrgkEIsl7YrFNAiDiRhIGg==}
     engines: {node: '>=12'}
-
-  infer-owner@1.0.4:
+    dev: false
+
+  /infer-owner@1.0.4:
     resolution: {integrity: sha512-IClj+Xz94+d7irH5qRyfJonOdfTzuDaifE6ZPWfx0N0+/ATZCbuTPq2prFl526urkQd90WyUKIh1DfBQ2hMz9A==}
-
-  inflight@1.0.6:
+    requiresBuild: true
+    dev: false
+    optional: true
+
+  /inflight@1.0.6:
     resolution: {integrity: sha512-k92I/b08q4wvFscXCLvqfsHCrjrF7yiXsQuIVvVE7N82W3+aqpzuUdBbfhWcy/FZR3/4IgflMgKLOsvPDrGCJA==}
-
-  inherits@2.0.4:
+    dependencies:
+      once: 1.4.0
+      wrappy: 1.0.2
+
+  /inherits@2.0.4:
     resolution: {integrity: sha512-k/vGaX4/Yla3WzyMCvTQOXYeIHvqOKtnqBduzTHpzpQZzAskKMhZ2K+EnBiSM9zGSoIFeMpXKxa4dYeZIQqewQ==}
 
-  ini@1.3.8:
+  /ini@1.3.8:
     resolution: {integrity: sha512-JV/yugV2uzW5iMRSiZAyDtQd+nxtUnjeLt0acNdw98kKLrvuRVyB80tsREOE7yvGVgalhZ6RNXCmEHkUKBKxew==}
-
-  inquirer-press-to-continue@1.2.0:
+    dev: false
+
+  /inquirer-press-to-continue@1.2.0(inquirer@9.2.22):
     resolution: {integrity: sha512-HdKOgEAydYhI3OKLy5S4LMi7a/AHJjPzF06mHqbdVxlTmHOaytQVBaVbQcSytukD70K9FYLhYicNOPuNjFiWVQ==}
     peerDependencies:
       inquirer: '>=8.0.0 <10.0.0'
-
-  inquirer@9.2.22:
+    dependencies:
+      deep-equal: 2.2.3
+      inquirer: 9.2.22
+      ora: 6.3.1
+    dev: false
+
+  /inquirer@9.2.22:
     resolution: {integrity: sha512-SqLLa/Oe5rZUagTR9z+Zd6izyatHglbmbvVofo1KzuVB54YHleWzeHNLoR7FOICGOeQSqeLh1cordb3MzhGcEw==}
     engines: {node: '>=18'}
-
-  internal-slot@1.0.7:
+    dependencies:
+      '@inquirer/figures': 1.0.2
+      '@ljharb/through': 2.3.13
+      ansi-escapes: 4.3.2
+      chalk: 5.3.0
+      cli-cursor: 3.1.0
+      cli-width: 4.1.0
+      external-editor: 3.1.0
+      lodash: 4.17.21
+      mute-stream: 1.0.0
+      ora: 5.4.1
+      run-async: 3.0.0
+      rxjs: 7.8.1
+      string-width: 4.2.3
+      strip-ansi: 6.0.1
+      wrap-ansi: 6.2.0
+    dev: false
+
+  /internal-slot@1.0.7:
     resolution: {integrity: sha512-NGnrKwXzSms2qUUih/ILZ5JBqNTSa1+ZmP6flaIp6KmSElgE9qdndzS3cqjrDovwFdmwsGsLdeFgB6suw+1e9g==}
     engines: {node: '>= 0.4'}
-
-  ip-address@9.0.5:
+    dependencies:
+      es-errors: 1.3.0
+      hasown: 2.0.0
+      side-channel: 1.0.6
+    dev: false
+
+  /ip-address@9.0.5:
     resolution: {integrity: sha512-zHtQzGojZXTwZTHQqra+ETKd4Sn3vgi7uBmlPoXVWZqYvuKmtI0l/VZTjqGmJY9x88GGOaZ9+G9ES8hC4T4X8g==}
     engines: {node: '>= 12'}
-
-  ip-regex@4.3.0:
+    requiresBuild: true
+    dependencies:
+      jsbn: 1.1.0
+      sprintf-js: 1.1.3
+    dev: false
+    optional: true
+
+  /ip-regex@4.3.0:
     resolution: {integrity: sha512-B9ZWJxHHOHUhUjCPrMpLD4xEq35bUTClHM1S6CBU5ixQnkZmwipwgc96vAd7AAGM9TGHvJR+Uss+/Ak6UphK+Q==}
     engines: {node: '>=8'}
-
-  ipaddr.js@1.9.1:
+    dev: false
+
+  /ipaddr.js@1.9.1:
     resolution: {integrity: sha512-0KI/607xoxSToH7GjN1FfSbLoU0+btTicjsQSWQlh/hZykN8KpmMf7uYwPW3R+akZ6R/w18ZlXSHBYXiYUPO3g==}
     engines: {node: '>= 0.10'}
-
-  is-arguments@1.1.1:
+    dev: false
+
+  /is-arguments@1.1.1:
     resolution: {integrity: sha512-8Q7EARjzEnKpt/PCD7e1cgUS0a6X8u5tdSiMqXhojOdoV9TsMsiO+9VLC5vAmO8N7/GmXn7yjR8qnA6bVAEzfA==}
     engines: {node: '>= 0.4'}
-
-  is-array-buffer@3.0.4:
+    dependencies:
+      call-bind: 1.0.7
+      has-tostringtag: 1.0.2
+    dev: false
+
+  /is-array-buffer@3.0.4:
     resolution: {integrity: sha512-wcjaerHw0ydZwfhiKbXJWLDY8A7yV7KhjQOpb83hGgGfId/aQa4TOvwyzn2PuswW2gPCYEL/nEAiSVpdOj1lXw==}
     engines: {node: '>= 0.4'}
-
-  is-bigint@1.0.4:
+    dependencies:
+      call-bind: 1.0.7
+      get-intrinsic: 1.2.4
+    dev: false
+
+  /is-bigint@1.0.4:
     resolution: {integrity: sha512-zB9CruMamjym81i2JZ3UMn54PKGsQzsJeo6xvN3HJJ4CAsQNB6iRutp2To77OfCNuoxspsIhzaPoO1zyCEhFOg==}
-
-  is-binary-path@2.1.0:
+    dependencies:
+      has-bigints: 1.0.2
+    dev: false
+
+  /is-binary-path@2.1.0:
     resolution: {integrity: sha512-ZMERYes6pDydyuGidse7OsHxtbI7WVeUEozgR/g7rd0xUimYNlvZRE/K2MgZTjWy725IfelLeVcEM97mmtRGXw==}
     engines: {node: '>=8'}
-
-  is-boolean-object@1.1.2:
+    dependencies:
+      binary-extensions: 2.2.0
+    dev: false
+
+  /is-boolean-object@1.1.2:
     resolution: {integrity: sha512-gDYaKHJmnj4aWxyj6YHyXVpdQawtVLHU5cb+eztPGczf6cjuTdwve5ZIEfgXqH4e57An1D1AKf8CZ3kYrQRqYA==}
     engines: {node: '>= 0.4'}
-
-  is-callable@1.2.7:
+    dependencies:
+      call-bind: 1.0.7
+      has-tostringtag: 1.0.2
+    dev: false
+
+  /is-callable@1.2.7:
     resolution: {integrity: sha512-1BC0BVFhS/p0qtw6enp8e+8OD0UrK0oFLztSjNzhcKA3WDuJxxAPXzPuPtKkjEY9UUoEWlX/8fgKeu2S8i9JTA==}
     engines: {node: '>= 0.4'}
-
-  is-date-object@1.0.5:
+    dev: false
+
+  /is-date-object@1.0.5:
     resolution: {integrity: sha512-9YQaSxsAiSwcvS33MBk3wTCVnWK+HhF8VZR2jRxehM16QcVOdHqPn4VPHmRK4lSr38n9JriurInLcP90xsYNfQ==}
     engines: {node: '>= 0.4'}
-
-  is-extglob@2.1.1:
+    dependencies:
+      has-tostringtag: 1.0.2
+    dev: false
+
+  /is-extglob@2.1.1:
     resolution: {integrity: sha512-SbKbANkN603Vi4jEZv49LeVJMn4yGwsbzZworEoyEiutsN3nJYdbO36zfhGJ6QEDpOZIFkDtnq5JRxmvl3jsoQ==}
     engines: {node: '>=0.10.0'}
 
-  is-fullwidth-code-point@3.0.0:
+  /is-fullwidth-code-point@3.0.0:
     resolution: {integrity: sha512-zymm5+u+sCsSWyD9qNaejV3DFvhCKclKdizYaJUuHA83RLjb7nSuGnddCHGv0hk+KY7BMAlsWeK4Ueg6EV6XQg==}
     engines: {node: '>=8'}
 
-  is-function@1.0.2:
+  /is-function@1.0.2:
     resolution: {integrity: sha512-lw7DUp0aWXYg+CBCN+JKkcE0Q2RayZnSvnZBlwgxHBQhqt5pZNVy4Ri7H9GmmXkdu7LUthszM+Tor1u/2iBcpQ==}
-
-  is-generator-function@1.0.10:
+    dev: false
+
+  /is-generator-function@1.0.10:
     resolution: {integrity: sha512-jsEjy9l3yiXEQ+PsXdmBwEPcOxaXWLspKdplFUVI9vq1iZgIekeC0L167qeu86czQaxed3q/Uzuw0swL0irL8A==}
     engines: {node: '>= 0.4'}
-
-  is-glob@4.0.3:
+    dependencies:
+      has-tostringtag: 1.0.2
+    dev: false
+
+  /is-glob@4.0.3:
     resolution: {integrity: sha512-xelSayHH36ZgE7ZWhli7pW34hNbNl8Ojv5KVmkJD4hBdD3th8Tfk9vYasLM+mXWOZhFkgZfxhLSnrwRr4elSSg==}
     engines: {node: '>=0.10.0'}
-
-  is-hex-prefixed@1.0.0:
+    dependencies:
+      is-extglob: 2.1.1
+
+  /is-hex-prefixed@1.0.0:
     resolution: {integrity: sha512-WvtOiug1VFrE9v1Cydwm+FnXd3+w9GaeVUss5W4v/SLy3UW00vP+6iNF2SdnfiBoLy4bTqVdkftNGTUeOFVsbA==}
     engines: {node: '>=6.5.0', npm: '>=3'}
-
-  is-interactive@1.0.0:
+    dev: false
+
+  /is-interactive@1.0.0:
     resolution: {integrity: sha512-2HvIEKRoqS62guEC+qBjpvRubdX910WCMuJTZ+I9yvqKU2/12eSL549HMwtabb4oupdj2sMP50k+XJfB/8JE6w==}
     engines: {node: '>=8'}
-
-  is-interactive@2.0.0:
+    dev: false
+
+  /is-interactive@2.0.0:
     resolution: {integrity: sha512-qP1vozQRI+BMOPcjFzrjXuQvdak2pHNUMZoeG2eRbiSqyvbEf/wQtEOTOX1guk6E3t36RkaqiSt8A/6YElNxLQ==}
     engines: {node: '>=12'}
-
-  is-lambda@1.0.1:
+    dev: false
+
+  /is-lambda@1.0.1:
     resolution: {integrity: sha512-z7CMFGNrENq5iFB9Bqo64Xk6Y9sg+epq1myIcdHaGnbMTYOxvzsEtdYqQUylB7LxfkvgrrjP32T6Ywciio9UIQ==}
-
-  is-map@2.0.3:
+    requiresBuild: true
+    dev: false
+    optional: true
+
+  /is-map@2.0.3:
     resolution: {integrity: sha512-1Qed0/Hr2m+YqxnM09CjA2d/i6YZNfF6R2oRAOj36eUdS6qIV/huPJNSEpKbupewFs+ZsJlxsjjPbc0/afW6Lw==}
     engines: {node: '>= 0.4'}
-
-  is-number-object@1.0.7:
+    dev: false
+
+  /is-number-object@1.0.7:
     resolution: {integrity: sha512-k1U0IRzLMo7ZlYIfzRu23Oh6MiIFasgpb9X76eqfFZAqwH44UI4KTBvBYIZ1dSL9ZzChTB9ShHfLkR4pdW5krQ==}
     engines: {node: '>= 0.4'}
-
-  is-number@7.0.0:
+    dependencies:
+      has-tostringtag: 1.0.2
+    dev: false
+
+  /is-number@7.0.0:
     resolution: {integrity: sha512-41Cifkg6e8TylSpdtTpeLVMqvSBEVzTttHvERD741+pnZ8ANv0004MRL43QKPDlK9cGvNp6NZWZUBlbGXYxxng==}
     engines: {node: '>=0.12.0'}
 
-  is-path-inside@3.0.3:
+  /is-path-inside@3.0.3:
     resolution: {integrity: sha512-Fd4gABb+ycGAmKou8eMftCupSir5lRxqf4aD/vd0cD2qc4HL07OjCeuHMr8Ro4CoMaeCKDB0/ECBOVWjTwUvPQ==}
     engines: {node: '>=8'}
-
-  is-plain-obj@2.1.0:
+    dev: true
+
+  /is-plain-obj@2.1.0:
     resolution: {integrity: sha512-YWnfyRwxL/+SsrWYfOpUtz5b3YD+nyfkHvjbcanzk8zgyO4ASD67uVMRt8k5bM4lLMDnXfriRhOpemw+NfT1eA==}
     engines: {node: '>=8'}
-
-  is-potential-custom-element-name@1.0.1:
+    dev: false
+
+  /is-potential-custom-element-name@1.0.1:
     resolution: {integrity: sha512-bCYeRA2rVibKZd+s2625gGnGF/t7DSqDs4dP7CrLA1m7jKWz6pps0LpYLJN8Q64HtmPKJ1hrN3nzPNKFEKOUiQ==}
-
-  is-promise@2.2.2:
+    dev: false
+
+  /is-promise@2.2.2:
     resolution: {integrity: sha512-+lP4/6lKUBfQjZ2pdxThZvLUAafmZb8OAxFb8XXtiQmS35INgr85hdOGoEs124ez1FCnZJt6jau/T+alh58QFQ==}
-
-  is-regex@1.1.4:
+    dev: false
+
+  /is-regex@1.1.4:
     resolution: {integrity: sha512-kvRdxDsxZjhzUX07ZnLydzS1TU/TJlTUHHY4YLL87e37oUA49DfkLqgy+VjFocowy29cKvcSiu+kIv728jTTVg==}
     engines: {node: '>= 0.4'}
-
-  is-set@2.0.3:
+    dependencies:
+      call-bind: 1.0.7
+      has-tostringtag: 1.0.2
+    dev: false
+
+  /is-set@2.0.3:
     resolution: {integrity: sha512-iPAjerrse27/ygGLxw+EBR9agv9Y6uLeYVJMu+QNCoouJ1/1ri0mGrcWpfCqFZuzzx3WjtwxG098X+n4OuRkPg==}
     engines: {node: '>= 0.4'}
-
-  is-shared-array-buffer@1.0.3:
+    dev: false
+
+  /is-shared-array-buffer@1.0.3:
     resolution: {integrity: sha512-nA2hv5XIhLR3uVzDDfCIknerhx8XUKnstuOERPNNIinXG7v9u+ohXF67vxm4TPTEPU6lm61ZkwP3c9PCB97rhg==}
     engines: {node: '>= 0.4'}
-
-  is-stream@2.0.1:
+    dependencies:
+      call-bind: 1.0.7
+    dev: false
+
+  /is-stream@2.0.1:
     resolution: {integrity: sha512-hFoiJiTl63nn+kstHGBtewWSKnQLpyb155KHheA1l39uvtO9nWIop1p3udqPcUd/xbF1VLMO4n7OI6p7RbngDg==}
     engines: {node: '>=8'}
-
-  is-stream@3.0.0:
+    dev: false
+
+  /is-stream@3.0.0:
     resolution: {integrity: sha512-LnQR4bZ9IADDRSkvpqMGvt/tEJWclzklNgSw48V5EAaAeDd6qGvN8ei6k5p0tvxSR171VmGyHuTiAOfxAbr8kA==}
     engines: {node: ^12.20.0 || ^14.13.1 || >=16.0.0}
-
-  is-string@1.0.7:
+    dev: false
+
+  /is-string@1.0.7:
     resolution: {integrity: sha512-tE2UXzivje6ofPW7l23cjDOMa09gb7xlAqG6jG5ej6uPV32TlWP3NKPigtaGeHNu9fohccRYvIiZMfOOnOYUtg==}
     engines: {node: '>= 0.4'}
-
-  is-symbol@1.0.4:
+    dependencies:
+      has-tostringtag: 1.0.2
+    dev: false
+
+  /is-symbol@1.0.4:
     resolution: {integrity: sha512-C/CPBqKWnvdcxqIARxyOh4v1UUEOCHpgDa0WYgpKDFMszcrPcffg5uhwSgPCLD2WWxmq6isisz87tzT01tuGhg==}
     engines: {node: '>= 0.4'}
-
-  is-typed-array@1.1.13:
+    dependencies:
+      has-symbols: 1.0.3
+    dev: false
+
+  /is-typed-array@1.1.13:
     resolution: {integrity: sha512-uZ25/bUAlUY5fR4OKT4rZQEBrzQWYV9ZJYGGsUmEJ6thodVJ1HX64ePQ6Z0qPWP+m+Uq6e9UugrE38jeYsDSMw==}
     engines: {node: '>= 0.4'}
-
-  is-typedarray@1.0.0:
+    dependencies:
+      which-typed-array: 1.1.14
+    dev: false
+
+  /is-typedarray@1.0.0:
     resolution: {integrity: sha512-cyA56iCMHAh5CdzjJIa4aohJyeO1YbwLi3Jc35MmRU6poroFjIGZzUzupGiRPOjgHg9TLu43xbpwXk523fMxKA==}
-
-  is-unicode-supported@0.1.0:
+    dev: false
+
+  /is-unicode-supported@0.1.0:
     resolution: {integrity: sha512-knxG2q4UC3u8stRGyAVJCOdxFmv5DZiRcdlIaAQXAbSfJya+OhopNotLQrstBhququ4ZpuKbDc/8S6mgXgPFPw==}
     engines: {node: '>=10'}
-
-  is-unicode-supported@1.3.0:
+    dev: false
+
+  /is-unicode-supported@1.3.0:
     resolution: {integrity: sha512-43r2mRvz+8JRIKnWJ+3j8JtjRKZ6GmjzfaE/qiBJnikNnYv/6bagRJ1kUhNk8R5EX/GkobD+r+sfxCPJsiKBLQ==}
     engines: {node: '>=12'}
-
-  is-weakmap@2.0.2:
+    dev: false
+
+  /is-weakmap@2.0.2:
     resolution: {integrity: sha512-K5pXYOm9wqY1RgjpL3YTkF39tni1XajUIkawTLUo9EZEVUFga5gSQJF8nNS7ZwJQ02y+1YCNYcMh+HIf1ZqE+w==}
     engines: {node: '>= 0.4'}
-
-  is-weakset@2.0.3:
+    dev: false
+
+  /is-weakset@2.0.3:
     resolution: {integrity: sha512-LvIm3/KWzS9oRFHugab7d+M/GcBXuXX5xZkzPmN+NxihdQlZUQ4dWuSV1xR/sq6upL1TJEDrfBgRepHFdBtSNQ==}
     engines: {node: '>= 0.4'}
-
-  isarray@2.0.5:
+    dependencies:
+      call-bind: 1.0.7
+      get-intrinsic: 1.2.4
+    dev: false
+
+  /isarray@2.0.5:
     resolution: {integrity: sha512-xHjhDr3cNBK0BzdUJSPXZntQUx/mwMS5Rw4A7lPJ90XGAO6ISP/ePDNuo0vhqOZU+UD5JoodwCAAoZQd3FeAKw==}
-
-  isexe@2.0.0:
+    dev: false
+
+  /isexe@2.0.0:
     resolution: {integrity: sha512-RHxMLp9lnKHGHRng9QFhRCMbYAcVpn69smSGcq3f36xjgVVWThj4qqLbTLlq7Ssj8B+fIQ1EuCEGI2lKsyQeIw==}
 
-  iso-random-stream@2.0.2:
+  /iso-random-stream@2.0.2:
     resolution: {integrity: sha512-yJvs+Nnelic1L2vH2JzWvvPQFA4r7kSTnpST/+LkAQjSz0hos2oqLD+qIVi9Qk38Hoe7mNDt3j0S27R58MVjLQ==}
     engines: {node: '>=10'}
-
-  isomorphic-ws@5.0.0:
+    dependencies:
+      events: 3.3.0
+      readable-stream: 3.6.2
+    dev: false
+
+  /isomorphic-ws@5.0.0(ws@8.17.0):
     resolution: {integrity: sha512-muId7Zzn9ywDsyXgTIafTry2sV3nySZeUDe6YedVd1Hvuuep5AsIlqK+XefWpYTyJG5e503F2xIuT2lcU6rCSw==}
     peerDependencies:
       ws: '*'
-
-  isows@1.0.4:
+    dependencies:
+      ws: 8.17.0
+    dev: false
+
+  /isows@1.0.4(ws@8.13.0):
     resolution: {integrity: sha512-hEzjY+x9u9hPmBom9IIAqdJCwNLax+xrPb51vEPpERoFlIxgmZcHzsT5jKG06nvInKOBGvReAVz80Umed5CczQ==}
     peerDependencies:
       ws: '*'
-
-  isstream@0.1.2:
+    dependencies:
+      ws: 8.13.0
+    dev: false
+
+  /isstream@0.1.2:
     resolution: {integrity: sha512-Yljz7ffyPbrLpLngrMtZ7NduUgVvi6wG9RJ9IUcyCd59YQ911PBJphODUcbOVbqYfxe1wuYf/LJ8PauMRwsM/g==}
-
-  jackspeak@3.1.2:
-    resolution: {integrity: sha512-kWmLKn2tRtfYMF/BakihVVRzBKOxz4gJMiL2Rj91WnAB5TPZumSH99R/Yf1qE1u4uRimvCSJfm6hnxohXeEXjQ==}
+    dev: false
+
+  /jackspeak@2.3.6:
+    resolution: {integrity: sha512-N3yCS/NegsOBokc8GAdM8UcmfsKiSS8cipheD/nivzr700H+nsMOxJjQnvwOcRYVuFkdH0wGUvW2WbXGmrZGbQ==}
     engines: {node: '>=14'}
-
-  javascript-natural-sort@0.7.1:
+    dependencies:
+      '@isaacs/cliui': 8.0.2
+    optionalDependencies:
+      '@pkgjs/parseargs': 0.11.0
+    dev: false
+
+  /javascript-natural-sort@0.7.1:
     resolution: {integrity: sha512-nO6jcEfZWQXDhOiBtG2KvKyEptz7RVbpGP4vTD2hLBdmNQSsCiicO2Ioinv6UI4y9ukqnBpy+XZ9H6uLNgJTlw==}
-
-  jdenticon@3.2.0:
+    dev: false
+
+  /jdenticon@3.2.0:
     resolution: {integrity: sha512-z6Iq3fTODUMSOiR2nNYrqigS6Y0GvdXfyQWrUby7htDHvX7GNEwaWR4hcaL+FmhEgBe08Xkup/BKxXQhDJByPA==}
     engines: {node: '>=6.4.0'}
     hasBin: true
-
-  joycon@3.1.1:
+    dependencies:
+      canvas-renderer: 2.2.1
+    dev: false
+
+  /joycon@3.1.1:
     resolution: {integrity: sha512-34wB/Y7MW7bzjKRjUKTa46I2Z7eV62Rkhva+KkopW7Qvv/OSWBqvkSY7vusOPrNuZcUG3tApvdVgNB8POj3SPw==}
     engines: {node: '>=10'}
-
-  js-sha3@0.5.7:
+    dev: false
+
+  /js-sha3@0.5.7:
     resolution: {integrity: sha512-GII20kjaPX0zJ8wzkTbNDYMY7msuZcTWk8S5UOh6806Jq/wz1J8/bnr8uGU0DAUmYDjj2Mr4X1cW8v/GLYnR+g==}
-
-  js-sha3@0.8.0:
+    dev: false
+
+  /js-sha3@0.8.0:
     resolution: {integrity: sha512-gF1cRrHhIzNfToc802P800N8PpXS+evLLXfsVpowqmAFR9uwbi89WvXg2QspOmXL8QL86J4T1EpFu+yUkwJY3Q==}
-
-  js-tokens@4.0.0:
+    dev: false
+
+  /js-tokens@4.0.0:
     resolution: {integrity: sha512-RdJUflcE3cUzKiMqQgsCu06FPu9UdIJO0beYbPhHN4k6apgJtifcoCtT9bcxOpYBtpD2kCM6Sbzg4CausW/PKQ==}
-
-  js-tokens@9.0.0:
-    resolution: {integrity: sha512-WriZw1luRMlmV3LGJaR6QOJjWwgLUTf89OwT2lUOyjX2dJGBwgmIkbcz+7WFZjrZM635JOIR517++e/67CP9dQ==}
-
-  js-yaml@4.1.0:
+    dev: false
+
+  /js-tokens@8.0.3:
+    resolution: {integrity: sha512-UfJMcSJc+SEXEl9lH/VLHSZbThQyLpw1vLO1Lb+j4RWDvG3N2f7yj3PVQA3cmkTBNldJ9eFnM+xEXxHIXrYiJw==}
+    dev: false
+
+  /js-yaml@4.1.0:
     resolution: {integrity: sha512-wpxZs9NoxZaJESJGIZTyDEaYpl0FKSA+FB9aJiyemKhMwkxQg63h4T1KJgUGHpTqPDNRcmmYLugrRjJlBtWvRA==}
     hasBin: true
-
-  jsbn@0.1.1:
+    dependencies:
+      argparse: 2.0.1
+
+  /jsbn@0.1.1:
     resolution: {integrity: sha512-UVU9dibq2JcFWxQPA6KCqj5O42VOmAY3zQUfEKxU0KpTGXwNoCjkX1e13eHNvw/xPynt6pU0rZ1htjWTNTSXsg==}
-
-  jsbn@1.1.0:
+    dev: false
+
+  /jsbn@1.1.0:
     resolution: {integrity: sha512-4bYVV3aAMtDTTu4+xsDYa6sy9GyJ69/amsu9sYF2zqjiEoZA5xJi3BrfX3uY+/IekIu7MwdObdbDWpoZdBv3/A==}
-
-  jsdom@23.2.0:
+    requiresBuild: true
+    dev: false
+    optional: true
+
+  /jsdom@23.2.0:
     resolution: {integrity: sha512-L88oL7D/8ufIES+Zjz7v0aes+oBMh2Xnh3ygWvL0OaICOomKEPKuPnIfBJekiXr+BHbbMjrWn/xqrDQuxFTeyA==}
     engines: {node: '>=18'}
     peerDependencies:
@@ -3710,490 +7514,935 @@
     peerDependenciesMeta:
       canvas:
         optional: true
-
-  jsdom@24.0.0:
-    resolution: {integrity: sha512-UDS2NayCvmXSXVP6mpTj+73JnNQadZlr9N68189xib2tx5Mls7swlTNao26IoHv46BZJFvXygyRtyXd1feAk1A==}
-    engines: {node: '>=18'}
-    peerDependencies:
-      canvas: ^2.11.2
-    peerDependenciesMeta:
-      canvas:
-        optional: true
-
-  json-bigint@1.0.0:
+    dependencies:
+      '@asamuzakjp/dom-selector': 2.0.2
+      cssstyle: 4.0.1
+      data-urls: 5.0.0
+      decimal.js: 10.4.3
+      form-data: 4.0.0
+      html-encoding-sniffer: 4.0.0
+      http-proxy-agent: 7.0.2
+      https-proxy-agent: 7.0.4
+      is-potential-custom-element-name: 1.0.1
+      parse5: 7.1.2
+      rrweb-cssom: 0.6.0
+      saxes: 6.0.0
+      symbol-tree: 3.2.4
+      tough-cookie: 4.1.3
+      w3c-xmlserializer: 5.0.0
+      webidl-conversions: 7.0.0
+      whatwg-encoding: 3.1.1
+      whatwg-mimetype: 4.0.0
+      whatwg-url: 14.0.0
+      ws: 8.17.0
+      xml-name-validator: 5.0.0
+    transitivePeerDependencies:
+      - bufferutil
+      - supports-color
+      - utf-8-validate
+    dev: false
+
+  /json-bigint@1.0.0:
     resolution: {integrity: sha512-SiPv/8VpZuWbvLSMtTDU8hEfrZWg/mH/nV/b4o0CYbSxu1UIQPLdwKOCIyLQX+VIPO5vrLX3i8qtqFyhdPSUSQ==}
-
-  json-buffer@3.0.1:
+    dependencies:
+      bignumber.js: 9.1.2
+    dev: false
+
+  /json-buffer@3.0.1:
     resolution: {integrity: sha512-4bV5BfR2mqfQTJm+V5tPPdf+ZpuhiIvTuAB5g8kcrXOZpTT/QwwVRWBywX1ozr6lEuPdbHxwaJlm9G6mI2sfSQ==}
 
-  json-schema-traverse@0.4.1:
+  /json-schema-traverse@0.4.1:
     resolution: {integrity: sha512-xbbCH5dCYU5T8LcEhhuh7HJ88HXuW3qsI3Y0zOZFKfZEHcpWiHU/Jxzk629Brsab/mMiHQti9wMP+845RPe3Vg==}
 
-  json-schema@0.4.0:
+  /json-schema@0.4.0:
     resolution: {integrity: sha512-es94M3nTIfsEPisRafak+HDLfHXnKBhV3vU5eqPcS3flIWqcxJWgXHXiey3YrpaNsanY5ei1VoYEbOzijuq9BA==}
-
-  json-stable-stringify-without-jsonify@1.0.1:
+    dev: false
+
+  /json-stable-stringify-without-jsonify@1.0.1:
     resolution: {integrity: sha512-Bdboy+l7tA3OGW6FjyFHWkP5LuByj1Tk33Ljyq0axyzdk9//JSi2u3fP1QSmd1KNwq6VOKYGlAu87CisVir6Pw==}
-
-  json-stable-stringify@1.1.1:
+    dev: true
+
+  /json-stable-stringify@1.1.1:
     resolution: {integrity: sha512-SU/971Kt5qVQfJpyDveVhQ/vya+5hvrjClFOcr8c0Fq5aODJjMwutrOfCU+eCnVD5gpx1Q3fEqkyom77zH1iIg==}
     engines: {node: '>= 0.4'}
-
-  json-stringify-safe@5.0.1:
+    dependencies:
+      call-bind: 1.0.5
+      isarray: 2.0.5
+      jsonify: 0.0.1
+      object-keys: 1.1.1
+    dev: false
+
+  /json-stringify-safe@5.0.1:
     resolution: {integrity: sha512-ZClg6AaYvamvYEE82d3Iyd3vSSIjQ+odgjaTzRuO3s7toCdFKczob2i0zCh7JE8kWn17yvAWhUVxvqGwUalsRA==}
-
-  jsonc-parser@3.2.1:
+    dev: false
+
+  /jsonc-parser@3.2.1:
     resolution: {integrity: sha512-AilxAyFOAcK5wA1+LeaySVBrHsGQvUFCDWXKpZjzaL0PqW+xfBOttn8GNtWKFWqneyMZj41MWF9Kl6iPWLwgOA==}
-
-  jsondiffpatch@0.5.0:
+    dev: false
+
+  /jsondiffpatch@0.5.0:
     resolution: {integrity: sha512-Quz3MvAwHxVYNXsOByL7xI5EB2WYOeFswqaHIA3qOK3isRWTxiplBEocmmru6XmxDB2L7jDNYtYA4FyimoAFEw==}
     engines: {node: '>=8.17.0'}
     hasBin: true
-    bundledDependencies: []
-
-  jsonfile@4.0.0:
+    dependencies:
+      chalk: 3.0.0
+      diff-match-patch: 1.0.5
+    dev: false
+
+  /jsonfile@4.0.0:
     resolution: {integrity: sha512-m6F1R3z8jjlf2imQHS2Qez5sjKWQzbuuhuJ/FKYFRZvPE3PuHcSMVZzfsLhGVOkfd20obL5SWEBew5ShlquNxg==}
-
-  jsonfile@6.1.0:
+    optionalDependencies:
+      graceful-fs: 4.2.11
+    dev: false
+
+  /jsonfile@6.1.0:
     resolution: {integrity: sha512-5dgndWOriYSm5cnYaJNhalLNDKOqFwyDB/rr1E9ZsGciGvKPs8R2xYGCacuf3z6K1YKDz182fd+fY3cn3pMqXQ==}
-
-  jsonify@0.0.1:
+    dependencies:
+      universalify: 2.0.1
+    optionalDependencies:
+      graceful-fs: 4.2.11
+    dev: false
+
+  /jsonify@0.0.1:
     resolution: {integrity: sha512-2/Ki0GcmuqSrgFyelQq9M05y7PS0mEwuIzrf3f1fPqkVDVRvZrPZtVSMHxdgo8Aq0sxAOb/cr2aqqA3LeWHVPg==}
-
-  jsonparse@1.3.1:
+    dev: false
+
+  /jsonparse@1.3.1:
     resolution: {integrity: sha512-POQXvpdL69+CluYsillJ7SUhKvytYjW9vG/GKpnf+xP8UWgYEM/RaMzHHofbALDiKbbP1W8UEYmgGl39WkPZsg==}
     engines: {'0': node >= 0.2.0}
-
-  jsprim@1.4.2:
+    dev: false
+
+  /jsprim@1.4.2:
     resolution: {integrity: sha512-P2bSOMAc/ciLz6DzgjVlGJP9+BrJWu5UDGK70C2iweC5QBIeFf0ZXRvGjEj2uYgrY2MkAAhsSWHDWlFtEroZWw==}
     engines: {node: '>=0.6.0'}
-
-  keccak@3.0.4:
+    dependencies:
+      assert-plus: 1.0.0
+      extsprintf: 1.3.0
+      json-schema: 0.4.0
+      verror: 1.10.0
+    dev: false
+
+  /keccak@3.0.4:
     resolution: {integrity: sha512-3vKuW0jV8J3XNTzvfyicFR5qvxrSAGl7KIhvgOu5cmWwM7tZRj3fMbj/pfIf4be7aznbc+prBWGjywox/g2Y6Q==}
     engines: {node: '>=10.0.0'}
-
-  keyv@4.5.4:
+    requiresBuild: true
+    dependencies:
+      node-addon-api: 2.0.2
+      node-gyp-build: 4.7.0
+      readable-stream: 3.6.2
+    dev: false
+
+  /keyv@4.5.4:
     resolution: {integrity: sha512-oxVHkHR/EJf2CNXnWxRLW6mg7JyCCUcG0DtEGmL2ctUo1PNTin1PUil+r/+4r5MpVgC/fn1kjsx7mjSujKqIpw==}
-
-  level-codec@9.0.2:
+    dependencies:
+      json-buffer: 3.0.1
+
+  /level-codec@9.0.2:
     resolution: {integrity: sha512-UyIwNb1lJBChJnGfjmO0OR+ezh2iVu1Kas3nvBS/BzGnx79dv6g7unpKIDNPMhfdTEGoc7mC8uAu51XEtX+FHQ==}
     engines: {node: '>=6'}
-
-  level-concat-iterator@2.0.1:
+    dependencies:
+      buffer: 5.7.1
+    dev: false
+
+  /level-concat-iterator@2.0.1:
     resolution: {integrity: sha512-OTKKOqeav2QWcERMJR7IS9CUo1sHnke2C0gkSmcR7QuEtFNLLzHQAvnMw8ykvEcv0Qtkg0p7FOwP1v9e5Smdcw==}
     engines: {node: '>=6'}
-
-  level-errors@2.0.1:
+    dev: false
+
+  /level-errors@2.0.1:
     resolution: {integrity: sha512-UVprBJXite4gPS+3VznfgDSU8PTRuVX0NXwoWW50KLxd2yw4Y1t2JUR5In1itQnudZqRMT9DlAM3Q//9NCjCFw==}
     engines: {node: '>=6'}
-
-  level-iterator-stream@4.0.2:
+    dependencies:
+      errno: 0.1.8
+    dev: false
+
+  /level-iterator-stream@4.0.2:
     resolution: {integrity: sha512-ZSthfEqzGSOMWoUGhTXdX9jv26d32XJuHz/5YnuHZzH6wldfWMOVwI9TBtKcya4BKTyTt3XVA0A3cF3q5CY30Q==}
     engines: {node: '>=6'}
-
-  level-mem@5.0.1:
+    dependencies:
+      inherits: 2.0.4
+      readable-stream: 3.6.2
+      xtend: 4.0.2
+    dev: false
+
+  /level-mem@5.0.1:
     resolution: {integrity: sha512-qd+qUJHXsGSFoHTziptAKXoLX87QjR7v2KMbqncDXPxQuCdsQlzmyX+gwrEHhlzn08vkf8TyipYyMmiC6Gobzg==}
     engines: {node: '>=6'}
-
-  level-packager@5.1.1:
+    dependencies:
+      level-packager: 5.1.1
+      memdown: 5.1.0
+    dev: false
+
+  /level-packager@5.1.1:
     resolution: {integrity: sha512-HMwMaQPlTC1IlcwT3+swhqf/NUO+ZhXVz6TY1zZIIZlIR0YSn8GtAAWmIvKjNY16ZkEg/JcpAuQskxsXqC0yOQ==}
     engines: {node: '>=6'}
-
-  level-supports@1.0.1:
+    dependencies:
+      encoding-down: 6.3.0
+      levelup: 4.4.0
+    dev: false
+
+  /level-supports@1.0.1:
     resolution: {integrity: sha512-rXM7GYnW8gsl1vedTJIbzOrRv85c/2uCMpiiCzO2fndd06U/kUXEEU9evYn4zFggBOg36IsBW8LzqIpETwwQzg==}
     engines: {node: '>=6'}
-
-  level-ws@2.0.0:
+    dependencies:
+      xtend: 4.0.2
+    dev: false
+
+  /level-ws@2.0.0:
     resolution: {integrity: sha512-1iv7VXx0G9ec1isqQZ7y5LmoZo/ewAsyDHNA8EFDW5hqH2Kqovm33nSFkSdnLLAK+I5FlT+lo5Cw9itGe+CpQA==}
     engines: {node: '>=6'}
-
-  levelup@4.4.0:
+    dependencies:
+      inherits: 2.0.4
+      readable-stream: 3.6.2
+      xtend: 4.0.2
+    dev: false
+
+  /levelup@4.4.0:
     resolution: {integrity: sha512-94++VFO3qN95cM/d6eBXvd894oJE0w3cInq9USsyQzzoJxmiYzPAocNcuGCPGGjoXqDVJcr3C1jzt1TSjyaiLQ==}
     engines: {node: '>=6'}
-
-  levn@0.4.1:
+    dependencies:
+      deferred-leveldown: 5.3.0
+      level-errors: 2.0.1
+      level-iterator-stream: 4.0.2
+      level-supports: 1.0.1
+      xtend: 4.0.2
+    dev: false
+
+  /levn@0.4.1:
     resolution: {integrity: sha512-+bT2uH4E5LGE7h/n3evcS/sQlJXCpIp6ym8OWJ5eV6+67Dsql/LaaT7qJBAt2rzfoa/5QBGBhxDix1dMt2kQKQ==}
     engines: {node: '>= 0.8.0'}
-
-  libp2p-crypto@0.21.2:
+    dependencies:
+      prelude-ls: 1.2.1
+      type-check: 0.4.0
+    dev: true
+
+  /libp2p-crypto@0.21.2:
     resolution: {integrity: sha512-EXFrhSpiHtJ+/L8xXDvQNK5VjUMG51u878jzZcaT5XhuN/zFg6PWJFnl/qB2Y2j7eMWnvCRP7Kp+ua2H36cG4g==}
     engines: {node: '>=12.0.0'}
-
-  local-pkg@0.5.0:
+    dependencies:
+      '@noble/ed25519': 1.7.3
+      '@noble/secp256k1': 1.7.1
+      err-code: 3.0.1
+      iso-random-stream: 2.0.2
+      multiformats: 9.9.0
+      node-forge: 1.3.1
+      protobufjs: 6.11.4
+      uint8arrays: 3.1.1
+    dev: false
+
+  /local-pkg@0.5.0:
     resolution: {integrity: sha512-ok6z3qlYyCDS4ZEU27HaU6x/xZa9Whf8jD4ptH5UZTQYZVYeb9bnZ3ojVhiJNLiXK1Hfc0GNbLXcmZ5plLDDBg==}
     engines: {node: '>=14'}
-
-  locate-path@6.0.0:
+    dependencies:
+      mlly: 1.6.1
+      pkg-types: 1.0.3
+    dev: false
+
+  /locate-path@6.0.0:
     resolution: {integrity: sha512-iPZK6eYjbxRu3uB4/WZ3EsEIMJFMqAoopl3R+zuq0UjcAm/MO6KCweDgPfP3elTztoKP3KtnVHxTn2NHBSDVUw==}
     engines: {node: '>=10'}
-
-  lodash.camelcase@4.3.0:
+    dependencies:
+      p-locate: 5.0.0
+
+  /lodash.camelcase@4.3.0:
     resolution: {integrity: sha512-TwuEnCnxbc3rAvhf/LbG7tJUDzhqXyFnv3dtzLOPgCG/hODL7WFnsbwktkD7yUV0RrreP/l1PALq/YSg6VvjlA==}
-
-  lodash.merge@4.6.2:
+    dev: false
+
+  /lodash.merge@4.6.2:
     resolution: {integrity: sha512-0KpjqXRVvrYyCsX1swR/XTK0va6VQkQM6MNo7PqW77ByjAhoARA8EfrP1N4+KlKj8YS0ZUCtRT/YUuhyYDujIQ==}
 
-  lodash@4.17.21:
+  /lodash@4.17.21:
     resolution: {integrity: sha512-v2kDEe57lecTulaDIuNTPy3Ry4gLGJ6Z1O3vE1krgXZNrsQ+LFTGHVxVjcXPs17LhbZVGedAJv8XZ1tvj5FvSg==}
-
-  log-symbols@4.1.0:
+    dev: false
+
+  /log-symbols@4.1.0:
     resolution: {integrity: sha512-8XPvpAA8uyhfteu8pIvQxpJZ7SYYdpUivZpGy6sFsBuKRY/7rQGavedeB8aK+Zkyq6upMFVL/9AW6vOYzfRyLg==}
     engines: {node: '>=10'}
-
-  log-symbols@5.1.0:
+    dependencies:
+      chalk: 4.1.2
+      is-unicode-supported: 0.1.0
+    dev: false
+
+  /log-symbols@5.1.0:
     resolution: {integrity: sha512-l0x2DvrW294C9uDCoQe1VSU4gf529FkSZ6leBl4TiqZH/e+0R7hSfHQBNut2mNygDgHwvYHfFLn6Oxb3VWj2rA==}
     engines: {node: '>=12'}
-
-  long@4.0.0:
+    dependencies:
+      chalk: 5.3.0
+      is-unicode-supported: 1.3.0
+    dev: false
+
+  /long@4.0.0:
     resolution: {integrity: sha512-XsP+KhQif4bjX1kbuSiySJFNAehNxgLb6hPRGJ9QsUr8ajHkuXGdrHmFUTUUXhDwVX2R5bY4JNZEwbUiMhV+MA==}
-
-  loose-envify@1.4.0:
+    dev: false
+
+  /loose-envify@1.4.0:
     resolution: {integrity: sha512-lyuxPGr/Wfhrlem2CL/UcnUc1zcqKAImBDzukY7Y5F/yQiNdko6+fRLevlw1HgMySw7f611UIY408EtxRSoK3Q==}
     hasBin: true
-
-  loupe@2.3.7:
+    dependencies:
+      js-tokens: 4.0.0
+    dev: false
+
+  /loupe@2.3.7:
     resolution: {integrity: sha512-zSMINGVYkdpYSOBmLi0D1Uo7JU9nVdQKrHxC8eYlV+9YKK9WePqAlL7lSlorG/U2Fw1w0hTBmaa/jrQ3UbPHtA==}
-
-  lowercase-keys@2.0.0:
+    dependencies:
+      get-func-name: 2.0.2
+    dev: false
+
+  /lowercase-keys@2.0.0:
     resolution: {integrity: sha512-tqNXrS78oMOE73NMxK4EMLQsQowWf8jKooH9g7xPavRT706R6bkQJ6DY2Te7QukaZsulxa30wQ7bk0pm4XiHmA==}
     engines: {node: '>=8'}
-
-  lowercase-keys@3.0.0:
+    dev: false
+
+  /lowercase-keys@3.0.0:
     resolution: {integrity: sha512-ozCC6gdQ+glXOQsveKD0YsDy8DSQFjDTz4zyzEHNV5+JP5D62LmfDZ6o1cycFx9ouG940M5dE8C8CTewdj2YWQ==}
     engines: {node: ^12.20.0 || ^14.13.1 || >=16.0.0}
-
-  lru-cache@10.2.2:
-    resolution: {integrity: sha512-9hp3Vp2/hFQUiIwKo8XCeFVnrg8Pk3TYNPIR7tJADKi5YfcF7vEaK7avFHTlSy3kOKYaJQaalfEo6YuXdceBOQ==}
+    dev: false
+
+  /lru-cache@10.2.0:
+    resolution: {integrity: sha512-2bIM8x+VAf6JT4bKAljS1qUWgMsqZRPGJS6FSahIMPVvctcNhyVp7AJu7quxOW9jwkryBReKZY5tY5JYv2n/7Q==}
     engines: {node: 14 || >=16.14}
-
-  lru-cache@6.0.0:
+    dev: false
+
+  /lru-cache@6.0.0:
     resolution: {integrity: sha512-Jo6dJ04CmSjuznwJSS3pUeWmd/H0ffTlkXXgwZi+eq1UCmqQwCh+eLsYOYCwY991i2Fah4h1BEMCx4qThGbsiA==}
     engines: {node: '>=10'}
-
-  lru-queue@0.1.0:
+    requiresBuild: true
+    dependencies:
+      yallist: 4.0.0
+    dev: false
+    optional: true
+
+  /lru-queue@0.1.0:
     resolution: {integrity: sha512-BpdYkt9EvGl8OfWHDQPISVpcl5xZthb+XPsbELj5AQXxIC8IriDZIQYjBJPEm5rS420sjZ0TLEzRcq5KdBhYrQ==}
-
-  ltgt@2.2.1:
+    dependencies:
+      es5-ext: 0.10.64
+    dev: false
+
+  /ltgt@2.2.1:
     resolution: {integrity: sha512-AI2r85+4MquTw9ZYqabu4nMwy9Oftlfa/e/52t9IjtfG+mGBbTNdAoZ3RQKLHR6r0wQnwZnPIEh/Ya6XTWAKNA==}
-
-  magic-string@0.30.10:
-    resolution: {integrity: sha512-iIRwTIf0QKV3UAnYK4PU8uiEc4SRh5jX0mwpIwETPpHdhVM4f53RSwS/vXvN1JhGX+Cs7B8qIq3d6AH49O5fAQ==}
-
-  make-error@1.3.6:
+    dev: false
+
+  /magic-string@0.30.8:
+    resolution: {integrity: sha512-ISQTe55T2ao7XtlAStud6qwYPZjE4GK1S/BeVPus4jrq6JuOnQ00YKQC581RWhR122W7msZV263KzVeLoqidyQ==}
+    engines: {node: '>=12'}
+    dependencies:
+      '@jridgewell/sourcemap-codec': 1.4.15
+    dev: false
+
+  /make-error@1.3.6:
     resolution: {integrity: sha512-s8UhlNe7vPKomQhC1qFelMokr/Sc3AgNbso3n74mVPA5LTZwkB9NlXf4XPamLxJE8h0gh73rM94xvwRT2CVInw==}
-
-  make-fetch-happen@9.1.0:
+    dev: false
+
+  /make-fetch-happen@9.1.0:
     resolution: {integrity: sha512-+zopwDy7DNknmwPQplem5lAZX/eCOzSvSNNcSKm5eVwTkOBzoktEfXsa9L23J/GIRhxRsaxzkPEhrJEpE2F4Gg==}
     engines: {node: '>= 10'}
-
-  matcher@3.0.0:
+    requiresBuild: true
+    dependencies:
+      agentkeepalive: 4.5.0
+      cacache: 15.3.0
+      http-cache-semantics: 4.1.1
+      http-proxy-agent: 4.0.1
+      https-proxy-agent: 5.0.1
+      is-lambda: 1.0.1
+      lru-cache: 6.0.0
+      minipass: 3.3.6
+      minipass-collect: 1.0.2
+      minipass-fetch: 1.4.1
+      minipass-flush: 1.0.5
+      minipass-pipeline: 1.2.4
+      negotiator: 0.6.3
+      promise-retry: 2.0.1
+      socks-proxy-agent: 6.2.1
+      ssri: 8.0.1
+    transitivePeerDependencies:
+      - bluebird
+      - supports-color
+    dev: false
+    optional: true
+
+  /matcher@3.0.0:
     resolution: {integrity: sha512-OkeDaAZ/bQCxeFAozM55PKcKU0yJMPGifLwV4Qgjitu+5MoAfSQN4lsLJeXZ1b8w0x+/Emda6MZgXS1jvsapng==}
     engines: {node: '>=10'}
-
-  mathjs@12.4.2:
+    dependencies:
+      escape-string-regexp: 4.0.0
+    dev: false
+
+  /mathjs@12.4.2:
     resolution: {integrity: sha512-lW14EzwAFgbNN7AZikxplmhs7wiXDhMphBOGCA3KS6T29ECEkHJsBtbEW5cnCz7sXtl4nDyvTdR+DqVsZyiiEw==}
     engines: {node: '>= 18'}
     hasBin: true
-
-  md5.js@1.3.5:
+    dependencies:
+      '@babel/runtime': 7.24.5
+      complex.js: 2.1.1
+      decimal.js: 10.4.3
+      escape-latex: 1.2.0
+      fraction.js: 4.3.4
+      javascript-natural-sort: 0.7.1
+      seedrandom: 3.0.5
+      tiny-emitter: 2.1.0
+      typed-function: 4.1.1
+    dev: false
+
+  /md5.js@1.3.5:
     resolution: {integrity: sha512-xitP+WxNPcTTOgnTJcrhM0xvdPepipPSf3I8EIpGKeFLjt3PlJLIDG3u8EX53ZIubkb+5U2+3rELYpEhHhzdkg==}
-
-  mdn-data@2.0.30:
+    dependencies:
+      hash-base: 3.1.0
+      inherits: 2.0.4
+      safe-buffer: 5.2.1
+    dev: false
+
+  /mdn-data@2.0.30:
     resolution: {integrity: sha512-GaqWWShW4kv/G9IEucWScBx9G1/vsFZZJUO+tD26M8J8z3Kw5RDQjaoZe03YAClgeS/SWPOcb4nkFBTEi5DUEA==}
-
-  media-typer@0.3.0:
+    dev: false
+
+  /media-typer@0.3.0:
     resolution: {integrity: sha512-dq+qelQ9akHpcOl/gUVRTxVIOkAJ1wR3QAvb4RsVjS8oVoFjDGTc679wJYmUmknUF5HwMLOgb5O+a3KxfWapPQ==}
     engines: {node: '>= 0.6'}
-
-  memdown@5.1.0:
+    dev: false
+
+  /memdown@5.1.0:
     resolution: {integrity: sha512-B3J+UizMRAlEArDjWHTMmadet+UKwHd3UjMgGBkZcKAxAYVPS9o0Yeiha4qvz7iGiL2Sb3igUft6p7nbFWctpw==}
     engines: {node: '>=6'}
-
-  memoizee@0.4.15:
+    dependencies:
+      abstract-leveldown: 6.2.3
+      functional-red-black-tree: 1.0.1
+      immediate: 3.2.3
+      inherits: 2.0.4
+      ltgt: 2.2.1
+      safe-buffer: 5.2.1
+    dev: false
+
+  /memoizee@0.4.15:
     resolution: {integrity: sha512-UBWmJpLZd5STPm7PMUlOw/TSy972M+z8gcyQ5veOnSDRREz/0bmpyTfKt3/51DhEBqCZQn1udM/5flcSPYhkdQ==}
-
-  memorystream@0.3.1:
+    dependencies:
+      d: 1.0.2
+      es5-ext: 0.10.64
+      es6-weak-map: 2.0.3
+      event-emitter: 0.3.5
+      is-promise: 2.2.2
+      lru-queue: 0.1.0
+      next-tick: 1.1.0
+      timers-ext: 0.1.7
+    dev: false
+
+  /memorystream@0.3.1:
     resolution: {integrity: sha512-S3UwM3yj5mtUSEfP41UZmt/0SCoVYUcU1rkXv+BQ5Ig8ndL4sPoJNBUJERafdPb5jjHJGuMgytgKvKIf58XNBw==}
     engines: {node: '>= 0.10.0'}
-
-  merge-descriptors@1.0.1:
+    dev: false
+
+  /merge-descriptors@1.0.1:
     resolution: {integrity: sha512-cCi6g3/Zr1iqQi6ySbseM1Xvooa98N0w31jzUYrXPX2xqObmFGHJ0tQ5u74H3mVh7wLouTseZyYIq39g8cNp1w==}
-
-  merge-stream@2.0.0:
+    dev: false
+
+  /merge-stream@2.0.0:
     resolution: {integrity: sha512-abv/qOcuPfk3URPfDzmZU1LKmuw8kT+0nIHvKrKgFrwifol/doWcdA4ZqsWQ8ENrFKkd67Mfpo/LovbIUsbt3w==}
-
-  merge2@1.4.1:
+    dev: false
+
+  /merge2@1.4.1:
     resolution: {integrity: sha512-8q7VEgMJW4J8tcfVPy8g09NcQwZdbwFEqhe/WZkoIzjn/3TGDwtOCYtXGxA3O8tPzpczCCDgv+P2P5y00ZJOOg==}
     engines: {node: '>= 8'}
 
-  merkle-patricia-tree@4.2.4:
+  /merkle-patricia-tree@4.2.4:
     resolution: {integrity: sha512-eHbf/BG6eGNsqqfbLED9rIqbsF4+sykEaBn6OLNs71tjclbMcMOk1tEPmJKcNcNCLkvbpY/lwyOlizWsqPNo8w==}
-
-  methods@1.1.2:
+    dependencies:
+      '@types/levelup': 4.3.3
+      ethereumjs-util: 7.1.5
+      level-mem: 5.0.1
+      level-ws: 2.0.0
+      readable-stream: 3.6.2
+      semaphore-async-await: 1.5.1
+    dev: false
+
+  /methods@1.1.2:
     resolution: {integrity: sha512-iclAHeNqNm68zFtnZ0e+1L2yUIdvzNoauKU4WBA3VvH/vPFieF7qfRlwUZU+DA9P9bPXIS90ulxoUoCH23sV2w==}
     engines: {node: '>= 0.6'}
-
-  micro-ftch@0.3.1:
+    dev: false
+
+  /micro-ftch@0.3.1:
     resolution: {integrity: sha512-/0LLxhzP0tfiR5hcQebtudP56gUurs2CLkGarnCiB/OqEyUFQ6U3paQi/tgLv0hBJYt2rnr9MNpxz4fiiugstg==}
-
-  micromatch@4.0.7:
-    resolution: {integrity: sha512-LPP/3KorzCwBxfeUuZmaR6bG2kdeHSbe0P2tY3FLRU4vYrjYz5hI4QZwV0njUx3jeuKe67YukQ1LSPZBKDqO/Q==}
+    dev: false
+
+  /micromatch@4.0.5:
+    resolution: {integrity: sha512-DMy+ERcEW2q8Z2Po+WNXuw3c5YaUSFjAO5GsJqfEl7UjvtIuFKO6ZrKvcItdy98dwFI2N1tg3zNIdKaQT+aNdA==}
     engines: {node: '>=8.6'}
-
-  mime-db@1.52.0:
+    dependencies:
+      braces: 3.0.2
+      picomatch: 2.3.1
+
+  /mime-db@1.52.0:
     resolution: {integrity: sha512-sPU4uV7dYlvtWJxwwxHD0PuihVNiE7TyAbQ5SWxDCB9mUYvOgroQOwYQQOKPJ8CIbE+1ETVlOoK1UC2nU3gYvg==}
     engines: {node: '>= 0.6'}
-
-  mime-types@2.1.35:
+    dev: false
+
+  /mime-types@2.1.35:
     resolution: {integrity: sha512-ZDY+bPm5zTTF+YpCrAU9nK0UgICYPT0QtT1NZWFv4s++TNkcgVaT0g6+4R2uI4MjQjzysHB1zxuWL50hzaeXiw==}
     engines: {node: '>= 0.6'}
-
-  mime@1.6.0:
+    dependencies:
+      mime-db: 1.52.0
+    dev: false
+
+  /mime@1.6.0:
     resolution: {integrity: sha512-x0Vn8spI+wuJ1O6S7gnbaQg8Pxh4NNHb7KSINmEWKiPE4RKOplvijn+NkmYmmRgP68mc70j2EbeTFRsrswaQeg==}
     engines: {node: '>=4'}
     hasBin: true
-
-  mimic-fn@2.1.0:
+    dev: false
+
+  /mimic-fn@2.1.0:
     resolution: {integrity: sha512-OqbOk5oEQeAZ8WXWydlu9HJjz9WVdEIvamMCcXmuqUYjTknH/sqsWvhQ3vgwKFRR1HpjvNBKQ37nbJgYzGqGcg==}
     engines: {node: '>=6'}
-
-  mimic-fn@4.0.0:
+    dev: false
+
+  /mimic-fn@4.0.0:
     resolution: {integrity: sha512-vqiC06CuhBTUdZH+RYl8sFrL096vA45Ok5ISO6sE/Mr1jRbGH4Csnhi8f3wKVl7x8mO4Au7Ir9D3Oyv1VYMFJw==}
     engines: {node: '>=12'}
-
-  mimic-response@1.0.1:
+    dev: false
+
+  /mimic-response@1.0.1:
     resolution: {integrity: sha512-j5EctnkH7amfV/q5Hgmoal1g2QHFJRraOtmx0JpIqkxhBhI/lJSl1nMpQ45hVarwNETOoWEimndZ4QK0RHxuxQ==}
     engines: {node: '>=4'}
-
-  mimic-response@3.1.0:
+    dev: false
+
+  /mimic-response@3.1.0:
     resolution: {integrity: sha512-z0yWI+4FDrrweS8Zmt4Ej5HdJmky15+L2e6Wgn3+iK5fWzb6T3fhNFq2+MeTRb064c6Wr4N/wv0DzQTjNzHNGQ==}
     engines: {node: '>=10'}
-
-  min-document@2.19.0:
+    dev: false
+
+  /min-document@2.19.0:
     resolution: {integrity: sha512-9Wy1B3m3f66bPPmU5hdA4DR4PB2OfDU/+GS3yAB7IQozE3tqXaVv2zOjgla7MEGSRv95+ILmOuvhLkOK6wJtCQ==}
-
-  minimalistic-assert@1.0.1:
+    dependencies:
+      dom-walk: 0.1.2
+    dev: false
+
+  /minimalistic-assert@1.0.1:
     resolution: {integrity: sha512-UtJcAD4yEaGtjPezWuO9wC4nwUnVH/8/Im3yEHQP4b67cXlD/Qr9hdITCU1xDbSEXg2XKNaP8jsReV7vQd00/A==}
-
-  minimalistic-crypto-utils@1.0.1:
+    dev: false
+
+  /minimalistic-crypto-utils@1.0.1:
     resolution: {integrity: sha512-JIYlbt6g8i5jKfJ3xz7rF0LXmv2TkDxBLUkiBeZ7bAx4GnnNMr8xFpGnOxn6GhTEHx3SjRrZEoU+j04prX1ktg==}
-
-  minimatch@3.1.2:
+    dev: false
+
+  /minimatch@3.1.2:
     resolution: {integrity: sha512-J7p63hRiAjw1NDEww1W7i37+ByIrOWO5XQQAzZ3VOcL0PNybwpfmV/N05zFAzwQ9USyEcX6t3UO+K5aqBQOIHw==}
-
-  minimatch@5.0.1:
+    dependencies:
+      brace-expansion: 1.1.11
+
+  /minimatch@5.0.1:
     resolution: {integrity: sha512-nLDxIFRyhDblz3qMuq+SoRZED4+miJ/G+tdDrjkkkRnjAsBexeGpgjLEQ0blJy7rHhR2b93rhQY4SvyWu9v03g==}
     engines: {node: '>=10'}
-
-  minimatch@9.0.3:
+    dependencies:
+      brace-expansion: 2.0.1
+    dev: false
+
+  /minimatch@9.0.3:
     resolution: {integrity: sha512-RHiac9mvaRw0x3AYRgDC1CxAP7HTcNrrECeA8YYJeWnpo+2Q5CegtZjaotWTWxDG3UeGA1coE05iH1mPjT/2mg==}
     engines: {node: '>=16 || 14 >=14.17'}
-
-  minimatch@9.0.4:
+    dependencies:
+      brace-expansion: 2.0.1
+    dev: true
+
+  /minimatch@9.0.4:
     resolution: {integrity: sha512-KqWh+VchfxcMNRAJjj2tnsSJdNbHsVgnkBhTNrW7AjVo6OvLtxw8zfT9oLw1JSohlFzJ8jCoTgaoXvJ+kHt6fw==}
     engines: {node: '>=16 || 14 >=14.17'}
-
-  minimist@1.2.8:
+    dependencies:
+      brace-expansion: 2.0.1
+    dev: false
+
+  /minimist@1.2.8:
     resolution: {integrity: sha512-2yyAR8qBkN3YuheJanUpWC5U3bb5osDywNB8RzDVlDwDHbocAJveqqj1u8+SVD7jkWT4yvsHCpWqqWqAxb0zCA==}
-
-  minipass-collect@1.0.2:
+    dev: false
+
+  /minipass-collect@1.0.2:
     resolution: {integrity: sha512-6T6lH0H8OG9kITm/Jm6tdooIbogG9e0tLgpY6mphXSm/A9u8Nq1ryBG+Qspiub9LjWlBPsPS3tWQ/Botq4FdxA==}
     engines: {node: '>= 8'}
-
-  minipass-fetch@1.4.1:
+    requiresBuild: true
+    dependencies:
+      minipass: 3.3.6
+    dev: false
+    optional: true
+
+  /minipass-fetch@1.4.1:
     resolution: {integrity: sha512-CGH1eblLq26Y15+Azk7ey4xh0J/XfJfrCox5LDJiKqI2Q2iwOLOKrlmIaODiSQS8d18jalF6y2K2ePUm0CmShw==}
     engines: {node: '>=8'}
-
-  minipass-flush@1.0.5:
+    requiresBuild: true
+    dependencies:
+      minipass: 3.3.6
+      minipass-sized: 1.0.3
+      minizlib: 2.1.2
+    optionalDependencies:
+      encoding: 0.1.13
+    dev: false
+    optional: true
+
+  /minipass-flush@1.0.5:
     resolution: {integrity: sha512-JmQSYYpPUqX5Jyn1mXaRwOda1uQ8HP5KAT/oDSLCzt1BYRhQU0/hDtsB1ufZfEEzMZ9aAVmsBw8+FWsIXlClWw==}
     engines: {node: '>= 8'}
-
-  minipass-pipeline@1.2.4:
+    requiresBuild: true
+    dependencies:
+      minipass: 3.3.6
+    dev: false
+    optional: true
+
+  /minipass-pipeline@1.2.4:
     resolution: {integrity: sha512-xuIq7cIOt09RPRJ19gdi4b+RiNvDFYe5JH+ggNvBqGqpQXcru3PcRmOZuHBKWK1Txf9+cQ+HMVN4d6z46LZP7A==}
     engines: {node: '>=8'}
-
-  minipass-sized@1.0.3:
+    requiresBuild: true
+    dependencies:
+      minipass: 3.3.6
+    dev: false
+    optional: true
+
+  /minipass-sized@1.0.3:
     resolution: {integrity: sha512-MbkQQ2CTiBMlA2Dm/5cY+9SWFEN8pzzOXi6rlM5Xxq0Yqbda5ZQy9sU75a673FE9ZK0Zsbr6Y5iP6u9nktfg2g==}
     engines: {node: '>=8'}
-
-  minipass@2.9.0:
+    requiresBuild: true
+    dependencies:
+      minipass: 3.3.6
+    dev: false
+    optional: true
+
+  /minipass@2.9.0:
     resolution: {integrity: sha512-wxfUjg9WebH+CUDX/CdbRlh5SmfZiy/hpkxaRI16Y9W56Pa75sWgd/rvFilSgrauD9NyFymP/+JFV3KwzIsJeg==}
-
-  minipass@3.3.6:
+    dependencies:
+      safe-buffer: 5.2.1
+      yallist: 3.1.1
+    dev: false
+
+  /minipass@3.3.6:
     resolution: {integrity: sha512-DxiNidxSEK+tHG6zOIklvNOwm3hvCrbUrdtzY74U6HKTJxvIDfOUL5W5P2Ghd3DTkhhKPYGqeNUIh5qcM4YBfw==}
     engines: {node: '>=8'}
-
-  minipass@5.0.0:
+    dependencies:
+      yallist: 4.0.0
+    dev: false
+
+  /minipass@5.0.0:
     resolution: {integrity: sha512-3FnjYuehv9k6ovOEbyOswadCDPX1piCfhV8ncmYtHOjuPwylVWsghTLo7rabjC3Rx5xD4HDx8Wm1xnMF7S5qFQ==}
     engines: {node: '>=8'}
-
-  minipass@7.1.1:
-    resolution: {integrity: sha512-UZ7eQ+h8ywIRAW1hIEl2AqdwzJucU/Kp59+8kkZeSvafXhZjul247BvIJjEVFVeON6d7lM46XX1HXCduKAS8VA==}
+    dev: false
+
+  /minipass@7.0.4:
+    resolution: {integrity: sha512-jYofLM5Dam9279rdkWzqHozUo4ybjdZmCsDHePy5V/PbBcVMiSZR97gmAy45aqi8CK1lG2ECd356FU86avfwUQ==}
     engines: {node: '>=16 || 14 >=14.17'}
-
-  minizlib@1.3.3:
+    dev: false
+
+  /minizlib@1.3.3:
     resolution: {integrity: sha512-6ZYMOEnmVsdCeTJVE0W9ZD+pVnE8h9Hma/iOwwRDsdQoePpoX56/8B6z3P9VNwppJuBKNRuFDRNRqRWexT9G9Q==}
-
-  minizlib@2.1.2:
+    dependencies:
+      minipass: 2.9.0
+    dev: false
+
+  /minizlib@2.1.2:
     resolution: {integrity: sha512-bAxsR8BVfj60DWXHE3u30oHzfl4G7khkSuPW+qvpd7jFRHm7dLxOjUk1EHACJ/hxLY8phGJ0YhYHZo7jil7Qdg==}
     engines: {node: '>= 8'}
-
-  mkdirp-classic@0.5.3:
+    dependencies:
+      minipass: 3.3.6
+      yallist: 4.0.0
+    dev: false
+
+  /mkdirp-classic@0.5.3:
     resolution: {integrity: sha512-gKLcREMhtuZRwRAfqP3RFW+TK4JqApVBtOIftVgjuABpAtpxhPGaDcfvbhNvD0B8iD1oUr/txX35NjcaY6Ns/A==}
-
-  mkdirp-promise@5.0.1:
+    dev: false
+
+  /mkdirp-promise@5.0.1:
     resolution: {integrity: sha512-Hepn5kb1lJPtVW84RFT40YG1OddBNTOVUZR2bzQUHc+Z03en8/3uX0+060JDhcEzyO08HmipsN9DcnFMxhIL9w==}
     engines: {node: '>=4'}
     deprecated: This package is broken and no longer maintained. 'mkdirp' itself supports promises now, please switch to that.
-
-  mkdirp@0.5.6:
+    dependencies:
+      mkdirp: 3.0.1
+    dev: false
+
+  /mkdirp@0.5.6:
     resolution: {integrity: sha512-FP+p8RB8OWpF3YZBCrP5gtADmtXApB5AMLn+vdyA+PyxCjrCs00mjyUozssO33cwDeT3wNGdLxJ5M//YqtHAJw==}
     hasBin: true
-
-  mkdirp@1.0.4:
+    dependencies:
+      minimist: 1.2.8
+    dev: false
+
+  /mkdirp@1.0.4:
     resolution: {integrity: sha512-vVqVZQyf3WLx2Shd0qJ9xuvqgAyKPLAiqITEtqW0oIUjzo3PePDd6fW9iFz30ef7Ysp/oiWqbhszeGWW2T6Gzw==}
     engines: {node: '>=10'}
     hasBin: true
-
-  mkdirp@2.1.6:
+    dev: false
+
+  /mkdirp@2.1.6:
     resolution: {integrity: sha512-+hEnITedc8LAtIP9u3HJDFIdcLV2vXP33sqLLIzkv1Db1zO/1OxbvYf0Y1OC/S/Qo5dxHXepofhmxL02PsKe+A==}
     engines: {node: '>=10'}
     hasBin: true
-
-  mkdirp@3.0.1:
+    dev: false
+
+  /mkdirp@3.0.1:
     resolution: {integrity: sha512-+NsyUUAZDmo6YVHzL/stxSu3t9YS1iljliy3BSDrXJ/dkn1KYdmtZODGGjLcc9XLgVVpH4KshHB8XmZgMhaBXg==}
     engines: {node: '>=10'}
     hasBin: true
-
-  mlly@1.7.0:
-    resolution: {integrity: sha512-U9SDaXGEREBYQgfejV97coK0UL1r+qnF2SyO9A3qcI8MzKnsIFKHNVEkrDyNncQTKQQumsasmeq84eNMdBfsNQ==}
-
-  mocha@10.4.0:
+    dev: false
+
+  /mlly@1.6.1:
+    resolution: {integrity: sha512-vLgaHvaeunuOXHSmEbZ9izxPx3USsk8KCQ8iC+aTlp5sKRSoZvwhHh5L9VbKSaVC6sJDqbyohIS76E2VmHIPAA==}
+    dependencies:
+      acorn: 8.11.3
+      pathe: 1.1.2
+      pkg-types: 1.0.3
+      ufo: 1.5.2
+    dev: false
+
+  /mocha@10.2.0:
+    resolution: {integrity: sha512-IDY7fl/BecMwFHzoqF2sg/SHHANeBoMMXFlS9r0OXKDssYE1M5O43wUY/9BVPeIvfH2zmEbBfseqN9gBQZzXkg==}
+    engines: {node: '>= 14.0.0'}
+    hasBin: true
+    dependencies:
+      ansi-colors: 4.1.1
+      browser-stdout: 1.3.1
+      chokidar: 3.5.3
+      debug: 4.3.4(supports-color@8.1.1)
+      diff: 5.0.0
+      escape-string-regexp: 4.0.0
+      find-up: 5.0.0
+      glob: 7.2.0
+      he: 1.2.0
+      js-yaml: 4.1.0
+      log-symbols: 4.1.0
+      minimatch: 5.0.1
+      ms: 2.1.3
+      nanoid: 3.3.3
+      serialize-javascript: 6.0.0
+      strip-json-comments: 3.1.1
+      supports-color: 8.1.1
+      workerpool: 6.2.1
+      yargs: 16.2.0
+      yargs-parser: 20.2.4
+      yargs-unparser: 2.0.0
+    dev: false
+
+  /mocha@10.4.0:
     resolution: {integrity: sha512-eqhGB8JKapEYcC4ytX/xrzKforgEc3j1pGlAXVy3eRwrtAy5/nIfT1SvgGzfN0XZZxeLq0aQWkOUAmqIJiv+bA==}
     engines: {node: '>= 14.0.0'}
     hasBin: true
-
-  mock-fs@4.14.0:
+    dependencies:
+      ansi-colors: 4.1.1
+      browser-stdout: 1.3.1
+      chokidar: 3.5.3
+      debug: 4.3.4(supports-color@8.1.1)
+      diff: 5.0.0
+      escape-string-regexp: 4.0.0
+      find-up: 5.0.0
+      glob: 8.1.0
+      he: 1.2.0
+      js-yaml: 4.1.0
+      log-symbols: 4.1.0
+      minimatch: 5.0.1
+      ms: 2.1.3
+      serialize-javascript: 6.0.0
+      strip-json-comments: 3.1.1
+      supports-color: 8.1.1
+      workerpool: 6.2.1
+      yargs: 16.2.0
+      yargs-parser: 20.2.4
+      yargs-unparser: 2.0.0
+    dev: false
+
+  /mock-fs@4.14.0:
     resolution: {integrity: sha512-qYvlv/exQ4+svI3UOvPUpLDF0OMX5euvUH0Ny4N5QyRyhNdgAgUrVH3iUINSzEPLvx0kbo/Bp28GJKIqvE7URw==}
-
-  mock-socket@9.3.1:
+    dev: false
+
+  /mock-socket@9.3.1:
     resolution: {integrity: sha512-qxBgB7Qa2sEQgHFjj0dSigq7fX4k6Saisd5Nelwp2q8mlbAFh5dHV9JTTlF8viYJLSSWgMCZFUom8PJcMNBoJw==}
     engines: {node: '>= 8'}
-
-  moonbeam-types-bundle@2.0.10:
+    dev: false
+
+  /moonbeam-types-bundle@2.0.10:
     resolution: {integrity: sha512-QDk/ktioLqDQCOLUu/+FyyF3UYWdKOqqa6q1vwI75pdKBg5elNpRXugEC1irzkLolTanvMRc2rO+qarT9ijjyg==}
-
-  mrmime@2.0.0:
+    dependencies:
+      '@polkadot/api': 9.14.2
+      typescript: 4.9.5
+    transitivePeerDependencies:
+      - bufferutil
+      - supports-color
+      - utf-8-validate
+    dev: false
+
+  /mrmime@2.0.0:
     resolution: {integrity: sha512-eu38+hdgojoyq63s+yTpN4XMBdt5l8HhMhc4VKLO9KM5caLIBvUm4thi7fFaxyTmCKeNnXZ5pAlBwCUnhA09uw==}
     engines: {node: '>=10'}
-
-  ms@2.0.0:
+    dev: false
+
+  /ms@2.0.0:
     resolution: {integrity: sha512-Tpp60P6IUJDTuOq/5Z8cdskzJujfwqfOTkrwIwj7IRISpnkJnT6SyJ4PCPnGMoFjC9ddhal5KVIYtAt97ix05A==}
-
-  ms@2.1.2:
+    dev: false
+
+  /ms@2.1.2:
     resolution: {integrity: sha512-sGkPx+VjMtmA6MX27oA4FBFELFCZZ4S4XqeGOXCv68tT+jb3vk/RyaKWP0PTKyWtmLSM0b+adUTEvbs1PEaH2w==}
 
-  ms@2.1.3:
+  /ms@2.1.3:
     resolution: {integrity: sha512-6FlzubTLZG3J2a/NVCAleEhjzq5oxgHyaCU9yYXvcLsvoVaHJq/s5xXI6/XXP6tz7R9xAOtHnSO/tXtF3WRTlA==}
-
-  multibase@0.6.1:
+    dev: false
+
+  /multibase@0.6.1:
     resolution: {integrity: sha512-pFfAwyTjbbQgNc3G7D48JkJxWtoJoBMaR4xQUOuB8RnCgRqaYmWNFeJTTvrJ2w51bjLq2zTby6Rqj9TQ9elSUw==}
     deprecated: This module has been superseded by the multiformats module
-
-  multibase@0.7.0:
+    dependencies:
+      base-x: 3.0.9
+      buffer: 5.7.1
+    dev: false
+
+  /multibase@0.7.0:
     resolution: {integrity: sha512-TW8q03O0f6PNFTQDvh3xxH03c8CjGaaYrjkl9UQPG6rz53TQzzxJVCIWVjzcbN/Q5Y53Zd0IBQBMVktVgNx4Fg==}
     deprecated: This module has been superseded by the multiformats module
-
-  multicodec@0.5.7:
+    dependencies:
+      base-x: 3.0.9
+      buffer: 5.7.1
+    dev: false
+
+  /multicodec@0.5.7:
     resolution: {integrity: sha512-PscoRxm3f+88fAtELwUnZxGDkduE2HD9Q6GHUOywQLjOGT/HAdhjLDYNZ1e7VR0s0TP0EwZ16LNUTFpoBGivOA==}
     deprecated: This module has been superseded by the multiformats module
-
-  multicodec@1.0.4:
+    dependencies:
+      varint: 5.0.2
+    dev: false
+
+  /multicodec@1.0.4:
     resolution: {integrity: sha512-NDd7FeS3QamVtbgfvu5h7fd1IlbaC4EQ0/pgU4zqE2vdHCmBGsUa0TiM8/TdSeG6BMPC92OOCf8F1ocE/Wkrrg==}
     deprecated: This module has been superseded by the multiformats module
-
-  multiformats@9.9.0:
+    dependencies:
+      buffer: 5.7.1
+      varint: 5.0.2
+    dev: false
+
+  /multiformats@9.9.0:
     resolution: {integrity: sha512-HoMUjhH9T8DDBNT+6xzkrd9ga/XiBI4xLr58LJACwK6G3HTOPeMz4nB4KJs33L2BelrIJa7P0VuNaVF3hMYfjg==}
-
-  multihashes@0.4.21:
+    dev: false
+
+  /multihashes@0.4.21:
     resolution: {integrity: sha512-uVSvmeCWf36pU2nB4/1kzYZjsXD9vofZKpgudqkceYY5g2aZZXJ5r9lxuzoRLl1OAp28XljXsEJ/X/85ZsKmKw==}
-
-  mute-stream@1.0.0:
+    dependencies:
+      buffer: 5.7.1
+      multibase: 0.7.0
+      varint: 5.0.2
+    dev: false
+
+  /mute-stream@1.0.0:
     resolution: {integrity: sha512-avsJQhyd+680gKXyG/sQc0nXaC6rBkPOfyHYcFb9+hdkqQkR9bdnkJ0AMZhke0oesPqIO+mFFJ+IdBc7mst4IA==}
     engines: {node: ^14.17.0 || ^16.13.0 || >=18.0.0}
-
-  mz@2.7.0:
+    dev: false
+
+  /mz@2.7.0:
     resolution: {integrity: sha512-z81GNO7nnYMEhrGh9LeymoE4+Yr0Wn5McHIZMK5cfQCl+NDX08sCZgUc9/6MHni9IWuFLm1Z3HTCXu2z9fN62Q==}
-
-  nano-json-stream-parser@0.1.2:
+    dependencies:
+      any-promise: 1.3.0
+      object-assign: 4.1.1
+      thenify-all: 1.6.0
+    dev: false
+
+  /nano-json-stream-parser@0.1.2:
     resolution: {integrity: sha512-9MqxMH/BSJC7dnLsEMPyfN5Dvoo49IsPFYMcHw3Bcfc2kN0lpHRBSzlMSVx4HGyJ7s9B31CyBTVehWJoQ8Ctew==}
-
-  nanoid@3.3.7:
+    dev: false
+
+  /nanoid@3.3.3:
+    resolution: {integrity: sha512-p1sjXuopFs0xg+fPASzQ28agW1oHD7xDsd9Xkf3T15H3c/cifrFHVwrh74PdoklAPi+i7MdRsE47vm2r6JoB+w==}
+    engines: {node: ^10 || ^12 || ^13.7 || ^14 || >=15.0.1}
+    hasBin: true
+    dev: false
+
+  /nanoid@3.3.7:
     resolution: {integrity: sha512-eSRppjcPIatRIMC1U6UngP8XFcz8MQWGQdt1MTBQ7NaAmvXDfvNxbvWV3x2y6CdEUciCSsDHDQZbhYaB8QEo2g==}
     engines: {node: ^10 || ^12 || ^13.7 || ^14 || >=15.0.1}
     hasBin: true
-
-  napi-build-utils@1.0.2:
+    dev: false
+
+  /napi-build-utils@1.0.2:
     resolution: {integrity: sha512-ONmRUqK7zj7DWX0D9ADe03wbwOBZxNAfF20PlGfCWQcD3+/MakShIHrMqx9YwPTfxDdF1zLeL+RGZiR9kGMLdg==}
-
-  napi-maybe-compressed-blob-darwin-arm64@0.0.11:
+    dev: false
+
+  /napi-maybe-compressed-blob-darwin-arm64@0.0.11:
     resolution: {integrity: sha512-hZ9ye4z8iMDVPEnx9A/Ag6k7xHX/BcK5Lntw/VANBUm9ioLSuRvHTALG4XaqVDGXo4U2NFDwSLRDyhFPYvqckQ==}
     engines: {node: '>= 10'}
     cpu: [arm64]
     os: [darwin]
-
-  napi-maybe-compressed-blob-darwin-x64@0.0.11:
+    requiresBuild: true
+    dev: false
+    optional: true
+
+  /napi-maybe-compressed-blob-darwin-x64@0.0.11:
     resolution: {integrity: sha512-TqWNP7Vehi73xLXyUGjdLppP0W6T0Ef2D/X9HmAZNwglt+MkTujX10CDODfbFWvGy+NkaC5XqnzxCn19wbZZcA==}
     engines: {node: '>= 10'}
     cpu: [x64]
     os: [darwin]
-
-  napi-maybe-compressed-blob-linux-arm64-gnu@0.0.11:
+    requiresBuild: true
+    dev: false
+    optional: true
+
+  /napi-maybe-compressed-blob-linux-arm64-gnu@0.0.11:
     resolution: {integrity: sha512-7D5w6MDZghcb3VtXRg2ShCEh9Z3zMeBVRG4xsMulEWT2j9/09Nopu+9KfI/2ngRvm78MniWSIlqds5PRAlCROA==}
     engines: {node: '>= 10'}
     cpu: [arm64]
     os: [linux]
-
-  napi-maybe-compressed-blob-linux-x64-gnu@0.0.11:
+    requiresBuild: true
+    dev: false
+    optional: true
+
+  /napi-maybe-compressed-blob-linux-x64-gnu@0.0.11:
     resolution: {integrity: sha512-JKY8KcZpQtKiL1smMKfukcOmsDVeZaw9fKXKsWC+wySc2wsvH7V2wy8PffSQ0lWERkI7Yn3k7xPjB463m/VNtg==}
     engines: {node: '>= 10'}
     cpu: [x64]
     os: [linux]
-
-  napi-maybe-compressed-blob@0.0.11:
+    requiresBuild: true
+    dev: false
+    optional: true
+
+  /napi-maybe-compressed-blob@0.0.11:
     resolution: {integrity: sha512-1dj4ET34TfEes0+josVLvwpJe337Jk6txd3XUjVmVs3budSo2eEjvN6pX4myYE1pS4x/k2Av57n/ypRl2u++AQ==}
     engines: {node: '>= 10'}
-
-  natural-compare@1.4.0:
+    optionalDependencies:
+      napi-maybe-compressed-blob-darwin-arm64: 0.0.11
+      napi-maybe-compressed-blob-darwin-x64: 0.0.11
+      napi-maybe-compressed-blob-linux-arm64-gnu: 0.0.11
+      napi-maybe-compressed-blob-linux-x64-gnu: 0.0.11
+    dev: false
+
+  /natural-compare@1.4.0:
     resolution: {integrity: sha512-OWND8ei3VtNC9h7V60qff3SVobHr996CTwgxubgyQYEpg290h9J0buyECNNJexkFm5sOajh5G116RYA1c8ZMSw==}
-
-  negotiator@0.6.3:
+    dev: true
+
+  /negotiator@0.6.3:
     resolution: {integrity: sha512-+EUsqGPLsM+j/zdChZjsnX51g4XrHFOIXwfnCVPGlQk/k5giakcKsuxCObBRu6DSm9opw/O6slWbJdghQM4bBg==}
     engines: {node: '>= 0.6'}
-
-  next-tick@1.1.0:
+    dev: false
+
+  /next-tick@1.1.0:
     resolution: {integrity: sha512-CXdUiJembsNjuToQvxayPZF9Vqht7hewsvy2sOWafLvi2awflj9mOC6bHIg50orX8IJvWKY9wYQ/zB2kogPslQ==}
-
-  nock@13.5.4:
+    dev: false
+
+  /nock@13.5.4:
     resolution: {integrity: sha512-yAyTfdeNJGGBFxWdzSKCBYxs5FxLbCg5X5Q4ets974hcQzG1+qCxvIyOo4j2Ry6MUlhWVMX4OoYDefAIIwupjw==}
     engines: {node: '>= 10.13'}
-
-  node-abi@3.62.0:
-    resolution: {integrity: sha512-CPMcGa+y33xuL1E0TcNIu4YyaZCxnnvkVaEXrsosR3FxN+fV8xvb7Mzpb7IgKler10qeMkE6+Dp8qJhpzdq35g==}
+    dependencies:
+      debug: 4.3.4(supports-color@8.1.1)
+      json-stringify-safe: 5.0.1
+      propagate: 2.0.1
+    transitivePeerDependencies:
+      - supports-color
+    dev: false
+
+  /node-abi@3.57.0:
+    resolution: {integrity: sha512-Dp+A9JWxRaKuHP35H77I4kCKesDy5HUDEmScia2FyncMTOXASMyg251F5PhFoDA5uqBrDDffiLpbqnrZmNXW+g==}
     engines: {node: '>=10'}
-
-  node-addon-api@2.0.2:
+    dependencies:
+      semver: 7.6.2
+    dev: false
+
+  /node-addon-api@2.0.2:
     resolution: {integrity: sha512-Ntyt4AIXyaLIuMHF6IOoTakB3K+RWxwtsHNRxllEoA6vPwP9o4866g6YWDLUdnucilZhmkxiHwHr11gAENw+QA==}
-
-  node-addon-api@7.1.0:
+    dev: false
+
+  /node-addon-api@7.1.0:
     resolution: {integrity: sha512-mNcltoe1R8o7STTegSOHdnJNN7s5EUvhoS7ShnTHDyOSd+8H+UdWODq6qSv67PjC8Zc5JRT8+oLAMCr0SIXw7g==}
     engines: {node: ^16 || ^18 || >= 20}
-
-  node-domexception@1.0.0:
+    dev: false
+
+  /node-domexception@1.0.0:
     resolution: {integrity: sha512-/jKZoMpw0F8GRwl4/eLROPA3cfcXtLApP0QzLmUT/HuPCZWyB7IY9ZrMeKw2O/nFIqPQB3PVM9aYm0F312AXDQ==}
     engines: {node: '>=10.5.0'}
-
-  node-fetch@2.7.0:
+    dev: false
+
+  /node-fetch@2.7.0:
     resolution: {integrity: sha512-c4FRfUm/dbcWZ7U+1Wq0AwCyFL+3nt2bEw05wfxSz+DWpWsitgmSgYmy2dQdWyKC1694ELPqMs/YzUSNozLt8A==}
     engines: {node: 4.x || >=6.0.0}
     peerDependencies:
@@ -4201,55 +8450,107 @@
     peerDependenciesMeta:
       encoding:
         optional: true
-
-  node-fetch@3.3.2:
+    dependencies:
+      whatwg-url: 5.0.0
+    dev: false
+
+  /node-fetch@3.3.2:
     resolution: {integrity: sha512-dRB78srN/l6gqWulah9SrxeYnxeddIG30+GOqK/9OlLVyLg3HPnr6SqOWTWOXKRwC2eGYCkZ59NNuSgvSrpgOA==}
     engines: {node: ^12.20.0 || ^14.13.1 || >=16.0.0}
-
-  node-forge@1.3.1:
+    dependencies:
+      data-uri-to-buffer: 4.0.1
+      fetch-blob: 3.2.0
+      formdata-polyfill: 4.0.10
+    dev: false
+
+  /node-forge@1.3.1:
     resolution: {integrity: sha512-dPEtOeMvF9VMcYV/1Wb8CPoVAXtp6MKMlcbAt4ddqmGqUJ6fQZFXkNZNkNlfevtNkGtaSoXf/vNNNSvgrdXwtA==}
     engines: {node: '>= 6.13.0'}
-
-  node-gyp-build@4.8.1:
-    resolution: {integrity: sha512-OSs33Z9yWr148JZcbZd5WiAXhh/n9z8TxQcdMhIOlpN9AhWpLfvVFO73+m77bBABQMaY9XSvIa+qk0jlI7Gcaw==}
+    dev: false
+
+  /node-gyp-build@4.7.0:
+    resolution: {integrity: sha512-PbZERfeFdrHQOOXiAKOY0VPbykZy90ndPKk0d+CFDegTKmWp1VgOTz2xACVbr1BjCWxrQp68CXtvNsveFhqDJg==}
     hasBin: true
-
-  node-gyp@8.4.1:
+    dev: false
+
+  /node-gyp@8.4.1:
     resolution: {integrity: sha512-olTJRgUtAb/hOXG0E93wZDs5YiJlgbXxTwQAFHyNlRsXQnYzUaF2aGgujZbw+hR8aF4ZG/rST57bWMWD16jr9w==}
     engines: {node: '>= 10.12.0'}
     hasBin: true
-
-  nopt@5.0.0:
+    requiresBuild: true
+    dependencies:
+      env-paths: 2.2.1
+      glob: 7.2.3
+      graceful-fs: 4.2.11
+      make-fetch-happen: 9.1.0
+      nopt: 5.0.0
+      npmlog: 6.0.2
+      rimraf: 3.0.2
+      semver: 7.6.2
+      tar: 6.2.1
+      which: 2.0.2
+    transitivePeerDependencies:
+      - bluebird
+      - supports-color
+    dev: false
+    optional: true
+
+  /nopt@5.0.0:
     resolution: {integrity: sha512-Tbj67rffqceeLpcRXrT7vKAN8CwfPeIBgM7E6iBkmKLV7bEMwpGgYLGv0jACUsECaa/vuxP0IjEont6umdMgtQ==}
     engines: {node: '>=6'}
     hasBin: true
-
-  normalize-path@3.0.0:
+    requiresBuild: true
+    dependencies:
+      abbrev: 1.1.1
+    dev: false
+    optional: true
+
+  /normalize-path@3.0.0:
     resolution: {integrity: sha512-6eZs5Ls3WtCisHWp9S2GUy8dqkpGi4BVSz3GaqiE6ezub0512ESztXUwUB6C6IKbQkY2Pnb/mD4WYojCRwcwLA==}
     engines: {node: '>=0.10.0'}
-
-  normalize-url@6.1.0:
+    dev: false
+
+  /normalize-url@6.1.0:
     resolution: {integrity: sha512-DlL+XwOy3NxAQ8xuC0okPgK46iuVNAK01YN7RueYBqqFeGsBjV9XmCAzAdgt+667bCl5kPh9EqKKDwnaPG1I7A==}
     engines: {node: '>=10'}
-
-  npm-run-path@4.0.1:
+    dev: false
+
+  /npm-run-path@4.0.1:
     resolution: {integrity: sha512-S48WzZW777zhNIrn7gxOlISNAqi9ZC/uQFnRdbeIHhZhCA6UqpkOT8T1G7BvfdgP4Er8gF4sUbaS0i7QvIfCWw==}
     engines: {node: '>=8'}
-
-  npm-run-path@5.3.0:
+    dependencies:
+      path-key: 3.1.1
+    dev: false
+
+  /npm-run-path@5.3.0:
     resolution: {integrity: sha512-ppwTtiJZq0O/ai0z7yfudtBpWIoxM8yE6nHi1X47eFR2EWORqfbu6CnPlNsjeN683eT0qG6H/Pyf9fCcvjnnnQ==}
     engines: {node: ^12.20.0 || ^14.13.1 || >=16.0.0}
-
-  npmlog@6.0.2:
+    dependencies:
+      path-key: 4.0.0
+    dev: false
+
+  /npmlog@6.0.2:
     resolution: {integrity: sha512-/vBvz5Jfr9dT/aFWd0FIRf+T/Q2WBsLENygUaFUqstqsycmZAP/t5BvFJTK0viFmSUxiUKTUplWy5vt+rvKIxg==}
     engines: {node: ^12.13.0 || ^14.15.0 || >=16.0.0}
     deprecated: This package is no longer supported.
-
-  number-to-bn@1.7.0:
+    requiresBuild: true
+    dependencies:
+      are-we-there-yet: 3.0.1
+      console-control-strings: 1.1.0
+      gauge: 4.0.4
+      set-blocking: 2.0.0
+    dev: false
+    optional: true
+
+  /number-to-bn@1.7.0:
     resolution: {integrity: sha512-wsJ9gfSz1/s4ZsJN01lyonwuxA1tml6X1yBDnfpMglypcBRFZZkus26EdPSlqS5GJfYddVZa22p3VNb3z5m5Ig==}
     engines: {node: '>=6.5.0', npm: '>=3'}
-
-  nunjucks@3.2.4:
+    dependencies:
+      bn.js: 4.11.6
+      strip-hex-prefix: 1.0.0
+    dev: false
+
+  /nunjucks@3.2.4:
     resolution: {integrity: sha512-26XRV6BhkgK0VOxfbU5cQI+ICFUtMLixv1noZn1tGU38kQH5A5nmmbk/O45xdyBhD1esk47nKrY0mvQpZIhRjQ==}
     engines: {node: '>= 6.9.0'}
     hasBin: true
@@ -4258,841 +8559,1614 @@
     peerDependenciesMeta:
       chokidar:
         optional: true
-
-  nwsapi@2.2.10:
-    resolution: {integrity: sha512-QK0sRs7MKv0tKe1+5uZIQk/C8XGza4DAnztJG8iD+TpJIORARrCxczA738awHrZoHeTjSSoHqao2teO0dC/gFQ==}
-
-  oauth-sign@0.9.0:
+    dependencies:
+      a-sync-waterfall: 1.0.1
+      asap: 2.0.6
+      commander: 5.1.0
+    dev: false
+
+  /oauth-sign@0.9.0:
     resolution: {integrity: sha512-fexhUFFPTGV8ybAtSIGbV6gOkSv8UtRbDBnAyLQw4QPKkgNlsH2ByPGtMUqdWkos6YCRmAqViwgZrJc/mRDzZQ==}
-
-  object-assign@4.1.1:
+    dev: false
+
+  /object-assign@4.1.1:
     resolution: {integrity: sha512-rJgTQnkUnH1sFw8yT6VSU3zD3sWmu6sZhIseY8VX+GRu3P6F7Fu+JNDoXfklElbLJSnc3FUQHVe4cU5hj+BcUg==}
     engines: {node: '>=0.10.0'}
-
-  object-inspect@1.13.1:
+    dev: false
+
+  /object-inspect@1.13.1:
     resolution: {integrity: sha512-5qoj1RUiKOMsCCNLV1CBiPYE10sziTsnmNxkAI/rZhiD63CF7IqdFGC/XzjWjpSgLf0LxXX3bDFIh0E18f6UhQ==}
-
-  object-is@1.1.6:
+    dev: false
+
+  /object-is@1.1.6:
     resolution: {integrity: sha512-F8cZ+KfGlSGi09lJT7/Nd6KJZ9ygtvYC0/UYYLI9nmQKLMnydpB9yvbv9K1uSkEu7FU9vYPmVwLg328tX+ot3Q==}
     engines: {node: '>= 0.4'}
-
-  object-keys@1.1.1:
+    dependencies:
+      call-bind: 1.0.7
+      define-properties: 1.2.1
+    dev: false
+
+  /object-keys@1.1.1:
     resolution: {integrity: sha512-NuAESUOUMrlIXOfHKzD6bpPu3tYt3xvjNdRIQ+FeT0lNb4K8WR70CaDxhuNguS2XG+GjkyMwOzsN5ZktImfhLA==}
     engines: {node: '>= 0.4'}
-
-  object.assign@4.1.5:
+    dev: false
+
+  /object.assign@4.1.5:
     resolution: {integrity: sha512-byy+U7gp+FVwmyzKPYhW2h5l3crpmGsxl7X2s8y43IgxvG4g3QZ6CffDtsNQy1WsmZpQbO+ybo0AlW7TY6DcBQ==}
     engines: {node: '>= 0.4'}
-
-  oboe@2.1.5:
+    dependencies:
+      call-bind: 1.0.7
+      define-properties: 1.2.1
+      has-symbols: 1.0.3
+      object-keys: 1.1.1
+    dev: false
+
+  /oboe@2.1.5:
     resolution: {integrity: sha512-zRFWiF+FoicxEs3jNI/WYUrVEgA7DeET/InK0XQuudGHRg8iIob3cNPrJTKaz4004uaA9Pbe+Dwa8iluhjLZWA==}
-
-  octokit@4.0.2:
+    dependencies:
+      http-https: 1.0.0
+    dev: false
+
+  /octokit@4.0.2:
     resolution: {integrity: sha512-wbqF4uc1YbcldtiBFfkSnquHtECEIpYD78YUXI6ri1Im5OO2NLo6ZVpRdbJpdnpZ05zMrVPssNiEo6JQtea+Qg==}
     engines: {node: '>= 18'}
-
-  on-exit-leak-free@2.1.2:
+    dependencies:
+      '@octokit/app': 15.0.1
+      '@octokit/core': 6.1.2
+      '@octokit/oauth-app': 7.1.2
+      '@octokit/plugin-paginate-graphql': 5.2.2(@octokit/core@6.1.2)
+      '@octokit/plugin-paginate-rest': 11.3.0(@octokit/core@6.1.2)
+      '@octokit/plugin-rest-endpoint-methods': 13.2.1(@octokit/core@6.1.2)
+      '@octokit/plugin-retry': 7.1.1(@octokit/core@6.1.2)
+      '@octokit/plugin-throttling': 9.3.0(@octokit/core@6.1.2)
+      '@octokit/request-error': 6.1.1
+      '@octokit/types': 13.5.0
+    dev: false
+
+  /on-exit-leak-free@2.1.2:
     resolution: {integrity: sha512-0eJJY6hXLGf1udHwfNftBqH+g73EU4B504nZeKpz1sYRKafAghwxEJunB2O7rDZkL4PGfsMVnTXZ2EjibbqcsA==}
     engines: {node: '>=14.0.0'}
-
-  on-finished@2.4.1:
+    dev: false
+
+  /on-finished@2.4.1:
     resolution: {integrity: sha512-oVlzkg3ENAhCk2zdv7IJwd/QUD4z2RxRwpkcGY8psCVcCYZNq4wYnVWALHM+brtuJjePWiYF/ClmuDr8Ch5+kg==}
     engines: {node: '>= 0.8'}
-
-  once@1.4.0:
+    dependencies:
+      ee-first: 1.1.1
+    dev: false
+
+  /once@1.4.0:
     resolution: {integrity: sha512-lNaJgI+2Q5URQBkccEKHTQOPaXdUxnZZElQTZY0MFUAuaEqe1E+Nyvgdz/aIyNi6Z9MzO5dv1H8n58/GELp3+w==}
-
-  onetime@5.1.2:
+    dependencies:
+      wrappy: 1.0.2
+
+  /onetime@5.1.2:
     resolution: {integrity: sha512-kbpaSSGJTWdAY5KPVeMOKXSrPtr8C8C7wodJbcsd51jRnmD+GZu8Y0VoU6Dm5Z4vWr0Ig/1NKuWRKf7j5aaYSg==}
     engines: {node: '>=6'}
-
-  onetime@6.0.0:
+    dependencies:
+      mimic-fn: 2.1.0
+    dev: false
+
+  /onetime@6.0.0:
     resolution: {integrity: sha512-1FlR+gjXK7X+AsAHso35MnyN5KqGwJRi/31ft6x0M194ht7S+rWAvd7PHss9xSKMzE0asv1pyIHaJYq+BbacAQ==}
     engines: {node: '>=12'}
-
-  optionator@0.9.3:
+    dependencies:
+      mimic-fn: 4.0.0
+    dev: false
+
+  /optionator@0.9.3:
     resolution: {integrity: sha512-JjCoypp+jKn1ttEFExxhetCKeJt9zhAgAve5FXHixTvFDW/5aEktX9bufBKLRRMdU7bNtpLfcGu94B3cdEJgjg==}
     engines: {node: '>= 0.8.0'}
-
-  ora@5.4.1:
+    dependencies:
+      '@aashutoshrathi/word-wrap': 1.2.6
+      deep-is: 0.1.4
+      fast-levenshtein: 2.0.6
+      levn: 0.4.1
+      prelude-ls: 1.2.1
+      type-check: 0.4.0
+    dev: true
+
+  /ora@5.4.1:
     resolution: {integrity: sha512-5b6Y85tPxZZ7QytO+BQzysW31HJku27cRIlkbAXaNx+BdcVi+LlRFmVXzeF6a7JCwJpyw5c4b+YSVImQIrBpuQ==}
     engines: {node: '>=10'}
-
-  ora@6.3.1:
+    dependencies:
+      bl: 4.1.0
+      chalk: 4.1.2
+      cli-cursor: 3.1.0
+      cli-spinners: 2.9.2
+      is-interactive: 1.0.0
+      is-unicode-supported: 0.1.0
+      log-symbols: 4.1.0
+      strip-ansi: 6.0.1
+      wcwidth: 1.0.1
+    dev: false
+
+  /ora@6.3.1:
     resolution: {integrity: sha512-ERAyNnZOfqM+Ao3RAvIXkYh5joP220yf59gVe2X/cI6SiCxIdi4c9HZKZD8R6q/RDXEje1THBju6iExiSsgJaQ==}
     engines: {node: ^12.20.0 || ^14.13.1 || >=16.0.0}
-
-  os-tmpdir@1.0.2:
+    dependencies:
+      chalk: 5.3.0
+      cli-cursor: 4.0.0
+      cli-spinners: 2.9.2
+      is-interactive: 2.0.0
+      is-unicode-supported: 1.3.0
+      log-symbols: 5.1.0
+      stdin-discarder: 0.1.0
+      strip-ansi: 7.1.0
+      wcwidth: 1.0.1
+    dev: false
+
+  /os-tmpdir@1.0.2:
     resolution: {integrity: sha512-D2FR03Vir7FIu45XBY20mTb+/ZSWB00sjU9jdQXt83gDrI4Ztz5Fs7/yy74g2N5SVQY4xY1qDr4rNddwYRVX0g==}
     engines: {node: '>=0.10.0'}
-
-  p-cancelable@2.1.1:
+    dev: false
+
+  /p-cancelable@2.1.1:
     resolution: {integrity: sha512-BZOr3nRQHOntUjTrH8+Lh54smKHoHyur8We1V8DSMVrl5A2malOOwuJRnKRDjSnkoeBh4at6BwEnb5I7Jl31wg==}
     engines: {node: '>=8'}
-
-  p-cancelable@3.0.0:
+    dev: false
+
+  /p-cancelable@3.0.0:
     resolution: {integrity: sha512-mlVgR3PGuzlo0MmTdk4cXqXWlwQDLnONTAg6sm62XkMJEiRxN3GL3SffkYvqwonbkJBcrI7Uvv5Zh9yjvn2iUw==}
     engines: {node: '>=12.20'}
-
-  p-limit@3.1.0:
+    dev: false
+
+  /p-limit@3.1.0:
     resolution: {integrity: sha512-TYOanM3wGwNGsZN2cVTYPArw454xnXj5qmWF1bEoAc4+cU/ol7GVh7odevjp1FNHduHc3KZMcFduxU5Xc6uJRQ==}
     engines: {node: '>=10'}
-
-  p-limit@5.0.0:
+    dependencies:
+      yocto-queue: 0.1.0
+
+  /p-limit@5.0.0:
     resolution: {integrity: sha512-/Eaoq+QyLSiXQ4lyYV23f14mZRQcXnxfHrN0vCai+ak9G0pp9iEQukIIZq5NccEvwRB8PUnZT0KsOoDCINS1qQ==}
     engines: {node: '>=18'}
-
-  p-locate@5.0.0:
+    dependencies:
+      yocto-queue: 1.0.0
+    dev: false
+
+  /p-locate@5.0.0:
     resolution: {integrity: sha512-LaNjtRWUBY++zB5nE/NwcaoMylSPk+S+ZHNB1TzdbMJMny6dynpAGt7X/tl/QYq3TIeE6nxHppbo2LGymrG5Pw==}
     engines: {node: '>=10'}
-
-  p-map@4.0.0:
+    dependencies:
+      p-limit: 3.1.0
+
+  /p-map@4.0.0:
     resolution: {integrity: sha512-/bjOqmgETBYB5BoEeGVea8dmvHb2m9GLy1E9W43yeyfP6QQCZGFNa+XRceJEuDB6zqr+gKpIAmlLebMpykw/MQ==}
     engines: {node: '>=10'}
-
-  pako@2.1.0:
+    requiresBuild: true
+    dependencies:
+      aggregate-error: 3.1.0
+    dev: false
+    optional: true
+
+  /pako@2.1.0:
     resolution: {integrity: sha512-w+eufiZ1WuJYgPXbV/PO3NCMEc3xqylkKHzp8bxp1uW4qaSNQUkwmLLEc3kKsfz8lpV1F8Ht3U1Cm+9Srog2ug==}
-
-  parent-module@1.0.1:
+    dev: false
+
+  /parent-module@1.0.1:
     resolution: {integrity: sha512-GQ2EWRpQV8/o+Aw8YqtfZZPfNRWZYkbidE9k5rpl/hC3vtHHBfGm2Ifi6qWV+coDGkrUKZAxE3Lot5kcsRlh+g==}
     engines: {node: '>=6'}
-
-  parse-headers@2.0.5:
+    dependencies:
+      callsites: 3.1.0
+    dev: true
+
+  /parse-headers@2.0.5:
     resolution: {integrity: sha512-ft3iAoLOB/MlwbNXgzy43SWGP6sQki2jQvAyBg/zDFAgr9bfNWZIUj42Kw2eJIl8kEi4PbgE6U1Zau/HwI75HA==}
-
-  parse5-htmlparser2-tree-adapter@6.0.1:
+    dev: false
+
+  /parse5-htmlparser2-tree-adapter@6.0.1:
     resolution: {integrity: sha512-qPuWvbLgvDGilKc5BoicRovlT4MtYT6JfJyBOMDsKoiT+GiuP5qyrPCnR9HcPECIJJmZh5jRndyNThnhhb/vlA==}
-
-  parse5@5.1.1:
+    dependencies:
+      parse5: 6.0.1
+    dev: false
+
+  /parse5@5.1.1:
     resolution: {integrity: sha512-ugq4DFI0Ptb+WWjAdOK16+u/nHfiIrcE+sh8kZMaM0WllQKLI9rOUq6c2b7cwPkXdzfQESqvoqK6ug7U/Yyzug==}
-
-  parse5@6.0.1:
+    dev: false
+
+  /parse5@6.0.1:
     resolution: {integrity: sha512-Ofn/CTFzRGTTxwpNEs9PP93gXShHcTq255nzRYSKe8AkVpZY7e1fpmTfOyoIvjP5HG7Z2ZM7VS9PPhQGW2pOpw==}
-
-  parse5@7.1.2:
+    dev: false
+
+  /parse5@7.1.2:
     resolution: {integrity: sha512-Czj1WaSVpaoj0wbhMzLmWD69anp2WH7FXMB9n1Sy8/ZFF9jolSQVMu1Ij5WIyGmcBmhk7EOndpO4mIpihVqAXw==}
-
-  parseurl@1.3.3:
+    dependencies:
+      entities: 4.5.0
+    dev: false
+
+  /parseurl@1.3.3:
     resolution: {integrity: sha512-CiyeOxFT/JZyN5m0z9PfXw4SCBJ6Sygz1Dpl0wqjlhDEGGBP1GnsUVEL0p63hoG1fcj3fHynXi9NYO4nWOL+qQ==}
     engines: {node: '>= 0.8'}
-
-  path-exists@4.0.0:
+    dev: false
+
+  /path-exists@4.0.0:
     resolution: {integrity: sha512-ak9Qy5Q7jYb2Wwcey5Fpvg2KoAc/ZIhLSLOSBmRmygPsGwkVVt0fZa0qrtMz+m6tJTAHfZQ8FnmB4MG4LWy7/w==}
     engines: {node: '>=8'}
 
-  path-is-absolute@1.0.1:
+  /path-is-absolute@1.0.1:
     resolution: {integrity: sha512-AVbw3UJ2e9bq64vSaS9Am0fje1Pa8pbGqTTsmXfaIiMpnr5DlDhfJOuLj9Sf95ZPVDAUerDfEk88MPmPe7UCQg==}
     engines: {node: '>=0.10.0'}
 
-  path-key@3.1.1:
+  /path-key@3.1.1:
     resolution: {integrity: sha512-ojmeN0qd+y0jszEtoY48r0Peq5dwMEkIlCOu6Q5f41lfkswXuKtYrhgoTpLnyIcHm24Uhqx+5Tqm2InSwLhE6Q==}
     engines: {node: '>=8'}
 
-  path-key@4.0.0:
+  /path-key@4.0.0:
     resolution: {integrity: sha512-haREypq7xkM7ErfgIyA0z+Bj4AGKlMSdlQE2jvJo6huWD1EdkKYV+G/T4nq0YEF2vgTT8kqMFKo1uHn950r4SQ==}
     engines: {node: '>=12'}
-
-  path-scurry@1.11.1:
-    resolution: {integrity: sha512-Xa4Nw17FS9ApQFJ9umLiJS4orGjm7ZzwUrwamcGQuHSzDyth9boKDaycYdDcZDuqYATXw4HFXgaqWTctW/v1HA==}
-    engines: {node: '>=16 || 14 >=14.18'}
-
-  path-to-regexp@0.1.7:
+    dev: false
+
+  /path-scurry@1.10.2:
+    resolution: {integrity: sha512-7xTavNy5RQXnsjANvVvMkEjvloOinkAjv/Z6Ildz9v2RinZ4SBKTWFOVRbaF8p0vpHnyjV/UwNDdKuUv6M5qcA==}
+    engines: {node: '>=16 || 14 >=14.17'}
+    dependencies:
+      lru-cache: 10.2.0
+      minipass: 7.0.4
+    dev: false
+
+  /path-to-regexp@0.1.7:
     resolution: {integrity: sha512-5DFkuoqlv1uYQKxy8omFBeJPQcdoE07Kv2sferDCrAq1ohOU+MSDswDIbnx3YAM60qIOnYa53wBhXW0EbMonrQ==}
-
-  path-type@4.0.0:
+    dev: false
+
+  /path-type@4.0.0:
     resolution: {integrity: sha512-gDKb8aZMDeD/tZWs9P6+q0J9Mwkdl6xMV8TjnGP3qJVJ06bdMgkbBlLU8IdfOsIsFz2BW1rNVT3XuNEl8zPAvw==}
     engines: {node: '>=8'}
-
-  pathe@1.1.2:
+    dev: true
+
+  /pathe@1.1.2:
     resolution: {integrity: sha512-whLdWMYL2TwI08hn8/ZqAbrVemu0LNaNNJZX73O6qaIdCTfXutsLhMkjdENX0qhsQ9uIimo4/aQOmXkoon2nDQ==}
-
-  pathval@1.1.1:
+    dev: false
+
+  /pathval@1.1.1:
     resolution: {integrity: sha512-Dp6zGqpTdETdR63lehJYPeIOqpiNBNtc7BpWSLrOje7UaIsE5aY92r/AunQA7rsXvet3lrJ3JnZX29UPTKXyKQ==}
-
-  pbkdf2@3.1.2:
+    dev: false
+
+  /pbkdf2@3.1.2:
     resolution: {integrity: sha512-iuh7L6jA7JEGu2WxDwtQP1ddOpaJNC4KlDEFfdQajSGgGPNi4OyDc2R7QnbY2bR9QjBVGwgvTdNJZoE7RaxUMA==}
     engines: {node: '>=0.12'}
-
-  peer-id@0.16.0:
+    dependencies:
+      create-hash: 1.2.0
+      create-hmac: 1.1.7
+      ripemd160: 2.0.2
+      safe-buffer: 5.2.1
+      sha.js: 2.4.11
+    dev: false
+
+  /peer-id@0.16.0:
     resolution: {integrity: sha512-EmL7FurFUduU9m1PS9cfJ5TAuCvxKQ7DKpfx3Yj6IKWyBRtosriFuOag/l3ni/dtPgPLwiA4R9IvpL7hsDLJuQ==}
     engines: {node: '>=15.0.0'}
-
-  performance-now@2.1.0:
+    dependencies:
+      class-is: 1.1.0
+      libp2p-crypto: 0.21.2
+      multiformats: 9.9.0
+      protobufjs: 6.11.4
+      uint8arrays: 3.1.1
+    dev: false
+
+  /performance-now@2.1.0:
     resolution: {integrity: sha512-7EAHlyLHI56VEIdK57uwHdHKIaAGbnXPiw0yWbarQZOKaKpvUIgW0jWRVLiatnM+XXlSwsanIBH/hzGMJulMow==}
-
-  picocolors@1.0.1:
-    resolution: {integrity: sha512-anP1Z8qwhkbmu7MFP5iTt+wQKXgwzf7zTyGlcdzabySa9vd0Xt392U0rVmz9poOaBj0uHJKyyo9/upk0HrEQew==}
-
-  picomatch@2.3.1:
+    dev: false
+
+  /picocolors@1.0.0:
+    resolution: {integrity: sha512-1fygroTLlHu66zi26VoTDv8yRgm0Fccecssto+MhsZ0D/DGW2sm8E8AjW7NU5VVTRt5GxbeZ5qBuJr+HyLYkjQ==}
+    dev: false
+
+  /picomatch@2.3.1:
     resolution: {integrity: sha512-JU3teHTNjmE2VCGFzuY8EXzCDVwEqB2a8fsIvwaStHhAWJEeVd1o1QD80CU6+ZdEXXSLbSsuLwJjkCBWqRQUVA==}
     engines: {node: '>=8.6'}
 
-  pino-abstract-transport@1.2.0:
-    resolution: {integrity: sha512-Guhh8EZfPCfH+PMXAb6rKOjGQEoy0xlAIn+irODG5kgfYV+BQ0rGYYWTIel3P5mmyXqkYkPmdIkywsn6QKUR1Q==}
-
-  pino-pretty@11.0.0:
+  /pino-abstract-transport@1.1.0:
+    resolution: {integrity: sha512-lsleG3/2a/JIWUtf9Q5gUNErBqwIu1tUKTT3dUzaf5DySw9ra1wcqKjJjLX1VTY64Wk1eEOYsVGSaGfCK85ekA==}
+    dependencies:
+      readable-stream: 4.5.2
+      split2: 4.2.0
+    dev: false
+
+  /pino-pretty@11.0.0:
     resolution: {integrity: sha512-YFJZqw59mHIY72wBnBs7XhLGG6qpJMa4pEQTRgEPEbjIYbng2LXEZZF1DoyDg9CfejEy8uZCyzpcBXXG0oOCwQ==}
     hasBin: true
-
-  pino-std-serializers@6.2.2:
+    dependencies:
+      colorette: 2.0.20
+      dateformat: 4.6.3
+      fast-copy: 3.0.2
+      fast-safe-stringify: 2.1.1
+      help-me: 5.0.0
+      joycon: 3.1.1
+      minimist: 1.2.8
+      on-exit-leak-free: 2.1.2
+      pino-abstract-transport: 1.1.0
+      pump: 3.0.0
+      readable-stream: 4.5.2
+      secure-json-parse: 2.7.0
+      sonic-boom: 3.8.0
+      strip-json-comments: 3.1.1
+    dev: false
+
+  /pino-std-serializers@6.2.2:
     resolution: {integrity: sha512-cHjPPsE+vhj/tnhCy/wiMh3M3z3h/j15zHQX+S9GkTBgqJuTuJzYJ4gUyACLhDaJ7kk9ba9iRDmbH2tJU03OiA==}
-
-  pino@8.21.0:
-    resolution: {integrity: sha512-ip4qdzjkAyDDZklUaZkcRFb2iA118H9SgRh8yzTkSQK8HilsOJF7rSY8HoW5+I0M46AZgX/pxbprf2vvzQCE0Q==}
+    dev: false
+
+  /pino@8.19.0:
+    resolution: {integrity: sha512-oswmokxkav9bADfJ2ifrvfHUwad6MLp73Uat0IkQWY3iAw5xTRoznXbXksZs8oaOUMpmhVWD+PZogNzllWpJaA==}
     hasBin: true
-
-  pkg-types@1.1.1:
-    resolution: {integrity: sha512-ko14TjmDuQJ14zsotODv7dBlwxKhUKQEhuhmbqo1uCi9BB0Z2alo/wAXg6q1dTR5TyuqYyWhjtfe/Tsh+X28jQ==}
-
-  pnglib@0.0.1:
+    dependencies:
+      atomic-sleep: 1.0.0
+      fast-redact: 3.5.0
+      on-exit-leak-free: 2.1.2
+      pino-abstract-transport: 1.1.0
+      pino-std-serializers: 6.2.2
+      process-warning: 3.0.0
+      quick-format-unescaped: 4.0.4
+      real-require: 0.2.0
+      safe-stable-stringify: 2.4.3
+      sonic-boom: 3.8.0
+      thread-stream: 2.4.1
+    dev: false
+
+  /pkg-types@1.0.3:
+    resolution: {integrity: sha512-nN7pYi0AQqJnoLPC9eHFQ8AcyaixBUOwvqc5TDnIKCMEE6I0y8P7OKA7fPexsXGCGxQDl/cmrLAp26LhcwxZ4A==}
+    dependencies:
+      jsonc-parser: 3.2.1
+      mlly: 1.6.1
+      pathe: 1.1.2
+    dev: false
+
+  /pnglib@0.0.1:
     resolution: {integrity: sha512-95ChzOoYLOPIyVmL+Y6X+abKGXUJlvOVLkB1QQkyXl7Uczc6FElUy/x01NS7r2GX6GRezloO/ecCX9h4U9KadA==}
-
-  pontem-types-bundle@1.0.15:
+    dev: false
+
+  /pontem-types-bundle@1.0.15(@polkadot/util-crypto@12.6.2)(@polkadot/util@12.6.2):
     resolution: {integrity: sha512-PXQTwvb6QB5VW3UILU9w7du55j7hd2mZspfLPcum7XEwxhVhzH22dygd3waSNEhybTgcsV40XB4d3OIdwgaLvw==}
-
-  postcss-value-parser@4.2.0:
+    dependencies:
+      '@polkadot/keyring': 7.9.2(@polkadot/util-crypto@12.6.2)(@polkadot/util@12.6.2)
+      '@polkadot/types': 6.12.1
+      typescript: 4.9.5
+    transitivePeerDependencies:
+      - '@polkadot/util'
+      - '@polkadot/util-crypto'
+    dev: false
+
+  /postcss-value-parser@4.2.0:
     resolution: {integrity: sha512-1NNCs6uurfkVbeXG4S8JFT9t19m45ICnif8zWLd5oPSZ50QnwMfK+H3jv408d4jw/7Bttv5axS5IiHoLaVNHeQ==}
-
-  postcss@8.4.38:
-    resolution: {integrity: sha512-Wglpdk03BSfXkHoQa3b/oulrotAkwrlLDRSOb9D0bN86FdRyE9lppSp33aHNPgBa0JKCoB+drFLZkQoRRYae5A==}
+    dev: false
+
+  /postcss@8.4.31:
+    resolution: {integrity: sha512-PS08Iboia9mts/2ygV3eLpY5ghnUcfLV/EXTOW1E2qYxJKGGBUtNjN76FYHnMs36RmARn41bC0AZmn+rR0OVpQ==}
     engines: {node: ^10 || ^12 || >=14}
-
-  prebuild-install@7.1.2:
+    dependencies:
+      nanoid: 3.3.7
+      picocolors: 1.0.0
+      source-map-js: 1.2.0
+    dev: false
+
+  /postcss@8.4.36:
+    resolution: {integrity: sha512-/n7eumA6ZjFHAsbX30yhHup/IMkOmlmvtEi7P+6RMYf+bGJSUHc3geH4a0NSZxAz/RJfiS9tooCTs9LAVYUZKw==}
+    engines: {node: ^10 || ^12 || >=14}
+    dependencies:
+      nanoid: 3.3.7
+      picocolors: 1.0.0
+      source-map-js: 1.2.0
+    dev: false
+
+  /prebuild-install@7.1.2:
     resolution: {integrity: sha512-UnNke3IQb6sgarcZIDU3gbMeTp/9SSU1DAIkil7PrqG1vZlBtY5msYccSKSHDqa3hNg436IXK+SNImReuA1wEQ==}
     engines: {node: '>=10'}
     hasBin: true
-
-  prelude-ls@1.2.1:
+    dependencies:
+      detect-libc: 2.0.3
+      expand-template: 2.0.3
+      github-from-package: 0.0.0
+      minimist: 1.2.8
+      mkdirp-classic: 0.5.3
+      napi-build-utils: 1.0.2
+      node-abi: 3.57.0
+      pump: 3.0.0
+      rc: 1.2.8
+      simple-get: 4.0.1
+      tar-fs: 2.1.1
+      tunnel-agent: 0.6.0
+    dev: false
+
+  /prelude-ls@1.2.1:
     resolution: {integrity: sha512-vkcDPrRZo1QZLbn5RLGPpg/WmIQ65qoWWhcGKf/b5eplkkarX0m9z8ppCat4mlOqUsWpyNuYgO3VRyrYHSzX5g==}
     engines: {node: '>= 0.8.0'}
-
-  prettier@2.8.8:
+    dev: true
+
+  /prettier@2.8.8:
     resolution: {integrity: sha512-tdN8qQGvNjw4CHbY+XXk0JgCXn9QiF21a55rBe5LJAU+kDyC4WQn4+awm2Xfk2lQMk5fKup9XgzTZtGkjBdP9Q==}
     engines: {node: '>=10.13.0'}
     hasBin: true
-
-  pretty-format@29.7.0:
+    dev: true
+
+  /pretty-format@29.7.0:
     resolution: {integrity: sha512-Pdlw/oPxN+aXdmM9R00JVC9WVFoCLTKJvDVLgmJ+qAffBMxsV85l/Lu7sNx4zSzPyoL2euImuEwHhOXdEgNFZQ==}
     engines: {node: ^14.15.0 || ^16.10.0 || >=18.0.0}
-
-  process-warning@3.0.0:
+    dependencies:
+      '@jest/schemas': 29.6.3
+      ansi-styles: 5.2.0
+      react-is: 18.2.0
+    dev: false
+
+  /process-warning@3.0.0:
     resolution: {integrity: sha512-mqn0kFRl0EoqhnL0GQ0veqFHyIN1yig9RHh/InzORTUiZHFRAur+aMtRkELNwGs9aNwKS6tg/An4NYBPGwvtzQ==}
-
-  process@0.11.10:
+    dev: false
+
+  /process@0.11.10:
     resolution: {integrity: sha512-cdGef/drWFoydD1JsMzuFf8100nZl+GT+yacc2bEced5f9Rjk4z+WtFUTBu9PhOi9j/jfmBPu0mMEY4wIdAF8A==}
     engines: {node: '>= 0.6.0'}
-
-  promise-inflight@1.0.1:
+    dev: false
+
+  /promise-inflight@1.0.1:
     resolution: {integrity: sha512-6zWPyEOFaQBJYcGMHBKTKJ3u6TBsnMFOIZSa6ce1e/ZrrsOlnHRHbabMjLiBYKp+n44X9eUI6VUPaukCXHuG4g==}
+    requiresBuild: true
     peerDependencies:
       bluebird: '*'
     peerDependenciesMeta:
       bluebird:
         optional: true
-
-  promise-retry@2.0.1:
+    dev: false
+    optional: true
+
+  /promise-retry@2.0.1:
     resolution: {integrity: sha512-y+WKFlBR8BGXnsNlIHFGPZmyDf3DFMoLhaflAnyZgV6rG6xu+JwesTo2Q9R6XwYmtmwAFCkAk3e35jEdoeh/3g==}
     engines: {node: '>=10'}
-
-  prop-types@15.8.1:
+    requiresBuild: true
+    dependencies:
+      err-code: 2.0.3
+      retry: 0.12.0
+    dev: false
+    optional: true
+
+  /prop-types@15.8.1:
     resolution: {integrity: sha512-oj87CgZICdulUohogVAR7AjlC0327U4el4L6eAvOqCeudMDVU0NThNaV+b9Df4dXgSP1gXMTnPdhfe/2qDH5cg==}
-
-  propagate@2.0.1:
+    dependencies:
+      loose-envify: 1.4.0
+      object-assign: 4.1.1
+      react-is: 16.13.1
+    dev: false
+
+  /propagate@2.0.1:
     resolution: {integrity: sha512-vGrhOavPSTz4QVNuBNdcNXePNdNMaO1xj9yBeH1ScQPjk/rhg9sSlCXPhMkFuaNNW/syTvYqsnbIJxMBfRbbag==}
     engines: {node: '>= 8'}
-
-  proto-list@1.2.4:
+    dev: false
+
+  /proto-list@1.2.4:
     resolution: {integrity: sha512-vtK/94akxsTMhe0/cbfpR+syPuszcuwhqVjJq26CuNDgFGj682oRBXOP5MJpv2r7JtE8MsiepGIqvvOTBwn2vA==}
-
-  protobufjs@6.11.4:
+    dev: false
+
+  /protobufjs@6.11.4:
     resolution: {integrity: sha512-5kQWPaJHi1WoCpjTGszzQ32PG2F4+wRY6BmAT4Vfw56Q2FZ4YZzK20xUYQH4YkfehY1e6QSICrJquM6xXZNcrw==}
     hasBin: true
-
-  proxy-addr@2.0.7:
+    requiresBuild: true
+    dependencies:
+      '@protobufjs/aspromise': 1.1.2
+      '@protobufjs/base64': 1.1.2
+      '@protobufjs/codegen': 2.0.4
+      '@protobufjs/eventemitter': 1.1.0
+      '@protobufjs/fetch': 1.1.0
+      '@protobufjs/float': 1.0.2
+      '@protobufjs/inquire': 1.1.0
+      '@protobufjs/path': 1.1.2
+      '@protobufjs/pool': 1.1.0
+      '@protobufjs/utf8': 1.1.0
+      '@types/long': 4.0.2
+      '@types/node': 20.12.12
+      long: 4.0.0
+    dev: false
+
+  /proxy-addr@2.0.7:
     resolution: {integrity: sha512-llQsMLSUDUPT44jdrU/O37qlnifitDP+ZwrmmZcoSKyLKvtZxpyV0n2/bD/N4tBAAZ/gJEdZU7KMraoK1+XYAg==}
     engines: {node: '>= 0.10'}
-
-  proxy-from-env@1.1.0:
+    dependencies:
+      forwarded: 0.2.0
+      ipaddr.js: 1.9.1
+    dev: false
+
+  /proxy-from-env@1.1.0:
     resolution: {integrity: sha512-D+zkORCbA9f1tdWRK0RaCR3GPv50cMxcrz4X8k5LTSUD1Dkw47mKJEZQNunItRTkWwgtaUSo1RVFRIG9ZXiFYg==}
-
-  prr@1.0.1:
+    dev: false
+
+  /prr@1.0.1:
     resolution: {integrity: sha512-yPw4Sng1gWghHQWj0B3ZggWUm4qVbPwPFcRG8KyxiU7J2OHFSoEHKS+EZ3fv5l1t9CyCiop6l/ZYeWbrgoQejw==}
-
-  psl@1.9.0:
+    dev: false
+
+  /psl@1.9.0:
     resolution: {integrity: sha512-E/ZsdU4HLs/68gYzgGTkMicWTLPdAftJLfJFlLUAAKZGkStNU72sZjT66SnMDVOfOWY/YAoiD7Jxa9iHvngcag==}
-
-  pump@3.0.0:
+    dev: false
+
+  /pump@3.0.0:
     resolution: {integrity: sha512-LwZy+p3SFs1Pytd/jYct4wpv49HiYCqd9Rlc5ZVdk0V+8Yzv6jR5Blk3TRmPL1ft69TxP0IMZGJ+WPFU2BFhww==}
-
-  punycode@2.1.0:
+    dependencies:
+      end-of-stream: 1.4.4
+      once: 1.4.0
+    dev: false
+
+  /punycode@2.1.0:
     resolution: {integrity: sha512-Yxz2kRwT90aPiWEMHVYnEf4+rhwF1tBmmZ4KepCP+Wkium9JxtWnUm1nqGwpiAHr/tnTSeHqr3wb++jgSkXjhA==}
     engines: {node: '>=6'}
-
-  punycode@2.3.1:
+    dev: false
+
+  /punycode@2.3.1:
     resolution: {integrity: sha512-vYt7UD1U9Wg6138shLtLOvdAu+8DsC/ilFtEVHcH+wydcSpNE20AfSOduf6MkRFahL5FY7X1oU7nKVZFtfq8Fg==}
     engines: {node: '>=6'}
 
-  qs@6.11.0:
+  /qs@6.11.0:
     resolution: {integrity: sha512-MvjoMCJwEarSbUYk5O+nmoSzSutSsTwF85zcHPQ9OrlFoZOYIjaqBAJIqIXjptyD5vThxGq52Xu/MaJzRkIk4Q==}
     engines: {node: '>=0.6'}
-
-  qs@6.5.3:
+    dependencies:
+      side-channel: 1.0.6
+    dev: false
+
+  /qs@6.5.3:
     resolution: {integrity: sha512-qxXIEh4pCGfHICj1mAJQ2/2XVZkjCDTcEgfoSQxc/fYivUZxTkk7L3bDBJSoNrEzXI17oUO5Dp07ktqE5KzczA==}
     engines: {node: '>=0.6'}
-
-  query-string@5.1.1:
+    dev: false
+
+  /query-string@5.1.1:
     resolution: {integrity: sha512-gjWOsm2SoGlgLEdAGt7a6slVOk9mGiXmPFMqrEhLQ68rhQuBnpfs3+EmlvqKyxnCo9/PPlF+9MtY02S1aFg+Jw==}
     engines: {node: '>=0.10.0'}
-
-  querystringify@2.2.0:
+    dependencies:
+      decode-uri-component: 0.2.2
+      object-assign: 4.1.1
+      strict-uri-encode: 1.1.0
+    dev: false
+
+  /querystringify@2.2.0:
     resolution: {integrity: sha512-FIqgj2EUvTa7R50u0rGsyTftzjYmv/a3hO345bZNrqabNqjtgiDMgmo4mkUjd+nzU5oF3dClKqFIPUKybUyqoQ==}
-
-  queue-microtask@1.2.3:
+    dev: false
+
+  /queue-microtask@1.2.3:
     resolution: {integrity: sha512-NuaNSa6flKT5JaSYQzJok04JzTL1CA6aGhv5rfLW3PgqA+M2ChpZQnAC8h8i4ZFkBS8X5RqkDBHA7r4hej3K9A==}
 
-  quick-format-unescaped@4.0.4:
+  /quick-format-unescaped@4.0.4:
     resolution: {integrity: sha512-tYC1Q1hgyRuHgloV/YXs2w15unPVh8qfu/qCTfhTYamaw7fyhumKa2yGpdSo87vY32rIclj+4fWYQXUMs9EHvg==}
-
-  quick-lru@5.1.1:
+    dev: false
+
+  /quick-lru@5.1.1:
     resolution: {integrity: sha512-WuyALRjWPDGtt/wzJiadO5AXY+8hZ80hVpe6MyivgraREW751X3SbhRvG3eLKOYN+8VEvqLcf3wdnt44Z4S4SA==}
     engines: {node: '>=10'}
-
-  randombytes@2.1.0:
+    dev: false
+
+  /randombytes@2.1.0:
     resolution: {integrity: sha512-vYl3iOX+4CKUWuxGi9Ukhie6fsqXqS9FE2Zaic4tNFD2N2QQaXOMFbuKK4QmDHC0JO6B1Zp41J0LpT0oR68amQ==}
-
-  randomness@1.6.9:
+    dependencies:
+      safe-buffer: 5.2.1
+    dev: false
+
+  /randomness@1.6.9:
     resolution: {integrity: sha512-jKxjHaBm2cXYUYJDUVmbDEmuqfbz4j8neJCrCLw3EJoZ7SNdulUZLlTVmEral4iUSovwWsplGptvFReOaSkQjQ==}
     engines: {node: '>=14 <15 || >=16 <17 || >=18'}
-
-  range-parser@1.2.1:
+    dependencies:
+      fft-js: 0.0.12
+      mathjs: 12.4.2
+    dev: false
+
+  /range-parser@1.2.1:
     resolution: {integrity: sha512-Hrgsx+orqoygnmhFbKaHE6c296J+HTAQXoxEF6gNupROmmGJRoyzfG3ccAveqCBrwr/2yxQ5BVd/GTl5agOwSg==}
     engines: {node: '>= 0.6'}
-
-  raw-body@2.5.1:
+    dev: false
+
+  /raw-body@2.5.1:
     resolution: {integrity: sha512-qqJBtEyVgS0ZmPGdCFPWJ3FreoqvG4MVQln/kCgF7Olq95IbOp0/BWyMwbdtn4VTvkM8Y7khCQ2Xgk/tcrCXig==}
     engines: {node: '>= 0.8'}
-
-  raw-body@2.5.2:
+    dependencies:
+      bytes: 3.1.2
+      http-errors: 2.0.0
+      iconv-lite: 0.4.24
+      unpipe: 1.0.0
+    dev: false
+
+  /raw-body@2.5.2:
     resolution: {integrity: sha512-8zGqypfENjCIqGhgXToC8aB2r7YrBX+AQAfIPs/Mlk+BtPTztOvTS01NRW/3Eh60J+a48lt8qsCzirQ6loCVfA==}
     engines: {node: '>= 0.8'}
-
-  rc@1.2.8:
+    dependencies:
+      bytes: 3.1.2
+      http-errors: 2.0.0
+      iconv-lite: 0.4.24
+      unpipe: 1.0.0
+    dev: false
+
+  /rc@1.2.8:
     resolution: {integrity: sha512-y3bGgqKj3QBdxLbLkomlohkvsA8gdAiUQlSBJnBhfn+BPxg4bc62d8TcBW15wavDfgexCgccckhcZvywyQYPOw==}
     hasBin: true
-
-  react-copy-to-clipboard@5.1.0:
+    dependencies:
+      deep-extend: 0.6.0
+      ini: 1.3.8
+      minimist: 1.2.8
+      strip-json-comments: 2.0.1
+    dev: false
+
+  /react-copy-to-clipboard@5.1.0(react@18.2.0):
     resolution: {integrity: sha512-k61RsNgAayIJNoy9yDsYzDe/yAZAzEbEgcz3DZMhF686LEyukcE1hzurxe85JandPUG+yTfGVFzuEw3xt8WP/A==}
     peerDependencies:
       react: ^15.3.0 || 16 || 17 || 18
-
-  react-dom@18.3.1:
-    resolution: {integrity: sha512-5m4nQKp+rZRb09LNH59GM4BxTh9251/ylbKIbpe7TpGxfJ+9kv6BLkLBXIjjspbgbnIBNqlI23tRnTWT0snUIw==}
+    dependencies:
+      copy-to-clipboard: 3.3.3
+      prop-types: 15.8.1
+      react: 18.2.0
+    dev: false
+
+  /react-dom@18.2.0(react@18.2.0):
+    resolution: {integrity: sha512-6IMTriUmvsjHUjNtEDudZfuDQUoWXVxKHhlEGSk81n4YFS+r/Kl99wXiwlVXtPBtJenozv2P+hxDsw9eA7Xo6g==}
     peerDependencies:
-      react: ^18.3.1
-
-  react-is@16.13.1:
+      react: ^18.2.0
+    dependencies:
+      loose-envify: 1.4.0
+      react: 18.2.0
+      scheduler: 0.23.0
+    dev: false
+
+  /react-is@16.13.1:
     resolution: {integrity: sha512-24e6ynE2H+OKt4kqsOvNd8kBpV65zoxbA4BVsEOB3ARVWQki/DHzaUoC5KuON/BiccDaCCTZBuOcfZs70kR8bQ==}
-
-  react-is@18.3.1:
-    resolution: {integrity: sha512-/LLMVyas0ljjAtoYiPqYiL8VWXzUUdThrmU5+n20DZv+a+ClRoevUzw5JxU+Ieh5/c87ytoTBV9G1FiKfNJdmg==}
-
-  react@18.3.1:
-    resolution: {integrity: sha512-wS+hAgJShR0KhEvPJArfuPVN1+Hz1t0Y6n5jLrGQbkb4urgPE/0Rve+1kMB1v/oWgHgm4WIcV+i7F2pTVj+2iQ==}
+    dev: false
+
+  /react-is@18.2.0:
+    resolution: {integrity: sha512-xWGDIW6x921xtzPkhiULtthJHoJvBbF3q26fzloPCK0hsvxtPVelvftw3zjbHWSkR2km9Z+4uxbDDK/6Zw9B8w==}
+    dev: false
+
+  /react@18.2.0:
+    resolution: {integrity: sha512-/3IjMdb2L9QbBdWiW5e3P2/npwMBaU9mHCSCUzNln0ZCYbcfTsGbTJrU/kGemdH2IWmB2ioZ+zkxtmq6g09fGQ==}
     engines: {node: '>=0.10.0'}
-
-  readable-stream@3.6.2:
+    dependencies:
+      loose-envify: 1.4.0
+    dev: false
+
+  /readable-stream@3.6.2:
     resolution: {integrity: sha512-9u/sniCrY3D5WdsERHzHE4G2YCXqoG5FTHUiCC4SIbr6XcLZBY05ya9EKjYek9O5xOAwjGq+1JdGBAS7Q9ScoA==}
     engines: {node: '>= 6'}
-
-  readable-stream@4.5.2:
+    dependencies:
+      inherits: 2.0.4
+      string_decoder: 1.3.0
+      util-deprecate: 1.0.2
+    dev: false
+
+  /readable-stream@4.5.2:
     resolution: {integrity: sha512-yjavECdqeZ3GLXNgRXgeQEdz9fvDDkNKyHnbHRFtOr7/LcfgBcmct7t/ET+HaCTqfh06OzoAxrkN/IfjJBVe+g==}
     engines: {node: ^12.22.0 || ^14.17.0 || >=16.0.0}
-
-  readdirp@3.6.0:
+    dependencies:
+      abort-controller: 3.0.0
+      buffer: 6.0.3
+      events: 3.3.0
+      process: 0.11.10
+      string_decoder: 1.3.0
+    dev: false
+
+  /readdirp@3.6.0:
     resolution: {integrity: sha512-hOS089on8RduqdbhvQ5Z37A0ESjsqz6qnRcffsMU3495FuTdqSm+7bhJ29JvIOsBDEEnan5DPu9t3To9VRlMzA==}
     engines: {node: '>=8.10.0'}
-
-  real-require@0.2.0:
+    dependencies:
+      picomatch: 2.3.1
+    dev: false
+
+  /real-require@0.2.0:
     resolution: {integrity: sha512-57frrGM/OCTLqLOAh0mhVA9VBMHd+9U7Zb2THMGdBUoZVOtGbJzjxsYGDJ3A9AYYCP4hn6y1TVbaOfzWtm5GFg==}
     engines: {node: '>= 12.13.0'}
-
-  reflect-metadata@0.2.2:
+    dev: false
+
+  /reflect-metadata@0.2.2:
     resolution: {integrity: sha512-urBwgfrvVP/eAyXx4hluJivBKzuEbSQs9rKWCrCkbSxNv8mxPcUZKeuoF3Uy4mJl3Lwprp6yy5/39VWigZ4K6Q==}
-
-  regenerator-runtime@0.14.1:
+    dev: false
+
+  /regenerator-runtime@0.14.1:
     resolution: {integrity: sha512-dYnhHh0nJoMfnkZs6GmmhFknAGRrLznOu5nc9ML+EJxGvrx6H7teuevqVqCuPcPK//3eDrrjQhehXVx9cnkGdw==}
-
-  regexp.prototype.flags@1.5.2:
+    dev: false
+
+  /regexp.prototype.flags@1.5.2:
     resolution: {integrity: sha512-NcDiDkTLuPR+++OCKB0nWafEmhg/Da8aUPLPMQbK+bxKKCm1/S5he+AqYa4PlMCVBalb4/yxIRub6qkEx5yJbw==}
     engines: {node: '>= 0.4'}
-
-  request@2.88.2:
+    dependencies:
+      call-bind: 1.0.7
+      define-properties: 1.2.1
+      es-errors: 1.3.0
+      set-function-name: 2.0.2
+    dev: false
+
+  /request@2.88.2:
     resolution: {integrity: sha512-MsvtOrfG9ZcrOwAW+Qi+F6HbD0CWXEh9ou77uOb7FM2WPhwT7smM833PzanhJLsgXjN89Ir6V2PczXNnMpwKhw==}
     engines: {node: '>= 6'}
     deprecated: request has been deprecated, see https://github.com/request/request/issues/3142
-
-  require-directory@2.1.1:
+    dependencies:
+      aws-sign2: 0.7.0
+      aws4: 1.12.0
+      caseless: 0.12.0
+      combined-stream: 1.0.8
+      extend: 3.0.2
+      forever-agent: 0.6.1
+      form-data: 2.3.3
+      har-validator: 5.1.5
+      http-signature: 1.2.0
+      is-typedarray: 1.0.0
+      isstream: 0.1.2
+      json-stringify-safe: 5.0.1
+      mime-types: 2.1.35
+      oauth-sign: 0.9.0
+      performance-now: 2.1.0
+      qs: 6.5.3
+      safe-buffer: 5.2.1
+      tough-cookie: 2.5.0
+      tunnel-agent: 0.6.0
+      uuid: 3.4.0
+    dev: false
+
+  /require-directory@2.1.1:
     resolution: {integrity: sha512-fGxEI7+wsG9xrvdjsrlmL22OMTTiHRwAMroiEeMgq8gzoLC/PQr7RsRDSTLUg/bZAZtF+TVIkHc6/4RIKrui+Q==}
     engines: {node: '>=0.10.0'}
 
-  require-from-string@2.0.2:
+  /require-from-string@2.0.2:
     resolution: {integrity: sha512-Xf0nWe6RseziFMu+Ap9biiUbmplq6S9/p+7w7YXP/JBHhrUDDUhwa+vANyubuqfZWTveU//DYVGsDG7RKL/vEw==}
     engines: {node: '>=0.10.0'}
-
-  requires-port@1.0.0:
+    dev: false
+
+  /requires-port@1.0.0:
     resolution: {integrity: sha512-KigOCHcocU3XODJxsu8i/j8T9tzT4adHiecwORRQ0ZZFcp7ahwXuRU1m+yuO90C5ZUyGeGfocHDI14M3L3yDAQ==}
-
-  resolve-alpn@1.2.1:
+    dev: false
+
+  /resolve-alpn@1.2.1:
     resolution: {integrity: sha512-0a1F4l73/ZFZOakJnQ3FvkJ2+gSTQWz/r2KE5OdDY0TxPm5h4GkqkWWfM47T7HsbnOtcJVEF4epCVy6u7Q3K+g==}
-
-  resolve-from@4.0.0:
+    dev: false
+
+  /resolve-from@4.0.0:
     resolution: {integrity: sha512-pb/MYmXstAkysRFx8piNI1tGFNQIFA3vkE3Gq4EuA1dF6gHp/+vgZqsCGJapvy8N3Q+4o7FwvquPJcnZ7RYy4g==}
     engines: {node: '>=4'}
-
-  resolve-pkg-maps@1.0.0:
+    dev: true
+
+  /resolve-pkg-maps@1.0.0:
     resolution: {integrity: sha512-seS2Tj26TBVOC2NIc2rOe2y2ZO7efxITtLZcGSOnHHNOQ7CkiUBfw0Iw2ck6xkIhPwLhKNLS8BO+hEpngQlqzw==}
-
-  responselike@2.0.1:
+    dev: false
+
+  /responselike@2.0.1:
     resolution: {integrity: sha512-4gl03wn3hj1HP3yzgdI7d3lCkF95F21Pz4BPGvKHinyQzALR5CapwC8yIi0Rh58DEMQ/SguC03wFj2k0M/mHhw==}
-
-  restore-cursor@3.1.0:
+    dependencies:
+      lowercase-keys: 2.0.0
+    dev: false
+
+  /restore-cursor@3.1.0:
     resolution: {integrity: sha512-l+sSefzHpj5qimhFSE5a8nufZYAM3sBSVMAPtYkmC+4EH2anSGaEMXSD0izRQbu9nfyQ9y5JrVmp7E8oZrUjvA==}
     engines: {node: '>=8'}
-
-  restore-cursor@4.0.0:
+    dependencies:
+      onetime: 5.1.2
+      signal-exit: 3.0.7
+    dev: false
+
+  /restore-cursor@4.0.0:
     resolution: {integrity: sha512-I9fPXU9geO9bHOt9pHHOhOkYerIMsmVaWB0rA2AI9ERh/+x/i7MV5HKBNrg+ljO5eoPVgCcnFuRjJ9uH6I/3eg==}
     engines: {node: ^12.20.0 || ^14.13.1 || >=16.0.0}
-
-  retry@0.12.0:
+    dependencies:
+      onetime: 5.1.2
+      signal-exit: 3.0.7
+    dev: false
+
+  /retry@0.12.0:
     resolution: {integrity: sha512-9LkiTwjUh6rT555DtE9rTX+BKByPfrMzEAtnlEtdEwr3Nkffwiihqe2bWADg+OQRjt9gl6ICdmB/ZFDCGAtSow==}
     engines: {node: '>= 4'}
-
-  reusify@1.0.4:
+    requiresBuild: true
+    dev: false
+    optional: true
+
+  /reusify@1.0.4:
     resolution: {integrity: sha512-U9nH88a3fc/ekCF1l0/UP1IosiuIjyTh7hBvXVMHYgVcfGvt897Xguj2UOLDeI5BG2m7/uwyaLVT6fbtCwTyzw==}
     engines: {iojs: '>=1.0.0', node: '>=0.10.0'}
 
-  rimraf@3.0.2:
+  /rimraf@3.0.2:
     resolution: {integrity: sha512-JZkJMZkAGFFPP2YqXZXPbMlMBgsxzE8ILs4lMIX/2o0L9UBw9O/Y3o6wFw/i9YLapcUJWwqbi3kdxIPdC62TIA==}
     hasBin: true
-
-  ripemd160@2.0.2:
+    dependencies:
+      glob: 7.2.3
+
+  /ripemd160@2.0.2:
     resolution: {integrity: sha512-ii4iagi25WusVoiC4B4lq7pbXfAp3D9v5CwfkY33vffw2+pkDjY1D8GaN7spsxvCSx8dkPqOZCEZyfxcmJG2IA==}
-
-  rlp@2.2.7:
+    dependencies:
+      hash-base: 3.1.0
+      inherits: 2.0.4
+    dev: false
+
+  /rlp@2.2.7:
     resolution: {integrity: sha512-d5gdPmgQ0Z+AklL2NVXr/IoSjNZFfTVvQWzL/AM2AOcSzYP2xjlb0AC8YyCLc41MSNf6P6QVtjgPdmVtzb+4lQ==}
     hasBin: true
-
-  rlp@3.0.0:
+    dependencies:
+      bn.js: 5.2.1
+    dev: false
+
+  /rlp@3.0.0:
     resolution: {integrity: sha512-PD6U2PGk6Vq2spfgiWZdomLvRGDreBLxi5jv5M8EpRo3pU6VEm31KO+HFxE18Q3vgqfDrQ9pZA3FP95rkijNKw==}
     hasBin: true
-
-  roarr@2.15.4:
+    dev: false
+
+  /roarr@2.15.4:
     resolution: {integrity: sha512-CHhPh+UNHD2GTXNYhPWLnU8ONHdI+5DI+4EYIAOaiD63rHeYlZvyh8P+in5999TTSFgUYuKUAjzRI4mdh/p+2A==}
     engines: {node: '>=8.0'}
-
-  rollup@4.18.0:
-    resolution: {integrity: sha512-QmJz14PX3rzbJCN1SG4Xe/bAAX2a6NpCP8ab2vfu2GiUr8AQcr2nCV/oEO3yneFarB67zk8ShlIyWb2LGTb3Sg==}
+    dependencies:
+      boolean: 3.2.0
+      detect-node: 2.1.0
+      globalthis: 1.0.3
+      json-stringify-safe: 5.0.1
+      semver-compare: 1.0.0
+      sprintf-js: 1.1.3
+    dev: false
+
+  /rollup@4.13.0:
+    resolution: {integrity: sha512-3YegKemjoQnYKmsBlOHfMLVPPA5xLkQ8MHLLSw/fBrFaVkEayL51DilPpNNLq1exr98F2B1TzrV0FUlN3gWRPg==}
     engines: {node: '>=18.0.0', npm: '>=8.0.0'}
     hasBin: true
-
-  rrweb-cssom@0.6.0:
+    dependencies:
+      '@types/estree': 1.0.5
+    optionalDependencies:
+      '@rollup/rollup-android-arm-eabi': 4.13.0
+      '@rollup/rollup-android-arm64': 4.13.0
+      '@rollup/rollup-darwin-arm64': 4.13.0
+      '@rollup/rollup-darwin-x64': 4.13.0
+      '@rollup/rollup-linux-arm-gnueabihf': 4.13.0
+      '@rollup/rollup-linux-arm64-gnu': 4.13.0
+      '@rollup/rollup-linux-arm64-musl': 4.13.0
+      '@rollup/rollup-linux-riscv64-gnu': 4.13.0
+      '@rollup/rollup-linux-x64-gnu': 4.13.0
+      '@rollup/rollup-linux-x64-musl': 4.13.0
+      '@rollup/rollup-win32-arm64-msvc': 4.13.0
+      '@rollup/rollup-win32-ia32-msvc': 4.13.0
+      '@rollup/rollup-win32-x64-msvc': 4.13.0
+      fsevents: 2.3.3
+    dev: false
+
+  /rrweb-cssom@0.6.0:
     resolution: {integrity: sha512-APM0Gt1KoXBz0iIkkdB/kfvGOwC4UuJFeG/c+yV7wSc7q96cG/kJ0HiYCnzivD9SB53cLV1MlHFNfOuPaadYSw==}
-
-  run-async@3.0.0:
+    dev: false
+
+  /run-async@3.0.0:
     resolution: {integrity: sha512-540WwVDOMxA6dN6We19EcT9sc3hkXPw5mzRNGM3FkdN/vtE9NFvj5lFAPNwUDmJjXidm3v7TC1cTE7t17Ulm1Q==}
     engines: {node: '>=0.12.0'}
-
-  run-parallel@1.2.0:
+    dev: false
+
+  /run-parallel@1.2.0:
     resolution: {integrity: sha512-5l4VyZR86LZ/lDxZTR6jqL8AFE2S0IFLMP26AbjsLVADxHdhB/c0GUsH+y39UfCi3dzz8OlQuPmnaJOMoDHQBA==}
-
-  rxjs@6.6.7:
+    dependencies:
+      queue-microtask: 1.2.3
+
+  /rxjs@6.6.7:
     resolution: {integrity: sha512-hTdwr+7yYNIT5n4AMYp85KA6yw2Va0FLa3Rguvbpa4W3I5xynaBZo41cM3XM+4Q6fRMj3sBYIR1VAmZMXYJvRQ==}
     engines: {npm: '>=2.0.0'}
-
-  rxjs@7.8.1:
+    dependencies:
+      tslib: 1.14.1
+    dev: false
+
+  /rxjs@7.8.1:
     resolution: {integrity: sha512-AA3TVj+0A2iuIoQkWEK/tqFjBq2j+6PO6Y0zJcvzLAFhEFIO3HL0vls9hWLncZbAAbK0mar7oZ4V079I/qPMxg==}
-
-  safe-buffer@5.1.2:
+    dependencies:
+      tslib: 2.6.2
+    dev: false
+
+  /safe-buffer@5.1.2:
     resolution: {integrity: sha512-Gd2UZBJDkXlY7GbJxfsE8/nvKkUEU1G38c1siN6QP6a9PT9MmHB8GnpscSmMJSoF8LOIrt8ud/wPtojys4G6+g==}
-
-  safe-buffer@5.2.1:
+    dev: false
+
+  /safe-buffer@5.2.1:
     resolution: {integrity: sha512-rp3So07KcdmmKbGvgaNxQSJr7bGVSVk5S9Eq1F+ppbRo70+YeaDxkw5Dd8NPN+GD6bjnYm2VuPuCXmpuYvmCXQ==}
-
-  safe-stable-stringify@2.4.3:
+    dev: false
+
+  /safe-stable-stringify@2.4.3:
     resolution: {integrity: sha512-e2bDA2WJT0wxseVd4lsDP4+3ONX6HpMXQa1ZhFQ7SU+GjvORCmShbCMltrtIDfkYhVHrOcPtj+KhmDBdPdZD1g==}
     engines: {node: '>=10'}
-
-  safer-buffer@2.1.2:
+    dev: false
+
+  /safer-buffer@2.1.2:
     resolution: {integrity: sha512-YZo3K82SD7Riyi0E1EQPojLz7kpepnSQI9IyPbHHg1XXXevb5dJI7tpyN2ADxGcQbHG7vcyRHk0cbwqcQriUtg==}
-
-  saxes@6.0.0:
+    dev: false
+
+  /saxes@6.0.0:
     resolution: {integrity: sha512-xAg7SOnEhrm5zI3puOOKyy1OMcMlIJZYNJY7xLBwSze0UjhPLnWfj2GF2EpT0jmzaJKIWKHLsaSSajf35bcYnA==}
     engines: {node: '>=v12.22.7'}
-
-  scale-ts@1.6.0:
+    dependencies:
+      xmlchars: 2.2.0
+    dev: false
+
+  /scale-ts@1.6.0:
     resolution: {integrity: sha512-Ja5VCjNZR8TGKhUumy9clVVxcDpM+YFjAnkMuwQy68Hixio3VRRvWdE3g8T/yC+HXA0ZDQl2TGyUmtmbcVl40Q==}
-
-  scheduler@0.23.2:
-    resolution: {integrity: sha512-UOShsPwz7NrMUqhR6t0hWjFduvOzbtv7toDH1/hIrfRNIDBnnBWd0CwJTGvTpngVlmwGCdP9/Zl/tVrDqcuYzQ==}
-
-  scrypt-js@3.0.1:
+    requiresBuild: true
+    dev: false
+    optional: true
+
+  /scheduler@0.23.0:
+    resolution: {integrity: sha512-CtuThmgHNg7zIZWAXi3AsyIzA3n4xx7aNyjwC2VJldO2LMVDhFK+63xGqq6CsJH4rTAt6/M+N4GhZiDYPx9eUw==}
+    dependencies:
+      loose-envify: 1.4.0
+    dev: false
+
+  /scrypt-js@3.0.1:
     resolution: {integrity: sha512-cdwTTnqPu0Hyvf5in5asVdZocVDTNRmR7XEcJuIzMjJeSHybHl7vpB66AzwTaIg6CLSbtjcxc8fqcySfnTkccA==}
-
-  scryptsy@2.1.0:
+    dev: false
+
+  /scryptsy@2.1.0:
     resolution: {integrity: sha512-1CdSqHQowJBnMAFyPEBRfqag/YP9OF394FV+4YREIJX4ljD7OxvQRDayyoyyCk+senRjSkP6VnUNQmVQqB6g7w==}
-
-  secp256k1@4.0.3:
+    dev: false
+
+  /secp256k1@4.0.3:
     resolution: {integrity: sha512-NLZVf+ROMxwtEj3Xa562qgv2BK5e2WNmXPiOdVIPLgs6lyTzMvBq0aWTYMI5XCP9jZMVKOcqZLw/Wc4vDkuxhA==}
     engines: {node: '>=10.0.0'}
-
-  secure-json-parse@2.7.0:
+    requiresBuild: true
+    dependencies:
+      elliptic: 6.5.4
+      node-addon-api: 2.0.2
+      node-gyp-build: 4.7.0
+    dev: false
+
+  /secure-json-parse@2.7.0:
     resolution: {integrity: sha512-6aU+Rwsezw7VR8/nyvKTx8QpWH9FrcYiXXlqC4z5d5XQBDRqtbfsRjnwGyqbi3gddNtWHuEk9OANUotL26qKUw==}
-
-  seedrandom@3.0.5:
+    dev: false
+
+  /seedrandom@3.0.5:
     resolution: {integrity: sha512-8OwmbklUNzwezjGInmZ+2clQmExQPvomqjL7LFqOYqtmuxRgQYqOD3mHaU+MvZn5FLUeVxVfQjwLZW/n/JFuqg==}
-
-  semaphore-async-await@1.5.1:
+    dev: false
+
+  /semaphore-async-await@1.5.1:
     resolution: {integrity: sha512-b/ptP11hETwYWpeilHXXQiV5UJNJl7ZWWooKRE5eBIYWoom6dZ0SluCIdCtKycsMtZgKWE01/qAw6jblw1YVhg==}
     engines: {node: '>=4.1'}
-
-  semver-compare@1.0.0:
+    dev: false
+
+  /semver-compare@1.0.0:
     resolution: {integrity: sha512-YM3/ITh2MJ5MtzaM429anh+x2jiLVjqILF4m4oyQB18W7Ggea7BfqdH/wGMK7dDiMghv/6WG7znWMwUDzJiXow==}
-
-  semver@5.7.2:
+    dev: false
+
+  /semver@5.7.2:
     resolution: {integrity: sha512-cBznnQ9KjJqU67B52RMC65CMarK2600WFnbkcaiwWq3xy/5haFJlshgnpjovMVJ+Hff49d8GEn0b87C5pDQ10g==}
     hasBin: true
-
-  semver@7.6.2:
+    dev: false
+
+  /semver@7.6.2:
     resolution: {integrity: sha512-FNAIBWCx9qcRhoHcgcJ0gvU7SN1lYU2ZXuSfl04bSC5OpvDHFyJCjdNHomPXxjQlCBU67YW64PzY7/VIEH7F2w==}
     engines: {node: '>=10'}
     hasBin: true
 
-  send@0.18.0:
+  /send@0.18.0:
     resolution: {integrity: sha512-qqWzuOjSFOuqPjFe4NOsMLafToQQwBSOEpS+FwEt3A2V3vKubTquT3vmLTQpFgMXp8AlFWFuP1qKaJZOtPpVXg==}
     engines: {node: '>= 0.8.0'}
-
-  serialize-error@7.0.1:
+    dependencies:
+      debug: 2.6.9
+      depd: 2.0.0
+      destroy: 1.2.0
+      encodeurl: 1.0.2
+      escape-html: 1.0.3
+      etag: 1.8.1
+      fresh: 0.5.2
+      http-errors: 2.0.0
+      mime: 1.6.0
+      ms: 2.1.3
+      on-finished: 2.4.1
+      range-parser: 1.2.1
+      statuses: 2.0.1
+    transitivePeerDependencies:
+      - supports-color
+    dev: false
+
+  /serialize-error@7.0.1:
     resolution: {integrity: sha512-8I8TjW5KMOKsZQTvoxjuSIa7foAwPWGOts+6o7sgjz41/qMD9VQHEDxi6PBvK2l0MXUmqZyNpUK+T2tQaaElvw==}
     engines: {node: '>=10'}
-
-  serialize-javascript@6.0.0:
+    dependencies:
+      type-fest: 0.13.1
+    dev: false
+
+  /serialize-javascript@6.0.0:
     resolution: {integrity: sha512-Qr3TosvguFt8ePWqsvRfrKyQXIiW+nGbYpy8XK24NQHE83caxWt+mIymTT19DGFbNWNLfEwsrkSmN64lVWB9ag==}
-
-  serve-static@1.15.0:
+    dependencies:
+      randombytes: 2.1.0
+    dev: false
+
+  /serve-static@1.15.0:
     resolution: {integrity: sha512-XGuRDNjXUijsUL0vl6nSD7cwURuzEgglbOaFuZM9g3kwDXOWVTck0jLzjPzGD+TazWbboZYu52/9/XPdUgne9g==}
     engines: {node: '>= 0.8.0'}
-
-  servify@0.1.12:
+    dependencies:
+      encodeurl: 1.0.2
+      escape-html: 1.0.3
+      parseurl: 1.3.3
+      send: 0.18.0
+    transitivePeerDependencies:
+      - supports-color
+    dev: false
+
+  /servify@0.1.12:
     resolution: {integrity: sha512-/xE6GvsKKqyo1BAY+KxOWXcLpPsUUyji7Qg3bVD7hh1eRze5bR1uYiuDA/k3Gof1s9BTzQZEJK8sNcNGFIzeWw==}
     engines: {node: '>=6'}
-
-  set-blocking@2.0.0:
+    dependencies:
+      body-parser: 1.20.2
+      cors: 2.8.5
+      express: 4.18.2
+      request: 2.88.2
+      xhr: 2.6.0
+    transitivePeerDependencies:
+      - supports-color
+    dev: false
+
+  /set-blocking@2.0.0:
     resolution: {integrity: sha512-KiKBS8AnWGEyLzofFfmvKwpdPzqiy16LvQfK3yv/fVH7Bj13/wl3JSR1J+rfgRE9q7xUJK4qvgS8raSOeLUehw==}
-
-  set-function-length@1.1.1:
+    requiresBuild: true
+    dev: false
+    optional: true
+
+  /set-function-length@1.1.1:
     resolution: {integrity: sha512-VoaqjbBJKiWtg4yRcKBQ7g7wnGnLV3M8oLvVWwOk2PdYY6PEFegR1vezXR0tw6fZGF9csVakIRjrJiy2veSBFQ==}
     engines: {node: '>= 0.4'}
-
-  set-function-length@1.2.1:
+    dependencies:
+      define-data-property: 1.1.1
+      get-intrinsic: 1.2.2
+      gopd: 1.0.1
+      has-property-descriptors: 1.0.1
+    dev: false
+
+  /set-function-length@1.2.1:
     resolution: {integrity: sha512-j4t6ccc+VsKwYHso+kElc5neZpjtq9EnRICFZtWyBsLojhmeF/ZBd/elqm22WJh/BziDe/SBiOeAt0m2mfLD0g==}
     engines: {node: '>= 0.4'}
-
-  set-function-name@2.0.2:
+    dependencies:
+      define-data-property: 1.1.4
+      es-errors: 1.3.0
+      function-bind: 1.1.2
+      get-intrinsic: 1.2.4
+      gopd: 1.0.1
+      has-property-descriptors: 1.0.2
+    dev: false
+
+  /set-function-name@2.0.2:
     resolution: {integrity: sha512-7PGFlmtwsEADb0WYyvCMa1t+yke6daIG4Wirafur5kcf+MhUnPms1UeR0CKQdTZD81yESwMHbtn+TR+dMviakQ==}
     engines: {node: '>= 0.4'}
-
-  setimmediate@1.0.5:
+    dependencies:
+      define-data-property: 1.1.4
+      es-errors: 1.3.0
+      functions-have-names: 1.2.3
+      has-property-descriptors: 1.0.2
+    dev: false
+
+  /setimmediate@1.0.5:
     resolution: {integrity: sha512-MATJdZp8sLqDl/68LfQmbP8zKPLQNV6BIZoIgrscFDQ+RsvK/BxeDQOgyxKKoh0y/8h3BqVFnCqQ/gd+reiIXA==}
-
-  setprototypeof@1.2.0:
+    dev: false
+
+  /setprototypeof@1.2.0:
     resolution: {integrity: sha512-E5LDX7Wrp85Kil5bhZv46j8jOeboKq5JMmYM3gVGdGH8xFpPWXUMsNrlODCrkoxMEeNi/XZIwuRvY4XNwYMJpw==}
-
-  sha.js@2.4.11:
+    dev: false
+
+  /sha.js@2.4.11:
     resolution: {integrity: sha512-QMEp5B7cftE7APOjk5Y6xgrbWu+WkLVQwk8JNjZ8nKRciZaByEW6MubieAiToS7+dwvrjGhH8jRXz3MVd0AYqQ==}
     hasBin: true
-
-  shallowequal@1.1.0:
+    dependencies:
+      inherits: 2.0.4
+      safe-buffer: 5.2.1
+    dev: false
+
+  /shallowequal@1.1.0:
     resolution: {integrity: sha512-y0m1JoUZSlPAjXVtPPW70aZWfIL/dSP7AFkRnniLCrK/8MDKog3TySTBmckD+RObVxH0v4Tox67+F14PdED2oQ==}
-
-  shebang-command@2.0.0:
+    dev: false
+
+  /shebang-command@2.0.0:
     resolution: {integrity: sha512-kHxr2zZpYtdmrN1qDjrrX/Z1rR1kG8Dx+gkpK1G4eXmvXswmcE1hTWBWYUzlraYw1/yZp6YuDY77YtvbN0dmDA==}
     engines: {node: '>=8'}
-
-  shebang-regex@3.0.0:
+    dependencies:
+      shebang-regex: 3.0.0
+
+  /shebang-regex@3.0.0:
     resolution: {integrity: sha512-7++dFhtcx3353uBaq8DDR4NuxBetBzC7ZQOhmTQInHEd6bSrXdiEyzCvG07Z44UYdLShWUyXt5M/yhz8ekcb1A==}
     engines: {node: '>=8'}
 
-  side-channel@1.0.6:
+  /side-channel@1.0.6:
     resolution: {integrity: sha512-fDW/EZ6Q9RiO8eFG8Hj+7u/oW+XrPTIChwCOM2+th2A6OblDtYYIpve9m+KvI9Z4C9qSEXlaGR6bTEYHReuglA==}
     engines: {node: '>= 0.4'}
-
-  siginfo@2.0.0:
+    dependencies:
+      call-bind: 1.0.7
+      es-errors: 1.3.0
+      get-intrinsic: 1.2.4
+      object-inspect: 1.13.1
+    dev: false
+
+  /siginfo@2.0.0:
     resolution: {integrity: sha512-ybx0WO1/8bSBLEWXZvEd7gMW3Sn3JFlW3TvX1nREbDLRNQNaeNN8WK0meBwPdAaOI7TtRRRJn/Es1zhrrCHu7g==}
-
-  signal-exit@3.0.7:
+    dev: false
+
+  /signal-exit@3.0.7:
     resolution: {integrity: sha512-wnD2ZE+l+SPC/uoS0vXeE9L1+0wuaMqKlfz9AMUo38JsyLSBWSFcHR1Rri62LZc12vLr1gb3jl7iwQhgwpAbGQ==}
-
-  signal-exit@4.1.0:
+    requiresBuild: true
+    dev: false
+
+  /signal-exit@4.1.0:
     resolution: {integrity: sha512-bzyZ1e88w9O1iNJbKnOlvYTrWPDl46O1bG0D3XInv+9tkPrxrN8jUUTiFlDkkmKWgn1M6CfIA13SuGqOa9Korw==}
     engines: {node: '>=14'}
-
-  simple-concat@1.0.1:
+    dev: false
+
+  /simple-concat@1.0.1:
     resolution: {integrity: sha512-cSFtAPtRhljv69IK0hTVZQ+OfE9nePi/rtJmw5UjHeVyVroEqJXP1sFztKUy1qU+xvz3u/sfYJLa947b7nAN2Q==}
-
-  simple-get@2.8.2:
+    dev: false
+
+  /simple-get@2.8.2:
     resolution: {integrity: sha512-Ijd/rV5o+mSBBs4F/x9oDPtTx9Zb6X9brmnXvMW4J7IR15ngi9q5xxqWBKU744jTZiaXtxaPL7uHG6vtN8kUkw==}
-
-  simple-get@4.0.1:
+    dependencies:
+      decompress-response: 3.3.0
+      once: 1.4.0
+      simple-concat: 1.0.1
+    dev: false
+
+  /simple-get@4.0.1:
     resolution: {integrity: sha512-brv7p5WgH0jmQJr1ZDDfKDOSeWWg+OVypG99A/5vYGPqJ6pxiaHLy8nxtFjBA7oMa01ebA9gfh1uMCFqOuXxvA==}
-
-  sirv@2.0.4:
+    dependencies:
+      decompress-response: 6.0.0
+      once: 1.4.0
+      simple-concat: 1.0.1
+    dev: false
+
+  /sirv@2.0.4:
     resolution: {integrity: sha512-94Bdh3cC2PKrbgSOUqTiGPWVZeSiXfKOVZNJniWoqrWrRkB1CJzBU3NEbiTsPcYy1lDsANA/THzS+9WBiy5nfQ==}
     engines: {node: '>= 10'}
-
-  slash@3.0.0:
+    dependencies:
+      '@polka/url': 1.0.0-next.25
+      mrmime: 2.0.0
+      totalist: 3.0.1
+    dev: false
+
+  /slash@3.0.0:
     resolution: {integrity: sha512-g9Q1haeby36OSStwb4ntCGGGaKsaVSjQ68fBxoQcutl5fS1vuY18H3wSt3jFyFtrkx+Kz0V1G85A4MyAdDMi2Q==}
     engines: {node: '>=8'}
-
-  smart-buffer@4.2.0:
+    dev: true
+
+  /smart-buffer@4.2.0:
     resolution: {integrity: sha512-94hK0Hh8rPqQl2xXc3HsaBoOXKV20MToPkcXvwbISWLEs+64sBq5kFgn2kJDHb1Pry9yrP0dxrCI9RRci7RXKg==}
     engines: {node: '>= 6.0.0', npm: '>= 3.0.0'}
-
-  smoldot@2.0.22:
+    requiresBuild: true
+    dev: false
+    optional: true
+
+  /smoldot@2.0.22:
     resolution: {integrity: sha512-B50vRgTY6v3baYH6uCgL15tfaag5tcS2o/P5q1OiXcKGv1axZDfz2dzzMuIkVpyMR2ug11F6EAtQlmYBQd292g==}
-
-  socks-proxy-agent@6.2.1:
+    requiresBuild: true
+    dependencies:
+      ws: 8.16.0
+    transitivePeerDependencies:
+      - bufferutil
+      - utf-8-validate
+    dev: false
+    optional: true
+
+  /socks-proxy-agent@6.2.1:
     resolution: {integrity: sha512-a6KW9G+6B3nWZ1yB8G7pJwL3ggLy1uTzKAgCb7ttblwqdz9fMGJUuTy3uFzEP48FAs9FLILlmzDlE2JJhVQaXQ==}
     engines: {node: '>= 10'}
-
-  socks@2.8.3:
-    resolution: {integrity: sha512-l5x7VUUWbjVFbafGLxPWkYsHIhEvmF85tbIeFZWc8ZPtoMyybuEhL7Jye/ooC4/d48FgOjSJXgsF/AJPYCW8Zw==}
+    requiresBuild: true
+    dependencies:
+      agent-base: 6.0.2
+      debug: 4.3.4(supports-color@8.1.1)
+      socks: 2.8.1
+    transitivePeerDependencies:
+      - supports-color
+    dev: false
+    optional: true
+
+  /socks@2.8.1:
+    resolution: {integrity: sha512-B6w7tkwNid7ToxjZ08rQMT8M9BJAf8DKx8Ft4NivzH0zBUfd6jldGcisJn/RLgxcX3FPNDdNQCUEMMT79b+oCQ==}
     engines: {node: '>= 10.0.0', npm: '>= 3.0.0'}
-
-  solc@0.8.21:
-    resolution: {integrity: sha512-N55ogy2dkTRwiONbj4e6wMZqUNaLZkiRcjGyeafjLYzo/tf/IvhHY5P5wpe+H3Fubh9idu071i8eOGO31s1ylg==}
+    requiresBuild: true
+    dependencies:
+      ip-address: 9.0.5
+      smart-buffer: 4.2.0
+    dev: false
+    optional: true
+
+  /solc@0.8.25(debug@4.3.4):
+    resolution: {integrity: sha512-7P0TF8gPeudl1Ko3RGkyY6XVCxe2SdD/qQhtns1vl3yAbK/PDifKDLHGtx1t7mX3LgR7ojV7Fg/Kc6Q9D2T8UQ==}
     engines: {node: '>=10.0.0'}
     hasBin: true
-
-  sonic-boom@3.8.1:
-    resolution: {integrity: sha512-y4Z8LCDBuum+PBP3lSV7RHrXscqksve/bi0as7mhwVnBW+/wUqKT/2Kb7um8yqcFy0duYbbPxzt89Zy2nOCaxg==}
-
-  source-map-js@1.2.0:
+    dependencies:
+      command-exists: 1.2.9
+      commander: 8.3.0
+      follow-redirects: 1.15.6(debug@4.3.4)
+      js-sha3: 0.8.0
+      memorystream: 0.3.1
+      semver: 5.7.2
+      tmp: 0.0.33
+    transitivePeerDependencies:
+      - debug
+    dev: false
+
+  /sonic-boom@3.8.0:
+    resolution: {integrity: sha512-ybz6OYOUjoQQCQ/i4LU8kaToD8ACtYP+Cj5qd2AO36bwbdewxWJ3ArmJ2cr6AvxlL2o0PqnCcPGUgkILbfkaCA==}
+    dependencies:
+      atomic-sleep: 1.0.0
+    dev: false
+
+  /source-map-js@1.2.0:
     resolution: {integrity: sha512-itJW8lvSA0TXEphiRoawsCksnlf8SyvmFzIhltqAHluXd88pkCd+cXJVHTDwdCr0IzwptSm035IHQktUu1QUMg==}
     engines: {node: '>=0.10.0'}
-
-  split2@4.2.0:
+    dev: false
+
+  /split2@4.2.0:
     resolution: {integrity: sha512-UcjcJOWknrNkF6PLX83qcHM6KHgVKNkV62Y8a5uYDVv9ydGQVwAHMKqHdJje1VTWpljG0WYpCDhrCdAOYH4TWg==}
     engines: {node: '>= 10.x'}
-
-  sprintf-js@1.1.3:
+    dev: false
+
+  /sprintf-js@1.1.3:
     resolution: {integrity: sha512-Oo+0REFV59/rz3gfJNKQiBlwfHaSESl1pcGyABQsnnIfWOFt6JNj5gCog2U6MLZ//IGYD+nA8nI+mTShREReaA==}
-
-  sqlite3@5.1.7:
+    dev: false
+
+  /sqlite3@5.1.7:
     resolution: {integrity: sha512-GGIyOiFaG+TUra3JIfkI/zGP8yZYLPQ0pl1bH+ODjiX57sPhrLU5sQJn1y9bDKZUFYkX1crlrPfSYt0BKKdkog==}
-
-  sshpk@1.18.0:
+    requiresBuild: true
+    peerDependenciesMeta:
+      node-gyp:
+        optional: true
+    dependencies:
+      bindings: 1.5.0
+      node-addon-api: 7.1.0
+      prebuild-install: 7.1.2
+      tar: 6.2.1
+    optionalDependencies:
+      node-gyp: 8.4.1
+    transitivePeerDependencies:
+      - bluebird
+      - supports-color
+    dev: false
+
+  /sshpk@1.18.0:
     resolution: {integrity: sha512-2p2KJZTSqQ/I3+HX42EpYOa2l3f8Erv8MWKsy2I9uf4wA7yFIkXRffYdsx86y6z4vHtV8u7g+pPlr8/4ouAxsQ==}
     engines: {node: '>=0.10.0'}
     hasBin: true
-
-  ssri@8.0.1:
+    dependencies:
+      asn1: 0.2.6
+      assert-plus: 1.0.0
+      bcrypt-pbkdf: 1.0.2
+      dashdash: 1.14.1
+      ecc-jsbn: 0.1.2
+      getpass: 0.1.7
+      jsbn: 0.1.1
+      safer-buffer: 2.1.2
+      tweetnacl: 0.14.5
+    dev: false
+
+  /ssri@8.0.1:
     resolution: {integrity: sha512-97qShzy1AiyxvPNIkLWoGua7xoQzzPjQ0HAH4B0rWKo7SZ6USuPcrUiAFrws0UH8RrbWmgq3LMTObhPIHbbBeQ==}
     engines: {node: '>= 8'}
-
-  stackback@0.0.2:
+    requiresBuild: true
+    dependencies:
+      minipass: 3.3.6
+    dev: false
+    optional: true
+
+  /stackback@0.0.2:
     resolution: {integrity: sha512-1XMJE5fQo1jGH6Y/7ebnwPOBEkIEnT4QF32d5R1+VXdXveM0IBMJt8zfaxX1P3QhVwrYe+576+jkANtSS2mBbw==}
-
-  statuses@2.0.1:
+    dev: false
+
+  /statuses@2.0.1:
     resolution: {integrity: sha512-RwNA9Z/7PrK06rYLIzFMlaF+l73iwpzsqRIFgbMLbTcLD6cOao82TaWefPXQvB2fOC4AjuYSEndS7N/mTCbkdQ==}
     engines: {node: '>= 0.8'}
-
-  std-env@3.7.0:
+    dev: false
+
+  /std-env@3.7.0:
     resolution: {integrity: sha512-JPbdCEQLj1w5GilpiHAx3qJvFndqybBysA3qUOnznweH4QbNYUsW/ea8QzSrnh0vNsezMMw5bcVool8lM0gwzg==}
-
-  stdin-discarder@0.1.0:
+    dev: false
+
+  /stdin-discarder@0.1.0:
     resolution: {integrity: sha512-xhV7w8S+bUwlPTb4bAOUQhv8/cSS5offJuX8GQGq32ONF0ZtDWKfkdomM3HMRA+LhX6um/FZ0COqlwsjD53LeQ==}
     engines: {node: ^12.20.0 || ^14.13.1 || >=16.0.0}
-
-  stop-iteration-iterator@1.0.0:
+    dependencies:
+      bl: 5.1.0
+    dev: false
+
+  /stop-iteration-iterator@1.0.0:
     resolution: {integrity: sha512-iCGQj+0l0HOdZ2AEeBADlsRC+vsnDsZsbdSiH1yNSjcfKM7fdpCMfqAL/dwF5BLiw/XhRft/Wax6zQbhq2BcjQ==}
     engines: {node: '>= 0.4'}
-
-  store@2.0.12:
+    dependencies:
+      internal-slot: 1.0.7
+    dev: false
+
+  /store@2.0.12:
     resolution: {integrity: sha512-eO9xlzDpXLiMr9W1nQ3Nfp9EzZieIQc10zPPMP5jsVV7bLOziSFFBP0XoDXACEIFtdI+rIz0NwWVA/QVJ8zJtw==}
-
-  strict-uri-encode@1.1.0:
+    dev: false
+
+  /strict-uri-encode@1.1.0:
     resolution: {integrity: sha512-R3f198pcvnB+5IpnBlRkphuE9n46WyVl8I39W/ZUTZLz4nqSP/oLYUrcnJrw462Ds8he4YKMov2efsTIw1BDGQ==}
     engines: {node: '>=0.10.0'}
-
-  string-width@4.2.3:
+    dev: false
+
+  /string-width@4.2.3:
     resolution: {integrity: sha512-wKyQRQpjJ0sIp62ErSZdGsjMJWsap5oRNihHhu6G7JVO/9jIB6UyevL+tXuOqrng8j/cxKTWyWUwvSTriiZz/g==}
     engines: {node: '>=8'}
-
-  string-width@5.1.2:
+    dependencies:
+      emoji-regex: 8.0.0
+      is-fullwidth-code-point: 3.0.0
+      strip-ansi: 6.0.1
+
+  /string-width@5.1.2:
     resolution: {integrity: sha512-HnLOCR3vjcY8beoNLtcjZ5/nxn2afmME6lhrDrebokqMap+XbeW8n9TXpPDOqdGK5qcI3oT0GKTW6wC7EMiVqA==}
     engines: {node: '>=12'}
-
-  string_decoder@1.3.0:
+    dependencies:
+      eastasianwidth: 0.2.0
+      emoji-regex: 9.2.2
+      strip-ansi: 7.1.0
+    dev: false
+
+  /string_decoder@1.3.0:
     resolution: {integrity: sha512-hkRX8U1WjJFd8LsDJ2yQ/wWWxaopEsABU1XfkM8A+j0+85JAGppt16cr1Whg6KIbb4okU6Mql6BOj+uup/wKeA==}
-
-  strip-ansi@6.0.1:
+    dependencies:
+      safe-buffer: 5.2.1
+    dev: false
+
+  /strip-ansi@6.0.1:
     resolution: {integrity: sha512-Y38VPSHcqkFrCpFnQ9vuSXmquuv5oXOKpGeT6aGrr3o3Gc9AlVa6JBfUSOCnbxGGZF+/0ooI7KrPuUSztUdU5A==}
     engines: {node: '>=8'}
-
-  strip-ansi@7.1.0:
+    dependencies:
+      ansi-regex: 5.0.1
+
+  /strip-ansi@7.1.0:
     resolution: {integrity: sha512-iq6eVVI64nQQTRYq2KtEg2d2uU7LElhTJwsH4YzIHZshxlgZms/wIc4VoDQTlG/IvVIrBKG06CrZnp0qv7hkcQ==}
     engines: {node: '>=12'}
-
-  strip-final-newline@2.0.0:
+    dependencies:
+      ansi-regex: 6.0.1
+    dev: false
+
+  /strip-final-newline@2.0.0:
     resolution: {integrity: sha512-BrpvfNAE3dcvq7ll3xVumzjKjZQ5tI1sEUIKr3Uoks0XUl45St3FlatVqef9prk4jRDzhW6WZg+3bk93y6pLjA==}
     engines: {node: '>=6'}
-
-  strip-final-newline@3.0.0:
+    dev: false
+
+  /strip-final-newline@3.0.0:
     resolution: {integrity: sha512-dOESqjYr96iWYylGObzd39EuNTa5VJxyvVAEm5Jnh7KGo75V43Hk1odPQkNDyXNmUR6k+gEiDVXnjB8HJ3crXw==}
     engines: {node: '>=12'}
-
-  strip-hex-prefix@1.0.0:
+    dev: false
+
+  /strip-hex-prefix@1.0.0:
     resolution: {integrity: sha512-q8d4ue7JGEiVcypji1bALTos+0pWtyGlivAWyPuTkHzuTCJqrK9sWxYQZUq6Nq3cuyv3bm734IhHvHtGGURU6A==}
     engines: {node: '>=6.5.0', npm: '>=3'}
-
-  strip-json-comments@2.0.1:
+    dependencies:
+      is-hex-prefixed: 1.0.0
+    dev: false
+
+  /strip-json-comments@2.0.1:
     resolution: {integrity: sha512-4gB8na07fecVVkOI6Rs4e7T6NOTki5EmL7TUduTs6bu3EdnSycntVJ4re8kgZA+wx9IueI2Y11bfbgwtzuE0KQ==}
     engines: {node: '>=0.10.0'}
-
-  strip-json-comments@3.1.1:
+    dev: false
+
+  /strip-json-comments@3.1.1:
     resolution: {integrity: sha512-6fPc+R4ihwqP6N/aIv2f1gMH8lOVtWQHoqC4yK6oSDVVocumAsfCqjkXnqiYMhmMwS/mEHLp7Vehlt3ql6lEig==}
     engines: {node: '>=8'}
 
-  strip-literal@2.1.0:
-    resolution: {integrity: sha512-Op+UycaUt/8FbN/Z2TWPBLge3jWrP3xj10f3fnYxf052bKuS3EKs1ZQcVGjnEMdsNVAM+plXRdmjrZ/KgG3Skw==}
-
-  styled-components@6.1.11:
-    resolution: {integrity: sha512-Ui0jXPzbp1phYij90h12ksljKGqF8ncGx+pjrNPsSPhbUUjWT2tD1FwGo2LF6USCnbrsIhNngDfodhxbegfEOA==}
+  /strip-literal@2.0.0:
+    resolution: {integrity: sha512-f9vHgsCWBq2ugHAkGMiiYY+AYG0D/cbloKKg0nhaaaSNsujdGIpVXCNsrJpCKr5M0f4aI31mr13UjY6GAuXCKA==}
+    dependencies:
+      js-tokens: 8.0.3
+    dev: false
+
+  /styled-components@6.1.8(react-dom@18.2.0)(react@18.2.0):
+    resolution: {integrity: sha512-PQ6Dn+QxlWyEGCKDS71NGsXoVLKfE1c3vApkvDYS5KAK+V8fNWGhbSUEo9Gg2iaID2tjLXegEW3bZDUGpofRWw==}
     engines: {node: '>= 16'}
     peerDependencies:
       react: '>= 16.8.0'
       react-dom: '>= 16.8.0'
-
-  stylis@4.3.2:
-    resolution: {integrity: sha512-bhtUjWd/z6ltJiQwg0dUfxEJ+W+jdqQd8TbWLWyeIJHlnsqmGLRFFd8e5mA0AZi/zx90smXRlN66YMTcaSFifg==}
-
-  supports-color@7.2.0:
+    dependencies:
+      '@emotion/is-prop-valid': 1.2.1
+      '@emotion/unitless': 0.8.0
+      '@types/stylis': 4.2.0
+      css-to-react-native: 3.2.0
+      csstype: 3.1.2
+      postcss: 8.4.31
+      react: 18.2.0
+      react-dom: 18.2.0(react@18.2.0)
+      shallowequal: 1.1.0
+      stylis: 4.3.1
+      tslib: 2.5.0
+    dev: false
+
+  /stylis@4.3.1:
+    resolution: {integrity: sha512-EQepAV+wMsIaGVGX1RECzgrcqRRU/0sYOHkeLsZ3fzHaHXZy4DaOOX0vOlGQdlsjkh3mFHAIlVimpwAs4dslyQ==}
+    dev: false
+
+  /supports-color@7.2.0:
     resolution: {integrity: sha512-qpCAvRl9stuOHveKsn7HncJRvv501qIacKzQlO/+Lwxc9+0q2wLyv4Dfvt80/DPn2pqOBsJdDiogXGR9+OvwRw==}
     engines: {node: '>=8'}
-
-  supports-color@8.1.1:
+    dependencies:
+      has-flag: 4.0.0
+
+  /supports-color@8.1.1:
     resolution: {integrity: sha512-MpUEN2OodtUzxvKQl72cUF7RQ5EiHsGvSsVG0ia9c5RbWGL2CI4C7EpPS8UTBIplnlzZiNuV56w+FuNxy3ty2Q==}
     engines: {node: '>=10'}
-
-  swarm-js@0.1.42:
+    dependencies:
+      has-flag: 4.0.0
+
+  /swarm-js@0.1.42:
     resolution: {integrity: sha512-BV7c/dVlA3R6ya1lMlSSNPLYrntt0LUq4YMgy3iwpCIc6rZnS5W2wUoctarZ5pXlpKtxDDf9hNziEkcfrxdhqQ==}
-
-  symbol-tree@3.2.4:
+    dependencies:
+      bluebird: 3.7.2
+      buffer: 5.7.1
+      eth-lib: 0.1.29
+      fs-extra: 4.0.3
+      got: 11.8.6
+      mime-types: 2.1.35
+      mkdirp-promise: 5.0.1
+      mock-fs: 4.14.0
+      setimmediate: 1.0.5
+      tar: 4.4.19
+      xhr-request: 1.1.0
+    transitivePeerDependencies:
+      - bufferutil
+      - supports-color
+      - utf-8-validate
+    dev: false
+
+  /symbol-tree@3.2.4:
     resolution: {integrity: sha512-9QNk5KwDF+Bvz+PyObkmSYjI5ksVUYtjW7AU22r2NKcfLJcXp96hkDWU3+XndOsUb+AQ9QhfzfCT2O+CNWT5Tw==}
-
-  tar-fs@2.1.1:
+    dev: false
+
+  /tar-fs@2.1.1:
     resolution: {integrity: sha512-V0r2Y9scmbDRLCNex/+hYzvp/zyYjvFbHPNgVTKfQvVrb6guiE/fxP+XblDNR011utopbkex2nM4dHNV6GDsng==}
-
-  tar-stream@2.2.0:
+    dependencies:
+      chownr: 1.1.4
+      mkdirp-classic: 0.5.3
+      pump: 3.0.0
+      tar-stream: 2.2.0
+    dev: false
+
+  /tar-stream@2.2.0:
     resolution: {integrity: sha512-ujeqbceABgwMZxEJnk2HDY2DlnUZ+9oEcb1KzTVfYHio0UE6dG71n60d8D2I4qNvleWrrXpmjpt7vZeF1LnMZQ==}
     engines: {node: '>=6'}
-
-  tar@4.4.19:
+    dependencies:
+      bl: 4.1.0
+      end-of-stream: 1.4.4
+      fs-constants: 1.0.0
+      inherits: 2.0.4
+      readable-stream: 3.6.2
+    dev: false
+
+  /tar@4.4.19:
     resolution: {integrity: sha512-a20gEsvHnWe0ygBY8JbxoM4w3SJdhc7ZAuxkLqh+nvNQN2IOt0B5lLgM490X5Hl8FF0dl0tOf2ewFYAlIFgzVA==}
     engines: {node: '>=4.5'}
-
-  tar@6.2.1:
+    dependencies:
+      chownr: 1.1.4
+      fs-minipass: 1.2.7
+      minipass: 2.9.0
+      minizlib: 1.3.3
+      mkdirp: 0.5.6
+      safe-buffer: 5.2.1
+      yallist: 3.1.1
+    dev: false
+
+  /tar@6.2.1:
     resolution: {integrity: sha512-DZ4yORTwrbTj/7MZYq2w+/ZFdI6OZ/f9SFHR+71gIVUZhOQPHzVCLpvRnPgyaMpfWxxk/4ONva3GQSyNIKRv6A==}
     engines: {node: '>=10'}
-
-  text-table@0.2.0:
+    dependencies:
+      chownr: 2.0.0
+      fs-minipass: 2.1.0
+      minipass: 5.0.0
+      minizlib: 2.1.2
+      mkdirp: 1.0.4
+      yallist: 4.0.0
+    dev: false
+
+  /text-table@0.2.0:
     resolution: {integrity: sha512-N+8UisAXDGk8PFXP4HAzVR9nbfmVJ3zYLAWiTIoqC5v5isinhr+r5uaO8+7r3BMfuNIufIsA7RdpVgacC2cSpw==}
-
-  thenify-all@1.6.0:
+    dev: true
+
+  /thenify-all@1.6.0:
     resolution: {integrity: sha512-RNxQH/qI8/t3thXJDwcstUO4zeqo64+Uy/+sNVRBx4Xn2OX+OZ9oP+iJnNFqplFra2ZUVeKCSa2oVWi3T4uVmA==}
     engines: {node: '>=0.8'}
-
-  thenify@3.3.1:
+    dependencies:
+      thenify: 3.3.1
+    dev: false
+
+  /thenify@3.3.1:
     resolution: {integrity: sha512-RVZSIV5IG10Hk3enotrhvz0T9em6cyHBLkH/YAZuKqd8hRkKhSfCGIcP2KUY0EPxndzANBmNllzWPwak+bheSw==}
-
-  thread-stream@2.7.0:
-    resolution: {integrity: sha512-qQiRWsU/wvNolI6tbbCKd9iKaTnCXsTwVxhhKM6nctPdujTyztjlbUkUTUymidWcMnZ5pWR0ej4a0tjsW021vw==}
-
-  through@2.3.8:
+    dependencies:
+      any-promise: 1.3.0
+    dev: false
+
+  /thread-stream@2.4.1:
+    resolution: {integrity: sha512-d/Ex2iWd1whipbT681JmTINKw0ZwOUBZm7+Gjs64DHuX34mmw8vJL2bFAaNacaW72zYiTJxSHi5abUuOi5nsfg==}
+    dependencies:
+      real-require: 0.2.0
+    dev: false
+
+  /through@2.3.8:
     resolution: {integrity: sha512-w89qg7PI8wAdvX60bMDP+bFoD5Dvhm9oLheFp5O4a2QF0cSBGsBX4qZmadPMvVqlLJBBci+WqGGOAPvcDeNSVg==}
-
-  timed-out@4.0.1:
+    dev: false
+
+  /timed-out@4.0.1:
     resolution: {integrity: sha512-G7r3AhovYtr5YKOWQkta8RKAPb+J9IsO4uVmzjl8AZwfhs8UcUwTiD6gcJYSgOtzyjvQKrKYn41syHbUWMkafA==}
     engines: {node: '>=0.10.0'}
-
-  timers-ext@0.1.7:
+    dev: false
+
+  /timers-ext@0.1.7:
     resolution: {integrity: sha512-b85NUNzTSdodShTIbky6ZF02e8STtVVfD+fu4aXXShEELpozH+bCpJLYMPZbsABN2wDH7fJpqIoXxJpzbf0NqQ==}
-
-  tiny-emitter@2.1.0:
+    dependencies:
+      es5-ext: 0.10.64
+      next-tick: 1.1.0
+    dev: false
+
+  /tiny-emitter@2.1.0:
     resolution: {integrity: sha512-NB6Dk1A9xgQPMoGqC5CVXn123gWyte215ONT5Pp5a0yt4nlEoO1ZWeCwpncaekPHXO60i47ihFnZPiRPjRMq4Q==}
-
-  tinybench@2.8.0:
-    resolution: {integrity: sha512-1/eK7zUnIklz4JUUlL+658n58XO2hHLQfSk1Zf2LKieUjxidN16eKFEoDEfjHc3ohofSSqK3X5yO6VGb6iW8Lw==}
-
-  tinypool@0.8.4:
+    dev: false
+
+  /tinybench@2.6.0:
+    resolution: {integrity: sha512-N8hW3PG/3aOoZAN5V/NSAEDz0ZixDSSt5b/a05iqtpgfLWMSVuCo7w0k2vVvEjdrIoeGqZzweX2WlyioNIHchA==}
+    dev: false
+
+  /tinypool@0.8.4:
     resolution: {integrity: sha512-i11VH5gS6IFeLY3gMBQ00/MmLncVP7JLXOw1vlgkytLmJK7QnEr7NXf0LBdxfmNPAeyetukOk0bOYrJrFGjYJQ==}
     engines: {node: '>=14.0.0'}
-
-  tinyspy@2.2.1:
+    dev: false
+
+  /tinyspy@2.2.1:
     resolution: {integrity: sha512-KYad6Vy5VDWV4GH3fjpseMQ/XU2BhIYP7Vzd0LG44qRWm/Yt2WCOTicFdvmgo6gWaqooMQCawTtILVQJupKu7A==}
     engines: {node: '>=14.0.0'}
-
-  tmp-promise@3.0.3:
+    dev: false
+
+  /tmp-promise@3.0.3:
     resolution: {integrity: sha512-RwM7MoPojPxsOBYnyd2hy0bxtIlVrihNs9pj5SUvY8Zz1sQcQG2tG1hSr8PDxfgEB8RNKDhqbIlroIarSNDNsQ==}
-
-  tmp@0.0.33:
+    dependencies:
+      tmp: 0.2.3
+    dev: false
+
+  /tmp@0.0.33:
     resolution: {integrity: sha512-jRCJlojKnZ3addtTOjdIqoRuPEKBvNXcGYqzO6zWZX8KfKEpnGY5jfggJQ3EjKuu8D4bJRr0y+cYJFmYbImXGw==}
     engines: {node: '>=0.6.0'}
-
-  tmp@0.2.3:
+    dependencies:
+      os-tmpdir: 1.0.2
+    dev: false
+
+  /tmp@0.2.3:
     resolution: {integrity: sha512-nZD7m9iCPC5g0pYmcaxogYKggSfLsdxl8of3Q/oIbqCqLLIO9IAF0GWjX1z9NZRHPiXv8Wex4yDCaZsgEw0Y8w==}
     engines: {node: '>=14.14'}
-
-  to-regex-range@5.0.1:
+    dev: false
+
+  /to-regex-range@5.0.1:
     resolution: {integrity: sha512-65P7iz6X5yEr1cwcgvQxbbIw7Uk3gOy5dIdtZ4rDveLqhrdJP+Li/Hx6tyK0NEb+2GCyneCMJiGqrADCSNk8sQ==}
     engines: {node: '>=8.0'}
-
-  toggle-selection@1.0.6:
+    dependencies:
+      is-number: 7.0.0
+
+  /toggle-selection@1.0.6:
     resolution: {integrity: sha512-BiZS+C1OS8g/q2RRbJmy59xpyghNBqrr6k5L/uKBGRsTfxmu3ffiRnd8mlGPUVayg8pvfi5urfnu8TU7DVOkLQ==}
-
-  toidentifier@1.0.1:
+    dev: false
+
+  /toidentifier@1.0.1:
     resolution: {integrity: sha512-o5sSPKEkg/DIQNmH43V0/uerLrpzVedkUh8tGNvaeXpfpuwjKenlSox/2O/BTlZUtEe+JG7s5YhEz608PlAHRA==}
     engines: {node: '>=0.6'}
-
-  toml@3.0.0:
+    dev: false
+
+  /toml@3.0.0:
     resolution: {integrity: sha512-y/mWCZinnvxjTKYhJ+pYxwD0mRLVvOtdS2Awbgxln6iEnt4rk0yBxeSBHkGJcPucRiG0e55mwWp+g/05rsrd6w==}
-
-  totalist@3.0.1:
+    dev: false
+
+  /totalist@3.0.1:
     resolution: {integrity: sha512-sf4i37nQ2LBx4m3wB74y+ubopq6W/dIzXg0FDGjsYnZHVa1Da8FH853wlL2gtUhg+xJXjfk3kUZS3BRoQeoQBQ==}
     engines: {node: '>=6'}
-
-  tough-cookie@2.5.0:
+    dev: false
+
+  /tough-cookie@2.5.0:
     resolution: {integrity: sha512-nlLsUzgm1kfLXSXfRZMc1KLAugd4hqJHDTvc2hDIwS3mZAfMEuMbc03SujMF+GEcpaX/qboeycw6iO8JwVv2+g==}
     engines: {node: '>=0.8'}
-
-  tough-cookie@4.1.4:
-    resolution: {integrity: sha512-Loo5UUvLD9ScZ6jh8beX1T6sO1w2/MpCRpEP7V280GKMVUQ0Jzar2U3UJPsrdbziLEMMhu3Ujnq//rhiFuIeag==}
+    dependencies:
+      psl: 1.9.0
+      punycode: 2.3.1
+    dev: false
+
+  /tough-cookie@4.1.3:
+    resolution: {integrity: sha512-aX/y5pVRkfRnfmuX+OdbSdXvPe6ieKX/G2s7e98f4poJHnqH3281gDPm/metm6E/WRamfx7WC4HUqkWHfQHprw==}
     engines: {node: '>=6'}
-
-  tr46@0.0.3:
+    dependencies:
+      psl: 1.9.0
+      punycode: 2.3.1
+      universalify: 0.2.0
+      url-parse: 1.5.10
+    dev: false
+
+  /tr46@0.0.3:
     resolution: {integrity: sha512-N3WMsuqV66lT30CrXNbEjx4GEwlow3v6rr4mCcv6prnfwhS01rkgyFdjPNBYd9br7LpXV1+Emh01fHnq2Gdgrw==}
-
-  tr46@5.0.0:
+    dev: false
+
+  /tr46@5.0.0:
     resolution: {integrity: sha512-tk2G5R2KRwBd+ZN0zaEXpmzdKyOYksXwywulIX95MBODjSzMIuQnQ3m8JxgbhnL1LeVo7lqQKsYa1O3Htl7K5g==}
     engines: {node: '>=18'}
-
-  ts-api-utils@1.3.0:
+    dependencies:
+      punycode: 2.3.1
+    dev: false
+
+  /ts-api-utils@1.3.0(typescript@5.4.5):
     resolution: {integrity: sha512-UQMIo7pb8WRomKR1/+MFVLTroIvDVtMX3K6OUir8ynLyzB8Jeriont2bTAtmNPa1ekAgN7YPDyf6V+ygrdU+eQ==}
     engines: {node: '>=16'}
     peerDependencies:
       typescript: '>=4.2.0'
-
-  ts-node@10.9.2:
+    dependencies:
+      typescript: 5.4.5
+    dev: true
+
+  /ts-node@10.9.2(@types/node@20.12.12)(typescript@5.4.5):
     resolution: {integrity: sha512-f0FFpIdcHgn8zcPSbf1dRevwt047YMnaiJM3u2w2RewrB+fob/zePZcrOyQoLMMO7aBIddLcQIEK5dYjkLnGrQ==}
     hasBin: true
     peerDependencies:
@@ -5105,65 +10179,116 @@
         optional: true
       '@swc/wasm':
         optional: true
-
-  tslib@1.14.1:
+    dependencies:
+      '@cspotcode/source-map-support': 0.8.1
+      '@tsconfig/node10': 1.0.9
+      '@tsconfig/node12': 1.0.11
+      '@tsconfig/node14': 1.0.3
+      '@tsconfig/node16': 1.0.4
+      '@types/node': 20.12.12
+      acorn: 8.11.3
+      acorn-walk: 8.3.2
+      arg: 4.1.3
+      create-require: 1.1.1
+      diff: 4.0.2
+      make-error: 1.3.6
+      typescript: 5.4.5
+      v8-compile-cache-lib: 3.0.1
+      yn: 3.1.1
+    dev: false
+
+  /tslib@1.14.1:
     resolution: {integrity: sha512-Xni35NKzjgMrwevysHTCArtLDpPvye8zV/0E4EyYn43P7/7qvQwPh9BGkHewbMulVntbigmcT7rdX3BNo9wRJg==}
-
-  tslib@2.4.0:
+    dev: false
+
+  /tslib@2.4.0:
     resolution: {integrity: sha512-d6xOpEDfsi2CZVlPQzGeux8XMwLT9hssAsaPYExaQMuYskwb+x1x7J371tWlbBdWHroy99KnVB6qIkUbs5X3UQ==}
-
-  tslib@2.6.2:
+    dev: false
+
+  /tslib@2.5.0:
+    resolution: {integrity: sha512-336iVw3rtn2BUK7ORdIAHTyxHGRIHVReokCR3XjbckJMK7ms8FysBfhLR8IXnAgy7T0PTPNBWKiH514FOW/WSg==}
+    dev: false
+
+  /tslib@2.6.2:
     resolution: {integrity: sha512-AEYxH93jGFPn/a2iVAwW87VuUIkR1FVUKB77NwMF7nBTDkDrrT/Hpt/IrCJ0QXhW27jTBDcf5ZY7w6RiqTMw2Q==}
-
-  tsx@4.10.5:
+    dev: false
+
+  /tsx@4.10.5:
     resolution: {integrity: sha512-twDSbf7Gtea4I2copqovUiNTEDrT8XNFXsuHpfGbdpW/z9ZW4fTghzzhAG0WfrCuJmJiOEY1nLIjq4u3oujRWQ==}
     engines: {node: '>=18.0.0'}
     hasBin: true
-
-  tunnel-agent@0.6.0:
+    dependencies:
+      esbuild: 0.20.2
+      get-tsconfig: 4.7.5
+    optionalDependencies:
+      fsevents: 2.3.3
+    dev: false
+
+  /tunnel-agent@0.6.0:
     resolution: {integrity: sha512-McnNiV1l8RYeY8tBgEpuodCC1mLUdbSN+CYBL7kJsJNInOP8UjDDEwdk6Mw60vdLLrr5NHKZhMAOSrR2NZuQ+w==}
-
-  tweetnacl@0.14.5:
+    dependencies:
+      safe-buffer: 5.2.1
+    dev: false
+
+  /tweetnacl@0.14.5:
     resolution: {integrity: sha512-KXXFFdAbFXY4geFIwoyNK+f5Z1b7swfXABfL7HXCmoIWMKU3dmS26672A4EeQtDzLKy7SXmfBu51JolvEKwtGA==}
-
-  tweetnacl@1.0.3:
+    dev: false
+
+  /tweetnacl@1.0.3:
     resolution: {integrity: sha512-6rt+RN7aOi1nGMyC4Xa5DdYiukl2UWCbcJft7YhxReBGQD7OAM8Pbxw6YMo4r2diNEA8FEmu32YOn9rhaiE5yw==}
-
-  type-check@0.4.0:
+    dev: false
+
+  /type-check@0.4.0:
     resolution: {integrity: sha512-XleUoc9uwGXqjWwXaUTZAmzMcFZ5858QA2vvx1Ur5xIcixXIP+8LnFDgRplU30us6teqdlskFfu+ae4K79Ooew==}
     engines: {node: '>= 0.8.0'}
-
-  type-detect@4.0.8:
+    dependencies:
+      prelude-ls: 1.2.1
+    dev: true
+
+  /type-detect@4.0.8:
     resolution: {integrity: sha512-0fr/mIH1dlO+x7TlcMy+bIDqKPsw/70tVyeHW787goQjhmqaZe10uwLujubK9q9Lg6Fiho1KUKDYz0Z7k7g5/g==}
     engines: {node: '>=4'}
-
-  type-fest@0.13.1:
+    dev: false
+
+  /type-fest@0.13.1:
     resolution: {integrity: sha512-34R7HTnG0XIJcBSn5XhDd7nNFPRcXYRZrBB2O2jdKqYODldSzBAqzsWoZYYvduky73toYS/ESqxPvkDf/F0XMg==}
     engines: {node: '>=10'}
-
-  type-fest@0.20.2:
+    dev: false
+
+  /type-fest@0.20.2:
     resolution: {integrity: sha512-Ne+eE4r0/iWnpAxD852z3A+N0Bt5RN//NjJwRd2VFHEmrywxf5vsZlh4R6lixl6B+wz/8d+maTSAkN1FIkI3LQ==}
     engines: {node: '>=10'}
-
-  type-fest@0.21.3:
+    dev: true
+
+  /type-fest@0.21.3:
     resolution: {integrity: sha512-t0rzBq87m3fVcduHDUFhKmyyX+9eo6WQjZvf51Ea/M0Q7+T374Jp1aUiyUl0GKxp8M/OETVHSDvmkyPgvX+X2w==}
     engines: {node: '>=10'}
-
-  type-is@1.6.18:
+    dev: false
+
+  /type-is@1.6.18:
     resolution: {integrity: sha512-TkRKr9sUTxEH8MdfuCSP7VizJyzRNMjj2J2do2Jr3Kym598JVdEksuzPQCnlFPW4ky9Q+iA+ma9BGm06XQBy8g==}
     engines: {node: '>= 0.6'}
-
-  type@2.7.2:
+    dependencies:
+      media-typer: 0.3.0
+      mime-types: 2.1.35
+    dev: false
+
+  /type@2.7.2:
     resolution: {integrity: sha512-dzlvlNlt6AXU7EBSfpAscydQ7gXB+pPGsPnfJnZpiNJBDj7IaJzQlBZYGdEi4R9HmPdBv2XmWJ6YUtoTa7lmCw==}
-
-  typed-function@4.1.1:
+    dev: false
+
+  /typed-function@4.1.1:
     resolution: {integrity: sha512-Pq1DVubcvibmm8bYcMowjVnnMwPVMeh0DIdA8ad8NZY2sJgapANJmiigSUwlt+EgXxpfIv8MWrQXTIzkfYZLYQ==}
     engines: {node: '>= 14'}
-
-  typedarray-to-buffer@3.1.5:
+    dev: false
+
+  /typedarray-to-buffer@3.1.5:
     resolution: {integrity: sha512-zdu8XMNEDepKKR+XYOXAVPtWui0ly0NtohUscw+UmaHiAWT8hrV1rr//H6V+0DvJ3OQ19S979M0laLfX8rm82Q==}
-
-  typeorm@0.3.20:
+    dependencies:
+      is-typedarray: 1.0.0
+    dev: false
+
+  /typeorm@0.3.20(sqlite3@5.1.7):
     resolution: {integrity: sha512-sJ0T08dV5eoZroaq9uPKBoNcGslHBR4E4y+EBHs//SiGbblGe7IeduP/IH4ddCcj0qp3PHwDwGnuvqEAnKlq/Q==}
     engines: {node: '>=16.13.0'}
     hasBin: true
@@ -5220,124 +10345,229 @@
         optional: true
       typeorm-aurora-data-api-driver:
         optional: true
-
-  typescript@4.9.5:
+    dependencies:
+      '@sqltools/formatter': 1.2.5
+      app-root-path: 3.1.0
+      buffer: 6.0.3
+      chalk: 4.1.2
+      cli-highlight: 2.1.11
+      dayjs: 1.11.10
+      debug: 4.3.4(supports-color@8.1.1)
+      dotenv: 16.4.5
+      glob: 10.3.12
+      mkdirp: 2.1.6
+      reflect-metadata: 0.2.2
+      sha.js: 2.4.11
+      sqlite3: 5.1.7
+      tslib: 2.6.2
+      uuid: 9.0.1
+      yargs: 17.7.2
+    transitivePeerDependencies:
+      - supports-color
+    dev: false
+
+  /typescript@4.9.5:
     resolution: {integrity: sha512-1FXk9E2Hm+QzZQ7z+McJiHL4NW1F2EzMu9Nq9i3zAaGqibafqYwCVU6WyWAuyQRRzOlxou8xZSyXLEN8oKj24g==}
     engines: {node: '>=4.2.0'}
     hasBin: true
-
-  typescript@5.4.5:
+    dev: false
+
+  /typescript@5.4.5:
     resolution: {integrity: sha512-vcI4UpRgg81oIRUFwR0WSIHKt11nJ7SAVlYNIu+QpqeyXP+gpQJy/Z4+F0aGxSE4MqwjyXvW/TzgkLAx2AGHwQ==}
     engines: {node: '>=14.17'}
     hasBin: true
 
-  ufo@1.5.3:
-    resolution: {integrity: sha512-Y7HYmWaFwPUmkoQCUIAYpKqkOf+SbVj/2fJJZ4RJMCfZp0rTGwRbzQD+HghfnhKOjL9E01okqz+ncJskGYfBNw==}
-
-  uint8arrays@3.1.1:
+  /ufo@1.5.2:
+    resolution: {integrity: sha512-eiutMaL0J2MKdhcOM1tUy13pIrYnyR87fEd8STJQFrrAwImwvlXkxlZEjaKah8r2viPohld08lt73QfLG1NxMg==}
+    dev: false
+
+  /uint8arrays@3.1.1:
     resolution: {integrity: sha512-+QJa8QRnbdXVpHYjLoTpJIdCTiw9Ir62nocClWuXIq2JIh4Uta0cQsTSpFL678p2CN8B+XSApwcU+pQEqVpKWg==}
-
-  ultron@1.1.1:
+    dependencies:
+      multiformats: 9.9.0
+    dev: false
+
+  /ultron@1.1.1:
     resolution: {integrity: sha512-UIEXBNeYmKptWH6z8ZnqTeS8fV74zG0/eRU9VGkpzz+LIJNs8W/zM/L+7ctCkRrgbNnnR0xxw4bKOr0cW0N0Og==}
-
-  undici-types@5.26.5:
+    dev: false
+
+  /undici-types@5.26.5:
     resolution: {integrity: sha512-JlCMO+ehdEIKqlFxk6IfVoAUVmgz7cU7zD/h9XZ0qzeosSHmUJVOzSQvvYSYWXkFXC+IfLKSIffhv0sVZup6pA==}
 
-  unique-filename@1.1.1:
+  /unique-filename@1.1.1:
     resolution: {integrity: sha512-Vmp0jIp2ln35UTXuryvjzkjGdRyf9b2lTXuSYUiPmzRcl3FDtYqAwOnTJkAngD9SWhnoJzDbTKwaOrZ+STtxNQ==}
-
-  unique-slug@2.0.2:
+    requiresBuild: true
+    dependencies:
+      unique-slug: 2.0.2
+    dev: false
+    optional: true
+
+  /unique-slug@2.0.2:
     resolution: {integrity: sha512-zoWr9ObaxALD3DOPfjPSqxt4fnZiWblxHIgeWqW8x7UqDzEtHEQLzji2cuJYQFCU6KmoJikOYAZlrTHHebjx2w==}
-
-  universal-github-app-jwt@2.2.0:
+    requiresBuild: true
+    dependencies:
+      imurmurhash: 0.1.4
+    dev: false
+    optional: true
+
+  /universal-github-app-jwt@2.2.0:
     resolution: {integrity: sha512-G5o6f95b5BggDGuUfKDApKaCgNYy2x7OdHY0zSMF081O0EJobw+1130VONhrA7ezGSV2FNOGyM+KQpQZAr9bIQ==}
-
-  universal-user-agent@6.0.1:
+    dev: false
+
+  /universal-user-agent@6.0.1:
     resolution: {integrity: sha512-yCzhz6FN2wU1NiiQRogkTQszlQSlpWaw8SvVegAc+bDxbzHgh1vX8uIe8OYyMH6DwH+sdTJsgMl36+mSMdRJIQ==}
-
-  universal-user-agent@7.0.2:
+    dev: false
+
+  /universal-user-agent@7.0.2:
     resolution: {integrity: sha512-0JCqzSKnStlRRQfCdowvqy3cy0Dvtlb8xecj/H8JFZuCze4rwjPZQOgvFvn0Ws/usCHQFGpyr+pB9adaGwXn4Q==}
-
-  universalify@0.1.2:
+    dev: false
+
+  /universalify@0.1.2:
     resolution: {integrity: sha512-rBJeI5CXAlmy1pV+617WB9J63U6XcazHHF2f2dbJix4XzpUF0RS3Zbj0FGIOCAva5P/d/GBOYaACQ1w+0azUkg==}
     engines: {node: '>= 4.0.0'}
-
-  universalify@0.2.0:
+    dev: false
+
+  /universalify@0.2.0:
     resolution: {integrity: sha512-CJ1QgKmNg3CwvAv/kOFmtnEN05f0D/cn9QntgNOQlQF9dgvVTHj3t+8JPdjqawCHk7V/KA+fbUqzZ9XWhcqPUg==}
     engines: {node: '>= 4.0.0'}
-
-  universalify@2.0.1:
+    dev: false
+
+  /universalify@2.0.1:
     resolution: {integrity: sha512-gptHNQghINnc/vTGIk0SOFGFNXw7JVrlRUtConJRlvaw6DuX0wO5Jeko9sWrMBhh+PsYAZ7oXAiOnf/UKogyiw==}
     engines: {node: '>= 10.0.0'}
-
-  unpipe@1.0.0:
+    dev: false
+
+  /unpipe@1.0.0:
     resolution: {integrity: sha512-pjy2bYhSsufwWlKwPc+l3cN7+wuJlK6uz0YdJEOlQDbl6jo/YlPi4mb8agUkVC8BF7V8NuzeyPNqRksA3hztKQ==}
     engines: {node: '>= 0.8'}
-
-  uri-js@4.4.1:
+    dev: false
+
+  /uri-js@4.4.1:
     resolution: {integrity: sha512-7rKUyy33Q1yc98pQ1DAmLtwX109F7TIfWlW1Ydo8Wl1ii1SeHieeh0HHfPeL2fMXK6z0s8ecKs9frCuLJvndBg==}
-
-  url-parse@1.5.10:
+    dependencies:
+      punycode: 2.3.1
+
+  /url-parse@1.5.10:
     resolution: {integrity: sha512-WypcfiRhfeUP9vvF0j6rw0J3hrWrw6iZv3+22h6iRMJ/8z1Tj6XfLP4DsUix5MhMPnXpiHDoKyoZ/bdCkwBCiQ==}
-
-  url-set-query@1.0.0:
+    dependencies:
+      querystringify: 2.2.0
+      requires-port: 1.0.0
+    dev: false
+
+  /url-set-query@1.0.0:
     resolution: {integrity: sha512-3AChu4NiXquPfeckE5R5cGdiHCMWJx1dwCWOmWIL4KHAziJNOFIYJlpGFeKDvwLPHovZRCxK3cYlwzqI9Vp+Gg==}
-
-  utf-8-validate@5.0.10:
+    dev: false
+
+  /utf-8-validate@5.0.10:
     resolution: {integrity: sha512-Z6czzLq4u8fPOyx7TU6X3dvUZVvoJmxSQ+IcrlmagKhilxlhZgxPK6C5Jqbkw1IDUmFTM+cz9QDnnLTwDz/2gQ==}
     engines: {node: '>=6.14.2'}
-
-  utf8@3.0.0:
+    requiresBuild: true
+    dependencies:
+      node-gyp-build: 4.7.0
+    dev: false
+
+  /utf8@3.0.0:
     resolution: {integrity: sha512-E8VjFIQ/TyQgp+TZfS6l8yp/xWppSAHzidGiRrqe4bK4XP9pTRyKFgGJpO3SN7zdX4DeomTrwaseCHovfpFcqQ==}
-
-  util-deprecate@1.0.2:
+    dev: false
+
+  /util-deprecate@1.0.2:
     resolution: {integrity: sha512-EPD5q1uXyFxJpCrLnCc1nHnq3gOa6DZBocAIiI2TaSCA7VCJ1UJDMagCzIkXNsUYfD1daK//LTEQ8xiIbrHtcw==}
-
-  util@0.12.5:
+    dev: false
+
+  /util@0.12.5:
     resolution: {integrity: sha512-kZf/K6hEIrWHI6XqOFUiiMa+79wE/D8Q+NCNAWclkyg3b4d2k7s0QGepNjiABc+aR3N1PAyHL7p6UcLY6LmrnA==}
-
-  utils-merge@1.0.1:
+    dependencies:
+      inherits: 2.0.4
+      is-arguments: 1.1.1
+      is-generator-function: 1.0.10
+      is-typed-array: 1.1.13
+      which-typed-array: 1.1.14
+    dev: false
+
+  /utils-merge@1.0.1:
     resolution: {integrity: sha512-pMZTvIkT1d+TFGvDOqodOclx0QWkkgi6Tdoa8gC8ffGAAqz9pzPTZWAybbsHHoED/ztMtkv/VoYTYyShUn81hA==}
     engines: {node: '>= 0.4.0'}
-
-  uuid@3.4.0:
+    dev: false
+
+  /uuid@3.4.0:
     resolution: {integrity: sha512-HjSDRw6gZE5JMggctHBcjVak08+KEVhSIiDzFnT9S9aegmp85S/bReBVTb4QTFaRNptJ9kuYaNhnbNEOkbKb/A==}
     deprecated: Please upgrade  to version 7 or higher.  Older versions may use Math.random() in certain circumstances, which is known to be problematic.  See https://v8.dev/blog/math-random for details.
     hasBin: true
-
-  uuid@9.0.1:
+    dev: false
+
+  /uuid@9.0.1:
     resolution: {integrity: sha512-b+1eJOlsR9K8HJpow9Ok3fiWOWSIcIzXodvv0rQjVoOVNpWMpxf1wZNpt4y9h10odCNrqnYp1OBzRktckBe3sA==}
     hasBin: true
-
-  v8-compile-cache-lib@3.0.1:
+    dev: false
+
+  /v8-compile-cache-lib@3.0.1:
     resolution: {integrity: sha512-wa7YjyUGfNZngI/vtK0UHAN+lgDCxBPCylVXGp0zu59Fz5aiGtNXaq3DhIov063MorB+VfufLh3JlF2KdTK3xg==}
-
-  varint@5.0.2:
+    dev: false
+
+  /varint@5.0.2:
     resolution: {integrity: sha512-lKxKYG6H03yCZUpAGOPOsMcGxd1RHCu1iKvEHYDPmTyq2HueGhD73ssNBqqQWfvYs04G9iUFRvmAVLW20Jw6ow==}
-
-  vary@1.1.2:
+    dev: false
+
+  /vary@1.1.2:
     resolution: {integrity: sha512-BNGbWLfd0eUPabhkXUVm0j8uuvREyTh5ovRa/dyow/BqAbZJyC+5fU+IzQOzmAKzYqYRAISoRhdQr3eIZ/PXqg==}
     engines: {node: '>= 0.8'}
-
-  verror@1.10.0:
+    dev: false
+
+  /verror@1.10.0:
     resolution: {integrity: sha512-ZZKSmDAEFOijERBLkmYfJ+vmk3w+7hOLYDNkRCuRuMJGEmqYNCNLyBBFwWKVMhfwaEF3WOd0Zlw86U/WC/+nYw==}
     engines: {'0': node >=0.6.0}
-
-  viem@2.12.0:
+    dependencies:
+      assert-plus: 1.0.0
+      core-util-is: 1.0.2
+      extsprintf: 1.3.0
+    dev: false
+
+  /viem@2.12.0(typescript@5.4.5):
     resolution: {integrity: sha512-XBvORspE4x2/gfy7idH6IVFwkJiXirygFCU3lxUH6fttsj8zufLtgiokfvZF/LAZUEDvdxSgL08whSYgffM2fw==}
     peerDependencies:
       typescript: '>=5.0.4'
     peerDependenciesMeta:
       typescript:
         optional: true
-
-  vite-node@1.6.0:
+    dependencies:
+      '@adraffy/ens-normalize': 1.10.0
+      '@noble/curves': 1.2.0
+      '@noble/hashes': 1.3.2
+      '@scure/bip32': 1.3.2
+      '@scure/bip39': 1.2.1
+      abitype: 1.0.0(typescript@5.4.5)
+      isows: 1.0.4(ws@8.13.0)
+      typescript: 5.4.5
+      ws: 8.13.0
+    transitivePeerDependencies:
+      - bufferutil
+      - utf-8-validate
+      - zod
+    dev: false
+
+  /vite-node@1.6.0(@types/node@20.12.12):
     resolution: {integrity: sha512-de6HJgzC+TFzOu0NTC4RAIsyf/DY/ibWDYQUcuEA84EMHhcefTUGkjFHKKEJhQN4A+6I0u++kr3l36ZF2d7XRw==}
     engines: {node: ^18.0.0 || >=20.0.0}
     hasBin: true
-
-  vite@5.2.11:
-    resolution: {integrity: sha512-HndV31LWW05i1BLPMUCE1B9E9GFbOu1MbenhS58FuK6owSO5qHm7GiCotrNY1YE5rMeQSFBGmT5ZaLEjFizgiQ==}
+    dependencies:
+      cac: 6.7.14
+      debug: 4.3.4(supports-color@8.1.1)
+      pathe: 1.1.2
+      picocolors: 1.0.0
+      vite: 5.1.6(@types/node@20.12.12)
+    transitivePeerDependencies:
+      - '@types/node'
+      - less
+      - lightningcss
+      - sass
+      - stylus
+      - sugarss
+      - supports-color
+      - terser
+    dev: false
+
+  /vite@5.1.6(@types/node@20.12.12):
+    resolution: {integrity: sha512-yYIAZs9nVfRJ/AiOLCA91zzhjsHUgMjB+EigzFb6W2XTLO8JixBCKCjvhKZaye+NKYHCrkv3Oh50dH9EdLU2RA==}
     engines: {node: ^18.0.0 || >=20.0.0}
     hasBin: true
     peerDependencies:
@@ -5363,8 +10593,16 @@
         optional: true
       terser:
         optional: true
-
-  vitest@1.6.0:
+    dependencies:
+      '@types/node': 20.12.12
+      esbuild: 0.19.12
+      postcss: 8.4.36
+      rollup: 4.13.0
+    optionalDependencies:
+      fsevents: 2.3.3
+    dev: false
+
+  /vitest@1.6.0(@types/node@20.12.12)(@vitest/ui@1.6.0):
     resolution: {integrity: sha512-H5r/dN06swuFnzNFhq/dnz37bPXnq8xB2xB5JOVk8K09rUtoeNN+LHWkoQ0A/i3hvbUKKcCei9KpbxqHMLhLLA==}
     engines: {node: ^18.0.0 || >=20.0.0}
     hasBin: true
@@ -5388,275 +10626,750 @@
         optional: true
       jsdom:
         optional: true
-
-  w3c-xmlserializer@5.0.0:
+    dependencies:
+      '@types/node': 20.12.12
+      '@vitest/expect': 1.6.0
+      '@vitest/runner': 1.6.0
+      '@vitest/snapshot': 1.6.0
+      '@vitest/spy': 1.6.0
+      '@vitest/ui': 1.6.0(vitest@1.6.0)
+      '@vitest/utils': 1.6.0
+      acorn-walk: 8.3.2
+      chai: 4.4.1
+      debug: 4.3.4(supports-color@8.1.1)
+      execa: 8.0.1
+      local-pkg: 0.5.0
+      magic-string: 0.30.8
+      pathe: 1.1.2
+      picocolors: 1.0.0
+      std-env: 3.7.0
+      strip-literal: 2.0.0
+      tinybench: 2.6.0
+      tinypool: 0.8.4
+      vite: 5.1.6(@types/node@20.12.12)
+      vite-node: 1.6.0(@types/node@20.12.12)
+      why-is-node-running: 2.2.2
+    transitivePeerDependencies:
+      - less
+      - lightningcss
+      - sass
+      - stylus
+      - sugarss
+      - supports-color
+      - terser
+    dev: false
+
+  /w3c-xmlserializer@5.0.0:
     resolution: {integrity: sha512-o8qghlI8NZHU1lLPrpi2+Uq7abh4GGPpYANlalzWxyWteJOCsr/P+oPBA49TOLu5FTZO4d3F9MnWJfiMo4BkmA==}
     engines: {node: '>=18'}
-
-  wcwidth@1.0.1:
+    dependencies:
+      xml-name-validator: 5.0.0
+    dev: false
+
+  /wcwidth@1.0.1:
     resolution: {integrity: sha512-XHPEwS0q6TaxcvG85+8EYkbiCux2XtWG2mkc47Ng2A77BQu9+DqIOJldST4HgPkuea7dvKSj5VgX3P1d4rW8Tg==}
-
-  web-streams-polyfill@3.2.1:
+    dependencies:
+      defaults: 1.0.4
+    dev: false
+
+  /web-streams-polyfill@3.2.1:
     resolution: {integrity: sha512-e0MO3wdXWKrLbL0DgGnUV7WHVuw9OUvL4hjgnPkIeEvESk74gAITi5G606JtZPp39cd8HA9VQzCIvA49LpPN5Q==}
     engines: {node: '>= 8'}
-
-  web3-bzz@1.10.4:
+    dev: false
+
+  /web3-bzz@1.10.4:
     resolution: {integrity: sha512-ZZ/X4sJ0Uh2teU9lAGNS8EjveEppoHNQiKlOXAjedsrdWuaMErBPdLQjXfcrYvN6WM6Su9PMsAxf3FXXZ+HwQw==}
     engines: {node: '>=8.0.0'}
-
-  web3-core-helpers@1.10.4:
+    requiresBuild: true
+    dependencies:
+      '@types/node': 12.20.55
+      got: 12.1.0
+      swarm-js: 0.1.42
+    transitivePeerDependencies:
+      - bufferutil
+      - supports-color
+      - utf-8-validate
+    dev: false
+
+  /web3-core-helpers@1.10.4:
     resolution: {integrity: sha512-r+L5ylA17JlD1vwS8rjhWr0qg7zVoVMDvWhajWA5r5+USdh91jRUYosp19Kd1m2vE034v7Dfqe1xYRoH2zvG0g==}
     engines: {node: '>=8.0.0'}
-
-  web3-core-method@1.10.4:
+    dependencies:
+      web3-eth-iban: 1.10.4
+      web3-utils: 1.10.4
+    dev: false
+
+  /web3-core-method@1.10.4:
     resolution: {integrity: sha512-uZTb7flr+Xl6LaDsyTeE2L1TylokCJwTDrIVfIfnrGmnwLc6bmTWCCrm71sSrQ0hqs6vp/MKbQYIYqUN0J8WyA==}
     engines: {node: '>=8.0.0'}
-
-  web3-core-promievent@1.10.4:
+    dependencies:
+      '@ethersproject/transactions': 5.7.0
+      web3-core-helpers: 1.10.4
+      web3-core-promievent: 1.10.4
+      web3-core-subscriptions: 1.10.4
+      web3-utils: 1.10.4
+    dev: false
+
+  /web3-core-promievent@1.10.4:
     resolution: {integrity: sha512-2de5WnJQ72YcIhYwV/jHLc4/cWJnznuoGTJGD29ncFQHAfwW/MItHFSVKPPA5v8AhJe+r6y4Y12EKvZKjQVBvQ==}
     engines: {node: '>=8.0.0'}
-
-  web3-core-requestmanager@1.10.4:
+    dependencies:
+      eventemitter3: 4.0.4
+    dev: false
+
+  /web3-core-requestmanager@1.10.4:
     resolution: {integrity: sha512-vqP6pKH8RrhT/2MoaU+DY/OsYK9h7HmEBNCdoMj+4ZwujQtw/Mq2JifjwsJ7gits7Q+HWJwx8q6WmQoVZAWugg==}
     engines: {node: '>=8.0.0'}
-
-  web3-core-subscriptions@1.10.4:
+    dependencies:
+      util: 0.12.5
+      web3-core-helpers: 1.10.4
+      web3-providers-http: 1.10.4
+      web3-providers-ipc: 1.10.4
+      web3-providers-ws: 1.10.4
+    transitivePeerDependencies:
+      - encoding
+      - supports-color
+    dev: false
+
+  /web3-core-subscriptions@1.10.4:
     resolution: {integrity: sha512-o0lSQo/N/f7/L76C0HV63+S54loXiE9fUPfHFcTtpJRQNDBVsSDdWRdePbWwR206XlsBqD5VHApck1//jEafTw==}
     engines: {node: '>=8.0.0'}
-
-  web3-core@1.10.4:
+    dependencies:
+      eventemitter3: 4.0.4
+      web3-core-helpers: 1.10.4
+    dev: false
+
+  /web3-core@1.10.4:
     resolution: {integrity: sha512-B6elffYm81MYZDTrat7aEhnhdtVE3lDBUZft16Z8awYMZYJDbnykEbJVS+l3mnA7AQTnSDr/1MjWofGDLBJPww==}
     engines: {node: '>=8.0.0'}
-
-  web3-core@4.3.2:
+    dependencies:
+      '@types/bn.js': 5.1.5
+      '@types/node': 12.20.55
+      bignumber.js: 9.1.2
+      web3-core-helpers: 1.10.4
+      web3-core-method: 1.10.4
+      web3-core-requestmanager: 1.10.4
+      web3-utils: 1.10.4
+    transitivePeerDependencies:
+      - encoding
+      - supports-color
+    dev: false
+
+  /web3-core@4.3.2:
     resolution: {integrity: sha512-uIMVd/j4BgOnwfpY8ZT+QKubOyM4xohEhFZXz9xB8wimXWMMlYVlIK/TbfHqFolS9uOerdSGhsMbcK9lETae8g==}
     engines: {node: '>=14', npm: '>=6.12.0'}
-
-  web3-errors@1.1.4:
+    dependencies:
+      web3-errors: 1.1.4
+      web3-eth-accounts: 4.1.2
+      web3-eth-iban: 4.0.7
+      web3-providers-http: 4.1.0
+      web3-providers-ws: 4.0.7
+      web3-types: 1.6.0
+      web3-utils: 4.2.3
+      web3-validator: 2.0.5
+    optionalDependencies:
+      web3-providers-ipc: 4.0.7
+    transitivePeerDependencies:
+      - bufferutil
+      - encoding
+      - utf-8-validate
+    dev: false
+
+  /web3-errors@1.1.4:
     resolution: {integrity: sha512-WahtszSqILez+83AxGecVroyZsMuuRT+KmQp4Si5P4Rnqbczno1k748PCrZTS1J4UCPmXMG2/Vt+0Bz2zwXkwQ==}
     engines: {node: '>=14', npm: '>=6.12.0'}
-
-  web3-eth-abi@1.10.4:
+    dependencies:
+      web3-types: 1.6.0
+    dev: false
+
+  /web3-eth-abi@1.10.4:
     resolution: {integrity: sha512-cZ0q65eJIkd/jyOlQPDjr8X4fU6CRL1eWgdLwbWEpo++MPU/2P4PFk5ZLAdye9T5Sdp+MomePPJ/gHjLMj2VfQ==}
     engines: {node: '>=8.0.0'}
-
-  web3-eth-abi@4.2.0:
-    resolution: {integrity: sha512-x7dUCmk6th+5N63s5kUusoNtsDJKUUQgl9+jECvGTBOTiyHe/V6aOY0120FUjaAGaapOnR7BImQdhqHv6yT2YQ==}
-    engines: {node: '>=14', npm: '>=6.12.0'}
-
-  web3-eth-abi@4.2.1:
+    dependencies:
+      '@ethersproject/abi': 5.7.0
+      web3-utils: 1.10.4
+    dev: false
+
+  /web3-eth-abi@4.2.1(typescript@5.4.5):
     resolution: {integrity: sha512-IE91WUhhiDpBtbkl/DHUoZz7z7T5FXvl3zPLkrxT+dNlOT+wni+US/67jQCLvJRbqf9ApQ26lVYry0bovFgyqA==}
     engines: {node: '>=14', npm: '>=6.12.0'}
-
-  web3-eth-accounts@1.10.4:
+    dependencies:
+      abitype: 0.7.1(typescript@5.4.5)
+      web3-errors: 1.1.4
+      web3-types: 1.6.0
+      web3-utils: 4.2.3
+      web3-validator: 2.0.5
+    transitivePeerDependencies:
+      - typescript
+      - zod
+    dev: false
+
+  /web3-eth-accounts@1.10.4:
     resolution: {integrity: sha512-ysy5sVTg9snYS7tJjxVoQAH6DTOTkRGR8emEVCWNGLGiB9txj+qDvSeT0izjurS/g7D5xlMAgrEHLK1Vi6I3yg==}
     engines: {node: '>=8.0.0'}
-
-  web3-eth-accounts@4.1.1:
-    resolution: {integrity: sha512-9JqhRi1YhO1hQOEmmBHgEGsME/B1FHMxpA/AK3vhpvQ8QeP6KbJW+cForTLfPpUbkmPxnRunG4PNNaETNlZfrA==}
-    engines: {node: '>=14', npm: '>=6.12.0'}
-
-  web3-eth-accounts@4.1.2:
+    dependencies:
+      '@ethereumjs/common': 2.6.5
+      '@ethereumjs/tx': 3.5.2
+      '@ethereumjs/util': 8.1.0
+      eth-lib: 0.2.8
+      scrypt-js: 3.0.1
+      uuid: 9.0.1
+      web3-core: 1.10.4
+      web3-core-helpers: 1.10.4
+      web3-core-method: 1.10.4
+      web3-utils: 1.10.4
+    transitivePeerDependencies:
+      - encoding
+      - supports-color
+    dev: false
+
+  /web3-eth-accounts@4.1.2:
     resolution: {integrity: sha512-y0JynDeTDnclyuE9mShXLeEj+BCrPHxPHOyPCgTchUBQsALF9+0OhP7WiS3IqUuu0Hle5bjG2f5ddeiPtNEuLg==}
     engines: {node: '>=14', npm: '>=6.12.0'}
-
-  web3-eth-contract@1.10.4:
+    dependencies:
+      '@ethereumjs/rlp': 4.0.1
+      crc-32: 1.2.2
+      ethereum-cryptography: 2.1.3
+      web3-errors: 1.1.4
+      web3-types: 1.6.0
+      web3-utils: 4.2.3
+      web3-validator: 2.0.5
+    dev: false
+
+  /web3-eth-contract@1.10.4:
     resolution: {integrity: sha512-Q8PfolOJ4eV9TvnTj1TGdZ4RarpSLmHnUnzVxZ/6/NiTfe4maJz99R0ISgwZkntLhLRtw0C7LRJuklzGYCNN3A==}
     engines: {node: '>=8.0.0'}
-
-  web3-eth-contract@4.3.0:
-    resolution: {integrity: sha512-4fzSklA65zUn6SthU3T3tbVJacfP8/wkJmCuvmPaf2ZTFdnhsF96G5IQtCRf0+wASb4yk0A6IBvXZfk1B4R4HA==}
-    engines: {node: '>=14', npm: '>=6.12.0'}
-
-  web3-eth-contract@4.4.0:
+    dependencies:
+      '@types/bn.js': 5.1.5
+      web3-core: 1.10.4
+      web3-core-helpers: 1.10.4
+      web3-core-method: 1.10.4
+      web3-core-promievent: 1.10.4
+      web3-core-subscriptions: 1.10.4
+      web3-eth-abi: 1.10.4
+      web3-utils: 1.10.4
+    transitivePeerDependencies:
+      - encoding
+      - supports-color
+    dev: false
+
+  /web3-eth-contract@4.4.0(typescript@5.4.5):
     resolution: {integrity: sha512-pZ/w6Lb6ZDUUs7f5GCKXiHDAGGvt2tdwiHkvgmQTRnq9b0MEsUpteDyPYspHxKzQWLgbeK37jPb8zbQe4kE/Hg==}
     engines: {node: '>=14', npm: '>=6.12.0'}
-
-  web3-eth-ens@1.10.4:
+    dependencies:
+      web3-core: 4.3.2
+      web3-errors: 1.1.4
+      web3-eth: 4.6.0(typescript@5.4.5)
+      web3-eth-abi: 4.2.1(typescript@5.4.5)
+      web3-types: 1.6.0
+      web3-utils: 4.2.3
+      web3-validator: 2.0.5
+    transitivePeerDependencies:
+      - bufferutil
+      - encoding
+      - typescript
+      - utf-8-validate
+      - zod
+    dev: false
+
+  /web3-eth-ens@1.10.4:
     resolution: {integrity: sha512-LLrvxuFeVooRVZ9e5T6OWKVflHPFgrVjJ/jtisRWcmI7KN/b64+D/wJzXqgmp6CNsMQcE7rpmf4CQmJCrTdsgg==}
     engines: {node: '>=8.0.0'}
-
-  web3-eth-ens@4.2.0:
+    dependencies:
+      content-hash: 2.5.2
+      eth-ens-namehash: 2.0.8
+      web3-core: 1.10.4
+      web3-core-helpers: 1.10.4
+      web3-core-promievent: 1.10.4
+      web3-eth-abi: 1.10.4
+      web3-eth-contract: 1.10.4
+      web3-utils: 1.10.4
+    transitivePeerDependencies:
+      - encoding
+      - supports-color
+    dev: false
+
+  /web3-eth-ens@4.2.0(typescript@5.4.5):
     resolution: {integrity: sha512-qYj34te2UctoObt8rlEIY/t2MuTMiMiiHhO2JAHRGqSLCQ7b8DM3RpvkiiSB0N0ZyEn+CetZqJCTYb8DNKBS/g==}
     engines: {node: '>=14', npm: '>=6.12.0'}
-
-  web3-eth-iban@1.10.4:
+    dependencies:
+      '@adraffy/ens-normalize': 1.10.1
+      web3-core: 4.3.2
+      web3-errors: 1.1.4
+      web3-eth: 4.6.0(typescript@5.4.5)
+      web3-eth-contract: 4.4.0(typescript@5.4.5)
+      web3-net: 4.0.7
+      web3-types: 1.6.0
+      web3-utils: 4.2.3
+      web3-validator: 2.0.5
+    transitivePeerDependencies:
+      - bufferutil
+      - encoding
+      - typescript
+      - utf-8-validate
+      - zod
+    dev: false
+
+  /web3-eth-iban@1.10.4:
     resolution: {integrity: sha512-0gE5iNmOkmtBmbKH2aTodeompnNE8jEyvwFJ6s/AF6jkw9ky9Op9cqfzS56AYAbrqEFuClsqB/AoRves7LDELw==}
     engines: {node: '>=8.0.0'}
-
-  web3-eth-iban@4.0.7:
+    dependencies:
+      bn.js: 5.2.1
+      web3-utils: 1.10.4
+    dev: false
+
+  /web3-eth-iban@4.0.7:
     resolution: {integrity: sha512-8weKLa9KuKRzibC87vNLdkinpUE30gn0IGY027F8doeJdcPUfsa4IlBgNC4k4HLBembBB2CTU0Kr/HAOqMeYVQ==}
     engines: {node: '>=14', npm: '>=6.12.0'}
-
-  web3-eth-personal@1.10.4:
+    dependencies:
+      web3-errors: 1.1.4
+      web3-types: 1.6.0
+      web3-utils: 4.2.3
+      web3-validator: 2.0.5
+    dev: false
+
+  /web3-eth-personal@1.10.4:
     resolution: {integrity: sha512-BRa/hs6jU1hKHz+AC/YkM71RP3f0Yci1dPk4paOic53R4ZZG4MgwKRkJhgt3/GPuPliwS46f/i5A7fEGBT4F9w==}
     engines: {node: '>=8.0.0'}
-
-  web3-eth-personal@4.0.8:
+    dependencies:
+      '@types/node': 12.20.55
+      web3-core: 1.10.4
+      web3-core-helpers: 1.10.4
+      web3-core-method: 1.10.4
+      web3-net: 1.10.4
+      web3-utils: 1.10.4
+    transitivePeerDependencies:
+      - encoding
+      - supports-color
+    dev: false
+
+  /web3-eth-personal@4.0.8(typescript@5.4.5):
     resolution: {integrity: sha512-sXeyLKJ7ddQdMxz1BZkAwImjqh7OmKxhXoBNF3isDmD4QDpMIwv/t237S3q4Z0sZQamPa/pHebJRWVuvP8jZdw==}
     engines: {node: '>=14', npm: '>=6.12.0'}
-
-  web3-eth@1.10.4:
+    dependencies:
+      web3-core: 4.3.2
+      web3-eth: 4.6.0(typescript@5.4.5)
+      web3-rpc-methods: 1.2.0
+      web3-types: 1.6.0
+      web3-utils: 4.2.3
+      web3-validator: 2.0.5
+    transitivePeerDependencies:
+      - bufferutil
+      - encoding
+      - typescript
+      - utf-8-validate
+      - zod
+    dev: false
+
+  /web3-eth@1.10.4:
     resolution: {integrity: sha512-Sql2kYKmgt+T/cgvg7b9ce24uLS7xbFrxE4kuuor1zSCGrjhTJ5rRNG8gTJUkAJGKJc7KgnWmgW+cOfMBPUDSA==}
     engines: {node: '>=8.0.0'}
-
-  web3-eth@4.5.0:
-    resolution: {integrity: sha512-crisE46o/SHMVm+XHAXEaR8k76NCImq+hi0QQEJ+VaLZbDobI/Gvog1HwTukDUDRgnYSAFGqD0cTRyAwDurwpA==}
-    engines: {node: '>=14', npm: '>=6.12.0'}
-
-  web3-eth@4.6.0:
+    dependencies:
+      web3-core: 1.10.4
+      web3-core-helpers: 1.10.4
+      web3-core-method: 1.10.4
+      web3-core-subscriptions: 1.10.4
+      web3-eth-abi: 1.10.4
+      web3-eth-accounts: 1.10.4
+      web3-eth-contract: 1.10.4
+      web3-eth-ens: 1.10.4
+      web3-eth-iban: 1.10.4
+      web3-eth-personal: 1.10.4
+      web3-net: 1.10.4
+      web3-utils: 1.10.4
+    transitivePeerDependencies:
+      - encoding
+      - supports-color
+    dev: false
+
+  /web3-eth@4.6.0(typescript@5.4.5):
     resolution: {integrity: sha512-8KtxlGsomovoFULqEpfixgmCpaJ2YIJGxbXUfezh2coXHjVgEopQhARYtKGClyV5kkdCIqwHS8Gvsm6TVNqH6Q==}
     engines: {node: '>=14', npm: '>=6.12.0'}
-
-  web3-net@1.10.4:
+    dependencies:
+      setimmediate: 1.0.5
+      web3-core: 4.3.2
+      web3-errors: 1.1.4
+      web3-eth-abi: 4.2.1(typescript@5.4.5)
+      web3-eth-accounts: 4.1.2
+      web3-net: 4.0.7
+      web3-providers-ws: 4.0.7
+      web3-rpc-methods: 1.2.0
+      web3-types: 1.6.0
+      web3-utils: 4.2.3
+      web3-validator: 2.0.5
+    transitivePeerDependencies:
+      - bufferutil
+      - encoding
+      - typescript
+      - utf-8-validate
+      - zod
+    dev: false
+
+  /web3-net@1.10.4:
     resolution: {integrity: sha512-mKINnhOOnZ4koA+yV2OT5s5ztVjIx7IY9a03w6s+yao/BUn+Luuty0/keNemZxTr1E8Ehvtn28vbOtW7Ids+Ow==}
     engines: {node: '>=8.0.0'}
-
-  web3-net@4.0.7:
+    dependencies:
+      web3-core: 1.10.4
+      web3-core-method: 1.10.4
+      web3-utils: 1.10.4
+    transitivePeerDependencies:
+      - encoding
+      - supports-color
+    dev: false
+
+  /web3-net@4.0.7:
     resolution: {integrity: sha512-SzEaXFrBjY25iQGk5myaOfO9ZyfTwQEa4l4Ps4HDNVMibgZji3WPzpjq8zomVHMwi8bRp6VV7YS71eEsX7zLow==}
     engines: {node: '>=14', npm: '>=6.12.0'}
-
-  web3-providers-http@1.10.4:
+    dependencies:
+      web3-core: 4.3.2
+      web3-rpc-methods: 1.2.0
+      web3-types: 1.6.0
+      web3-utils: 4.2.3
+    transitivePeerDependencies:
+      - bufferutil
+      - encoding
+      - utf-8-validate
+    dev: false
+
+  /web3-providers-http@1.10.4:
     resolution: {integrity: sha512-m2P5Idc8hdiO0l60O6DSCPw0kw64Zgi0pMjbEFRmxKIck2Py57RQMu4bxvkxJwkF06SlGaEQF8rFZBmuX7aagQ==}
     engines: {node: '>=8.0.0'}
-
-  web3-providers-http@4.1.0:
+    dependencies:
+      abortcontroller-polyfill: 1.7.5
+      cross-fetch: 4.0.0
+      es6-promise: 4.2.8
+      web3-core-helpers: 1.10.4
+    transitivePeerDependencies:
+      - encoding
+    dev: false
+
+  /web3-providers-http@4.1.0:
     resolution: {integrity: sha512-6qRUGAhJfVQM41E5t+re5IHYmb5hSaLc02BE2MaRQsz2xKA6RjmHpOA5h/+ojJxEpI9NI2CrfDKOAgtJfoUJQg==}
     engines: {node: '>=14', npm: '>=6.12.0'}
-
-  web3-providers-ipc@1.10.4:
+    dependencies:
+      cross-fetch: 4.0.0
+      web3-errors: 1.1.4
+      web3-types: 1.6.0
+      web3-utils: 4.2.3
+    transitivePeerDependencies:
+      - encoding
+    dev: false
+
+  /web3-providers-ipc@1.10.4:
     resolution: {integrity: sha512-YRF/bpQk9z3WwjT+A6FI/GmWRCASgd+gC0si7f9zbBWLXjwzYAKG73bQBaFRAHex1hl4CVcM5WUMaQXf3Opeuw==}
     engines: {node: '>=8.0.0'}
-
-  web3-providers-ipc@4.0.7:
+    dependencies:
+      oboe: 2.1.5
+      web3-core-helpers: 1.10.4
+    dev: false
+
+  /web3-providers-ipc@4.0.7:
     resolution: {integrity: sha512-YbNqY4zUvIaK2MHr1lQFE53/8t/ejHtJchrWn9zVbFMGXlTsOAbNoIoZWROrg1v+hCBvT2c9z8xt7e/+uz5p1g==}
     engines: {node: '>=14', npm: '>=6.12.0'}
-
-  web3-providers-ws@1.10.4:
+    requiresBuild: true
+    dependencies:
+      web3-errors: 1.1.4
+      web3-types: 1.6.0
+      web3-utils: 4.2.3
+    dev: false
+    optional: true
+
+  /web3-providers-ws@1.10.4:
     resolution: {integrity: sha512-j3FBMifyuFFmUIPVQR4pj+t5ILhAexAui0opgcpu9R5LxQrLRUZxHSnU+YO25UycSOa/NAX8A+qkqZNpcFAlxA==}
     engines: {node: '>=8.0.0'}
-
-  web3-providers-ws@4.0.7:
+    dependencies:
+      eventemitter3: 4.0.4
+      web3-core-helpers: 1.10.4
+      websocket: 1.0.34
+    transitivePeerDependencies:
+      - supports-color
+    dev: false
+
+  /web3-providers-ws@4.0.7:
     resolution: {integrity: sha512-n4Dal9/rQWjS7d6LjyEPM2R458V8blRm0eLJupDEJOOIBhGYlxw5/4FthZZ/cqB7y/sLVi7K09DdYx2MeRtU5w==}
     engines: {node: '>=14', npm: '>=6.12.0'}
-
-  web3-rpc-methods@1.2.0:
+    dependencies:
+      '@types/ws': 8.5.3
+      isomorphic-ws: 5.0.0(ws@8.17.0)
+      web3-errors: 1.1.4
+      web3-types: 1.5.0
+      web3-utils: 4.2.2
+      ws: 8.17.0
+    transitivePeerDependencies:
+      - bufferutil
+      - utf-8-validate
+    dev: false
+
+  /web3-rpc-methods@1.2.0:
     resolution: {integrity: sha512-CWJ/g4I4WyYvLkf21wCZAehdhU/VjX/OAPHnqF5/FPDJlogOsOnGXHqi1Z5AP+ocdt395PNubd8jyMMJoYGSBA==}
     engines: {node: '>=14', npm: '>=6.12.0'}
-
-  web3-shh@1.10.4:
+    dependencies:
+      web3-core: 4.3.2
+      web3-types: 1.6.0
+      web3-validator: 2.0.5
+    transitivePeerDependencies:
+      - bufferutil
+      - encoding
+      - utf-8-validate
+    dev: false
+
+  /web3-shh@1.10.4:
     resolution: {integrity: sha512-cOH6iFFM71lCNwSQrC3niqDXagMqrdfFW85hC9PFUrAr3PUrIem8TNstTc3xna2bwZeWG6OBy99xSIhBvyIACw==}
     engines: {node: '>=8.0.0'}
-
-  web3-types@1.5.0:
+    requiresBuild: true
+    dependencies:
+      web3-core: 1.10.4
+      web3-core-method: 1.10.4
+      web3-core-subscriptions: 1.10.4
+      web3-net: 1.10.4
+    transitivePeerDependencies:
+      - encoding
+      - supports-color
+    dev: false
+
+  /web3-types@1.5.0:
     resolution: {integrity: sha512-geWuMIeegQ8AedKAO6wO4G4j1gyQ1F/AyKLMw2vud4bsfZayyzWJgCMDZtjYMm5uo2a7i8j1W3/4QFmzlSy5cw==}
     engines: {node: '>=14', npm: '>=6.12.0'}
-
-  web3-types@1.6.0:
+    dev: false
+
+  /web3-types@1.6.0:
     resolution: {integrity: sha512-qgOtADqlD5hw+KPKBUGaXAcdNLL0oh6qTeVgXwewCfbL/lG9R+/GrgMQB1gbTJ3cit8hMwtH8KX2Em6OwO0HRw==}
     engines: {node: '>=14', npm: '>=6.12.0'}
-
-  web3-utils@1.10.4:
+    dev: false
+
+  /web3-utils@1.10.4:
     resolution: {integrity: sha512-tsu8FiKJLk2PzhDl9fXbGUWTkkVXYhtTA+SmEFkKft+9BgwLxfCRpU96sWv7ICC8zixBNd3JURVoiR3dUXgP8A==}
     engines: {node: '>=8.0.0'}
-
-  web3-utils@4.2.1:
-    resolution: {integrity: sha512-Fk29BlEqD9Q9Cnw4pBkKw7czcXiRpsSco/BzEUl4ye0ZTSHANQFfjsfQmNm4t7uY11u6Ah+8F3tNjBeU4CA80A==}
-    engines: {node: '>=14', npm: '>=6.12.0'}
-
-  web3-utils@4.2.2:
+    dependencies:
+      '@ethereumjs/util': 8.1.0
+      bn.js: 5.2.1
+      ethereum-bloom-filters: 1.0.10
+      ethereum-cryptography: 2.1.3
+      ethjs-unit: 0.1.6
+      number-to-bn: 1.7.0
+      randombytes: 2.1.0
+      utf8: 3.0.0
+    dev: false
+
+  /web3-utils@4.2.2:
     resolution: {integrity: sha512-z+4owWcnoB4EH8yWIL1FBeyqe+sXwaGxUDtVTNPTMf2oB5C+paCToZUdCV5Bi+M543zZEzlzNTabOD+OWNc7NA==}
     engines: {node: '>=14', npm: '>=6.12.0'}
-
-  web3-utils@4.2.3:
+    dependencies:
+      ethereum-cryptography: 2.1.3
+      eventemitter3: 5.0.1
+      web3-errors: 1.1.4
+      web3-types: 1.5.0
+      web3-validator: 2.0.5
+    dev: false
+
+  /web3-utils@4.2.3:
     resolution: {integrity: sha512-m5plKTC2YtQntHITQRyIePw52UVP1IrShhmA2FACtn4zmc5ADmrXOlQWiPzxFP/18eRJsAaUAw2+CQn1u4WPxQ==}
     engines: {node: '>=14', npm: '>=6.12.0'}
-
-  web3-validator@2.0.4:
-    resolution: {integrity: sha512-qRxVePwdW+SByOmTpDZFWHIUAa7PswvxNszrOua6BoGqAhERo5oJZBN+EbWtK/+O+ApNxt5FR3nCPmiZldiOQA==}
-    engines: {node: '>=14', npm: '>=6.12.0'}
-
-  web3-validator@2.0.5:
+    dependencies:
+      ethereum-cryptography: 2.1.3
+      eventemitter3: 5.0.1
+      web3-errors: 1.1.4
+      web3-types: 1.6.0
+      web3-validator: 2.0.5
+    dev: false
+
+  /web3-validator@2.0.5:
     resolution: {integrity: sha512-2gLOSW8XqEN5pw5jVUm20EB7A8SbQiekpAtiI0JBmCIV0a2rp97v8FgWY5E3UEqnw5WFfEqvcDVW92EyynDTyQ==}
     engines: {node: '>=14', npm: '>=6.12.0'}
-
-  web3@1.10.4:
+    dependencies:
+      ethereum-cryptography: 2.1.3
+      util: 0.12.5
+      web3-errors: 1.1.4
+      web3-types: 1.6.0
+      zod: 3.22.4
+    dev: false
+
+  /web3@1.10.4:
     resolution: {integrity: sha512-kgJvQZjkmjOEKimx/tJQsqWfRDPTTcBfYPa9XletxuHLpHcXdx67w8EFn5AW3eVxCutE9dTVHgGa9VYe8vgsEA==}
     engines: {node: '>=8.0.0'}
-
-  web3@4.8.0:
+    requiresBuild: true
+    dependencies:
+      web3-bzz: 1.10.4
+      web3-core: 1.10.4
+      web3-eth: 1.10.4
+      web3-eth-personal: 1.10.4
+      web3-net: 1.10.4
+      web3-shh: 1.10.4
+      web3-utils: 1.10.4
+    transitivePeerDependencies:
+      - bufferutil
+      - encoding
+      - supports-color
+      - utf-8-validate
+    dev: false
+
+  /web3@4.8.0(typescript@5.4.5):
     resolution: {integrity: sha512-kQSF2NlHk8yjS3SRiJW3S+U5ibkEmVRhB4/GYsVwGvdAkFC2b+EIE1Ob7J56OmqW9VBZgkx1+SuWqo5JTIJSYQ==}
     engines: {node: '>=14.0.0', npm: '>=6.12.0'}
-
-  webidl-conversions@3.0.1:
+    dependencies:
+      web3-core: 4.3.2
+      web3-errors: 1.1.4
+      web3-eth: 4.6.0(typescript@5.4.5)
+      web3-eth-abi: 4.2.1(typescript@5.4.5)
+      web3-eth-accounts: 4.1.2
+      web3-eth-contract: 4.4.0(typescript@5.4.5)
+      web3-eth-ens: 4.2.0(typescript@5.4.5)
+      web3-eth-iban: 4.0.7
+      web3-eth-personal: 4.0.8(typescript@5.4.5)
+      web3-net: 4.0.7
+      web3-providers-http: 4.1.0
+      web3-providers-ws: 4.0.7
+      web3-rpc-methods: 1.2.0
+      web3-types: 1.6.0
+      web3-utils: 4.2.3
+      web3-validator: 2.0.5
+    transitivePeerDependencies:
+      - bufferutil
+      - encoding
+      - typescript
+      - utf-8-validate
+      - zod
+    dev: false
+
+  /webidl-conversions@3.0.1:
     resolution: {integrity: sha512-2JAn3z8AR6rjK8Sm8orRC0h/bcl/DqL7tRPdGZ4I1CjdF+EaMLmYxBHyXuKL849eucPFhvBoxMsflfOb8kxaeQ==}
-
-  webidl-conversions@7.0.0:
+    dev: false
+
+  /webidl-conversions@7.0.0:
     resolution: {integrity: sha512-VwddBukDzu71offAQR975unBIGqfKZpM+8ZX6ySk8nYhVoo5CYaZyzt3YBvYtRtO+aoGlqxPg/B87NGVZ/fu6g==}
     engines: {node: '>=12'}
-
-  websocket@1.0.35:
-    resolution: {integrity: sha512-/REy6amwPZl44DDzvRCkaI1q1bIiQB0mEFQLUrhz3z2EK91cp3n72rAjUlrTP0zV22HJIUOVHQGPxhFRjxjt+Q==}
+    dev: false
+
+  /websocket@1.0.34:
+    resolution: {integrity: sha512-PRDso2sGwF6kM75QykIesBijKSVceR6jL2G8NGYyq2XrItNC2P5/qL5XeR056GhA+Ly7JMFvJb9I312mJfmqnQ==}
     engines: {node: '>=4.0.0'}
-
-  whatwg-encoding@3.1.1:
+    dependencies:
+      bufferutil: 4.0.8
+      debug: 2.6.9
+      es5-ext: 0.10.64
+      typedarray-to-buffer: 3.1.5
+      utf-8-validate: 5.0.10
+      yaeti: 0.0.6
+    transitivePeerDependencies:
+      - supports-color
+    dev: false
+
+  /whatwg-encoding@3.1.1:
     resolution: {integrity: sha512-6qN4hJdMwfYBtE3YBTTHhoeuUrDBPZmbQaxWAqSALV/MeEnR5z1xd8UKud2RAkFoPkmB+hli1TZSnyi84xz1vQ==}
     engines: {node: '>=18'}
-
-  whatwg-mimetype@4.0.0:
+    dependencies:
+      iconv-lite: 0.6.3
+    dev: false
+
+  /whatwg-mimetype@4.0.0:
     resolution: {integrity: sha512-QaKxh0eNIi2mE9p2vEdzfagOKHCcj1pJ56EEHGQOVxp8r9/iszLUUV7v89x9O1p/T+NlTM5W7jW6+cz4Fq1YVg==}
     engines: {node: '>=18'}
-
-  whatwg-url@14.0.0:
+    dev: false
+
+  /whatwg-url@14.0.0:
     resolution: {integrity: sha512-1lfMEm2IEr7RIV+f4lUNPOqfFL+pO+Xw3fJSqmjX9AbXcXcYOkCe1P6+9VBZB6n94af16NfZf+sSk0JCBZC9aw==}
     engines: {node: '>=18'}
-
-  whatwg-url@5.0.0:
+    dependencies:
+      tr46: 5.0.0
+      webidl-conversions: 7.0.0
+    dev: false
+
+  /whatwg-url@5.0.0:
     resolution: {integrity: sha512-saE57nupxk6v3HY35+jzBwYa0rKSy0XR8JSxZPwgLr7ys0IBzhGviA1/TUGJLmSVqs8pb9AnvICXEuOHLprYTw==}
-
-  which-boxed-primitive@1.0.2:
+    dependencies:
+      tr46: 0.0.3
+      webidl-conversions: 3.0.1
+    dev: false
+
+  /which-boxed-primitive@1.0.2:
     resolution: {integrity: sha512-bwZdv0AKLpplFY2KZRX6TvyuN7ojjr7lwkg6ml0roIy9YeuSr7JS372qlNW18UQYzgYK9ziGcerWqZOmEn9VNg==}
-
-  which-collection@1.0.2:
+    dependencies:
+      is-bigint: 1.0.4
+      is-boolean-object: 1.1.2
+      is-number-object: 1.0.7
+      is-string: 1.0.7
+      is-symbol: 1.0.4
+    dev: false
+
+  /which-collection@1.0.2:
     resolution: {integrity: sha512-K4jVyjnBdgvc86Y6BkaLZEN933SwYOuBFkdmBu9ZfkcAbdVbpITnDmjvZ/aQjRXQrv5EPkTnD1s39GiiqbngCw==}
     engines: {node: '>= 0.4'}
-
-  which-typed-array@1.1.14:
+    dependencies:
+      is-map: 2.0.3
+      is-set: 2.0.3
+      is-weakmap: 2.0.2
+      is-weakset: 2.0.3
+    dev: false
+
+  /which-typed-array@1.1.14:
     resolution: {integrity: sha512-VnXFiIW8yNn9kIHN88xvZ4yOWchftKDsRJ8fEPacX/wl1lOvBrhsJ/OeJCXq7B0AaijRuqgzSKalJoPk+D8MPg==}
     engines: {node: '>= 0.4'}
-
-  which@2.0.2:
+    dependencies:
+      available-typed-arrays: 1.0.6
+      call-bind: 1.0.7
+      for-each: 0.3.3
+      gopd: 1.0.1
+      has-tostringtag: 1.0.2
+    dev: false
+
+  /which@2.0.2:
     resolution: {integrity: sha512-BLI3Tl1TW3Pvl70l3yq3Y64i+awpwXqsGBYWkkqMtnbXgrMD+yj7rhW0kuEDxzJaYXGjEW5ogapKNMEKNMjibA==}
     engines: {node: '>= 8'}
     hasBin: true
-
-  why-is-node-running@2.2.2:
+    dependencies:
+      isexe: 2.0.0
+
+  /why-is-node-running@2.2.2:
     resolution: {integrity: sha512-6tSwToZxTOcotxHeA+qGCq1mVzKR3CwcJGmVcY+QE8SHy6TnpFnh8PAvPNHYr7EcuVeG0QSMxtYCuO1ta/G/oA==}
     engines: {node: '>=8'}
     hasBin: true
-
-  wide-align@1.1.5:
+    dependencies:
+      siginfo: 2.0.0
+      stackback: 0.0.2
+    dev: false
+
+  /wide-align@1.1.5:
     resolution: {integrity: sha512-eDMORYaPNZ4sQIuuYPDHdQvf4gyCF9rEEV/yPxGfwPkRodwEgiMUUXTx/dex+Me0wxx53S+NgUHaP7y3MGlDmg==}
-
-  workerpool@6.2.1:
+    requiresBuild: true
+    dependencies:
+      string-width: 4.2.3
+    dev: false
+    optional: true
+
+  /workerpool@6.2.1:
     resolution: {integrity: sha512-ILEIE97kDZvF9Wb9f6h5aXK4swSlKGUcOEGiIYb2OOu/IrDU9iwj0fD//SsA6E5ibwJxpEvhullJY4Sl4GcpAw==}
-
-  wrap-ansi@6.2.0:
+    dev: false
+
+  /wrap-ansi@6.2.0:
     resolution: {integrity: sha512-r6lPcBGxZXlIcymEu7InxDMhdW0KDxpLgoFLcguasxCaJ/SOIZwINatK9KY/tf+ZrlywOKU0UDj3ATXUBfxJXA==}
     engines: {node: '>=8'}
-
-  wrap-ansi@7.0.0:
+    dependencies:
+      ansi-styles: 4.3.0
+      string-width: 4.2.3
+      strip-ansi: 6.0.1
+    dev: false
+
+  /wrap-ansi@7.0.0:
     resolution: {integrity: sha512-YVGIj2kamLSTxw6NsZjoBxfSwsn0ycdesmc4p+Q21c5zPuZ1pl+NfxVdxPtdHvmNVOQ6XSYG4AUtyt/Fi7D16Q==}
     engines: {node: '>=10'}
-
-  wrap-ansi@8.1.0:
+    dependencies:
+      ansi-styles: 4.3.0
+      string-width: 4.2.3
+      strip-ansi: 6.0.1
+
+  /wrap-ansi@8.1.0:
     resolution: {integrity: sha512-si7QWI6zUMq56bESFvagtmzMdGOtoxfR+Sez11Mobfc7tm+VkUckk9bW2UeffTGVUbOksxmSw0AA2gs8g71NCQ==}
     engines: {node: '>=12'}
-
-  wrappy@1.0.2:
+    dependencies:
+      ansi-styles: 6.2.1
+      string-width: 5.1.2
+      strip-ansi: 7.1.0
+    dev: false
+
+  /wrappy@1.0.2:
     resolution: {integrity: sha512-l4Sp/DRseor9wL6EvV2+TuQn63dMkPjZ/sp9XkghTEbV9KlPS1xUsZ3u7/IQO4wxtcFB4bgpQPRcR3QCvezPcQ==}
 
-  ws@3.3.3:
+  /ws@3.3.3:
     resolution: {integrity: sha512-nnWLa/NwZSt4KQJu51MYlCcSQ5g7INpOrOMt4XV8j4dqTXdmlUmSHQ8/oLC069ckre0fRsgfvsKwbTdtKLCDkA==}
     peerDependencies:
       bufferutil: ^4.0.1
@@ -5666,8 +11379,13 @@
         optional: true
       utf-8-validate:
         optional: true
-
-  ws@8.13.0:
+    dependencies:
+      async-limiter: 1.0.1
+      safe-buffer: 5.1.2
+      ultron: 1.1.1
+    dev: false
+
+  /ws@8.13.0:
     resolution: {integrity: sha512-x9vcZYTrFPC7aSIbj7sRCYo7L/Xb8Iy+pW0ng0wt2vCJv7M9HOMy0UoN3rr+IFC7hb7vXoqS+P9ktyLLLhO+LA==}
     engines: {node: '>=10.0.0'}
     peerDependencies:
@@ -5678,8 +11396,9 @@
         optional: true
       utf-8-validate:
         optional: true
-
-  ws@8.16.0:
+    dev: false
+
+  /ws@8.16.0:
     resolution: {integrity: sha512-HS0c//TP7Ina87TfiPUz1rQzMhHrl/SG2guqRcTOIUYD2q8uhUdNHZYJUaQ8aTGPzCh+c6oawMKW35nFl1dxyQ==}
     engines: {node: '>=10.0.0'}
     peerDependencies:
@@ -5690,8 +11409,9 @@
         optional: true
       utf-8-validate:
         optional: true
-
-  ws@8.17.0:
+    dev: false
+
+  /ws@8.17.0:
     resolution: {integrity: sha512-uJq6108EgZMAl20KagGkzCKfMEjxmKvZHG7Tlq0Z6nOky7YF7aq4mOx6xK8TJ/i1LeK4Qus7INktacctDgY8Ow==}
     engines: {node: '>=10.0.0'}
     peerDependencies:
@@ -5702,8 +11422,9 @@
         optional: true
       utf-8-validate:
         optional: true
-
-  ws@8.5.0:
+    dev: false
+
+  /ws@8.5.0:
     resolution: {integrity: sha512-BWX0SWVgLPzYwF8lTzEy1egjhS4S4OEAHfsO8o65WOVsrnSRGaSiUaa9e0ggGlkMTtBlmOpEXiie9RUcBO86qg==}
     engines: {node: '>=10.0.0'}
     peerDependencies:
@@ -5714,7563 +11435,16 @@
         optional: true
       utf-8-validate:
         optional: true
-
-  xhr-request-promise@0.1.3:
+    dev: false
+
+  /xhr-request-promise@0.1.3:
     resolution: {integrity: sha512-YUBytBsuwgitWtdRzXDDkWAXzhdGB8bYm0sSzMPZT7Z2MBjMSTHFsyCT1yCRATY+XC69DUrQraRAEgcoCRaIPg==}
-
-  xhr-request@1.1.0:
+    dependencies:
+      xhr-request: 1.1.0
+    dev: false
+
+  /xhr-request@1.1.0:
     resolution: {integrity: sha512-Y7qzEaR3FDtL3fP30k9wO/e+FBnBByZeybKOhASsGP30NIkRAAkKD/sCnLvgEfAIEC1rcmK7YG8f4oEnIrrWzA==}
-
-  xhr@2.6.0:
-    resolution: {integrity: sha512-/eCGLb5rxjx5e3mF1A7s+pLlR6CGyqWN91fv1JgER5mVWg1MZmlhBvy9kjcsOdRk8RrIujotWyJamfyrp+WIcA==}
-
-  xml-name-validator@5.0.0:
-    resolution: {integrity: sha512-EvGK8EJ3DhaHfbRlETOWAS5pO9MZITeauHKJyb8wyajUfQUenkIg2MvLDTZ4T/TgIcm3HU0TFBgWWboAZ30UHg==}
-    engines: {node: '>=18'}
-
-  xmlchars@2.2.0:
-    resolution: {integrity: sha512-JZnDKK8B0RCDw84FNdDAIpZK+JuJw+s7Lz8nksI7SIuU3UXJJslUthsi+uWBUYOwPFwW7W7PRLRfUKpxjtjFCw==}
-
-  xtend@4.0.2:
-    resolution: {integrity: sha512-LKYU1iAXJXUgAXn9URjiu+MWhyUXHsvfp7mcuYm9dSUKK0/CjtrUwFAxD82/mCWbtLsGjFIad0wIsod4zrTAEQ==}
-    engines: {node: '>=0.4'}
-
-  xxhashjs@0.2.2:
-    resolution: {integrity: sha512-AkTuIuVTET12tpsVIQo+ZU6f/qDmKuRUcjaqR+OIvm+aCBsZ95i7UVY5WJ9TMsSaZ0DA2WxoZ4acu0sPH+OKAw==}
-
-  y18n@5.0.8:
-    resolution: {integrity: sha512-0pfFzegeDWJHJIAmTLRP2DwHjdF5s7jo9tuztdQxAhINCdvS+3nGINqPd00AphqJR/0LhANUS6/+7SCb98YOfA==}
-    engines: {node: '>=10'}
-
-  yaeti@0.0.6:
-    resolution: {integrity: sha512-MvQa//+KcZCUkBTIC9blM+CU9J2GzuTytsOUwf2lidtvkx/6gnEp1QvJv34t9vdjhFmha/mUiNDbN0D0mJWdug==}
-    engines: {node: '>=0.10.32'}
-
-  yallist@3.1.1:
-    resolution: {integrity: sha512-a4UGQaWPH59mOXUYnAG2ewncQS4i4F43Tv3JoAM+s2VDAmS9NsK8GpDMLrCHPksFT7h3K6TOoUNn2pb7RoXx4g==}
-
-  yallist@4.0.0:
-    resolution: {integrity: sha512-3wdGidZyq5PB084XLES5TpOSRA3wjXAlIWMhum2kRcv/41Sn2emQ0dycQW4uZXLejwKvg6EsvbdlVL+FYEct7A==}
-
-  yaml@2.4.2:
-    resolution: {integrity: sha512-B3VqDZ+JAg1nZpaEmWtTXUlBneoGx6CPM9b0TENK6aoSu5t73dItudwdgmi6tHlIZZId4dZ9skcAQ2UbcyAeVA==}
-    engines: {node: '>= 14'}
-    hasBin: true
-
-  yargs-parser@20.2.4:
-    resolution: {integrity: sha512-WOkpgNhPTlE73h4VFAFsOnomJVaovO8VqLDzy5saChRBFQFBoMYirowyW+Q9HB4HFF4Z7VZTiG3iSzJJA29yRA==}
-    engines: {node: '>=10'}
-
-  yargs-parser@21.1.1:
-    resolution: {integrity: sha512-tVpsJW7DdjecAiFpbIB1e3qxIQsE6NoPc5/eTdrbbIC4h0LVsWhnoa3g+m2HclBIujHzsxZ4VJVA+GUuc2/LBw==}
-    engines: {node: '>=12'}
-
-  yargs-unparser@2.0.0:
-    resolution: {integrity: sha512-7pRTIA9Qc1caZ0bZ6RYRGbHJthJWuakf+WmHK0rVeLkNrrGhfoabBNdue6kdINI6r4if7ocq9aD/n7xwKOdzOA==}
-    engines: {node: '>=10'}
-
-  yargs@16.2.0:
-    resolution: {integrity: sha512-D1mvvtDG0L5ft/jGWkLpG1+m0eQxOfaBvTNELraWj22wSVUMWxZUvYgJYcKh6jGGIkJFhH4IZPQhR4TKpc8mBw==}
-    engines: {node: '>=10'}
-
-  yargs@17.7.2:
-    resolution: {integrity: sha512-7dSzzRQ++CKnNI/krKnYRV7JKKPUXMEh61soaHKg9mrWEhzFWhFnxPxGl+69cD1Ou63C13NUPCnmIcrvqCuM6w==}
-    engines: {node: '>=12'}
-
-  yn@3.1.1:
-    resolution: {integrity: sha512-Ux4ygGWsu2c7isFWe8Yu1YluJmqVhxqK2cLXNQA5AcC3QfbGNpM7fu0Y8b/z16pXLnFxZYvWhd3fhBY9DLmC6Q==}
-    engines: {node: '>=6'}
-
-  yocto-queue@0.1.0:
-    resolution: {integrity: sha512-rVksvsnNCdJ/ohGc6xgPwyN8eheCxsiLM8mxuE/t/mOVqJewPuO1miLpTHQiRgTKCLexL4MeAFVagts7HmNZ2Q==}
-    engines: {node: '>=10'}
-
-  yocto-queue@1.0.0:
-    resolution: {integrity: sha512-9bnSc/HEW2uRy67wc+T8UwauLuPJVn28jb+GtJY16iiKWyvmYJRXVT4UamsAEGQfPohgr2q4Tq0sQbQlxTfi1g==}
-    engines: {node: '>=12.20'}
-
-  zod@3.23.8:
-    resolution: {integrity: sha512-XBx9AXhXktjUqnepgTiE5flcKIYWi/rme0Eaj+5Y0lftuGBq+jyRu/md4WnuxqgP1ubdpNCsYEYPxrzVHD8d6g==}
-
-snapshots:
-
-  '@aashutoshrathi/word-wrap@1.2.6': {}
-
-  '@acala-network/chopsticks-core@0.10.2(bufferutil@4.0.8)(utf-8-validate@5.0.10)':
-    dependencies:
-      '@acala-network/chopsticks-executor': 0.10.2
-      '@polkadot/rpc-provider': 10.12.6(bufferutil@4.0.8)(utf-8-validate@5.0.10)
-      '@polkadot/types': 10.12.6
-      '@polkadot/types-codec': 10.12.6
-      '@polkadot/types-known': 10.13.1
-      '@polkadot/util': 12.6.2
-      '@polkadot/util-crypto': 12.6.2(@polkadot/util@12.6.2)
-      comlink: 4.4.1
-      eventemitter3: 5.0.1
-      lodash: 4.17.21
-      lru-cache: 10.2.2
-      pino: 8.21.0
-      pino-pretty: 11.0.0
-      rxjs: 7.8.1
-      zod: 3.23.8
-    transitivePeerDependencies:
-      - bufferutil
-      - supports-color
-      - utf-8-validate
-
-  '@acala-network/chopsticks-db@0.10.2(bufferutil@4.0.8)(ts-node@10.9.2(@types/node@20.12.12)(typescript@5.4.5))(utf-8-validate@5.0.10)':
-    dependencies:
-      '@acala-network/chopsticks-core': 0.10.2(bufferutil@4.0.8)(utf-8-validate@5.0.10)
-      '@polkadot/util': 12.6.2
-      idb: 8.0.0
-      sqlite3: 5.1.7
-      typeorm: 0.3.20(sqlite3@5.1.7)(ts-node@10.9.2(@types/node@20.12.12)(typescript@5.4.5))
-    transitivePeerDependencies:
-      - '@google-cloud/spanner'
-      - '@sap/hana-client'
-      - better-sqlite3
-      - bluebird
-      - bufferutil
-      - hdb-pool
-      - ioredis
-      - mongodb
-      - mssql
-      - mysql2
-      - oracledb
-      - pg
-      - pg-native
-      - pg-query-stream
-      - redis
-      - sql.js
-      - supports-color
-      - ts-node
-      - typeorm-aurora-data-api-driver
-      - utf-8-validate
-
-  '@acala-network/chopsticks-executor@0.10.2':
-    dependencies:
-      '@polkadot/util': 12.6.2
-      '@polkadot/wasm-util': 7.3.2(@polkadot/util@12.6.2)
-
-  '@acala-network/chopsticks@0.10.2(bufferutil@4.0.8)(debug@4.3.4)(ts-node@10.9.2(@types/node@20.12.12)(typescript@5.4.5))(utf-8-validate@5.0.10)':
-    dependencies:
-      '@acala-network/chopsticks-core': 0.10.2(bufferutil@4.0.8)(utf-8-validate@5.0.10)
-      '@acala-network/chopsticks-db': 0.10.2(bufferutil@4.0.8)(ts-node@10.9.2(@types/node@20.12.12)(typescript@5.4.5))(utf-8-validate@5.0.10)
-      '@pnpm/npm-conf': 2.2.2
-      '@polkadot/api-augment': 10.12.6(bufferutil@4.0.8)(utf-8-validate@5.0.10)
-      '@polkadot/types': 10.12.6
-      '@polkadot/util': 12.6.2
-      '@polkadot/util-crypto': 12.6.2(@polkadot/util@12.6.2)
-      axios: 1.7.2(debug@4.3.4)
-      dotenv: 16.4.5
-      global-agent: 3.0.0
-      js-yaml: 4.1.0
-      jsondiffpatch: 0.5.0
-      lodash: 4.17.21
-      ws: 8.17.0(bufferutil@4.0.8)(utf-8-validate@5.0.10)
-      yargs: 17.7.2
-      zod: 3.23.8
-    transitivePeerDependencies:
-      - '@google-cloud/spanner'
-      - '@sap/hana-client'
-      - better-sqlite3
-      - bluebird
-      - bufferutil
-      - debug
-      - hdb-pool
-      - ioredis
-      - mongodb
-      - mssql
-      - mysql2
-      - oracledb
-      - pg
-      - pg-native
-      - pg-query-stream
-      - redis
-      - sql.js
-      - supports-color
-      - ts-node
-      - typeorm-aurora-data-api-driver
-      - utf-8-validate
-
-  '@acala-network/type-definitions@5.1.2(@polkadot/types@11.1.1)':
-    dependencies:
-      '@polkadot/types': 11.1.1
-
-  '@adraffy/ens-normalize@1.10.0': {}
-
-  '@adraffy/ens-normalize@1.10.1': {}
-
-  '@asamuzakjp/dom-selector@2.0.2':
-    dependencies:
-      bidi-js: 1.0.3
-      css-tree: 2.3.1
-      is-potential-custom-element-name: 1.0.1
-
-  '@babel/runtime@7.24.5':
-    dependencies:
-      regenerator-runtime: 0.14.1
-
-  '@bifrost-finance/type-definitions@1.11.3(@polkadot/api@11.1.1(bufferutil@4.0.8)(utf-8-validate@5.0.10))':
-    dependencies:
-      '@polkadot/api': 11.1.1(bufferutil@4.0.8)(utf-8-validate@5.0.10)
-
-  '@colors/colors@1.5.0':
-    optional: true
-
-  '@crustio/type-definitions@1.3.0':
-    dependencies:
-      '@open-web3/orml-type-definitions': 0.9.4-38
-
-  '@cspotcode/source-map-support@0.8.1':
-    dependencies:
-      '@jridgewell/trace-mapping': 0.3.9
-
-  '@darwinia/types-known@2.8.10': {}
-
-  '@darwinia/types@2.8.10': {}
-
-  '@digitalnative/type-definitions@1.1.27(@polkadot/util-crypto@12.6.2(@polkadot/util@12.6.2))(@polkadot/util@12.6.2)':
-    dependencies:
-      '@polkadot/keyring': 6.11.1(@polkadot/util-crypto@12.6.2(@polkadot/util@12.6.2))(@polkadot/util@12.6.2)
-      '@polkadot/types': 4.17.1
-    transitivePeerDependencies:
-      - '@polkadot/util'
-      - '@polkadot/util-crypto'
-
-  '@docknetwork/node-types@0.16.0': {}
-
-  '@edgeware/node-types@3.6.2-wako': {}
-
-  '@emotion/is-prop-valid@1.2.2':
-    dependencies:
-      '@emotion/memoize': 0.8.1
-
-  '@emotion/memoize@0.8.1': {}
-
-  '@emotion/unitless@0.8.1': {}
-
-  '@equilab/definitions@1.4.18': {}
-
-  '@esbuild/aix-ppc64@0.20.2':
-    optional: true
-
-  '@esbuild/android-arm64@0.20.2':
-    optional: true
-
-  '@esbuild/android-arm@0.20.2':
-    optional: true
-
-  '@esbuild/android-x64@0.20.2':
-    optional: true
-
-  '@esbuild/darwin-arm64@0.20.2':
-    optional: true
-
-  '@esbuild/darwin-x64@0.20.2':
-    optional: true
-
-  '@esbuild/freebsd-arm64@0.20.2':
-    optional: true
-
-  '@esbuild/freebsd-x64@0.20.2':
-    optional: true
-
-  '@esbuild/linux-arm64@0.20.2':
-    optional: true
-
-  '@esbuild/linux-arm@0.20.2':
-    optional: true
-
-  '@esbuild/linux-ia32@0.20.2':
-    optional: true
-
-  '@esbuild/linux-loong64@0.20.2':
-    optional: true
-
-  '@esbuild/linux-mips64el@0.20.2':
-    optional: true
-
-  '@esbuild/linux-ppc64@0.20.2':
-    optional: true
-
-  '@esbuild/linux-riscv64@0.20.2':
-    optional: true
-
-  '@esbuild/linux-s390x@0.20.2':
-    optional: true
-
-  '@esbuild/linux-x64@0.20.2':
-    optional: true
-
-  '@esbuild/netbsd-x64@0.20.2':
-    optional: true
-
-  '@esbuild/openbsd-x64@0.20.2':
-    optional: true
-
-  '@esbuild/sunos-x64@0.20.2':
-    optional: true
-
-  '@esbuild/win32-arm64@0.20.2':
-    optional: true
-
-  '@esbuild/win32-ia32@0.20.2':
-    optional: true
-
-  '@esbuild/win32-x64@0.20.2':
-    optional: true
-
-  '@eslint-community/eslint-utils@4.4.0(eslint@8.57.0)':
-    dependencies:
-      eslint: 8.57.0
-      eslint-visitor-keys: 3.4.3
-
-  '@eslint-community/regexpp@4.10.0': {}
-
-  '@eslint/eslintrc@2.1.4':
-    dependencies:
-      ajv: 6.12.6
-      debug: 4.3.4(supports-color@8.1.1)
-      espree: 9.6.1
-      globals: 13.24.0
-      ignore: 5.3.1
-      import-fresh: 3.3.0
-      js-yaml: 4.1.0
-      minimatch: 3.1.2
-      strip-json-comments: 3.1.1
-    transitivePeerDependencies:
-      - supports-color
-
-  '@eslint/js@8.57.0': {}
-
-  '@ethereumjs/common@2.6.5':
-    dependencies:
-      crc-32: 1.2.2
-      ethereumjs-util: 7.1.5
-
-  '@ethereumjs/rlp@4.0.1': {}
-
-  '@ethereumjs/tx@3.5.2':
-    dependencies:
-      '@ethereumjs/common': 2.6.5
-      ethereumjs-util: 7.1.5
-
-  '@ethereumjs/util@8.1.0':
-    dependencies:
-      '@ethereumjs/rlp': 4.0.1
-      ethereum-cryptography: 2.1.3
-      micro-ftch: 0.3.1
-
-  '@ethersproject/abi@5.7.0':
-    dependencies:
-      '@ethersproject/address': 5.7.0
-      '@ethersproject/bignumber': 5.7.0
-      '@ethersproject/bytes': 5.7.0
-      '@ethersproject/constants': 5.7.0
-      '@ethersproject/hash': 5.7.0
-      '@ethersproject/keccak256': 5.7.0
-      '@ethersproject/logger': 5.7.0
-      '@ethersproject/properties': 5.7.0
-      '@ethersproject/strings': 5.7.0
-
-  '@ethersproject/abstract-provider@5.7.0':
-    dependencies:
-      '@ethersproject/bignumber': 5.7.0
-      '@ethersproject/bytes': 5.7.0
-      '@ethersproject/logger': 5.7.0
-      '@ethersproject/networks': 5.7.1
-      '@ethersproject/properties': 5.7.0
-      '@ethersproject/transactions': 5.7.0
-      '@ethersproject/web': 5.7.1
-
-  '@ethersproject/abstract-signer@5.7.0':
-    dependencies:
-      '@ethersproject/abstract-provider': 5.7.0
-      '@ethersproject/bignumber': 5.7.0
-      '@ethersproject/bytes': 5.7.0
-      '@ethersproject/logger': 5.7.0
-      '@ethersproject/properties': 5.7.0
-
-  '@ethersproject/address@5.7.0':
-    dependencies:
-      '@ethersproject/bignumber': 5.7.0
-      '@ethersproject/bytes': 5.7.0
-      '@ethersproject/keccak256': 5.7.0
-      '@ethersproject/logger': 5.7.0
-      '@ethersproject/rlp': 5.7.0
-
-  '@ethersproject/base64@5.7.0':
-    dependencies:
-      '@ethersproject/bytes': 5.7.0
-
-  '@ethersproject/bignumber@5.7.0':
-    dependencies:
-      '@ethersproject/bytes': 5.7.0
-      '@ethersproject/logger': 5.7.0
-      bn.js: 5.2.1
-
-  '@ethersproject/bytes@5.7.0':
-    dependencies:
-      '@ethersproject/logger': 5.7.0
-
-  '@ethersproject/constants@5.7.0':
-    dependencies:
-      '@ethersproject/bignumber': 5.7.0
-
-  '@ethersproject/hash@5.7.0':
-    dependencies:
-      '@ethersproject/abstract-signer': 5.7.0
-      '@ethersproject/address': 5.7.0
-      '@ethersproject/base64': 5.7.0
-      '@ethersproject/bignumber': 5.7.0
-      '@ethersproject/bytes': 5.7.0
-      '@ethersproject/keccak256': 5.7.0
-      '@ethersproject/logger': 5.7.0
-      '@ethersproject/properties': 5.7.0
-      '@ethersproject/strings': 5.7.0
-
-  '@ethersproject/keccak256@5.7.0':
-    dependencies:
-      '@ethersproject/bytes': 5.7.0
-      js-sha3: 0.8.0
-
-  '@ethersproject/logger@5.7.0': {}
-
-  '@ethersproject/networks@5.7.1':
-    dependencies:
-      '@ethersproject/logger': 5.7.0
-
-  '@ethersproject/properties@5.7.0':
-    dependencies:
-      '@ethersproject/logger': 5.7.0
-
-  '@ethersproject/rlp@5.7.0':
-    dependencies:
-      '@ethersproject/bytes': 5.7.0
-      '@ethersproject/logger': 5.7.0
-
-  '@ethersproject/signing-key@5.7.0':
-    dependencies:
-      '@ethersproject/bytes': 5.7.0
-      '@ethersproject/logger': 5.7.0
-      '@ethersproject/properties': 5.7.0
-      bn.js: 5.2.1
-      elliptic: 6.5.4
-      hash.js: 1.1.7
-
-  '@ethersproject/strings@5.7.0':
-    dependencies:
-      '@ethersproject/bytes': 5.7.0
-      '@ethersproject/constants': 5.7.0
-      '@ethersproject/logger': 5.7.0
-
-  '@ethersproject/transactions@5.7.0':
-    dependencies:
-      '@ethersproject/address': 5.7.0
-      '@ethersproject/bignumber': 5.7.0
-      '@ethersproject/bytes': 5.7.0
-      '@ethersproject/constants': 5.7.0
-      '@ethersproject/keccak256': 5.7.0
-      '@ethersproject/logger': 5.7.0
-      '@ethersproject/properties': 5.7.0
-      '@ethersproject/rlp': 5.7.0
-      '@ethersproject/signing-key': 5.7.0
-
-  '@ethersproject/web@5.7.1':
-    dependencies:
-      '@ethersproject/base64': 5.7.0
-      '@ethersproject/bytes': 5.7.0
-      '@ethersproject/logger': 5.7.0
-      '@ethersproject/properties': 5.7.0
-      '@ethersproject/strings': 5.7.0
-
-  '@fragnova/api-augment@0.1.0-spec-1.0.4-mainnet(bufferutil@4.0.8)(utf-8-validate@5.0.10)':
-    dependencies:
-      '@polkadot/api': 9.14.2(bufferutil@4.0.8)(utf-8-validate@5.0.10)
-      '@polkadot/rpc-provider': 9.14.2(bufferutil@4.0.8)(utf-8-validate@5.0.10)
-      '@polkadot/types': 9.14.2
-    transitivePeerDependencies:
-      - bufferutil
-      - supports-color
-      - utf-8-validate
-
-  '@frequency-chain/api-augment@1.11.1(bufferutil@4.0.8)(utf-8-validate@5.0.10)':
-    dependencies:
-      '@polkadot/api': 10.12.6(bufferutil@4.0.8)(utf-8-validate@5.0.10)
-      '@polkadot/rpc-provider': 10.12.6(bufferutil@4.0.8)(utf-8-validate@5.0.10)
-      '@polkadot/types': 10.12.6
-    transitivePeerDependencies:
-      - bufferutil
-      - supports-color
-      - utf-8-validate
-
-  '@gar/promisify@1.1.3':
-    optional: true
-
-  '@humanwhocodes/config-array@0.11.14':
-    dependencies:
-      '@humanwhocodes/object-schema': 2.0.2
-      debug: 4.3.4(supports-color@8.1.1)
-      minimatch: 3.1.2
-    transitivePeerDependencies:
-      - supports-color
-
-  '@humanwhocodes/module-importer@1.0.1': {}
-
-  '@humanwhocodes/object-schema@2.0.2': {}
-
-  '@inquirer/figures@1.0.2': {}
-
-  '@interlay/interbtc-types@1.13.0': {}
-
-  '@isaacs/cliui@8.0.2':
-    dependencies:
-      string-width: 5.1.2
-      string-width-cjs: string-width@4.2.3
-      strip-ansi: 7.1.0
-      strip-ansi-cjs: strip-ansi@6.0.1
-      wrap-ansi: 8.1.0
-      wrap-ansi-cjs: wrap-ansi@7.0.0
-
-  '@jest/schemas@29.6.3':
-    dependencies:
-      '@sinclair/typebox': 0.27.8
-
-  '@jridgewell/resolve-uri@3.1.2': {}
-
-  '@jridgewell/sourcemap-codec@1.4.15': {}
-
-  '@jridgewell/trace-mapping@0.3.9':
-    dependencies:
-      '@jridgewell/resolve-uri': 3.1.2
-      '@jridgewell/sourcemap-codec': 1.4.15
-
-  '@kiltprotocol/type-definitions@0.34.0': {}
-
-  '@laminar/type-definitions@0.3.1':
-    dependencies:
-      '@open-web3/orml-type-definitions': 0.8.2-11
-
-  '@ljharb/through@2.3.13':
-    dependencies:
-      call-bind: 1.0.7
-
-  '@logion/node-api@0.27.0-4(bufferutil@4.0.8)(utf-8-validate@5.0.10)':
-    dependencies:
-      '@polkadot/api': 10.12.6(bufferutil@4.0.8)(utf-8-validate@5.0.10)
-      '@polkadot/util': 12.6.2
-      '@polkadot/util-crypto': 12.6.2(@polkadot/util@12.6.2)
-      '@types/uuid': 9.0.8
-      fast-sha256: 1.3.0
-      uuid: 9.0.1
-    transitivePeerDependencies:
-      - bufferutil
-      - supports-color
-      - utf-8-validate
-
-  '@mangata-finance/type-definitions@2.1.2(@polkadot/types@11.1.1)':
-    dependencies:
-      '@polkadot/types': 11.1.1
-
-  '@metaverse-network-sdk/type-definitions@0.0.1-16':
-    dependencies:
-      lodash.merge: 4.6.2
-
-  '@moonbeam-network/api-augment@0.2902.0': {}
-
-  '@moonwall/cli@5.2.0(@acala-network/chopsticks@0.10.2(bufferutil@4.0.8)(debug@4.3.4)(ts-node@10.9.2(@types/node@20.12.12)(typescript@5.4.5))(utf-8-validate@5.0.10))(@polkadot/api@11.1.1(bufferutil@4.0.8)(utf-8-validate@5.0.10))(@types/node@20.12.12)(@vitest/ui@1.6.0(vitest@1.6.0))(bufferutil@4.0.8)(chokidar@3.6.0)(encoding@0.1.13)(typescript@5.4.5)(utf-8-validate@5.0.10)(vitest@1.6.0(@types/node@20.12.12)(@vitest/ui@1.6.0)(jsdom@24.0.0(bufferutil@4.0.8)(utf-8-validate@5.0.10)))(zod@3.23.8)':
-    dependencies:
-      '@acala-network/chopsticks': 0.10.2(bufferutil@4.0.8)(debug@4.3.4)(ts-node@10.9.2(@types/node@20.12.12)(typescript@5.4.5))(utf-8-validate@5.0.10)
-      '@moonbeam-network/api-augment': 0.2902.0
-      '@moonwall/types': 5.2.0(@polkadot/api@11.1.1(bufferutil@4.0.8)(utf-8-validate@5.0.10))(bufferutil@4.0.8)(chokidar@3.6.0)(encoding@0.1.13)(typescript@5.4.5)(utf-8-validate@5.0.10)(zod@3.23.8)
-      '@moonwall/util': 5.2.0(@polkadot/api@11.1.1(bufferutil@4.0.8)(utf-8-validate@5.0.10))(bufferutil@4.0.8)(chokidar@3.6.0)(encoding@0.1.13)(typescript@5.4.5)(utf-8-validate@5.0.10)(vitest@1.6.0(@types/node@20.12.12)(@vitest/ui@1.6.0)(jsdom@24.0.0(bufferutil@4.0.8)(utf-8-validate@5.0.10)))(zod@3.23.8)
-      '@octokit/rest': 20.1.1
-      '@polkadot/api': 11.1.1(bufferutil@4.0.8)(utf-8-validate@5.0.10)
-      '@polkadot/api-derive': 11.1.1(bufferutil@4.0.8)(utf-8-validate@5.0.10)
-      '@polkadot/keyring': 12.6.2(@polkadot/util-crypto@12.6.2(@polkadot/util@12.6.2))(@polkadot/util@12.6.2)
-      '@polkadot/types': 11.1.1
-      '@polkadot/types-codec': 11.1.1
-      '@polkadot/util': 12.6.2
-      '@polkadot/util-crypto': 12.6.2(@polkadot/util@12.6.2)
-      '@vitest/ui': 1.6.0(vitest@1.6.0)
-      '@zombienet/orchestrator': 0.0.85(@polkadot/util@12.6.2)(@types/node@20.12.12)(bufferutil@4.0.8)(chokidar@3.6.0)(utf-8-validate@5.0.10)
-      '@zombienet/utils': 0.0.25(@types/node@20.12.12)(chokidar@3.6.0)(typescript@5.4.5)
-      bottleneck: 2.19.5
-      chalk: 5.3.0
-      clear: 0.1.0
-      cli-progress: 3.12.0
-      colors: 1.4.0
-      debug: 4.3.4(supports-color@8.1.1)
-      dotenv: 16.4.5
-      ethers: 6.12.1(bufferutil@4.0.8)(utf-8-validate@5.0.10)
-      get-port: 7.1.0
-      inquirer: 9.2.22
-      inquirer-press-to-continue: 1.2.0(inquirer@9.2.22)
-      jsonc-parser: 3.2.1
-      minimatch: 9.0.4
-      node-fetch: 3.3.2
-      semver: 7.6.2
-      viem: 2.12.0(bufferutil@4.0.8)(typescript@5.4.5)(utf-8-validate@5.0.10)(zod@3.23.8)
-      vitest: 1.6.0(@types/node@20.12.12)(@vitest/ui@1.6.0)(jsdom@24.0.0(bufferutil@4.0.8)(utf-8-validate@5.0.10))
-      web3: 4.8.0(bufferutil@4.0.8)(encoding@0.1.13)(typescript@5.4.5)(utf-8-validate@5.0.10)(zod@3.23.8)
-      web3-providers-ws: 4.0.7(bufferutil@4.0.8)(utf-8-validate@5.0.10)
-      ws: 8.17.0(bufferutil@4.0.8)(utf-8-validate@5.0.10)
-      yaml: 2.4.2
-      yargs: 17.7.2
-    transitivePeerDependencies:
-      - '@swc/core'
-      - '@swc/wasm'
-      - '@types/node'
-      - bufferutil
-      - canvas
-      - chokidar
-      - encoding
-      - supports-color
-      - typescript
-      - utf-8-validate
-      - zod
-
-  '@moonwall/types@5.2.0(@polkadot/api@11.1.1(bufferutil@4.0.8)(utf-8-validate@5.0.10))(bufferutil@4.0.8)(chokidar@3.6.0)(encoding@0.1.13)(typescript@5.4.5)(utf-8-validate@5.0.10)(zod@3.23.8)':
-    dependencies:
-      '@polkadot/api': 11.1.1(bufferutil@4.0.8)(utf-8-validate@5.0.10)
-      '@polkadot/api-base': 11.1.1(bufferutil@4.0.8)(utf-8-validate@5.0.10)
-      '@polkadot/keyring': 12.6.2(@polkadot/util-crypto@12.6.2(@polkadot/util@12.6.2))(@polkadot/util@12.6.2)
-      '@polkadot/types': 11.1.1
-      '@polkadot/util': 12.6.2
-      '@polkadot/util-crypto': 12.6.2(@polkadot/util@12.6.2)
-      '@types/node': 20.12.12
-      '@zombienet/utils': 0.0.25(@types/node@20.12.12)(chokidar@3.6.0)(typescript@5.4.5)
-      bottleneck: 2.19.5
-      debug: 4.3.4(supports-color@8.1.1)
-      ethers: 6.12.1(bufferutil@4.0.8)(utf-8-validate@5.0.10)
-      viem: 2.12.0(bufferutil@4.0.8)(typescript@5.4.5)(utf-8-validate@5.0.10)(zod@3.23.8)
-      web3: 4.8.0(bufferutil@4.0.8)(encoding@0.1.13)(typescript@5.4.5)(utf-8-validate@5.0.10)(zod@3.23.8)
-    transitivePeerDependencies:
-      - '@swc/core'
-      - '@swc/wasm'
-      - bufferutil
-      - chokidar
-      - encoding
-      - supports-color
-      - typescript
-      - utf-8-validate
-      - zod
-
-  '@moonwall/util@5.2.0(@polkadot/api@11.1.1(bufferutil@4.0.8)(utf-8-validate@5.0.10))(bufferutil@4.0.8)(chokidar@3.6.0)(encoding@0.1.13)(typescript@5.4.5)(utf-8-validate@5.0.10)(vitest@1.6.0(@types/node@20.12.12)(@vitest/ui@1.6.0)(jsdom@24.0.0(bufferutil@4.0.8)(utf-8-validate@5.0.10)))(zod@3.23.8)':
-    dependencies:
-      '@moonbeam-network/api-augment': 0.2902.0
-      '@moonwall/types': 5.2.0(@polkadot/api@11.1.1(bufferutil@4.0.8)(utf-8-validate@5.0.10))(bufferutil@4.0.8)(chokidar@3.6.0)(encoding@0.1.13)(typescript@5.4.5)(utf-8-validate@5.0.10)(zod@3.23.8)
-      '@polkadot/api': 11.1.1(bufferutil@4.0.8)(utf-8-validate@5.0.10)
-      '@polkadot/api-derive': 11.1.1(bufferutil@4.0.8)(utf-8-validate@5.0.10)
-      '@polkadot/keyring': 12.6.2(@polkadot/util-crypto@12.6.2(@polkadot/util@12.6.2))(@polkadot/util@12.6.2)
-      '@polkadot/rpc-provider': 11.1.1(bufferutil@4.0.8)(utf-8-validate@5.0.10)
-      '@polkadot/types': 11.1.1
-      '@polkadot/types-codec': 11.1.1
-      '@polkadot/util': 12.6.2
-      '@polkadot/util-crypto': 12.6.2(@polkadot/util@12.6.2)
-      bottleneck: 2.19.5
-      chalk: 5.3.0
-      clear: 0.1.0
-      cli-progress: 3.12.0
-      colors: 1.4.0
-      debug: 4.3.4(supports-color@8.1.1)
-      dotenv: 16.4.5
-      ethers: 6.12.1(bufferutil@4.0.8)(utf-8-validate@5.0.10)
-      inquirer: 9.2.22
-      inquirer-press-to-continue: 1.2.0(inquirer@9.2.22)
-      node-fetch: 3.3.2
-      rlp: 3.0.0
-      semver: 7.6.2
-      viem: 2.12.0(bufferutil@4.0.8)(typescript@5.4.5)(utf-8-validate@5.0.10)(zod@3.23.8)
-      vitest: 1.6.0(@types/node@20.12.12)(@vitest/ui@1.6.0)(jsdom@24.0.0(bufferutil@4.0.8)(utf-8-validate@5.0.10))
-      web3: 4.8.0(bufferutil@4.0.8)(encoding@0.1.13)(typescript@5.4.5)(utf-8-validate@5.0.10)(zod@3.23.8)
-      ws: 8.17.0(bufferutil@4.0.8)(utf-8-validate@5.0.10)
-      yaml: 2.4.2
-      yargs: 17.7.2
-    transitivePeerDependencies:
-      - '@swc/core'
-      - '@swc/wasm'
-      - bufferutil
-      - chokidar
-      - encoding
-      - supports-color
-      - typescript
-      - utf-8-validate
-      - zod
-
-  '@noble/curves@1.2.0':
-    dependencies:
-      '@noble/hashes': 1.3.2
-
-  '@noble/curves@1.3.0':
-    dependencies:
-      '@noble/hashes': 1.3.3
-
-  '@noble/ed25519@1.7.3': {}
-
-  '@noble/hashes@1.0.0': {}
-
-  '@noble/hashes@1.2.0': {}
-
-  '@noble/hashes@1.3.2': {}
-
-  '@noble/hashes@1.3.3': {}
-
-  '@noble/hashes@1.4.0':
-    optional: true
-
-  '@noble/secp256k1@1.5.5': {}
-
-  '@noble/secp256k1@1.7.1': {}
-
-  '@nodelib/fs.scandir@2.1.5':
-    dependencies:
-      '@nodelib/fs.stat': 2.0.5
-      run-parallel: 1.2.0
-
-  '@nodelib/fs.stat@2.0.5': {}
-
-  '@nodelib/fs.walk@1.2.8':
-    dependencies:
-      '@nodelib/fs.scandir': 2.1.5
-      fastq: 1.17.1
-
-  '@npmcli/fs@1.1.1':
-    dependencies:
-      '@gar/promisify': 1.1.3
-      semver: 7.6.2
-    optional: true
-
-  '@npmcli/move-file@1.1.2':
-    dependencies:
-      mkdirp: 1.0.4
-      rimraf: 3.0.2
-    optional: true
-
-  '@octokit/app@15.0.1':
-    dependencies:
-      '@octokit/auth-app': 7.1.0
-      '@octokit/auth-unauthenticated': 6.1.0
-      '@octokit/core': 6.1.2
-      '@octokit/oauth-app': 7.1.2
-      '@octokit/plugin-paginate-rest': 11.3.0(@octokit/core@6.1.2)
-      '@octokit/types': 13.5.0
-      '@octokit/webhooks': 13.2.7
-
-  '@octokit/auth-app@7.1.0':
-    dependencies:
-      '@octokit/auth-oauth-app': 8.1.1
-      '@octokit/auth-oauth-user': 5.1.1
-      '@octokit/request': 9.1.1
-      '@octokit/request-error': 6.1.1
-      '@octokit/types': 13.5.0
-      lru-cache: 10.2.2
-      universal-github-app-jwt: 2.2.0
-      universal-user-agent: 7.0.2
-
-  '@octokit/auth-oauth-app@8.1.1':
-    dependencies:
-      '@octokit/auth-oauth-device': 7.1.1
-      '@octokit/auth-oauth-user': 5.1.1
-      '@octokit/request': 9.1.1
-      '@octokit/types': 13.5.0
-      universal-user-agent: 7.0.2
-
-  '@octokit/auth-oauth-device@7.1.1':
-    dependencies:
-      '@octokit/oauth-methods': 5.1.2
-      '@octokit/request': 9.1.1
-      '@octokit/types': 13.5.0
-      universal-user-agent: 7.0.2
-
-  '@octokit/auth-oauth-user@5.1.1':
-    dependencies:
-      '@octokit/auth-oauth-device': 7.1.1
-      '@octokit/oauth-methods': 5.1.2
-      '@octokit/request': 9.1.1
-      '@octokit/types': 13.5.0
-      universal-user-agent: 7.0.2
-
-  '@octokit/auth-token@4.0.0': {}
-
-  '@octokit/auth-token@5.1.1': {}
-
-  '@octokit/auth-unauthenticated@6.1.0':
-    dependencies:
-      '@octokit/request-error': 6.1.1
-      '@octokit/types': 13.5.0
-
-  '@octokit/core@5.2.0':
-    dependencies:
-      '@octokit/auth-token': 4.0.0
-      '@octokit/graphql': 7.1.0
-      '@octokit/request': 8.4.0
-      '@octokit/request-error': 5.1.0
-      '@octokit/types': 13.5.0
-      before-after-hook: 2.2.3
-      universal-user-agent: 6.0.1
-
-  '@octokit/core@6.1.2':
-    dependencies:
-      '@octokit/auth-token': 5.1.1
-      '@octokit/graphql': 8.1.1
-      '@octokit/request': 9.1.1
-      '@octokit/request-error': 6.1.1
-      '@octokit/types': 13.5.0
-      before-after-hook: 3.0.2
-      universal-user-agent: 7.0.2
-
-  '@octokit/endpoint@10.1.1':
-    dependencies:
-      '@octokit/types': 13.5.0
-      universal-user-agent: 7.0.2
-
-  '@octokit/endpoint@9.0.5':
-    dependencies:
-      '@octokit/types': 13.5.0
-      universal-user-agent: 6.0.1
-
-  '@octokit/graphql@7.1.0':
-    dependencies:
-      '@octokit/request': 8.4.0
-      '@octokit/types': 13.5.0
-      universal-user-agent: 6.0.1
-
-  '@octokit/graphql@8.1.1':
-    dependencies:
-      '@octokit/request': 9.1.1
-      '@octokit/types': 13.5.0
-      universal-user-agent: 7.0.2
-
-  '@octokit/oauth-app@7.1.2':
-    dependencies:
-      '@octokit/auth-oauth-app': 8.1.1
-      '@octokit/auth-oauth-user': 5.1.1
-      '@octokit/auth-unauthenticated': 6.1.0
-      '@octokit/core': 6.1.2
-      '@octokit/oauth-authorization-url': 7.1.1
-      '@octokit/oauth-methods': 5.1.2
-      '@types/aws-lambda': 8.10.138
-      universal-user-agent: 7.0.2
-
-  '@octokit/oauth-authorization-url@7.1.1': {}
-
-  '@octokit/oauth-methods@5.1.2':
-    dependencies:
-      '@octokit/oauth-authorization-url': 7.1.1
-      '@octokit/request': 9.1.1
-      '@octokit/request-error': 6.1.1
-      '@octokit/types': 13.5.0
-
-  '@octokit/openapi-types@22.2.0': {}
-
-  '@octokit/openapi-webhooks-types@8.2.1': {}
-
-  '@octokit/plugin-paginate-graphql@5.2.2(@octokit/core@6.1.2)':
-    dependencies:
-      '@octokit/core': 6.1.2
-
-  '@octokit/plugin-paginate-rest@11.3.0(@octokit/core@6.1.2)':
-    dependencies:
-      '@octokit/core': 6.1.2
-      '@octokit/types': 13.5.0
-
-  '@octokit/plugin-paginate-rest@11.3.1(@octokit/core@5.2.0)':
-    dependencies:
-      '@octokit/core': 5.2.0
-      '@octokit/types': 13.5.0
-
-  '@octokit/plugin-request-log@4.0.1(@octokit/core@5.2.0)':
-    dependencies:
-      '@octokit/core': 5.2.0
-
-  '@octokit/plugin-rest-endpoint-methods@13.2.1(@octokit/core@6.1.2)':
-    dependencies:
-      '@octokit/core': 6.1.2
-      '@octokit/types': 13.5.0
-
-  '@octokit/plugin-rest-endpoint-methods@13.2.2(@octokit/core@5.2.0)':
-    dependencies:
-      '@octokit/core': 5.2.0
-      '@octokit/types': 13.5.0
-
-  '@octokit/plugin-retry@7.1.1(@octokit/core@6.1.2)':
-    dependencies:
-      '@octokit/core': 6.1.2
-      '@octokit/request-error': 6.1.1
-      '@octokit/types': 13.5.0
-      bottleneck: 2.19.5
-
-  '@octokit/plugin-throttling@9.3.0(@octokit/core@6.1.2)':
-    dependencies:
-      '@octokit/core': 6.1.2
-      '@octokit/types': 13.5.0
-      bottleneck: 2.19.5
-
-  '@octokit/request-error@5.1.0':
-    dependencies:
-      '@octokit/types': 13.5.0
-      deprecation: 2.3.1
-      once: 1.4.0
-
-  '@octokit/request-error@6.1.1':
-    dependencies:
-      '@octokit/types': 13.5.0
-
-  '@octokit/request@8.4.0':
-    dependencies:
-      '@octokit/endpoint': 9.0.5
-      '@octokit/request-error': 5.1.0
-      '@octokit/types': 13.5.0
-      universal-user-agent: 6.0.1
-
-  '@octokit/request@9.1.1':
-    dependencies:
-      '@octokit/endpoint': 10.1.1
-      '@octokit/request-error': 6.1.1
-      '@octokit/types': 13.5.0
-      universal-user-agent: 7.0.2
-
-  '@octokit/rest@20.1.1':
-    dependencies:
-      '@octokit/core': 5.2.0
-      '@octokit/plugin-paginate-rest': 11.3.1(@octokit/core@5.2.0)
-      '@octokit/plugin-request-log': 4.0.1(@octokit/core@5.2.0)
-      '@octokit/plugin-rest-endpoint-methods': 13.2.2(@octokit/core@5.2.0)
-
-  '@octokit/types@13.5.0':
-    dependencies:
-      '@octokit/openapi-types': 22.2.0
-
-  '@octokit/webhooks-methods@5.1.0': {}
-
-  '@octokit/webhooks@13.2.7':
-    dependencies:
-      '@octokit/openapi-webhooks-types': 8.2.1
-      '@octokit/request-error': 6.1.1
-      '@octokit/webhooks-methods': 5.1.0
-      aggregate-error: 5.0.0
-
-  '@open-web3/orml-type-definitions@0.8.2-11': {}
-
-  '@open-web3/orml-type-definitions@0.9.4-38':
-    dependencies:
-      lodash.merge: 4.6.2
-
-  '@open-web3/orml-type-definitions@1.1.4':
-    dependencies:
-      lodash.merge: 4.6.2
-
-  '@open-web3/orml-type-definitions@2.0.1':
-    dependencies:
-      lodash.merge: 4.6.2
-
-  '@openzeppelin/contracts@4.9.6': {}
-
-  '@parallel-finance/type-definitions@2.0.1':
-    dependencies:
-      '@open-web3/orml-type-definitions': 2.0.1
-
-  '@peaqnetwork/type-definitions@0.0.4':
-    dependencies:
-      '@open-web3/orml-type-definitions': 0.9.4-38
-
-  '@pendulum-chain/type-definitions@0.3.8':
-    dependencies:
-      '@babel/runtime': 7.24.5
-      '@open-web3/orml-type-definitions': 1.1.4
-
-  '@phala/typedefs@0.2.33': {}
-
-  '@pkgjs/parseargs@0.11.0':
-    optional: true
-
-  '@pnpm/config.env-replace@1.1.0': {}
-
-  '@pnpm/network.ca-file@1.0.2':
-    dependencies:
-      graceful-fs: 4.2.10
-
-  '@pnpm/npm-conf@2.2.2':
-    dependencies:
-      '@pnpm/config.env-replace': 1.1.0
-      '@pnpm/network.ca-file': 1.0.2
-      config-chain: 1.1.13
-
-  '@polka/url@1.0.0-next.25': {}
-
-  '@polkadot-api/client@0.0.1-492c132563ea6b40ae1fc5470dec4cd18768d182.1.0(rxjs@7.8.1)':
-    dependencies:
-      '@polkadot-api/metadata-builders': 0.0.1-492c132563ea6b40ae1fc5470dec4cd18768d182.1.0
-      '@polkadot-api/substrate-bindings': 0.0.1-492c132563ea6b40ae1fc5470dec4cd18768d182.1.0
-      '@polkadot-api/substrate-client': 0.0.1-492c132563ea6b40ae1fc5470dec4cd18768d182.1.0
-      '@polkadot-api/utils': 0.0.1-492c132563ea6b40ae1fc5470dec4cd18768d182.1.0
-      rxjs: 7.8.1
-    optional: true
-
-<<<<<<< HEAD
-  /@polkadot-api/json-rpc-provider-proxy@0.0.1:
-    resolution: {integrity: sha512-gmVDUP8LpCH0BXewbzqXF2sdHddq1H1q+XrAW2of+KZj4woQkIGBRGTJHeBEVHe30EB+UejR1N2dT4PO/RvDdg==}
-    requiresBuild: true
-    dev: false
-    optional: true
-
-  /@polkadot-api/json-rpc-provider-proxy@0.0.1-492c132563ea6b40ae1fc5470dec4cd18768d182.1.0:
-    resolution: {integrity: sha512-0hZ8vtjcsyCX8AyqP2sqUHa1TFFfxGWmlXJkit0Nqp9b32MwZqn5eaUAiV2rNuEpoglKOdKnkGtUF8t5MoodKw==}
-    requiresBuild: true
-    dev: false
-    optional: true
-
-  /@polkadot-api/json-rpc-provider@0.0.1:
-    resolution: {integrity: sha512-/SMC/l7foRjpykLTUTacIH05H3mr9ip8b5xxfwXlVezXrNVLp3Cv0GX6uItkKd+ZjzVPf3PFrDF2B2/HLSNESA==}
-    requiresBuild: true
-    dev: false
-    optional: true
-
-  /@polkadot-api/json-rpc-provider@0.0.1-492c132563ea6b40ae1fc5470dec4cd18768d182.1.0:
-    resolution: {integrity: sha512-EaUS9Fc3wsiUr6ZS43PQqaRScW7kM6DYbuM/ou0aYjm8N9MBqgDbGm2oL6RE1vAVmOfEuHcXZuZkhzWtyvQUtA==}
-    requiresBuild: true
-    dev: false
-    optional: true
-
-  /@polkadot-api/metadata-builders@0.0.1:
-    resolution: {integrity: sha512-GCI78BHDzXAF/L2pZD6Aod/yl82adqQ7ftNmKg51ixRL02JpWUA+SpUKTJE5MY1p8kiJJIo09P2um24SiJHxNA==}
-    requiresBuild: true
-    dependencies:
-      '@polkadot-api/substrate-bindings': 0.0.1
-      '@polkadot-api/utils': 0.0.1
-    dev: false
-    optional: true
-
-  /@polkadot-api/metadata-builders@0.0.1-492c132563ea6b40ae1fc5470dec4cd18768d182.1.0:
-    resolution: {integrity: sha512-BD7rruxChL1VXt0icC2gD45OtT9ofJlql0qIllHSRYgama1CR2Owt+ApInQxB+lWqM+xNOznZRpj8CXNDvKIMg==}
-    requiresBuild: true
-=======
-  '@polkadot-api/json-rpc-provider-proxy@0.0.1':
-    optional: true
-
-  '@polkadot-api/json-rpc-provider-proxy@0.0.1-492c132563ea6b40ae1fc5470dec4cd18768d182.1.0':
-    optional: true
-
-  '@polkadot-api/json-rpc-provider@0.0.1':
-    optional: true
-
-  '@polkadot-api/json-rpc-provider@0.0.1-492c132563ea6b40ae1fc5470dec4cd18768d182.1.0':
-    optional: true
-
-  '@polkadot-api/metadata-builders@0.0.1':
-    dependencies:
-      '@polkadot-api/substrate-bindings': 0.0.1
-      '@polkadot-api/utils': 0.0.1
-    optional: true
-
-  '@polkadot-api/metadata-builders@0.0.1-492c132563ea6b40ae1fc5470dec4cd18768d182.1.0':
->>>>>>> a814c93b
-    dependencies:
-      '@polkadot-api/substrate-bindings': 0.0.1-492c132563ea6b40ae1fc5470dec4cd18768d182.1.0
-      '@polkadot-api/utils': 0.0.1-492c132563ea6b40ae1fc5470dec4cd18768d182.1.0
-    optional: true
-
-<<<<<<< HEAD
-  /@polkadot-api/observable-client@0.1.0(rxjs@7.8.1):
-    resolution: {integrity: sha512-GBCGDRztKorTLna/unjl/9SWZcRmvV58o9jwU2Y038VuPXZcr01jcw/1O3x+yeAuwyGzbucI/mLTDa1QoEml3A==}
-    requiresBuild: true
-    peerDependencies:
-      rxjs: '>=7.8.0'
-=======
-  '@polkadot-api/observable-client@0.1.0(rxjs@7.8.1)':
->>>>>>> a814c93b
-    dependencies:
-      '@polkadot-api/metadata-builders': 0.0.1
-      '@polkadot-api/substrate-bindings': 0.0.1
-      '@polkadot-api/substrate-client': 0.0.1
-      '@polkadot-api/utils': 0.0.1
-      rxjs: 7.8.1
-<<<<<<< HEAD
-    dev: false
-    optional: true
-
-  /@polkadot-api/substrate-bindings@0.0.1:
-    resolution: {integrity: sha512-bAe7a5bOPnuFVmpv7y4BBMRpNTnMmE0jtTqRUw/+D8ZlEHNVEJQGr4wu3QQCl7k1GnSV1wfv3mzIbYjErEBocg==}
-    requiresBuild: true
-=======
-    optional: true
-
-  '@polkadot-api/substrate-bindings@0.0.1':
->>>>>>> a814c93b
-    dependencies:
-      '@noble/hashes': 1.4.0
-      '@polkadot-api/utils': 0.0.1
-      '@scure/base': 1.1.6
-      scale-ts: 1.6.0
-<<<<<<< HEAD
-    dev: false
-    optional: true
-
-  /@polkadot-api/substrate-bindings@0.0.1-492c132563ea6b40ae1fc5470dec4cd18768d182.1.0:
-    resolution: {integrity: sha512-N4vdrZopbsw8k57uG58ofO7nLXM4Ai7835XqakN27MkjXMp5H830A1KJE0L9sGQR7ukOCDEIHHcwXVrzmJ/PBg==}
-    requiresBuild: true
-=======
-    optional: true
-
-  '@polkadot-api/substrate-bindings@0.0.1-492c132563ea6b40ae1fc5470dec4cd18768d182.1.0':
->>>>>>> a814c93b
-    dependencies:
-      '@noble/hashes': 1.4.0
-      '@polkadot-api/utils': 0.0.1-492c132563ea6b40ae1fc5470dec4cd18768d182.1.0
-      '@scure/base': 1.1.6
-      scale-ts: 1.6.0
-    optional: true
-
-<<<<<<< HEAD
-  /@polkadot-api/substrate-client@0.0.1:
-    resolution: {integrity: sha512-9Bg9SGc3AwE+wXONQoW8GC00N3v6lCZLW74HQzqB6ROdcm5VAHM4CB/xRzWSUF9CXL78ugiwtHx3wBcpx4H4Wg==}
-    requiresBuild: true
-    dev: false
-    optional: true
-
-  /@polkadot-api/substrate-client@0.0.1-492c132563ea6b40ae1fc5470dec4cd18768d182.1.0:
-    resolution: {integrity: sha512-lcdvd2ssUmB1CPzF8s2dnNOqbrDa+nxaaGbuts+Vo8yjgSKwds2Lo7Oq+imZN4VKW7t9+uaVcKFLMF7PdH0RWw==}
-    requiresBuild: true
-    dev: false
-    optional: true
-
-  /@polkadot-api/utils@0.0.1:
-    resolution: {integrity: sha512-3j+pRmlF9SgiYDabSdZsBSsN5XHbpXOAce1lWj56IEEaFZVjsiCaxDOA7C9nCcgfVXuvnbxqqEGQvnY+QfBAUw==}
-    requiresBuild: true
-    dev: false
-    optional: true
-
-  /@polkadot-api/utils@0.0.1-492c132563ea6b40ae1fc5470dec4cd18768d182.1.0:
-    resolution: {integrity: sha512-0CYaCjfLQJTCRCiYvZ81OncHXEKPzAexCMoVloR+v2nl/O2JRya/361MtPkeNLC6XBoaEgLAG9pWQpH3WePzsw==}
-    requiresBuild: true
-    dev: false
-=======
-  '@polkadot-api/substrate-client@0.0.1':
-    optional: true
-
-  '@polkadot-api/substrate-client@0.0.1-492c132563ea6b40ae1fc5470dec4cd18768d182.1.0':
->>>>>>> a814c93b
-    optional: true
-
-  '@polkadot-api/utils@0.0.1':
-    optional: true
-
-  '@polkadot-api/utils@0.0.1-492c132563ea6b40ae1fc5470dec4cd18768d182.1.0':
-    optional: true
-
-  '@polkadot/api-augment@10.12.6(bufferutil@4.0.8)(utf-8-validate@5.0.10)':
-    dependencies:
-      '@polkadot/api-base': 10.12.6(bufferutil@4.0.8)(utf-8-validate@5.0.10)
-      '@polkadot/rpc-augment': 10.12.6(bufferutil@4.0.8)(utf-8-validate@5.0.10)
-      '@polkadot/types': 10.12.6
-      '@polkadot/types-augment': 10.12.6
-      '@polkadot/types-codec': 10.12.6
-      '@polkadot/util': 12.6.2
-      tslib: 2.6.2
-    transitivePeerDependencies:
-      - bufferutil
-      - supports-color
-      - utf-8-validate
-
-<<<<<<< HEAD
-  /@polkadot/api-augment@11.0.2:
-    resolution: {integrity: sha512-Icrwk9DxcWlMxl0UFhIthYX+TzFGhxC2zwCaIgUbE5l1hoRFWl+K4BbLOtNdGTr6jkEkJizdnzbXvxWMYHZEOA==}
-    engines: {node: '>=18'}
-    dependencies:
-      '@polkadot/api-base': 11.0.2
-      '@polkadot/rpc-augment': 11.0.2
-      '@polkadot/types': 11.0.2
-      '@polkadot/types-augment': 11.0.2
-      '@polkadot/types-codec': 11.0.2
-=======
-  '@polkadot/api-augment@11.1.1(bufferutil@4.0.8)(utf-8-validate@5.0.10)':
-    dependencies:
-      '@polkadot/api-base': 11.1.1(bufferutil@4.0.8)(utf-8-validate@5.0.10)
-      '@polkadot/rpc-augment': 11.1.1(bufferutil@4.0.8)(utf-8-validate@5.0.10)
-      '@polkadot/types': 11.1.1
-      '@polkadot/types-augment': 11.1.1
-      '@polkadot/types-codec': 11.1.1
->>>>>>> a814c93b
-      '@polkadot/util': 12.6.2
-      tslib: 2.6.2
-    transitivePeerDependencies:
-      - bufferutil
-      - supports-color
-      - utf-8-validate
-
-  '@polkadot/api-augment@7.15.1(encoding@0.1.13)':
-    dependencies:
-      '@babel/runtime': 7.24.5
-      '@polkadot/api-base': 7.15.1(encoding@0.1.13)
-      '@polkadot/rpc-augment': 7.15.1(encoding@0.1.13)
-      '@polkadot/types': 7.15.1
-      '@polkadot/types-augment': 7.15.1
-      '@polkadot/types-codec': 7.15.1
-      '@polkadot/util': 8.7.1
-    transitivePeerDependencies:
-      - encoding
-      - supports-color
-
-  '@polkadot/api-augment@9.14.2(bufferutil@4.0.8)(utf-8-validate@5.0.10)':
-    dependencies:
-      '@babel/runtime': 7.24.5
-      '@polkadot/api-base': 9.14.2(bufferutil@4.0.8)(utf-8-validate@5.0.10)
-      '@polkadot/rpc-augment': 9.14.2(bufferutil@4.0.8)(utf-8-validate@5.0.10)
-      '@polkadot/types': 9.14.2
-      '@polkadot/types-augment': 9.14.2
-      '@polkadot/types-codec': 9.14.2
-      '@polkadot/util': 10.4.2
-    transitivePeerDependencies:
-      - bufferutil
-      - supports-color
-      - utf-8-validate
-
-  '@polkadot/api-base@10.12.6(bufferutil@4.0.8)(utf-8-validate@5.0.10)':
-    dependencies:
-      '@polkadot/rpc-core': 10.12.6(bufferutil@4.0.8)(utf-8-validate@5.0.10)
-      '@polkadot/types': 10.12.6
-      '@polkadot/util': 12.6.2
-      rxjs: 7.8.1
-      tslib: 2.6.2
-    transitivePeerDependencies:
-      - bufferutil
-      - supports-color
-      - utf-8-validate
-
-<<<<<<< HEAD
-  /@polkadot/api-base@11.0.2:
-    resolution: {integrity: sha512-Sz1z6KHe+AyiQRxwSXU2KM0KSKZ97sc1WBEhqqkGuR3YdaV2Pt++ixSJe1FXt5/YyMI/KU0W8GSciK6Kydgxgw==}
-    engines: {node: '>=18'}
-    dependencies:
-      '@polkadot/rpc-core': 11.0.2
-      '@polkadot/types': 11.0.2
-=======
-  '@polkadot/api-base@11.1.1(bufferutil@4.0.8)(utf-8-validate@5.0.10)':
-    dependencies:
-      '@polkadot/rpc-core': 11.1.1(bufferutil@4.0.8)(utf-8-validate@5.0.10)
-      '@polkadot/types': 11.1.1
->>>>>>> a814c93b
-      '@polkadot/util': 12.6.2
-      rxjs: 7.8.1
-      tslib: 2.6.2
-    transitivePeerDependencies:
-      - bufferutil
-      - supports-color
-      - utf-8-validate
-
-  '@polkadot/api-base@7.15.1(encoding@0.1.13)':
-    dependencies:
-      '@babel/runtime': 7.24.5
-      '@polkadot/rpc-core': 7.15.1(encoding@0.1.13)
-      '@polkadot/types': 7.15.1
-      '@polkadot/util': 8.7.1
-      rxjs: 7.8.1
-    transitivePeerDependencies:
-      - encoding
-      - supports-color
-
-  '@polkadot/api-base@9.14.2(bufferutil@4.0.8)(utf-8-validate@5.0.10)':
-    dependencies:
-      '@babel/runtime': 7.24.5
-      '@polkadot/rpc-core': 9.14.2(bufferutil@4.0.8)(utf-8-validate@5.0.10)
-      '@polkadot/types': 9.14.2
-      '@polkadot/util': 10.4.2
-      rxjs: 7.8.1
-    transitivePeerDependencies:
-      - bufferutil
-      - supports-color
-      - utf-8-validate
-
-  '@polkadot/api-derive@10.12.6(bufferutil@4.0.8)(utf-8-validate@5.0.10)':
-    dependencies:
-      '@polkadot/api': 10.12.6(bufferutil@4.0.8)(utf-8-validate@5.0.10)
-      '@polkadot/api-augment': 10.12.6(bufferutil@4.0.8)(utf-8-validate@5.0.10)
-      '@polkadot/api-base': 10.12.6(bufferutil@4.0.8)(utf-8-validate@5.0.10)
-      '@polkadot/rpc-core': 10.12.6(bufferutil@4.0.8)(utf-8-validate@5.0.10)
-      '@polkadot/types': 10.12.6
-      '@polkadot/types-codec': 10.12.6
-      '@polkadot/util': 12.6.2
-      '@polkadot/util-crypto': 12.6.2(@polkadot/util@12.6.2)
-      rxjs: 7.8.1
-      tslib: 2.6.2
-    transitivePeerDependencies:
-      - bufferutil
-      - supports-color
-      - utf-8-validate
-
-<<<<<<< HEAD
-  /@polkadot/api-derive@11.0.2:
-    resolution: {integrity: sha512-1E3alBICLBbsNJ4HvJkyIuCznuOgksS6cQ+H57K0d9NCC4xZcCqreHm+VTlZh3HZjDgw4CPDRvhgCDvDOP8KpA==}
-    engines: {node: '>=18'}
-    dependencies:
-      '@polkadot/api': 11.0.2
-      '@polkadot/api-augment': 11.0.2
-      '@polkadot/api-base': 11.0.2
-      '@polkadot/rpc-core': 11.0.2
-      '@polkadot/types': 11.0.2
-      '@polkadot/types-codec': 11.0.2
-=======
-  '@polkadot/api-derive@11.1.1(bufferutil@4.0.8)(utf-8-validate@5.0.10)':
-    dependencies:
-      '@polkadot/api': 11.1.1(bufferutil@4.0.8)(utf-8-validate@5.0.10)
-      '@polkadot/api-augment': 11.1.1(bufferutil@4.0.8)(utf-8-validate@5.0.10)
-      '@polkadot/api-base': 11.1.1(bufferutil@4.0.8)(utf-8-validate@5.0.10)
-      '@polkadot/rpc-core': 11.1.1(bufferutil@4.0.8)(utf-8-validate@5.0.10)
-      '@polkadot/types': 11.1.1
-      '@polkadot/types-codec': 11.1.1
->>>>>>> a814c93b
-      '@polkadot/util': 12.6.2
-      '@polkadot/util-crypto': 12.6.2(@polkadot/util@12.6.2)
-      rxjs: 7.8.1
-      tslib: 2.6.2
-    transitivePeerDependencies:
-      - bufferutil
-      - supports-color
-      - utf-8-validate
-
-  '@polkadot/api-derive@7.15.1(encoding@0.1.13)':
-    dependencies:
-      '@babel/runtime': 7.24.5
-      '@polkadot/api': 7.15.1(encoding@0.1.13)
-      '@polkadot/api-augment': 7.15.1(encoding@0.1.13)
-      '@polkadot/api-base': 7.15.1(encoding@0.1.13)
-      '@polkadot/rpc-core': 7.15.1(encoding@0.1.13)
-      '@polkadot/types': 7.15.1
-      '@polkadot/types-codec': 7.15.1
-      '@polkadot/util': 8.7.1
-      '@polkadot/util-crypto': 8.7.1(@polkadot/util@8.7.1)
-      rxjs: 7.8.1
-    transitivePeerDependencies:
-      - encoding
-      - supports-color
-
-  '@polkadot/api-derive@9.14.2(bufferutil@4.0.8)(utf-8-validate@5.0.10)':
-    dependencies:
-      '@babel/runtime': 7.24.5
-      '@polkadot/api': 9.14.2(bufferutil@4.0.8)(utf-8-validate@5.0.10)
-      '@polkadot/api-augment': 9.14.2(bufferutil@4.0.8)(utf-8-validate@5.0.10)
-      '@polkadot/api-base': 9.14.2(bufferutil@4.0.8)(utf-8-validate@5.0.10)
-      '@polkadot/rpc-core': 9.14.2(bufferutil@4.0.8)(utf-8-validate@5.0.10)
-      '@polkadot/types': 9.14.2
-      '@polkadot/types-codec': 9.14.2
-      '@polkadot/util': 10.4.2
-      '@polkadot/util-crypto': 10.4.2(@polkadot/util@10.4.2)
-      rxjs: 7.8.1
-    transitivePeerDependencies:
-      - bufferutil
-      - supports-color
-      - utf-8-validate
-
-  '@polkadot/api@10.12.6(bufferutil@4.0.8)(utf-8-validate@5.0.10)':
-    dependencies:
-      '@polkadot/api-augment': 10.12.6(bufferutil@4.0.8)(utf-8-validate@5.0.10)
-      '@polkadot/api-base': 10.12.6(bufferutil@4.0.8)(utf-8-validate@5.0.10)
-      '@polkadot/api-derive': 10.12.6(bufferutil@4.0.8)(utf-8-validate@5.0.10)
-      '@polkadot/keyring': 12.6.2(@polkadot/util-crypto@12.6.2(@polkadot/util@12.6.2))(@polkadot/util@12.6.2)
-      '@polkadot/rpc-augment': 10.12.6(bufferutil@4.0.8)(utf-8-validate@5.0.10)
-      '@polkadot/rpc-core': 10.12.6(bufferutil@4.0.8)(utf-8-validate@5.0.10)
-      '@polkadot/rpc-provider': 10.12.6(bufferutil@4.0.8)(utf-8-validate@5.0.10)
-      '@polkadot/types': 10.12.6
-      '@polkadot/types-augment': 10.12.6
-      '@polkadot/types-codec': 10.12.6
-      '@polkadot/types-create': 10.12.6
-      '@polkadot/types-known': 10.12.6
-      '@polkadot/util': 12.6.2
-      '@polkadot/util-crypto': 12.6.2(@polkadot/util@12.6.2)
-      eventemitter3: 5.0.1
-      rxjs: 7.8.1
-      tslib: 2.6.2
-    transitivePeerDependencies:
-      - bufferutil
-      - supports-color
-      - utf-8-validate
-
-<<<<<<< HEAD
-  /@polkadot/api@11.0.2:
-    resolution: {integrity: sha512-LG4gwlev+SC2WolWMX0CaUZJyZWxXbsCe5h58zFxXucQuiPAvkn0QrnSTC3hB3qywsxK6aeuQ9E2vrQYcN7EMg==}
-    engines: {node: '>=18'}
-    dependencies:
-      '@polkadot/api-augment': 11.0.2
-      '@polkadot/api-base': 11.0.2
-      '@polkadot/api-derive': 11.0.2
-      '@polkadot/keyring': 12.6.2(@polkadot/util-crypto@12.6.2)(@polkadot/util@12.6.2)
-      '@polkadot/rpc-augment': 11.0.2
-      '@polkadot/rpc-core': 11.0.2
-      '@polkadot/rpc-provider': 11.0.2
-      '@polkadot/types': 11.0.2
-      '@polkadot/types-augment': 11.0.2
-      '@polkadot/types-codec': 11.0.2
-      '@polkadot/types-create': 11.0.2
-      '@polkadot/types-known': 11.0.2
-=======
-  '@polkadot/api@11.1.1(bufferutil@4.0.8)(utf-8-validate@5.0.10)':
-    dependencies:
-      '@polkadot/api-augment': 11.1.1(bufferutil@4.0.8)(utf-8-validate@5.0.10)
-      '@polkadot/api-base': 11.1.1(bufferutil@4.0.8)(utf-8-validate@5.0.10)
-      '@polkadot/api-derive': 11.1.1(bufferutil@4.0.8)(utf-8-validate@5.0.10)
-      '@polkadot/keyring': 12.6.2(@polkadot/util-crypto@12.6.2(@polkadot/util@12.6.2))(@polkadot/util@12.6.2)
-      '@polkadot/rpc-augment': 11.1.1(bufferutil@4.0.8)(utf-8-validate@5.0.10)
-      '@polkadot/rpc-core': 11.1.1(bufferutil@4.0.8)(utf-8-validate@5.0.10)
-      '@polkadot/rpc-provider': 11.1.1(bufferutil@4.0.8)(utf-8-validate@5.0.10)
-      '@polkadot/types': 11.1.1
-      '@polkadot/types-augment': 11.1.1
-      '@polkadot/types-codec': 11.1.1
-      '@polkadot/types-create': 11.1.1
-      '@polkadot/types-known': 11.1.1
->>>>>>> a814c93b
-      '@polkadot/util': 12.6.2
-      '@polkadot/util-crypto': 12.6.2(@polkadot/util@12.6.2)
-      eventemitter3: 5.0.1
-      rxjs: 7.8.1
-      tslib: 2.6.2
-    transitivePeerDependencies:
-      - bufferutil
-      - supports-color
-      - utf-8-validate
-
-  '@polkadot/api@7.15.1(encoding@0.1.13)':
-    dependencies:
-      '@babel/runtime': 7.24.5
-      '@polkadot/api-augment': 7.15.1(encoding@0.1.13)
-      '@polkadot/api-base': 7.15.1(encoding@0.1.13)
-      '@polkadot/api-derive': 7.15.1(encoding@0.1.13)
-      '@polkadot/keyring': 8.7.1(@polkadot/util-crypto@8.7.1(@polkadot/util@8.7.1))(@polkadot/util@8.7.1)
-      '@polkadot/rpc-augment': 7.15.1(encoding@0.1.13)
-      '@polkadot/rpc-core': 7.15.1(encoding@0.1.13)
-      '@polkadot/rpc-provider': 7.15.1(encoding@0.1.13)
-      '@polkadot/types': 7.15.1
-      '@polkadot/types-augment': 7.15.1
-      '@polkadot/types-codec': 7.15.1
-      '@polkadot/types-create': 7.15.1
-      '@polkadot/types-known': 7.15.1
-      '@polkadot/util': 8.7.1
-      '@polkadot/util-crypto': 8.7.1(@polkadot/util@8.7.1)
-      eventemitter3: 4.0.7
-      rxjs: 7.8.1
-    transitivePeerDependencies:
-      - encoding
-      - supports-color
-
-  '@polkadot/api@9.14.2(bufferutil@4.0.8)(utf-8-validate@5.0.10)':
-    dependencies:
-      '@babel/runtime': 7.24.5
-      '@polkadot/api-augment': 9.14.2(bufferutil@4.0.8)(utf-8-validate@5.0.10)
-      '@polkadot/api-base': 9.14.2(bufferutil@4.0.8)(utf-8-validate@5.0.10)
-      '@polkadot/api-derive': 9.14.2(bufferutil@4.0.8)(utf-8-validate@5.0.10)
-      '@polkadot/keyring': 10.4.2(@polkadot/util-crypto@10.4.2(@polkadot/util@10.4.2))(@polkadot/util@10.4.2)
-      '@polkadot/rpc-augment': 9.14.2(bufferutil@4.0.8)(utf-8-validate@5.0.10)
-      '@polkadot/rpc-core': 9.14.2(bufferutil@4.0.8)(utf-8-validate@5.0.10)
-      '@polkadot/rpc-provider': 9.14.2(bufferutil@4.0.8)(utf-8-validate@5.0.10)
-      '@polkadot/types': 9.14.2
-      '@polkadot/types-augment': 9.14.2
-      '@polkadot/types-codec': 9.14.2
-      '@polkadot/types-create': 9.14.2
-      '@polkadot/types-known': 9.14.2
-      '@polkadot/util': 10.4.2
-      '@polkadot/util-crypto': 10.4.2(@polkadot/util@10.4.2)
-      eventemitter3: 5.0.1
-      rxjs: 7.8.1
-    transitivePeerDependencies:
-      - bufferutil
-      - supports-color
-      - utf-8-validate
-
-  '@polkadot/apps-config@0.137.1(@polkadot/keyring@12.6.2(@polkadot/util-crypto@12.6.2(@polkadot/util@12.6.2))(@polkadot/util@12.6.2))(@polkadot/util-crypto@12.6.2(@polkadot/util@12.6.2))(bufferutil@4.0.8)(encoding@0.1.13)(react-dom@18.3.1(react@18.3.1))(react-is@18.3.1)(react@18.3.1)(utf-8-validate@5.0.10)':
-    dependencies:
-      '@acala-network/type-definitions': 5.1.2(@polkadot/types@11.1.1)
-      '@bifrost-finance/type-definitions': 1.11.3(@polkadot/api@11.1.1(bufferutil@4.0.8)(utf-8-validate@5.0.10))
-      '@crustio/type-definitions': 1.3.0
-      '@darwinia/types': 2.8.10
-      '@darwinia/types-known': 2.8.10
-      '@digitalnative/type-definitions': 1.1.27(@polkadot/util-crypto@12.6.2(@polkadot/util@12.6.2))(@polkadot/util@12.6.2)
-      '@docknetwork/node-types': 0.16.0
-      '@edgeware/node-types': 3.6.2-wako
-      '@equilab/definitions': 1.4.18
-      '@fragnova/api-augment': 0.1.0-spec-1.0.4-mainnet(bufferutil@4.0.8)(utf-8-validate@5.0.10)
-      '@frequency-chain/api-augment': 1.11.1(bufferutil@4.0.8)(utf-8-validate@5.0.10)
-      '@interlay/interbtc-types': 1.13.0
-      '@kiltprotocol/type-definitions': 0.34.0
-      '@laminar/type-definitions': 0.3.1
-      '@logion/node-api': 0.27.0-4(bufferutil@4.0.8)(utf-8-validate@5.0.10)
-      '@mangata-finance/type-definitions': 2.1.2(@polkadot/types@11.1.1)
-      '@metaverse-network-sdk/type-definitions': 0.0.1-16
-      '@parallel-finance/type-definitions': 2.0.1
-      '@peaqnetwork/type-definitions': 0.0.4
-      '@pendulum-chain/type-definitions': 0.3.8
-      '@phala/typedefs': 0.2.33
-      '@polkadot/api': 11.1.1(bufferutil@4.0.8)(utf-8-validate@5.0.10)
-      '@polkadot/api-derive': 11.1.1(bufferutil@4.0.8)(utf-8-validate@5.0.10)
-      '@polkadot/networks': 12.6.2
-      '@polkadot/react-identicon': 3.6.6(@polkadot/keyring@12.6.2(@polkadot/util-crypto@12.6.2(@polkadot/util@12.6.2))(@polkadot/util@12.6.2))(@polkadot/networks@12.6.2)(@polkadot/util-crypto@12.6.2(@polkadot/util@12.6.2))(@polkadot/util@12.6.2)(react-dom@18.3.1(react@18.3.1))(react-is@18.3.1)(react@18.3.1)
-      '@polkadot/types': 11.1.1
-      '@polkadot/types-codec': 11.1.1
-      '@polkadot/util': 12.6.2
-      '@polkadot/wasm-util': 7.3.2(@polkadot/util@12.6.2)
-      '@polkadot/x-fetch': 12.6.2
-      '@polkadot/x-ws': 12.6.2(bufferutil@4.0.8)(utf-8-validate@5.0.10)
-      '@polymeshassociation/polymesh-types': 5.7.0
-      '@snowfork/snowbridge-types': 0.2.7(@polkadot/util-crypto@12.6.2(@polkadot/util@12.6.2))(@polkadot/util@12.6.2)(encoding@0.1.13)
-      '@sora-substrate/type-definitions': 1.27.7
-      '@subsocial/definitions': 0.8.14(bufferutil@4.0.8)(utf-8-validate@5.0.10)
-      '@unique-nft/opal-testnet-types': 1003.70.0(@polkadot/api@11.1.1(bufferutil@4.0.8)(utf-8-validate@5.0.10))(@polkadot/types@11.1.1)
-      '@unique-nft/quartz-mainnet-types': 1003.70.0(@polkadot/api@11.1.1(bufferutil@4.0.8)(utf-8-validate@5.0.10))(@polkadot/types@11.1.1)
-      '@unique-nft/sapphire-mainnet-types': 1003.70.0(@polkadot/api@11.1.1(bufferutil@4.0.8)(utf-8-validate@5.0.10))(@polkadot/types@11.1.1)
-      '@unique-nft/unique-mainnet-types': 1001.63.0(@polkadot/api@11.1.1(bufferutil@4.0.8)(utf-8-validate@5.0.10))(@polkadot/types@11.1.1)
-      '@zeitgeistpm/type-defs': 1.0.0
-      '@zeroio/type-definitions': 0.0.14
-      moonbeam-types-bundle: 2.0.10(bufferutil@4.0.8)(utf-8-validate@5.0.10)
-      pontem-types-bundle: 1.0.15(@polkadot/util-crypto@12.6.2(@polkadot/util@12.6.2))(@polkadot/util@12.6.2)
-      rxjs: 7.8.1
-      tslib: 2.6.2
-    transitivePeerDependencies:
-      - '@polkadot/keyring'
-      - '@polkadot/util-crypto'
-      - bufferutil
-      - encoding
-      - react
-      - react-dom
-      - react-is
-      - supports-color
-      - utf-8-validate
-
-  '@polkadot/keyring@10.4.2(@polkadot/util-crypto@10.4.2(@polkadot/util@10.4.2))(@polkadot/util@10.4.2)':
-    dependencies:
-      '@babel/runtime': 7.24.5
-      '@polkadot/util': 10.4.2
-      '@polkadot/util-crypto': 10.4.2(@polkadot/util@10.4.2)
-
-  '@polkadot/keyring@12.6.2(@polkadot/util-crypto@12.6.2(@polkadot/util@12.6.2))(@polkadot/util@12.6.2)':
-    dependencies:
-      '@polkadot/util': 12.6.2
-      '@polkadot/util-crypto': 12.6.2(@polkadot/util@12.6.2)
-      tslib: 2.6.2
-
-  '@polkadot/keyring@6.11.1(@polkadot/util-crypto@12.6.2(@polkadot/util@12.6.2))(@polkadot/util@12.6.2)':
-    dependencies:
-      '@babel/runtime': 7.24.5
-      '@polkadot/util': 12.6.2
-      '@polkadot/util-crypto': 12.6.2(@polkadot/util@12.6.2)
-
-  '@polkadot/keyring@7.9.2(@polkadot/util-crypto@12.6.2(@polkadot/util@12.6.2))(@polkadot/util@12.6.2)':
-    dependencies:
-      '@babel/runtime': 7.24.5
-      '@polkadot/util': 12.6.2
-      '@polkadot/util-crypto': 12.6.2(@polkadot/util@12.6.2)
-
-  '@polkadot/keyring@8.7.1(@polkadot/util-crypto@12.6.2(@polkadot/util@12.6.2))(@polkadot/util@12.6.2)':
-    dependencies:
-      '@babel/runtime': 7.24.5
-      '@polkadot/util': 12.6.2
-      '@polkadot/util-crypto': 12.6.2(@polkadot/util@12.6.2)
-
-  '@polkadot/keyring@8.7.1(@polkadot/util-crypto@8.7.1(@polkadot/util@8.7.1))(@polkadot/util@8.7.1)':
-    dependencies:
-      '@babel/runtime': 7.24.5
-      '@polkadot/util': 8.7.1
-      '@polkadot/util-crypto': 8.7.1(@polkadot/util@8.7.1)
-
-  '@polkadot/metadata@4.17.1':
-    dependencies:
-      '@babel/runtime': 7.24.5
-      '@polkadot/types': 4.17.1
-      '@polkadot/types-known': 4.17.1
-      '@polkadot/util': 6.11.1
-      '@polkadot/util-crypto': 6.11.1(@polkadot/util@6.11.1)
-
-  '@polkadot/networks@10.4.2':
-    dependencies:
-      '@babel/runtime': 7.24.5
-      '@polkadot/util': 10.4.2
-      '@substrate/ss58-registry': 1.48.0
-
-  '@polkadot/networks@12.6.2':
-    dependencies:
-      '@polkadot/util': 12.6.2
-      '@substrate/ss58-registry': 1.44.0
-      tslib: 2.6.2
-
-  '@polkadot/networks@6.11.1':
-    dependencies:
-      '@babel/runtime': 7.24.5
-
-  '@polkadot/networks@8.7.1':
-    dependencies:
-      '@babel/runtime': 7.24.5
-      '@polkadot/util': 8.7.1
-      '@substrate/ss58-registry': 1.48.0
-
-  '@polkadot/react-identicon@3.6.6(@polkadot/keyring@12.6.2(@polkadot/util-crypto@12.6.2(@polkadot/util@12.6.2))(@polkadot/util@12.6.2))(@polkadot/networks@12.6.2)(@polkadot/util-crypto@12.6.2(@polkadot/util@12.6.2))(@polkadot/util@12.6.2)(react-dom@18.3.1(react@18.3.1))(react-is@18.3.1)(react@18.3.1)':
-    dependencies:
-      '@polkadot/keyring': 12.6.2(@polkadot/util-crypto@12.6.2(@polkadot/util@12.6.2))(@polkadot/util@12.6.2)
-      '@polkadot/ui-settings': 3.6.6(@polkadot/networks@12.6.2)(@polkadot/util@12.6.2)
-      '@polkadot/ui-shared': 3.6.6(@polkadot/util-crypto@12.6.2(@polkadot/util@12.6.2))(@polkadot/util@12.6.2)
-      '@polkadot/util': 12.6.2
-      '@polkadot/util-crypto': 12.6.2(@polkadot/util@12.6.2)
-      ethereum-blockies-base64: 1.0.2
-      jdenticon: 3.2.0
-      react: 18.3.1
-      react-copy-to-clipboard: 5.1.0(react@18.3.1)
-      react-dom: 18.3.1(react@18.3.1)
-      react-is: 18.3.1
-      styled-components: 6.1.11(react-dom@18.3.1(react@18.3.1))(react@18.3.1)
-      tslib: 2.6.2
-    transitivePeerDependencies:
-      - '@polkadot/networks'
-
-  '@polkadot/rpc-augment@10.12.6(bufferutil@4.0.8)(utf-8-validate@5.0.10)':
-    dependencies:
-      '@polkadot/rpc-core': 10.12.6(bufferutil@4.0.8)(utf-8-validate@5.0.10)
-      '@polkadot/types': 10.12.6
-      '@polkadot/types-codec': 10.12.6
-      '@polkadot/util': 12.6.2
-      tslib: 2.6.2
-    transitivePeerDependencies:
-      - bufferutil
-      - supports-color
-      - utf-8-validate
-
-<<<<<<< HEAD
-  /@polkadot/rpc-augment@11.0.2:
-    resolution: {integrity: sha512-QcT9U2hINcjynJhHC4AhoHNgZR5JymDkuhAIOVYsNb1BUcDzoud5lvfK+ISfw2kVPAyCdx3kHodFPhdNdPGHUg==}
-    engines: {node: '>=18'}
-    dependencies:
-      '@polkadot/rpc-core': 11.0.2
-      '@polkadot/types': 11.0.2
-      '@polkadot/types-codec': 11.0.2
-=======
-  '@polkadot/rpc-augment@11.1.1(bufferutil@4.0.8)(utf-8-validate@5.0.10)':
-    dependencies:
-      '@polkadot/rpc-core': 11.1.1(bufferutil@4.0.8)(utf-8-validate@5.0.10)
-      '@polkadot/types': 11.1.1
-      '@polkadot/types-codec': 11.1.1
->>>>>>> a814c93b
-      '@polkadot/util': 12.6.2
-      tslib: 2.6.2
-    transitivePeerDependencies:
-      - bufferutil
-      - supports-color
-      - utf-8-validate
-
-  '@polkadot/rpc-augment@7.15.1(encoding@0.1.13)':
-    dependencies:
-      '@babel/runtime': 7.24.5
-      '@polkadot/rpc-core': 7.15.1(encoding@0.1.13)
-      '@polkadot/types': 7.15.1
-      '@polkadot/types-codec': 7.15.1
-      '@polkadot/util': 8.7.1
-    transitivePeerDependencies:
-      - encoding
-      - supports-color
-
-  '@polkadot/rpc-augment@9.14.2(bufferutil@4.0.8)(utf-8-validate@5.0.10)':
-    dependencies:
-      '@babel/runtime': 7.24.5
-      '@polkadot/rpc-core': 9.14.2(bufferutil@4.0.8)(utf-8-validate@5.0.10)
-      '@polkadot/types': 9.14.2
-      '@polkadot/types-codec': 9.14.2
-      '@polkadot/util': 10.4.2
-    transitivePeerDependencies:
-      - bufferutil
-      - supports-color
-      - utf-8-validate
-
-  '@polkadot/rpc-core@10.12.6(bufferutil@4.0.8)(utf-8-validate@5.0.10)':
-    dependencies:
-      '@polkadot/rpc-augment': 10.12.6(bufferutil@4.0.8)(utf-8-validate@5.0.10)
-      '@polkadot/rpc-provider': 10.12.6(bufferutil@4.0.8)(utf-8-validate@5.0.10)
-      '@polkadot/types': 10.12.6
-      '@polkadot/util': 12.6.2
-      rxjs: 7.8.1
-      tslib: 2.6.2
-    transitivePeerDependencies:
-      - bufferutil
-      - supports-color
-      - utf-8-validate
-
-<<<<<<< HEAD
-  /@polkadot/rpc-core@11.0.2:
-    resolution: {integrity: sha512-kC+85+WIc/uKColIGzrnRjM47N+AjbujRkTf0n9ldwtAIYJnq+B09R3Qjmk+kXrdW5fes85L/WigqwkohMfNkw==}
-    engines: {node: '>=18'}
-    dependencies:
-      '@polkadot/rpc-augment': 11.0.2
-      '@polkadot/rpc-provider': 11.0.2
-      '@polkadot/types': 11.0.2
-=======
-  '@polkadot/rpc-core@11.1.1(bufferutil@4.0.8)(utf-8-validate@5.0.10)':
-    dependencies:
-      '@polkadot/rpc-augment': 11.1.1(bufferutil@4.0.8)(utf-8-validate@5.0.10)
-      '@polkadot/rpc-provider': 11.1.1(bufferutil@4.0.8)(utf-8-validate@5.0.10)
-      '@polkadot/types': 11.1.1
->>>>>>> a814c93b
-      '@polkadot/util': 12.6.2
-      rxjs: 7.8.1
-      tslib: 2.6.2
-    transitivePeerDependencies:
-      - bufferutil
-      - supports-color
-      - utf-8-validate
-
-  '@polkadot/rpc-core@7.15.1(encoding@0.1.13)':
-    dependencies:
-      '@babel/runtime': 7.24.5
-      '@polkadot/rpc-augment': 7.15.1(encoding@0.1.13)
-      '@polkadot/rpc-provider': 7.15.1(encoding@0.1.13)
-      '@polkadot/types': 7.15.1
-      '@polkadot/util': 8.7.1
-      rxjs: 7.8.1
-    transitivePeerDependencies:
-      - encoding
-      - supports-color
-
-  '@polkadot/rpc-core@9.14.2(bufferutil@4.0.8)(utf-8-validate@5.0.10)':
-    dependencies:
-      '@babel/runtime': 7.24.5
-      '@polkadot/rpc-augment': 9.14.2(bufferutil@4.0.8)(utf-8-validate@5.0.10)
-      '@polkadot/rpc-provider': 9.14.2(bufferutil@4.0.8)(utf-8-validate@5.0.10)
-      '@polkadot/types': 9.14.2
-      '@polkadot/util': 10.4.2
-      rxjs: 7.8.1
-    transitivePeerDependencies:
-      - bufferutil
-      - supports-color
-      - utf-8-validate
-
-  '@polkadot/rpc-provider@10.12.6(bufferutil@4.0.8)(utf-8-validate@5.0.10)':
-    dependencies:
-      '@polkadot/keyring': 12.6.2(@polkadot/util-crypto@12.6.2(@polkadot/util@12.6.2))(@polkadot/util@12.6.2)
-      '@polkadot/types': 10.12.6
-      '@polkadot/types-support': 10.12.6
-      '@polkadot/util': 12.6.2
-      '@polkadot/util-crypto': 12.6.2(@polkadot/util@12.6.2)
-      '@polkadot/x-fetch': 12.6.2
-      '@polkadot/x-global': 12.6.2
-      '@polkadot/x-ws': 12.6.2(bufferutil@4.0.8)(utf-8-validate@5.0.10)
-      eventemitter3: 5.0.1
-      mock-socket: 9.3.1
-      nock: 13.5.4
-      tslib: 2.6.2
-    optionalDependencies:
-      '@substrate/connect': 0.8.8(bufferutil@4.0.8)(utf-8-validate@5.0.10)
-    transitivePeerDependencies:
-      - bufferutil
-      - supports-color
-      - utf-8-validate
-
-<<<<<<< HEAD
-  /@polkadot/rpc-provider@11.0.2:
-    resolution: {integrity: sha512-EHoWs27r+V8NKexawcTkDzSJtYAXmkz8/zge+Ctm0PzdxtP740U9xvbK7uZ0INXeLIPdKKk7n9lGib3fhnXRvQ==}
-    engines: {node: '>=18'}
-    dependencies:
-      '@polkadot/keyring': 12.6.2(@polkadot/util-crypto@12.6.2)(@polkadot/util@12.6.2)
-      '@polkadot/types': 11.0.2
-      '@polkadot/types-support': 11.0.2
-=======
-  '@polkadot/rpc-provider@11.1.1(bufferutil@4.0.8)(utf-8-validate@5.0.10)':
-    dependencies:
-      '@polkadot/keyring': 12.6.2(@polkadot/util-crypto@12.6.2(@polkadot/util@12.6.2))(@polkadot/util@12.6.2)
-      '@polkadot/types': 11.1.1
-      '@polkadot/types-support': 11.1.1
->>>>>>> a814c93b
-      '@polkadot/util': 12.6.2
-      '@polkadot/util-crypto': 12.6.2(@polkadot/util@12.6.2)
-      '@polkadot/x-fetch': 12.6.2
-      '@polkadot/x-global': 12.6.2
-      '@polkadot/x-ws': 12.6.2(bufferutil@4.0.8)(utf-8-validate@5.0.10)
-      eventemitter3: 5.0.1
-      mock-socket: 9.3.1
-      nock: 13.5.4
-      tslib: 2.6.2
-    optionalDependencies:
-<<<<<<< HEAD
-      '@substrate/connect': 0.8.10
-=======
-      '@substrate/connect': 0.8.10(bufferutil@4.0.8)(utf-8-validate@5.0.10)
->>>>>>> a814c93b
-    transitivePeerDependencies:
-      - bufferutil
-      - supports-color
-      - utf-8-validate
-
-  '@polkadot/rpc-provider@7.15.1(encoding@0.1.13)':
-    dependencies:
-      '@babel/runtime': 7.24.5
-      '@polkadot/keyring': 8.7.1(@polkadot/util-crypto@8.7.1(@polkadot/util@8.7.1))(@polkadot/util@8.7.1)
-      '@polkadot/types': 7.15.1
-      '@polkadot/types-support': 7.15.1
-      '@polkadot/util': 8.7.1
-      '@polkadot/util-crypto': 8.7.1(@polkadot/util@8.7.1)
-      '@polkadot/x-fetch': 8.7.1(encoding@0.1.13)
-      '@polkadot/x-global': 8.7.1
-      '@polkadot/x-ws': 8.7.1
-      '@substrate/connect': 0.7.0-alpha.0
-      eventemitter3: 4.0.7
-      mock-socket: 9.3.1
-      nock: 13.5.4
-    transitivePeerDependencies:
-      - encoding
-      - supports-color
-
-  '@polkadot/rpc-provider@9.14.2(bufferutil@4.0.8)(utf-8-validate@5.0.10)':
-    dependencies:
-      '@babel/runtime': 7.24.5
-      '@polkadot/keyring': 10.4.2(@polkadot/util-crypto@10.4.2(@polkadot/util@10.4.2))(@polkadot/util@10.4.2)
-      '@polkadot/types': 9.14.2
-      '@polkadot/types-support': 9.14.2
-      '@polkadot/util': 10.4.2
-      '@polkadot/util-crypto': 10.4.2(@polkadot/util@10.4.2)
-      '@polkadot/x-fetch': 10.4.2
-      '@polkadot/x-global': 10.4.2
-      '@polkadot/x-ws': 10.4.2
-      eventemitter3: 5.0.1
-      mock-socket: 9.3.1
-      nock: 13.5.4
-    optionalDependencies:
-      '@substrate/connect': 0.7.19(bufferutil@4.0.8)(utf-8-validate@5.0.10)
-    transitivePeerDependencies:
-      - bufferutil
-      - supports-color
-      - utf-8-validate
-
-  '@polkadot/types-augment@10.12.6':
-    dependencies:
-      '@polkadot/types': 10.12.6
-      '@polkadot/types-codec': 10.12.6
-      '@polkadot/util': 12.6.2
-      tslib: 2.6.2
-
-<<<<<<< HEAD
-  /@polkadot/types-augment@11.0.2:
-    resolution: {integrity: sha512-36C1LNWrd/IJu4y4xJFsklw7qmyBMnH16WLkIoma7W7tCkPyuvKpl9btTcNpY9UE0FLb3AEhO0shrz3KUANk/g==}
-    engines: {node: '>=18'}
-=======
-  '@polkadot/types-augment@10.13.1':
->>>>>>> a814c93b
-    dependencies:
-      '@polkadot/types': 11.0.2
-      '@polkadot/types-codec': 11.0.2
-      '@polkadot/util': 12.6.2
-      tslib: 2.6.2
-
-  '@polkadot/types-augment@11.1.1':
-    dependencies:
-      '@polkadot/types': 11.1.1
-      '@polkadot/types-codec': 11.1.1
-      '@polkadot/util': 12.6.2
-      tslib: 2.6.2
-
-  '@polkadot/types-augment@7.15.1':
-    dependencies:
-      '@babel/runtime': 7.24.5
-      '@polkadot/types': 7.15.1
-      '@polkadot/types-codec': 7.15.1
-      '@polkadot/util': 8.7.1
-
-  '@polkadot/types-augment@9.14.2':
-    dependencies:
-      '@babel/runtime': 7.24.5
-      '@polkadot/types': 9.14.2
-      '@polkadot/types-codec': 9.14.2
-      '@polkadot/util': 10.4.2
-
-  '@polkadot/types-codec@10.12.6':
-    dependencies:
-      '@polkadot/util': 12.6.2
-      '@polkadot/x-bigint': 12.6.2
-      tslib: 2.6.2
-
-<<<<<<< HEAD
-  /@polkadot/types-codec@11.0.2:
-    resolution: {integrity: sha512-OL7jM9JNzmRo+gLNIWllvyv3I4k+2dywKchC9gw/D5OCkFD+B5T3oHUw99zzER0C/r7/vTH9RM3w79yeW0UYKA==}
-    engines: {node: '>=18'}
-=======
-  '@polkadot/types-codec@10.13.1':
->>>>>>> a814c93b
-    dependencies:
-      '@polkadot/util': 12.6.2
-      '@polkadot/x-bigint': 12.6.2
-      tslib: 2.6.2
-
-  '@polkadot/types-codec@11.1.1':
-    dependencies:
-      '@polkadot/util': 12.6.2
-      '@polkadot/x-bigint': 12.6.2
-      tslib: 2.6.2
-
-  '@polkadot/types-codec@7.15.1':
-    dependencies:
-      '@babel/runtime': 7.24.5
-      '@polkadot/util': 8.7.1
-
-  '@polkadot/types-codec@9.14.2':
-    dependencies:
-      '@babel/runtime': 7.24.5
-      '@polkadot/util': 10.4.2
-      '@polkadot/x-bigint': 10.4.2
-
-  '@polkadot/types-create@10.12.6':
-    dependencies:
-      '@polkadot/types-codec': 10.12.6
-      '@polkadot/util': 12.6.2
-      tslib: 2.6.2
-
-<<<<<<< HEAD
-  /@polkadot/types-create@11.0.2:
-    resolution: {integrity: sha512-yx5Gef3QkbJjzbEGoyOxv74XslGEK1Uo0IC8qSmwHsqO2+QoAEU7uJ9QpSNxHAcRrjx1W3+MdJAsfXtnwOiOeQ==}
-    engines: {node: '>=18'}
-=======
-  '@polkadot/types-create@10.13.1':
->>>>>>> a814c93b
-    dependencies:
-      '@polkadot/types-codec': 11.0.2
-      '@polkadot/util': 12.6.2
-      tslib: 2.6.2
-
-  '@polkadot/types-create@11.1.1':
-    dependencies:
-      '@polkadot/types-codec': 11.1.1
-      '@polkadot/util': 12.6.2
-      tslib: 2.6.2
-
-  '@polkadot/types-create@7.15.1':
-    dependencies:
-      '@babel/runtime': 7.24.5
-      '@polkadot/types-codec': 7.15.1
-      '@polkadot/util': 8.7.1
-
-  '@polkadot/types-create@9.14.2':
-    dependencies:
-      '@babel/runtime': 7.24.5
-      '@polkadot/types-codec': 9.14.2
-      '@polkadot/util': 10.4.2
-
-  '@polkadot/types-known@10.12.6':
-    dependencies:
-      '@polkadot/networks': 12.6.2
-      '@polkadot/types': 10.12.6
-      '@polkadot/types-codec': 10.12.6
-      '@polkadot/types-create': 10.12.6
-      '@polkadot/util': 12.6.2
-      tslib: 2.6.2
-
-<<<<<<< HEAD
-  /@polkadot/types-known@11.0.2:
-    resolution: {integrity: sha512-c89H2y2mMCjuf5X9tTadwHpJtnQvfVxlJLTlrGElfImzWNgRetIjH65Zgy/uh/I9LqTxRlk5y3ZhBMZgL/ybbg==}
-    engines: {node: '>=18'}
-=======
-  '@polkadot/types-known@10.13.1':
->>>>>>> a814c93b
-    dependencies:
-      '@polkadot/networks': 12.6.2
-      '@polkadot/types': 11.0.2
-      '@polkadot/types-codec': 11.0.2
-      '@polkadot/types-create': 11.0.2
-      '@polkadot/util': 12.6.2
-      tslib: 2.6.2
-
-  '@polkadot/types-known@11.1.1':
-    dependencies:
-      '@polkadot/networks': 12.6.2
-      '@polkadot/types': 11.1.1
-      '@polkadot/types-codec': 11.1.1
-      '@polkadot/types-create': 11.1.1
-      '@polkadot/util': 12.6.2
-      tslib: 2.6.2
-
-  '@polkadot/types-known@4.17.1':
-    dependencies:
-      '@babel/runtime': 7.24.5
-      '@polkadot/networks': 6.11.1
-      '@polkadot/types': 4.17.1
-      '@polkadot/util': 6.11.1
-
-  '@polkadot/types-known@6.12.1':
-    dependencies:
-      '@babel/runtime': 7.24.5
-      '@polkadot/networks': 8.7.1
-      '@polkadot/types': 6.12.1
-      '@polkadot/util': 8.7.1
-
-  '@polkadot/types-known@7.15.1':
-    dependencies:
-      '@babel/runtime': 7.24.5
-      '@polkadot/networks': 8.7.1
-      '@polkadot/types': 7.15.1
-      '@polkadot/types-codec': 7.15.1
-      '@polkadot/types-create': 7.15.1
-      '@polkadot/util': 8.7.1
-
-  '@polkadot/types-known@9.14.2':
-    dependencies:
-      '@babel/runtime': 7.24.5
-      '@polkadot/networks': 10.4.2
-      '@polkadot/types': 9.14.2
-      '@polkadot/types-codec': 9.14.2
-      '@polkadot/types-create': 9.14.2
-      '@polkadot/util': 10.4.2
-
-  '@polkadot/types-support@10.12.6':
-    dependencies:
-      '@polkadot/util': 12.6.2
-      tslib: 2.6.2
-
-<<<<<<< HEAD
-  /@polkadot/types-support@11.0.2:
-    resolution: {integrity: sha512-p26QwtEniCyqUX9WoMtEp5LRdrmvvUf8s8Dx6P3W8/lU+hYeKQjeGCudWoudSXIYpsfTliLEowoxmjx4Wn4GIw==}
-    engines: {node: '>=18'}
-=======
-  '@polkadot/types-support@11.1.1':
->>>>>>> a814c93b
-    dependencies:
-      '@polkadot/util': 12.6.2
-      tslib: 2.6.2
-
-  '@polkadot/types-support@7.15.1':
-    dependencies:
-      '@babel/runtime': 7.24.5
-      '@polkadot/util': 8.7.1
-
-  '@polkadot/types-support@9.14.2':
-    dependencies:
-      '@babel/runtime': 7.24.5
-      '@polkadot/util': 10.4.2
-
-  '@polkadot/types@10.12.6':
-    dependencies:
-      '@polkadot/keyring': 12.6.2(@polkadot/util-crypto@12.6.2(@polkadot/util@12.6.2))(@polkadot/util@12.6.2)
-      '@polkadot/types-augment': 10.12.6
-      '@polkadot/types-codec': 10.12.6
-      '@polkadot/types-create': 10.12.6
-      '@polkadot/util': 12.6.2
-      '@polkadot/util-crypto': 12.6.2(@polkadot/util@12.6.2)
-      rxjs: 7.8.1
-      tslib: 2.6.2
-
-<<<<<<< HEAD
-  /@polkadot/types@11.0.2:
-    resolution: {integrity: sha512-jYORxnbR9cOoLW2KI7OAbHlC8bQr+Anj34CqgtlEikRSZBlmmx1CLD08hZSnSHkVAQgqHB6SLfFIW5VTI2YaqA==}
-    engines: {node: '>=18'}
-    dependencies:
-      '@polkadot/keyring': 12.6.2(@polkadot/util-crypto@12.6.2)(@polkadot/util@12.6.2)
-      '@polkadot/types-augment': 11.0.2
-      '@polkadot/types-codec': 11.0.2
-      '@polkadot/types-create': 11.0.2
-=======
-  '@polkadot/types@10.13.1':
-    dependencies:
-      '@polkadot/keyring': 12.6.2(@polkadot/util-crypto@12.6.2(@polkadot/util@12.6.2))(@polkadot/util@12.6.2)
-      '@polkadot/types-augment': 10.13.1
-      '@polkadot/types-codec': 10.13.1
-      '@polkadot/types-create': 10.13.1
->>>>>>> a814c93b
-      '@polkadot/util': 12.6.2
-      '@polkadot/util-crypto': 12.6.2(@polkadot/util@12.6.2)
-      rxjs: 7.8.1
-      tslib: 2.6.2
-
-  '@polkadot/types@11.1.1':
-    dependencies:
-      '@polkadot/keyring': 12.6.2(@polkadot/util-crypto@12.6.2(@polkadot/util@12.6.2))(@polkadot/util@12.6.2)
-      '@polkadot/types-augment': 11.1.1
-      '@polkadot/types-codec': 11.1.1
-      '@polkadot/types-create': 11.1.1
-      '@polkadot/util': 12.6.2
-      '@polkadot/util-crypto': 12.6.2(@polkadot/util@12.6.2)
-      rxjs: 7.8.1
-      tslib: 2.6.2
-
-  '@polkadot/types@4.17.1':
-    dependencies:
-      '@babel/runtime': 7.24.5
-      '@polkadot/metadata': 4.17.1
-      '@polkadot/util': 6.11.1
-      '@polkadot/util-crypto': 6.11.1(@polkadot/util@6.11.1)
-      '@polkadot/x-rxjs': 6.11.1
-
-  '@polkadot/types@6.12.1':
-    dependencies:
-      '@babel/runtime': 7.24.5
-      '@polkadot/types-known': 6.12.1
-      '@polkadot/util': 8.7.1
-      '@polkadot/util-crypto': 8.7.1(@polkadot/util@8.7.1)
-      rxjs: 7.8.1
-
-  '@polkadot/types@7.15.1':
-    dependencies:
-      '@babel/runtime': 7.24.5
-      '@polkadot/keyring': 8.7.1(@polkadot/util-crypto@8.7.1(@polkadot/util@8.7.1))(@polkadot/util@8.7.1)
-      '@polkadot/types-augment': 7.15.1
-      '@polkadot/types-codec': 7.15.1
-      '@polkadot/types-create': 7.15.1
-      '@polkadot/util': 8.7.1
-      '@polkadot/util-crypto': 8.7.1(@polkadot/util@8.7.1)
-      rxjs: 7.8.1
-
-  '@polkadot/types@9.14.2':
-    dependencies:
-      '@babel/runtime': 7.24.5
-      '@polkadot/keyring': 10.4.2(@polkadot/util-crypto@10.4.2(@polkadot/util@10.4.2))(@polkadot/util@10.4.2)
-      '@polkadot/types-augment': 9.14.2
-      '@polkadot/types-codec': 9.14.2
-      '@polkadot/types-create': 9.14.2
-      '@polkadot/util': 10.4.2
-      '@polkadot/util-crypto': 10.4.2(@polkadot/util@10.4.2)
-      rxjs: 7.8.1
-
-  '@polkadot/ui-settings@3.6.6(@polkadot/networks@12.6.2)(@polkadot/util@12.6.2)':
-    dependencies:
-      '@polkadot/networks': 12.6.2
-      '@polkadot/util': 12.6.2
-      eventemitter3: 5.0.1
-      store: 2.0.12
-      tslib: 2.6.2
-
-  '@polkadot/ui-shared@3.6.6(@polkadot/util-crypto@12.6.2(@polkadot/util@12.6.2))(@polkadot/util@12.6.2)':
-    dependencies:
-      '@polkadot/util': 12.6.2
-      '@polkadot/util-crypto': 12.6.2(@polkadot/util@12.6.2)
-      colord: 2.9.3
-      tslib: 2.6.2
-
-  '@polkadot/util-crypto@10.4.2(@polkadot/util@10.4.2)':
-    dependencies:
-      '@babel/runtime': 7.24.5
-      '@noble/hashes': 1.2.0
-      '@noble/secp256k1': 1.7.1
-      '@polkadot/networks': 10.4.2
-      '@polkadot/util': 10.4.2
-      '@polkadot/wasm-crypto': 6.4.1(@polkadot/util@10.4.2)(@polkadot/x-randomvalues@10.4.2)
-      '@polkadot/x-bigint': 10.4.2
-      '@polkadot/x-randomvalues': 10.4.2
-      '@scure/base': 1.1.1
-      ed2curve: 0.3.0
-      tweetnacl: 1.0.3
-
-  '@polkadot/util-crypto@12.6.2(@polkadot/util@12.6.2)':
-    dependencies:
-      '@noble/curves': 1.3.0
-      '@noble/hashes': 1.3.3
-      '@polkadot/networks': 12.6.2
-      '@polkadot/util': 12.6.2
-      '@polkadot/wasm-crypto': 7.3.2(@polkadot/util@12.6.2)(@polkadot/x-randomvalues@12.6.2(@polkadot/util@12.6.2)(@polkadot/wasm-util@7.3.2(@polkadot/util@12.6.2)))
-      '@polkadot/wasm-util': 7.3.2(@polkadot/util@12.6.2)
-      '@polkadot/x-bigint': 12.6.2
-      '@polkadot/x-randomvalues': 12.6.2(@polkadot/util@12.6.2)(@polkadot/wasm-util@7.3.2(@polkadot/util@12.6.2))
-      '@scure/base': 1.1.5
-      tslib: 2.6.2
-
-  '@polkadot/util-crypto@6.11.1(@polkadot/util@6.11.1)':
-    dependencies:
-      '@babel/runtime': 7.24.5
-      '@polkadot/networks': 6.11.1
-      '@polkadot/util': 6.11.1
-      '@polkadot/wasm-crypto': 4.6.1(@polkadot/util@6.11.1)(@polkadot/x-randomvalues@6.11.1)
-      '@polkadot/x-randomvalues': 6.11.1
-      base-x: 3.0.9
-      base64-js: 1.5.1
-      blakejs: 1.2.1
-      bn.js: 4.12.0
-      create-hash: 1.2.0
-      elliptic: 6.5.5
-      hash.js: 1.1.7
-      js-sha3: 0.8.0
-      scryptsy: 2.1.0
-      tweetnacl: 1.0.3
-      xxhashjs: 0.2.2
-
-  '@polkadot/util-crypto@8.7.1(@polkadot/util@8.7.1)':
-    dependencies:
-      '@babel/runtime': 7.24.5
-      '@noble/hashes': 1.0.0
-      '@noble/secp256k1': 1.5.5
-      '@polkadot/networks': 8.7.1
-      '@polkadot/util': 8.7.1
-      '@polkadot/wasm-crypto': 5.1.1(@polkadot/util@8.7.1)(@polkadot/x-randomvalues@8.7.1)
-      '@polkadot/x-bigint': 8.7.1
-      '@polkadot/x-randomvalues': 8.7.1
-      '@scure/base': 1.0.0
-      ed2curve: 0.3.0
-      tweetnacl: 1.0.3
-
-  '@polkadot/util@10.4.2':
-    dependencies:
-      '@babel/runtime': 7.24.5
-      '@polkadot/x-bigint': 10.4.2
-      '@polkadot/x-global': 10.4.2
-      '@polkadot/x-textdecoder': 10.4.2
-      '@polkadot/x-textencoder': 10.4.2
-      '@types/bn.js': 5.1.5
-      bn.js: 5.2.1
-
-  '@polkadot/util@12.6.2':
-    dependencies:
-      '@polkadot/x-bigint': 12.6.2
-      '@polkadot/x-global': 12.6.2
-      '@polkadot/x-textdecoder': 12.6.2
-      '@polkadot/x-textencoder': 12.6.2
-      '@types/bn.js': 5.1.5
-      bn.js: 5.2.1
-      tslib: 2.6.2
-
-  '@polkadot/util@6.11.1':
-    dependencies:
-      '@babel/runtime': 7.24.5
-      '@polkadot/x-textdecoder': 6.11.1
-      '@polkadot/x-textencoder': 6.11.1
-      '@types/bn.js': 4.11.6
-      bn.js: 4.12.0
-      camelcase: 5.3.1
-      ip-regex: 4.3.0
-
-  '@polkadot/util@8.7.1':
-    dependencies:
-      '@babel/runtime': 7.24.5
-      '@polkadot/x-bigint': 8.7.1
-      '@polkadot/x-global': 8.7.1
-      '@polkadot/x-textdecoder': 8.7.1
-      '@polkadot/x-textencoder': 8.7.1
-      '@types/bn.js': 5.1.5
-      bn.js: 5.2.1
-      ip-regex: 4.3.0
-
-  '@polkadot/wasm-bridge@6.4.1(@polkadot/util@10.4.2)(@polkadot/x-randomvalues@10.4.2)':
-    dependencies:
-      '@babel/runtime': 7.24.5
-      '@polkadot/util': 10.4.2
-      '@polkadot/x-randomvalues': 10.4.2
-
-  '@polkadot/wasm-bridge@7.3.2(@polkadot/util@12.6.2)(@polkadot/x-randomvalues@12.6.2(@polkadot/util@12.6.2)(@polkadot/wasm-util@7.3.2(@polkadot/util@12.6.2)))':
-    dependencies:
-      '@polkadot/util': 12.6.2
-      '@polkadot/wasm-util': 7.3.2(@polkadot/util@12.6.2)
-      '@polkadot/x-randomvalues': 12.6.2(@polkadot/util@12.6.2)(@polkadot/wasm-util@7.3.2(@polkadot/util@12.6.2))
-      tslib: 2.6.2
-
-  '@polkadot/wasm-crypto-asmjs@4.6.1(@polkadot/util@6.11.1)':
-    dependencies:
-      '@babel/runtime': 7.24.5
-      '@polkadot/util': 6.11.1
-
-  '@polkadot/wasm-crypto-asmjs@5.1.1(@polkadot/util@8.7.1)':
-    dependencies:
-      '@babel/runtime': 7.24.5
-      '@polkadot/util': 8.7.1
-
-  '@polkadot/wasm-crypto-asmjs@6.4.1(@polkadot/util@10.4.2)':
-    dependencies:
-      '@babel/runtime': 7.24.5
-      '@polkadot/util': 10.4.2
-
-  '@polkadot/wasm-crypto-asmjs@7.3.2(@polkadot/util@12.6.2)':
-    dependencies:
-      '@polkadot/util': 12.6.2
-      tslib: 2.6.2
-
-  '@polkadot/wasm-crypto-init@6.4.1(@polkadot/util@10.4.2)(@polkadot/x-randomvalues@10.4.2)':
-    dependencies:
-      '@babel/runtime': 7.24.5
-      '@polkadot/util': 10.4.2
-      '@polkadot/wasm-bridge': 6.4.1(@polkadot/util@10.4.2)(@polkadot/x-randomvalues@10.4.2)
-      '@polkadot/wasm-crypto-asmjs': 6.4.1(@polkadot/util@10.4.2)
-      '@polkadot/wasm-crypto-wasm': 6.4.1(@polkadot/util@10.4.2)
-      '@polkadot/x-randomvalues': 10.4.2
-
-  '@polkadot/wasm-crypto-init@7.3.2(@polkadot/util@12.6.2)(@polkadot/x-randomvalues@12.6.2(@polkadot/util@12.6.2)(@polkadot/wasm-util@7.3.2(@polkadot/util@12.6.2)))':
-    dependencies:
-      '@polkadot/util': 12.6.2
-      '@polkadot/wasm-bridge': 7.3.2(@polkadot/util@12.6.2)(@polkadot/x-randomvalues@12.6.2(@polkadot/util@12.6.2)(@polkadot/wasm-util@7.3.2(@polkadot/util@12.6.2)))
-      '@polkadot/wasm-crypto-asmjs': 7.3.2(@polkadot/util@12.6.2)
-      '@polkadot/wasm-crypto-wasm': 7.3.2(@polkadot/util@12.6.2)
-      '@polkadot/wasm-util': 7.3.2(@polkadot/util@12.6.2)
-      '@polkadot/x-randomvalues': 12.6.2(@polkadot/util@12.6.2)(@polkadot/wasm-util@7.3.2(@polkadot/util@12.6.2))
-      tslib: 2.6.2
-
-  '@polkadot/wasm-crypto-wasm@4.6.1(@polkadot/util@6.11.1)':
-    dependencies:
-      '@babel/runtime': 7.24.5
-      '@polkadot/util': 6.11.1
-
-  '@polkadot/wasm-crypto-wasm@5.1.1(@polkadot/util@8.7.1)':
-    dependencies:
-      '@babel/runtime': 7.24.5
-      '@polkadot/util': 8.7.1
-
-  '@polkadot/wasm-crypto-wasm@6.4.1(@polkadot/util@10.4.2)':
-    dependencies:
-      '@babel/runtime': 7.24.5
-      '@polkadot/util': 10.4.2
-      '@polkadot/wasm-util': 6.4.1(@polkadot/util@10.4.2)
-
-  '@polkadot/wasm-crypto-wasm@7.3.2(@polkadot/util@12.6.2)':
-    dependencies:
-      '@polkadot/util': 12.6.2
-      '@polkadot/wasm-util': 7.3.2(@polkadot/util@12.6.2)
-      tslib: 2.6.2
-
-  '@polkadot/wasm-crypto@4.6.1(@polkadot/util@6.11.1)(@polkadot/x-randomvalues@6.11.1)':
-    dependencies:
-      '@babel/runtime': 7.24.5
-      '@polkadot/util': 6.11.1
-      '@polkadot/wasm-crypto-asmjs': 4.6.1(@polkadot/util@6.11.1)
-      '@polkadot/wasm-crypto-wasm': 4.6.1(@polkadot/util@6.11.1)
-      '@polkadot/x-randomvalues': 6.11.1
-
-  '@polkadot/wasm-crypto@5.1.1(@polkadot/util@8.7.1)(@polkadot/x-randomvalues@8.7.1)':
-    dependencies:
-      '@babel/runtime': 7.24.5
-      '@polkadot/util': 8.7.1
-      '@polkadot/wasm-crypto-asmjs': 5.1.1(@polkadot/util@8.7.1)
-      '@polkadot/wasm-crypto-wasm': 5.1.1(@polkadot/util@8.7.1)
-      '@polkadot/x-randomvalues': 8.7.1
-
-  '@polkadot/wasm-crypto@6.4.1(@polkadot/util@10.4.2)(@polkadot/x-randomvalues@10.4.2)':
-    dependencies:
-      '@babel/runtime': 7.24.5
-      '@polkadot/util': 10.4.2
-      '@polkadot/wasm-bridge': 6.4.1(@polkadot/util@10.4.2)(@polkadot/x-randomvalues@10.4.2)
-      '@polkadot/wasm-crypto-asmjs': 6.4.1(@polkadot/util@10.4.2)
-      '@polkadot/wasm-crypto-init': 6.4.1(@polkadot/util@10.4.2)(@polkadot/x-randomvalues@10.4.2)
-      '@polkadot/wasm-crypto-wasm': 6.4.1(@polkadot/util@10.4.2)
-      '@polkadot/wasm-util': 6.4.1(@polkadot/util@10.4.2)
-      '@polkadot/x-randomvalues': 10.4.2
-
-  '@polkadot/wasm-crypto@7.3.2(@polkadot/util@12.6.2)(@polkadot/x-randomvalues@12.6.2(@polkadot/util@12.6.2)(@polkadot/wasm-util@7.3.2(@polkadot/util@12.6.2)))':
-    dependencies:
-      '@polkadot/util': 12.6.2
-      '@polkadot/wasm-bridge': 7.3.2(@polkadot/util@12.6.2)(@polkadot/x-randomvalues@12.6.2(@polkadot/util@12.6.2)(@polkadot/wasm-util@7.3.2(@polkadot/util@12.6.2)))
-      '@polkadot/wasm-crypto-asmjs': 7.3.2(@polkadot/util@12.6.2)
-      '@polkadot/wasm-crypto-init': 7.3.2(@polkadot/util@12.6.2)(@polkadot/x-randomvalues@12.6.2(@polkadot/util@12.6.2)(@polkadot/wasm-util@7.3.2(@polkadot/util@12.6.2)))
-      '@polkadot/wasm-crypto-wasm': 7.3.2(@polkadot/util@12.6.2)
-      '@polkadot/wasm-util': 7.3.2(@polkadot/util@12.6.2)
-      '@polkadot/x-randomvalues': 12.6.2(@polkadot/util@12.6.2)(@polkadot/wasm-util@7.3.2(@polkadot/util@12.6.2))
-      tslib: 2.6.2
-
-  '@polkadot/wasm-util@6.4.1(@polkadot/util@10.4.2)':
-    dependencies:
-      '@babel/runtime': 7.24.5
-      '@polkadot/util': 10.4.2
-
-  '@polkadot/wasm-util@7.3.2(@polkadot/util@12.6.2)':
-    dependencies:
-      '@polkadot/util': 12.6.2
-      tslib: 2.6.2
-
-  '@polkadot/x-bigint@10.4.2':
-    dependencies:
-      '@babel/runtime': 7.24.5
-      '@polkadot/x-global': 10.4.2
-
-  '@polkadot/x-bigint@12.6.2':
-    dependencies:
-      '@polkadot/x-global': 12.6.2
-      tslib: 2.6.2
-
-  '@polkadot/x-bigint@8.7.1':
-    dependencies:
-      '@babel/runtime': 7.24.5
-      '@polkadot/x-global': 8.7.1
-
-  '@polkadot/x-fetch@10.4.2':
-    dependencies:
-      '@babel/runtime': 7.24.5
-      '@polkadot/x-global': 10.4.2
-      '@types/node-fetch': 2.6.11
-      node-fetch: 3.3.2
-
-  '@polkadot/x-fetch@12.6.2':
-    dependencies:
-      '@polkadot/x-global': 12.6.2
-      node-fetch: 3.3.2
-      tslib: 2.6.2
-
-  '@polkadot/x-fetch@8.7.1(encoding@0.1.13)':
-    dependencies:
-      '@babel/runtime': 7.24.5
-      '@polkadot/x-global': 8.7.1
-      '@types/node-fetch': 2.6.11
-      node-fetch: 2.7.0(encoding@0.1.13)
-    transitivePeerDependencies:
-      - encoding
-
-  '@polkadot/x-global@10.4.2':
-    dependencies:
-      '@babel/runtime': 7.24.5
-
-  '@polkadot/x-global@12.6.2':
-    dependencies:
-      tslib: 2.6.2
-
-  '@polkadot/x-global@6.11.1':
-    dependencies:
-      '@babel/runtime': 7.24.5
-
-  '@polkadot/x-global@8.7.1':
-    dependencies:
-      '@babel/runtime': 7.24.5
-
-  '@polkadot/x-randomvalues@10.4.2':
-    dependencies:
-      '@babel/runtime': 7.24.5
-      '@polkadot/x-global': 10.4.2
-
-  '@polkadot/x-randomvalues@12.6.2(@polkadot/util@12.6.2)(@polkadot/wasm-util@7.3.2(@polkadot/util@12.6.2))':
-    dependencies:
-      '@polkadot/util': 12.6.2
-      '@polkadot/wasm-util': 7.3.2(@polkadot/util@12.6.2)
-      '@polkadot/x-global': 12.6.2
-      tslib: 2.6.2
-
-  '@polkadot/x-randomvalues@6.11.1':
-    dependencies:
-      '@babel/runtime': 7.24.5
-      '@polkadot/x-global': 6.11.1
-
-  '@polkadot/x-randomvalues@8.7.1':
-    dependencies:
-      '@babel/runtime': 7.24.5
-      '@polkadot/x-global': 8.7.1
-
-  '@polkadot/x-rxjs@6.11.1':
-    dependencies:
-      '@babel/runtime': 7.24.5
-      rxjs: 6.6.7
-
-  '@polkadot/x-textdecoder@10.4.2':
-    dependencies:
-      '@babel/runtime': 7.24.5
-      '@polkadot/x-global': 10.4.2
-
-  '@polkadot/x-textdecoder@12.6.2':
-    dependencies:
-      '@polkadot/x-global': 12.6.2
-      tslib: 2.6.2
-
-  '@polkadot/x-textdecoder@6.11.1':
-    dependencies:
-      '@babel/runtime': 7.24.5
-      '@polkadot/x-global': 6.11.1
-
-  '@polkadot/x-textdecoder@8.7.1':
-    dependencies:
-      '@babel/runtime': 7.24.5
-      '@polkadot/x-global': 8.7.1
-
-  '@polkadot/x-textencoder@10.4.2':
-    dependencies:
-      '@babel/runtime': 7.24.5
-      '@polkadot/x-global': 10.4.2
-
-  '@polkadot/x-textencoder@12.6.2':
-    dependencies:
-      '@polkadot/x-global': 12.6.2
-      tslib: 2.6.2
-
-  '@polkadot/x-textencoder@6.11.1':
-    dependencies:
-      '@babel/runtime': 7.24.5
-      '@polkadot/x-global': 6.11.1
-
-  '@polkadot/x-textencoder@8.7.1':
-    dependencies:
-      '@babel/runtime': 7.24.5
-      '@polkadot/x-global': 8.7.1
-
-  '@polkadot/x-ws@10.4.2':
-    dependencies:
-      '@babel/runtime': 7.24.5
-      '@polkadot/x-global': 10.4.2
-      '@types/websocket': 1.0.10
-      websocket: 1.0.35
-    transitivePeerDependencies:
-      - supports-color
-
-  '@polkadot/x-ws@12.6.2(bufferutil@4.0.8)(utf-8-validate@5.0.10)':
-    dependencies:
-      '@polkadot/x-global': 12.6.2
-      tslib: 2.6.2
-      ws: 8.17.0(bufferutil@4.0.8)(utf-8-validate@5.0.10)
-    transitivePeerDependencies:
-      - bufferutil
-      - utf-8-validate
-
-  '@polkadot/x-ws@8.7.1':
-    dependencies:
-      '@babel/runtime': 7.24.5
-      '@polkadot/x-global': 8.7.1
-      '@types/websocket': 1.0.10
-      websocket: 1.0.35
-    transitivePeerDependencies:
-      - supports-color
-
-  '@polymeshassociation/polymesh-types@5.7.0': {}
-
-  '@protobufjs/aspromise@1.1.2': {}
-
-  '@protobufjs/base64@1.1.2': {}
-
-  '@protobufjs/codegen@2.0.4': {}
-
-  '@protobufjs/eventemitter@1.1.0': {}
-
-  '@protobufjs/fetch@1.1.0':
-    dependencies:
-      '@protobufjs/aspromise': 1.1.2
-      '@protobufjs/inquire': 1.1.0
-
-  '@protobufjs/float@1.0.2': {}
-
-  '@protobufjs/inquire@1.1.0': {}
-
-  '@protobufjs/path@1.1.2': {}
-
-  '@protobufjs/pool@1.1.0': {}
-
-  '@protobufjs/utf8@1.1.0': {}
-
-  '@rollup/rollup-android-arm-eabi@4.18.0':
-    optional: true
-
-  '@rollup/rollup-android-arm64@4.18.0':
-    optional: true
-
-  '@rollup/rollup-darwin-arm64@4.18.0':
-    optional: true
-
-  '@rollup/rollup-darwin-x64@4.18.0':
-    optional: true
-
-  '@rollup/rollup-linux-arm-gnueabihf@4.18.0':
-    optional: true
-
-  '@rollup/rollup-linux-arm-musleabihf@4.18.0':
-    optional: true
-
-  '@rollup/rollup-linux-arm64-gnu@4.18.0':
-    optional: true
-
-  '@rollup/rollup-linux-arm64-musl@4.18.0':
-    optional: true
-
-  '@rollup/rollup-linux-powerpc64le-gnu@4.18.0':
-    optional: true
-
-  '@rollup/rollup-linux-riscv64-gnu@4.18.0':
-    optional: true
-
-  '@rollup/rollup-linux-s390x-gnu@4.18.0':
-    optional: true
-
-  '@rollup/rollup-linux-x64-gnu@4.18.0':
-    optional: true
-
-  '@rollup/rollup-linux-x64-musl@4.18.0':
-    optional: true
-
-  '@rollup/rollup-win32-arm64-msvc@4.18.0':
-    optional: true
-
-  '@rollup/rollup-win32-ia32-msvc@4.18.0':
-    optional: true
-
-  '@rollup/rollup-win32-x64-msvc@4.18.0':
-    optional: true
-
-  '@scure/base@1.0.0': {}
-
-  '@scure/base@1.1.1': {}
-
-  '@scure/base@1.1.5': {}
-
-  '@scure/base@1.1.6': {}
-
-  '@scure/bip32@1.3.2':
-    dependencies:
-      '@noble/curves': 1.2.0
-      '@noble/hashes': 1.3.2
-      '@scure/base': 1.1.6
-
-  '@scure/bip32@1.3.3':
-    dependencies:
-      '@noble/curves': 1.3.0
-      '@noble/hashes': 1.3.3
-      '@scure/base': 1.1.6
-
-  '@scure/bip39@1.2.1':
-    dependencies:
-      '@noble/hashes': 1.3.2
-      '@scure/base': 1.1.6
-
-  '@scure/bip39@1.2.2':
-    dependencies:
-      '@noble/hashes': 1.3.3
-      '@scure/base': 1.1.6
-
-  '@sinclair/typebox@0.27.8': {}
-
-  '@sindresorhus/is@4.6.0': {}
-
-  '@snowfork/snowbridge-types@0.2.7(@polkadot/util-crypto@12.6.2(@polkadot/util@12.6.2))(@polkadot/util@12.6.2)(encoding@0.1.13)':
-    dependencies:
-      '@polkadot/api': 7.15.1(encoding@0.1.13)
-      '@polkadot/keyring': 8.7.1(@polkadot/util-crypto@12.6.2(@polkadot/util@12.6.2))(@polkadot/util@12.6.2)
-      '@polkadot/types': 7.15.1
-    transitivePeerDependencies:
-      - '@polkadot/util'
-      - '@polkadot/util-crypto'
-      - encoding
-      - supports-color
-
-  '@sora-substrate/type-definitions@1.27.7':
-    dependencies:
-      '@open-web3/orml-type-definitions': 1.1.4
-
-  '@sqltools/formatter@1.2.5': {}
-
-  '@subsocial/definitions@0.8.14(bufferutil@4.0.8)(utf-8-validate@5.0.10)':
-    dependencies:
-<<<<<<< HEAD
-      '@polkadot/api': 11.0.2
-=======
-      '@polkadot/api': 11.1.1(bufferutil@4.0.8)(utf-8-validate@5.0.10)
->>>>>>> a814c93b
-      lodash.camelcase: 4.3.0
-    transitivePeerDependencies:
-      - bufferutil
-      - supports-color
-      - utf-8-validate
-
-  '@substrate/connect-extension-protocol@1.0.1': {}
-
-  '@substrate/connect-extension-protocol@2.0.0':
-    optional: true
-
-  '@substrate/connect-known-chains@1.1.2':
-    optional: true
-
-<<<<<<< HEAD
-  /@substrate/connect-known-chains@1.1.4:
-    resolution: {integrity: sha512-iT+BdKqvKl/uBLd8BAJysFM1BaMZXRkaXBP2B7V7ob/EyNs5h0EMhTVbO6MJxV/IEOg5OKsyl6FUqQK7pKnqyw==}
-    requiresBuild: true
-    dev: false
-    optional: true
-
-  /@substrate/connect@0.7.0-alpha.0:
-    resolution: {integrity: sha512-fvO7w++M8R95R/pGJFW9+cWOt8OYnnTfgswxtlPqSgzqX4tta8xcNQ51crC72FcL5agwSGkA1gc2/+eyTj7O8A==}
-=======
-  '@substrate/connect-known-chains@1.1.4':
-    optional: true
-
-  '@substrate/connect@0.7.0-alpha.0':
->>>>>>> a814c93b
-    dependencies:
-      '@substrate/connect-extension-protocol': 1.0.1
-      '@substrate/smoldot-light': 0.6.8
-      eventemitter3: 4.0.7
-    transitivePeerDependencies:
-      - supports-color
-
-  '@substrate/connect@0.7.19(bufferutil@4.0.8)(utf-8-validate@5.0.10)':
-    dependencies:
-      '@substrate/connect-extension-protocol': 1.0.1
-      '@substrate/smoldot-light': 0.7.9(bufferutil@4.0.8)(utf-8-validate@5.0.10)
-      eventemitter3: 4.0.7
-    transitivePeerDependencies:
-      - bufferutil
-      - utf-8-validate
-    optional: true
-
-<<<<<<< HEAD
-  /@substrate/connect@0.8.10:
-    resolution: {integrity: sha512-DIyQ13DDlXqVFnLV+S6/JDgiGowVRRrh18kahieJxhgvzcWicw5eLc6jpfQ0moVVLBYkO7rctB5Wreldwpva8w==}
-    requiresBuild: true
-    dependencies:
-      '@substrate/connect-extension-protocol': 2.0.0
-      '@substrate/connect-known-chains': 1.1.4
-      '@substrate/light-client-extension-helpers': 0.0.6(smoldot@2.0.22)
-      smoldot: 2.0.22
-    transitivePeerDependencies:
-      - bufferutil
-      - utf-8-validate
-    dev: false
-    optional: true
-
-  /@substrate/connect@0.8.8:
-    resolution: {integrity: sha512-zwaxuNEVI9bGt0rT8PEJiXOyebLIo6QN1SyiAHRPBOl6g3Sy0KKdSN8Jmyn++oXhVRD8aIe75/V8ZkS81T+BPQ==}
-    requiresBuild: true
-=======
-  '@substrate/connect@0.8.10(bufferutil@4.0.8)(utf-8-validate@5.0.10)':
-    dependencies:
-      '@substrate/connect-extension-protocol': 2.0.0
-      '@substrate/connect-known-chains': 1.1.4
-      '@substrate/light-client-extension-helpers': 0.0.6(smoldot@2.0.22(bufferutil@4.0.8)(utf-8-validate@5.0.10))
-      smoldot: 2.0.22(bufferutil@4.0.8)(utf-8-validate@5.0.10)
-    transitivePeerDependencies:
-      - bufferutil
-      - utf-8-validate
-    optional: true
-
-  '@substrate/connect@0.8.8(bufferutil@4.0.8)(utf-8-validate@5.0.10)':
->>>>>>> a814c93b
-    dependencies:
-      '@substrate/connect-extension-protocol': 2.0.0
-      '@substrate/connect-known-chains': 1.1.2
-      '@substrate/light-client-extension-helpers': 0.0.4(smoldot@2.0.22(bufferutil@4.0.8)(utf-8-validate@5.0.10))
-      smoldot: 2.0.22(bufferutil@4.0.8)(utf-8-validate@5.0.10)
-    transitivePeerDependencies:
-      - bufferutil
-      - utf-8-validate
-    optional: true
-
-  '@substrate/light-client-extension-helpers@0.0.4(smoldot@2.0.22(bufferutil@4.0.8)(utf-8-validate@5.0.10))':
-    dependencies:
-      '@polkadot-api/client': 0.0.1-492c132563ea6b40ae1fc5470dec4cd18768d182.1.0(rxjs@7.8.1)
-      '@polkadot-api/json-rpc-provider': 0.0.1-492c132563ea6b40ae1fc5470dec4cd18768d182.1.0
-      '@polkadot-api/json-rpc-provider-proxy': 0.0.1-492c132563ea6b40ae1fc5470dec4cd18768d182.1.0
-      '@polkadot-api/substrate-client': 0.0.1-492c132563ea6b40ae1fc5470dec4cd18768d182.1.0
-      '@substrate/connect-extension-protocol': 2.0.0
-      '@substrate/connect-known-chains': 1.1.2
-      rxjs: 7.8.1
-      smoldot: 2.0.22(bufferutil@4.0.8)(utf-8-validate@5.0.10)
-    optional: true
-
-<<<<<<< HEAD
-  /@substrate/light-client-extension-helpers@0.0.6(smoldot@2.0.22):
-    resolution: {integrity: sha512-girltEuxQ1BvkJWmc8JJlk4ZxnlGXc/wkLcNguhY+UoDEMBK0LsdtfzQKIfrIehi4QdeSBlFEFBoI4RqPmsZzA==}
-    requiresBuild: true
-    peerDependencies:
-      smoldot: 2.x
-=======
-  '@substrate/light-client-extension-helpers@0.0.6(smoldot@2.0.22(bufferutil@4.0.8)(utf-8-validate@5.0.10))':
->>>>>>> a814c93b
-    dependencies:
-      '@polkadot-api/json-rpc-provider': 0.0.1
-      '@polkadot-api/json-rpc-provider-proxy': 0.0.1
-      '@polkadot-api/observable-client': 0.1.0(rxjs@7.8.1)
-      '@polkadot-api/substrate-client': 0.0.1
-      '@substrate/connect-extension-protocol': 2.0.0
-      '@substrate/connect-known-chains': 1.1.4
-      rxjs: 7.8.1
-<<<<<<< HEAD
-      smoldot: 2.0.22
-    dev: false
-    optional: true
-
-  /@substrate/smoldot-light@0.6.8:
-    resolution: {integrity: sha512-9lVwbG6wrtss0sd6013BJGe4WN4taujsGG49pwyt1Lj36USeL2Sb164TTUxmZF/g2NQEqDPwPROBdekQ2gFmgg==}
-=======
-      smoldot: 2.0.22(bufferutil@4.0.8)(utf-8-validate@5.0.10)
-    optional: true
-
-  '@substrate/smoldot-light@0.6.8':
->>>>>>> a814c93b
-    dependencies:
-      buffer: 6.0.3
-      pako: 2.1.0
-      websocket: 1.0.35
-    transitivePeerDependencies:
-      - supports-color
-
-  '@substrate/smoldot-light@0.7.9(bufferutil@4.0.8)(utf-8-validate@5.0.10)':
-    dependencies:
-      pako: 2.1.0
-      ws: 8.17.0(bufferutil@4.0.8)(utf-8-validate@5.0.10)
-    transitivePeerDependencies:
-      - bufferutil
-      - utf-8-validate
-    optional: true
-
-  '@substrate/ss58-registry@1.44.0': {}
-
-  '@substrate/ss58-registry@1.48.0': {}
-
-  '@substrate/txwrapper-core@7.4.0(@polkadot/util-crypto@12.6.2(@polkadot/util@12.6.2))(@polkadot/util@12.6.2)(bufferutil@4.0.8)(utf-8-validate@5.0.10)':
-    dependencies:
-      '@polkadot/api': 11.1.1(bufferutil@4.0.8)(utf-8-validate@5.0.10)
-      '@polkadot/keyring': 12.6.2(@polkadot/util-crypto@12.6.2(@polkadot/util@12.6.2))(@polkadot/util@12.6.2)
-      memoizee: 0.4.15
-    transitivePeerDependencies:
-      - '@polkadot/util'
-      - '@polkadot/util-crypto'
-      - bufferutil
-      - supports-color
-      - utf-8-validate
-
-  '@substrate/txwrapper-substrate@7.4.0(@polkadot/util-crypto@12.6.2(@polkadot/util@12.6.2))(@polkadot/util@12.6.2)(bufferutil@4.0.8)(utf-8-validate@5.0.10)':
-    dependencies:
-      '@substrate/txwrapper-core': 7.4.0(@polkadot/util-crypto@12.6.2(@polkadot/util@12.6.2))(@polkadot/util@12.6.2)(bufferutil@4.0.8)(utf-8-validate@5.0.10)
-    transitivePeerDependencies:
-      - '@polkadot/util'
-      - '@polkadot/util-crypto'
-      - bufferutil
-      - supports-color
-      - utf-8-validate
-
-  '@szmarczak/http-timer@4.0.6':
-    dependencies:
-      defer-to-connect: 2.0.1
-
-  '@szmarczak/http-timer@5.0.1':
-    dependencies:
-      defer-to-connect: 2.0.1
-
-  '@tootallnate/once@1.1.2':
-    optional: true
-
-  '@tsconfig/node10@1.0.11': {}
-
-  '@tsconfig/node12@1.0.11': {}
-
-  '@tsconfig/node14@1.0.3': {}
-
-  '@tsconfig/node16@1.0.4': {}
-
-  '@types/abstract-leveldown@7.2.5': {}
-
-  '@types/aws-lambda@8.10.138': {}
-
-  '@types/bn.js@4.11.6':
-    dependencies:
-      '@types/node': 20.12.12
-
-  '@types/bn.js@5.1.5':
-    dependencies:
-      '@types/node': 20.12.12
-
-  '@types/cacheable-request@6.0.3':
-    dependencies:
-      '@types/http-cache-semantics': 4.0.4
-      '@types/keyv': 3.1.4
-      '@types/node': 20.12.12
-      '@types/responselike': 1.0.3
-
-  '@types/debug@4.1.12':
-    dependencies:
-      '@types/ms': 0.7.34
-
-  '@types/estree@1.0.5': {}
-
-  '@types/http-cache-semantics@4.0.4': {}
-
-  '@types/json-bigint@1.0.4': {}
-
-  '@types/json-schema@7.0.15': {}
-
-  '@types/keyv@3.1.4':
-    dependencies:
-      '@types/node': 20.12.12
-
-  '@types/level-errors@3.0.2': {}
-
-  '@types/levelup@4.3.3':
-    dependencies:
-      '@types/abstract-leveldown': 7.2.5
-      '@types/level-errors': 3.0.2
-      '@types/node': 20.12.12
-
-  '@types/long@4.0.2': {}
-
-  '@types/ms@0.7.34': {}
-
-  '@types/node-fetch@2.6.11':
-    dependencies:
-      '@types/node': 20.12.12
-      form-data: 4.0.0
-
-  '@types/node@12.20.55': {}
-
-  '@types/node@18.15.13': {}
-
-  '@types/node@20.12.12':
-    dependencies:
-      undici-types: 5.26.5
-
-  '@types/pbkdf2@3.1.2':
-    dependencies:
-      '@types/node': 20.12.12
-
-  '@types/responselike@1.0.3':
-    dependencies:
-      '@types/node': 20.12.12
-
-  '@types/secp256k1@4.0.6':
-    dependencies:
-      '@types/node': 20.12.12
-
-  '@types/semver@7.5.8': {}
-
-  '@types/stylis@4.2.5': {}
-
-  '@types/uuid@9.0.8': {}
-
-  '@types/websocket@1.0.10':
-    dependencies:
-      '@types/node': 20.12.12
-
-  '@types/ws@8.5.3':
-    dependencies:
-      '@types/node': 20.12.12
-
-  '@types/yargs-parser@21.0.3': {}
-
-  '@types/yargs@17.0.32':
-    dependencies:
-      '@types/yargs-parser': 21.0.3
-
-  '@typescript-eslint/eslint-plugin@7.5.0(@typescript-eslint/parser@7.5.0(eslint@8.57.0)(typescript@5.4.5))(eslint@8.57.0)(typescript@5.4.5)':
-    dependencies:
-      '@eslint-community/regexpp': 4.10.0
-      '@typescript-eslint/parser': 7.5.0(eslint@8.57.0)(typescript@5.4.5)
-      '@typescript-eslint/scope-manager': 7.5.0
-      '@typescript-eslint/type-utils': 7.5.0(eslint@8.57.0)(typescript@5.4.5)
-      '@typescript-eslint/utils': 7.5.0(eslint@8.57.0)(typescript@5.4.5)
-      '@typescript-eslint/visitor-keys': 7.5.0
-      debug: 4.3.4(supports-color@8.1.1)
-      eslint: 8.57.0
-      graphemer: 1.4.0
-      ignore: 5.3.1
-      natural-compare: 1.4.0
-      semver: 7.6.2
-      ts-api-utils: 1.3.0(typescript@5.4.5)
-    optionalDependencies:
-      typescript: 5.4.5
-    transitivePeerDependencies:
-      - supports-color
-
-  '@typescript-eslint/parser@7.5.0(eslint@8.57.0)(typescript@5.4.5)':
-    dependencies:
-      '@typescript-eslint/scope-manager': 7.5.0
-      '@typescript-eslint/types': 7.5.0
-      '@typescript-eslint/typescript-estree': 7.5.0(typescript@5.4.5)
-      '@typescript-eslint/visitor-keys': 7.5.0
-      debug: 4.3.4(supports-color@8.1.1)
-      eslint: 8.57.0
-    optionalDependencies:
-      typescript: 5.4.5
-    transitivePeerDependencies:
-      - supports-color
-
-  '@typescript-eslint/scope-manager@7.5.0':
-    dependencies:
-      '@typescript-eslint/types': 7.5.0
-      '@typescript-eslint/visitor-keys': 7.5.0
-
-  '@typescript-eslint/type-utils@7.5.0(eslint@8.57.0)(typescript@5.4.5)':
-    dependencies:
-      '@typescript-eslint/typescript-estree': 7.5.0(typescript@5.4.5)
-      '@typescript-eslint/utils': 7.5.0(eslint@8.57.0)(typescript@5.4.5)
-      debug: 4.3.4(supports-color@8.1.1)
-      eslint: 8.57.0
-      ts-api-utils: 1.3.0(typescript@5.4.5)
-    optionalDependencies:
-      typescript: 5.4.5
-    transitivePeerDependencies:
-      - supports-color
-
-  '@typescript-eslint/types@7.5.0': {}
-
-  '@typescript-eslint/typescript-estree@7.5.0(typescript@5.4.5)':
-    dependencies:
-      '@typescript-eslint/types': 7.5.0
-      '@typescript-eslint/visitor-keys': 7.5.0
-      debug: 4.3.4(supports-color@8.1.1)
-      globby: 11.1.0
-      is-glob: 4.0.3
-      minimatch: 9.0.3
-      semver: 7.6.2
-      ts-api-utils: 1.3.0(typescript@5.4.5)
-    optionalDependencies:
-      typescript: 5.4.5
-    transitivePeerDependencies:
-      - supports-color
-
-  '@typescript-eslint/utils@7.5.0(eslint@8.57.0)(typescript@5.4.5)':
-    dependencies:
-      '@eslint-community/eslint-utils': 4.4.0(eslint@8.57.0)
-      '@types/json-schema': 7.0.15
-      '@types/semver': 7.5.8
-      '@typescript-eslint/scope-manager': 7.5.0
-      '@typescript-eslint/types': 7.5.0
-      '@typescript-eslint/typescript-estree': 7.5.0(typescript@5.4.5)
-      eslint: 8.57.0
-      semver: 7.6.2
-    transitivePeerDependencies:
-      - supports-color
-      - typescript
-
-  '@typescript-eslint/visitor-keys@7.5.0':
-    dependencies:
-      '@typescript-eslint/types': 7.5.0
-      eslint-visitor-keys: 3.4.3
-
-  '@ungap/structured-clone@1.2.0': {}
-
-  '@unique-nft/opal-testnet-types@1003.70.0(@polkadot/api@11.1.1(bufferutil@4.0.8)(utf-8-validate@5.0.10))(@polkadot/types@11.1.1)':
-    dependencies:
-      '@polkadot/api': 11.1.1(bufferutil@4.0.8)(utf-8-validate@5.0.10)
-      '@polkadot/types': 11.1.1
-
-  '@unique-nft/quartz-mainnet-types@1003.70.0(@polkadot/api@11.1.1(bufferutil@4.0.8)(utf-8-validate@5.0.10))(@polkadot/types@11.1.1)':
-    dependencies:
-      '@polkadot/api': 11.1.1(bufferutil@4.0.8)(utf-8-validate@5.0.10)
-      '@polkadot/types': 11.1.1
-
-  '@unique-nft/sapphire-mainnet-types@1003.70.0(@polkadot/api@11.1.1(bufferutil@4.0.8)(utf-8-validate@5.0.10))(@polkadot/types@11.1.1)':
-    dependencies:
-      '@polkadot/api': 11.1.1(bufferutil@4.0.8)(utf-8-validate@5.0.10)
-      '@polkadot/types': 11.1.1
-
-  '@unique-nft/unique-mainnet-types@1001.63.0(@polkadot/api@11.1.1(bufferutil@4.0.8)(utf-8-validate@5.0.10))(@polkadot/types@11.1.1)':
-    dependencies:
-      '@polkadot/api': 11.1.1(bufferutil@4.0.8)(utf-8-validate@5.0.10)
-      '@polkadot/types': 11.1.1
-
-  '@vitest/expect@1.6.0':
-    dependencies:
-      '@vitest/spy': 1.6.0
-      '@vitest/utils': 1.6.0
-      chai: 4.4.1
-
-  '@vitest/runner@1.6.0':
-    dependencies:
-      '@vitest/utils': 1.6.0
-      p-limit: 5.0.0
-      pathe: 1.1.2
-
-  '@vitest/snapshot@1.6.0':
-    dependencies:
-      magic-string: 0.30.10
-      pathe: 1.1.2
-      pretty-format: 29.7.0
-
-  '@vitest/spy@1.6.0':
-    dependencies:
-      tinyspy: 2.2.1
-
-  '@vitest/ui@1.6.0(vitest@1.6.0)':
-    dependencies:
-      '@vitest/utils': 1.6.0
-      fast-glob: 3.3.2
-      fflate: 0.8.2
-      flatted: 3.3.1
-      pathe: 1.1.2
-      picocolors: 1.0.1
-      sirv: 2.0.4
-      vitest: 1.6.0(@types/node@20.12.12)(@vitest/ui@1.6.0)(jsdom@24.0.0(bufferutil@4.0.8)(utf-8-validate@5.0.10))
-
-  '@vitest/utils@1.6.0':
-    dependencies:
-      diff-sequences: 29.6.3
-      estree-walker: 3.0.3
-      loupe: 2.3.7
-      pretty-format: 29.7.0
-
-  '@zeitgeistpm/type-defs@1.0.0': {}
-
-  '@zeroio/type-definitions@0.0.14': {}
-
-  '@zombienet/orchestrator@0.0.85(@polkadot/util@12.6.2)(@types/node@20.12.12)(bufferutil@4.0.8)(chokidar@3.6.0)(utf-8-validate@5.0.10)':
-    dependencies:
-      '@polkadot/api': 11.1.1(bufferutil@4.0.8)(utf-8-validate@5.0.10)
-      '@polkadot/keyring': 12.6.2(@polkadot/util-crypto@12.6.2(@polkadot/util@12.6.2))(@polkadot/util@12.6.2)
-      '@polkadot/util-crypto': 12.6.2(@polkadot/util@12.6.2)
-      '@zombienet/utils': 0.0.25(@types/node@20.12.12)(chokidar@3.6.0)(typescript@5.4.5)
-      JSONStream: 1.3.5
-      chai: 4.4.1
-      debug: 4.3.4(supports-color@8.1.1)
-      execa: 5.1.1
-      fs-extra: 11.2.0
-      jsdom: 23.2.0(bufferutil@4.0.8)(utf-8-validate@5.0.10)
-      json-bigint: 1.0.0
-      libp2p-crypto: 0.21.2
-      minimatch: 9.0.4
-      mocha: 10.4.0
-      napi-maybe-compressed-blob: 0.0.11
-      peer-id: 0.16.0
-      tmp-promise: 3.0.3
-      typescript: 5.4.5
-      yaml: 2.4.2
-    transitivePeerDependencies:
-      - '@polkadot/util'
-      - '@swc/core'
-      - '@swc/wasm'
-      - '@types/node'
-      - bufferutil
-      - canvas
-      - chokidar
-      - supports-color
-      - utf-8-validate
-
-  '@zombienet/utils@0.0.25(@types/node@20.12.12)(chokidar@3.6.0)(typescript@5.4.5)':
-    dependencies:
-      cli-table3: 0.6.5
-      debug: 4.3.4(supports-color@8.1.1)
-      mocha: 10.4.0
-      nunjucks: 3.2.4(chokidar@3.6.0)
-      toml: 3.0.0
-      ts-node: 10.9.2(@types/node@20.12.12)(typescript@5.4.5)
-    transitivePeerDependencies:
-      - '@swc/core'
-      - '@swc/wasm'
-      - '@types/node'
-      - chokidar
-      - supports-color
-      - typescript
-
-  JSONStream@1.3.5:
-    dependencies:
-      jsonparse: 1.3.1
-      through: 2.3.8
-
-  a-sync-waterfall@1.0.1: {}
-
-  abbrev@1.1.1:
-    optional: true
-
-  abitype@0.7.1(typescript@5.4.5)(zod@3.23.8):
-    dependencies:
-      typescript: 5.4.5
-    optionalDependencies:
-      zod: 3.23.8
-
-  abitype@1.0.0(typescript@5.4.5)(zod@3.23.8):
-    optionalDependencies:
-      typescript: 5.4.5
-      zod: 3.23.8
-
-  abort-controller@3.0.0:
-    dependencies:
-      event-target-shim: 5.0.1
-
-  abortcontroller-polyfill@1.7.5: {}
-
-  abstract-leveldown@6.2.3:
-    dependencies:
-      buffer: 5.7.1
-      immediate: 3.2.3
-      level-concat-iterator: 2.0.1
-      level-supports: 1.0.1
-      xtend: 4.0.2
-
-  abstract-leveldown@6.3.0:
-    dependencies:
-      buffer: 5.7.1
-      immediate: 3.3.0
-      level-concat-iterator: 2.0.1
-      level-supports: 1.0.1
-      xtend: 4.0.2
-
-  accepts@1.3.8:
-    dependencies:
-      mime-types: 2.1.35
-      negotiator: 0.6.3
-
-  acorn-jsx@5.3.2(acorn@8.11.3):
-    dependencies:
-      acorn: 8.11.3
-
-  acorn-walk@8.3.2: {}
-
-  acorn@8.11.3: {}
-
-  aes-js@4.0.0-beta.5: {}
-
-  agent-base@6.0.2:
-    dependencies:
-      debug: 4.3.4(supports-color@8.1.1)
-    transitivePeerDependencies:
-      - supports-color
-    optional: true
-
-  agent-base@7.1.1:
-    dependencies:
-      debug: 4.3.4(supports-color@8.1.1)
-    transitivePeerDependencies:
-      - supports-color
-
-  agentkeepalive@4.5.0:
-    dependencies:
-      humanize-ms: 1.2.1
-    optional: true
-
-  aggregate-error@3.1.0:
-    dependencies:
-      clean-stack: 2.2.0
-      indent-string: 4.0.0
-    optional: true
-
-  aggregate-error@5.0.0:
-    dependencies:
-      clean-stack: 5.2.0
-      indent-string: 5.0.0
-
-  ajv@6.12.6:
-    dependencies:
-      fast-deep-equal: 3.1.3
-      fast-json-stable-stringify: 2.1.0
-      json-schema-traverse: 0.4.1
-      uri-js: 4.4.1
-
-  ansi-colors@4.1.1: {}
-
-  ansi-escapes@4.3.2:
-    dependencies:
-      type-fest: 0.21.3
-
-  ansi-regex@5.0.1: {}
-
-  ansi-regex@6.0.1: {}
-
-  ansi-styles@4.3.0:
-    dependencies:
-      color-convert: 2.0.1
-
-  ansi-styles@5.2.0: {}
-
-  ansi-styles@6.2.1: {}
-
-  any-promise@1.3.0: {}
-
-  anymatch@3.1.3:
-    dependencies:
-      normalize-path: 3.0.0
-      picomatch: 2.3.1
-
-  app-root-path@3.1.0: {}
-
-  aproba@2.0.0:
-    optional: true
-
-  are-we-there-yet@3.0.1:
-    dependencies:
-      delegates: 1.0.0
-      readable-stream: 3.6.2
-    optional: true
-
-  arg@4.1.3: {}
-
-  argparse@2.0.1: {}
-
-  array-buffer-byte-length@1.0.1:
-    dependencies:
-      call-bind: 1.0.7
-      is-array-buffer: 3.0.4
-
-  array-flatten@1.1.1: {}
-
-  array-union@2.1.0: {}
-
-  asap@2.0.6: {}
-
-  asn1@0.2.6:
-    dependencies:
-      safer-buffer: 2.1.2
-
-  assert-plus@1.0.0: {}
-
-  assertion-error@1.1.0: {}
-
-  async-limiter@1.0.1: {}
-
-  asynckit@0.4.0: {}
-
-  atomic-sleep@1.0.0: {}
-
-  available-typed-arrays@1.0.6: {}
-
-  aws-sign2@0.7.0: {}
-
-  aws4@1.12.0: {}
-
-  axios@1.7.2(debug@4.3.4):
-    dependencies:
-      follow-redirects: 1.15.6(debug@4.3.4)
-      form-data: 4.0.0
-      proxy-from-env: 1.1.0
-    transitivePeerDependencies:
-      - debug
-
-  balanced-match@1.0.2: {}
-
-  base-x@3.0.9:
-    dependencies:
-      safe-buffer: 5.2.1
-
-  base64-js@1.5.1: {}
-
-  bcrypt-pbkdf@1.0.2:
-    dependencies:
-      tweetnacl: 0.14.5
-
-  before-after-hook@2.2.3: {}
-
-  before-after-hook@3.0.2: {}
-
-  bidi-js@1.0.3:
-    dependencies:
-      require-from-string: 2.0.2
-
-  bignumber.js@9.1.2: {}
-
-  binary-extensions@2.3.0: {}
-
-  bindings@1.5.0:
-    dependencies:
-      file-uri-to-path: 1.0.0
-
-  bit-twiddle@1.0.2: {}
-
-  bl@4.1.0:
-    dependencies:
-      buffer: 5.7.1
-      inherits: 2.0.4
-      readable-stream: 3.6.2
-
-  bl@5.1.0:
-    dependencies:
-      buffer: 6.0.3
-      inherits: 2.0.4
-      readable-stream: 3.6.2
-
-  blakejs@1.2.1: {}
-
-  bluebird@3.7.2: {}
-
-  bn.js@4.11.6: {}
-
-  bn.js@4.12.0: {}
-
-  bn.js@5.2.1: {}
-
-  body-parser@1.20.1:
-    dependencies:
-      bytes: 3.1.2
-      content-type: 1.0.5
-      debug: 2.6.9
-      depd: 2.0.0
-      destroy: 1.2.0
-      http-errors: 2.0.0
-      iconv-lite: 0.4.24
-      on-finished: 2.4.1
-      qs: 6.11.0
-      raw-body: 2.5.1
-      type-is: 1.6.18
-      unpipe: 1.0.0
-    transitivePeerDependencies:
-      - supports-color
-
-  body-parser@1.20.2:
-    dependencies:
-      bytes: 3.1.2
-      content-type: 1.0.5
-      debug: 2.6.9
-      depd: 2.0.0
-      destroy: 1.2.0
-      http-errors: 2.0.0
-      iconv-lite: 0.4.24
-      on-finished: 2.4.1
-      qs: 6.11.0
-      raw-body: 2.5.2
-      type-is: 1.6.18
-      unpipe: 1.0.0
-    transitivePeerDependencies:
-      - supports-color
-
-  boolean@3.2.0: {}
-
-  bottleneck@2.19.5: {}
-
-  brace-expansion@1.1.11:
-    dependencies:
-      balanced-match: 1.0.2
-      concat-map: 0.0.1
-
-  brace-expansion@2.0.1:
-    dependencies:
-      balanced-match: 1.0.2
-
-  braces@3.0.3:
-    dependencies:
-      fill-range: 7.1.1
-
-  brorand@1.1.0: {}
-
-  browser-stdout@1.3.1: {}
-
-  browserify-aes@1.2.0:
-    dependencies:
-      buffer-xor: 1.0.3
-      cipher-base: 1.0.4
-      create-hash: 1.2.0
-      evp_bytestokey: 1.0.3
-      inherits: 2.0.4
-      safe-buffer: 5.2.1
-
-  bs58@4.0.1:
-    dependencies:
-      base-x: 3.0.9
-
-  bs58check@2.1.2:
-    dependencies:
-      bs58: 4.0.1
-      create-hash: 1.2.0
-      safe-buffer: 5.2.1
-
-  buffer-to-arraybuffer@0.0.5: {}
-
-  buffer-xor@1.0.3: {}
-
-  buffer@5.7.1:
-    dependencies:
-      base64-js: 1.5.1
-      ieee754: 1.2.1
-
-  buffer@6.0.3:
-    dependencies:
-      base64-js: 1.5.1
-      ieee754: 1.2.1
-
-  bufferutil@4.0.8:
-    dependencies:
-      node-gyp-build: 4.8.1
-
-  bytes@3.1.2: {}
-
-  cac@6.7.14: {}
-
-  cacache@15.3.0:
-    dependencies:
-      '@npmcli/fs': 1.1.1
-      '@npmcli/move-file': 1.1.2
-      chownr: 2.0.0
-      fs-minipass: 2.1.0
-      glob: 7.2.3
-      infer-owner: 1.0.4
-      lru-cache: 6.0.0
-      minipass: 3.3.6
-      minipass-collect: 1.0.2
-      minipass-flush: 1.0.5
-      minipass-pipeline: 1.2.4
-      mkdirp: 1.0.4
-      p-map: 4.0.0
-      promise-inflight: 1.0.1
-      rimraf: 3.0.2
-      ssri: 8.0.1
-      tar: 6.2.1
-      unique-filename: 1.1.1
-    transitivePeerDependencies:
-      - bluebird
-    optional: true
-
-  cacheable-lookup@5.0.4: {}
-
-  cacheable-lookup@6.1.0: {}
-
-  cacheable-request@7.0.4:
-    dependencies:
-      clone-response: 1.0.3
-      get-stream: 5.2.0
-      http-cache-semantics: 4.1.1
-      keyv: 4.5.4
-      lowercase-keys: 2.0.0
-      normalize-url: 6.1.0
-      responselike: 2.0.1
-
-  call-bind@1.0.5:
-    dependencies:
-      function-bind: 1.1.2
-      get-intrinsic: 1.2.2
-      set-function-length: 1.1.1
-
-  call-bind@1.0.7:
-    dependencies:
-      es-define-property: 1.0.0
-      es-errors: 1.3.0
-      function-bind: 1.1.2
-      get-intrinsic: 1.2.4
-      set-function-length: 1.2.1
-
-  callsites@3.1.0: {}
-
-  camelcase@5.3.1: {}
-
-  camelcase@6.3.0: {}
-
-  camelize@1.0.1: {}
-
-  canvas-renderer@2.2.1:
-    dependencies:
-      '@types/node': 20.12.12
-
-  caseless@0.12.0: {}
-
-  chai@4.4.1:
-    dependencies:
-      assertion-error: 1.1.0
-      check-error: 1.0.3
-      deep-eql: 4.1.3
-      get-func-name: 2.0.2
-      loupe: 2.3.7
-      pathval: 1.1.1
-      type-detect: 4.0.8
-
-  chalk@3.0.0:
-    dependencies:
-      ansi-styles: 4.3.0
-      supports-color: 7.2.0
-
-  chalk@4.1.2:
-    dependencies:
-      ansi-styles: 4.3.0
-      supports-color: 7.2.0
-
-  chalk@5.3.0: {}
-
-  chardet@0.7.0: {}
-
-  check-error@1.0.3:
-    dependencies:
-      get-func-name: 2.0.2
-
-  chokidar@3.5.3:
-    dependencies:
-      anymatch: 3.1.3
-      braces: 3.0.3
-      glob-parent: 5.1.2
-      is-binary-path: 2.1.0
-      is-glob: 4.0.3
-      normalize-path: 3.0.0
-      readdirp: 3.6.0
-    optionalDependencies:
-      fsevents: 2.3.3
-
-  chokidar@3.6.0:
-    dependencies:
-      anymatch: 3.1.3
-      braces: 3.0.3
-      glob-parent: 5.1.2
-      is-binary-path: 2.1.0
-      is-glob: 4.0.3
-      normalize-path: 3.0.0
-      readdirp: 3.6.0
-    optionalDependencies:
-      fsevents: 2.3.3
-    optional: true
-
-  chownr@1.1.4: {}
-
-  chownr@2.0.0: {}
-
-  cids@0.7.5:
-    dependencies:
-      buffer: 5.7.1
-      class-is: 1.1.0
-      multibase: 0.6.1
-      multicodec: 1.0.4
-      multihashes: 0.4.21
-
-  cipher-base@1.0.4:
-    dependencies:
-      inherits: 2.0.4
-      safe-buffer: 5.2.1
-
-  class-is@1.1.0: {}
-
-  clean-stack@2.2.0:
-    optional: true
-
-  clean-stack@5.2.0:
-    dependencies:
-      escape-string-regexp: 5.0.0
-
-  clear@0.1.0: {}
-
-  cli-cursor@3.1.0:
-    dependencies:
-      restore-cursor: 3.1.0
-
-  cli-cursor@4.0.0:
-    dependencies:
-      restore-cursor: 4.0.0
-
-  cli-highlight@2.1.11:
-    dependencies:
-      chalk: 4.1.2
-      highlight.js: 10.7.3
-      mz: 2.7.0
-      parse5: 5.1.1
-      parse5-htmlparser2-tree-adapter: 6.0.1
-      yargs: 16.2.0
-
-  cli-progress@3.12.0:
-    dependencies:
-      string-width: 4.2.3
-
-  cli-spinners@2.9.2: {}
-
-  cli-table3@0.6.5:
-    dependencies:
-      string-width: 4.2.3
-    optionalDependencies:
-      '@colors/colors': 1.5.0
-
-  cli-width@4.1.0: {}
-
-  cliui@7.0.4:
-    dependencies:
-      string-width: 4.2.3
-      strip-ansi: 6.0.1
-      wrap-ansi: 7.0.0
-
-  cliui@8.0.1:
-    dependencies:
-      string-width: 4.2.3
-      strip-ansi: 6.0.1
-      wrap-ansi: 7.0.0
-
-  clone-response@1.0.3:
-    dependencies:
-      mimic-response: 1.0.1
-
-  clone@1.0.4: {}
-
-  color-convert@2.0.1:
-    dependencies:
-      color-name: 1.1.4
-
-  color-name@1.1.4: {}
-
-  color-support@1.1.3:
-    optional: true
-
-  colord@2.9.3: {}
-
-  colorette@2.0.20: {}
-
-  colors@1.4.0: {}
-
-  combined-stream@1.0.8:
-    dependencies:
-      delayed-stream: 1.0.0
-
-  comlink@4.4.1: {}
-
-  command-exists@1.2.9: {}
-
-  commander@2.7.1:
-    dependencies:
-      graceful-readlink: 1.0.1
-
-  commander@5.1.0: {}
-
-  commander@8.3.0: {}
-
-  complex.js@2.1.1: {}
-
-  concat-map@0.0.1: {}
-
-  confbox@0.1.7: {}
-
-  config-chain@1.1.13:
-    dependencies:
-      ini: 1.3.8
-      proto-list: 1.2.4
-
-  console-control-strings@1.1.0:
-    optional: true
-
-  content-disposition@0.5.4:
-    dependencies:
-      safe-buffer: 5.2.1
-
-  content-hash@2.5.2:
-    dependencies:
-      cids: 0.7.5
-      multicodec: 0.5.7
-      multihashes: 0.4.21
-
-  content-type@1.0.5: {}
-
-  cookie-signature@1.0.6: {}
-
-  cookie@0.5.0: {}
-
-  copy-to-clipboard@3.3.3:
-    dependencies:
-      toggle-selection: 1.0.6
-
-  core-util-is@1.0.2: {}
-
-  cors@2.8.5:
-    dependencies:
-      object-assign: 4.1.1
-      vary: 1.1.2
-
-  crc-32@1.2.2: {}
-
-  create-hash@1.2.0:
-    dependencies:
-      cipher-base: 1.0.4
-      inherits: 2.0.4
-      md5.js: 1.3.5
-      ripemd160: 2.0.2
-      sha.js: 2.4.11
-
-  create-hmac@1.1.7:
-    dependencies:
-      cipher-base: 1.0.4
-      create-hash: 1.2.0
-      inherits: 2.0.4
-      ripemd160: 2.0.2
-      safe-buffer: 5.2.1
-      sha.js: 2.4.11
-
-  create-require@1.1.1: {}
-
-  cross-fetch@4.0.0(encoding@0.1.13):
-    dependencies:
-      node-fetch: 2.7.0(encoding@0.1.13)
-    transitivePeerDependencies:
-      - encoding
-
-  cross-spawn@7.0.3:
-    dependencies:
-      path-key: 3.1.1
-      shebang-command: 2.0.0
-      which: 2.0.2
-
-  css-color-keywords@1.0.0: {}
-
-  css-to-react-native@3.2.0:
-    dependencies:
-      camelize: 1.0.1
-      css-color-keywords: 1.0.0
-      postcss-value-parser: 4.2.0
-
-  css-tree@2.3.1:
-    dependencies:
-      mdn-data: 2.0.30
-      source-map-js: 1.2.0
-
-  cssstyle@4.0.1:
-    dependencies:
-      rrweb-cssom: 0.6.0
-
-  csstype@3.1.3: {}
-
-  cuint@0.2.2: {}
-
-  d@1.0.2:
-    dependencies:
-      es5-ext: 0.10.64
-      type: 2.7.2
-
-  dashdash@1.14.1:
-    dependencies:
-      assert-plus: 1.0.0
-
-  data-uri-to-buffer@4.0.1: {}
-
-  data-urls@5.0.0:
-    dependencies:
-      whatwg-mimetype: 4.0.0
-      whatwg-url: 14.0.0
-
-  dateformat@4.6.3: {}
-
-  dayjs@1.11.11: {}
-
-  debug@2.6.9:
-    dependencies:
-      ms: 2.0.0
-
-  debug@4.3.4(supports-color@8.1.1):
-    dependencies:
-      ms: 2.1.2
-    optionalDependencies:
-      supports-color: 8.1.1
-
-  decamelize@4.0.0: {}
-
-  decimal.js@10.4.3: {}
-
-  decode-uri-component@0.2.2: {}
-
-  decompress-response@3.3.0:
-    dependencies:
-      mimic-response: 1.0.1
-
-  decompress-response@6.0.0:
-    dependencies:
-      mimic-response: 3.1.0
-
-  deep-eql@4.1.3:
-    dependencies:
-      type-detect: 4.0.8
-
-  deep-equal@2.2.3:
-    dependencies:
-      array-buffer-byte-length: 1.0.1
-      call-bind: 1.0.7
-      es-get-iterator: 1.1.3
-      get-intrinsic: 1.2.4
-      is-arguments: 1.1.1
-      is-array-buffer: 3.0.4
-      is-date-object: 1.0.5
-      is-regex: 1.1.4
-      is-shared-array-buffer: 1.0.3
-      isarray: 2.0.5
-      object-is: 1.1.6
-      object-keys: 1.1.1
-      object.assign: 4.1.5
-      regexp.prototype.flags: 1.5.2
-      side-channel: 1.0.6
-      which-boxed-primitive: 1.0.2
-      which-collection: 1.0.2
-      which-typed-array: 1.1.14
-
-  deep-extend@0.6.0: {}
-
-  deep-is@0.1.4: {}
-
-  defaults@1.0.4:
-    dependencies:
-      clone: 1.0.4
-
-  defer-to-connect@2.0.1: {}
-
-  deferred-leveldown@5.3.0:
-    dependencies:
-      abstract-leveldown: 6.2.3
-      inherits: 2.0.4
-
-  define-data-property@1.1.1:
-    dependencies:
-      get-intrinsic: 1.2.2
-      gopd: 1.0.1
-      has-property-descriptors: 1.0.1
-
-  define-data-property@1.1.4:
-    dependencies:
-      es-define-property: 1.0.0
-      es-errors: 1.3.0
-      gopd: 1.0.1
-
-  define-properties@1.2.1:
-    dependencies:
-      define-data-property: 1.1.4
-      has-property-descriptors: 1.0.2
-      object-keys: 1.1.1
-
-  delayed-stream@1.0.0: {}
-
-  delegates@1.0.0:
-    optional: true
-
-  depd@2.0.0: {}
-
-  deprecation@2.3.1: {}
-
-  destroy@1.2.0: {}
-
-  detect-libc@2.0.3: {}
-
-  detect-node@2.1.0: {}
-
-  diff-match-patch@1.0.5: {}
-
-  diff-sequences@29.6.3: {}
-
-  diff@4.0.2: {}
-
-  diff@5.0.0: {}
-
-  dir-glob@3.0.1:
-    dependencies:
-      path-type: 4.0.0
-
-  doctrine@3.0.0:
-    dependencies:
-      esutils: 2.0.3
-
-  dom-walk@0.1.2: {}
-
-  dotenv@16.4.5: {}
-
-  eastasianwidth@0.2.0: {}
-
-  ecc-jsbn@0.1.2:
-    dependencies:
-      jsbn: 0.1.1
-      safer-buffer: 2.1.2
-
-  ed2curve@0.3.0:
-    dependencies:
-      tweetnacl: 1.0.3
-
-  ee-first@1.1.1: {}
-
-  elliptic@6.5.4:
-    dependencies:
-      bn.js: 4.12.0
-      brorand: 1.1.0
-      hash.js: 1.1.7
-      hmac-drbg: 1.0.1
-      inherits: 2.0.4
-      minimalistic-assert: 1.0.1
-      minimalistic-crypto-utils: 1.0.1
-
-  elliptic@6.5.5:
-    dependencies:
-      bn.js: 4.12.0
-      brorand: 1.1.0
-      hash.js: 1.1.7
-      hmac-drbg: 1.0.1
-      inherits: 2.0.4
-      minimalistic-assert: 1.0.1
-      minimalistic-crypto-utils: 1.0.1
-
-  emoji-regex@8.0.0: {}
-
-  emoji-regex@9.2.2: {}
-
-  encodeurl@1.0.2: {}
-
-  encoding-down@6.3.0:
-    dependencies:
-      abstract-leveldown: 6.3.0
-      inherits: 2.0.4
-      level-codec: 9.0.2
-      level-errors: 2.0.1
-
-  encoding@0.1.13:
-    dependencies:
-      iconv-lite: 0.6.3
-    optional: true
-
-  end-of-stream@1.4.4:
-    dependencies:
-      once: 1.4.0
-
-  entities@4.5.0: {}
-
-  env-paths@2.2.1:
-    optional: true
-
-  err-code@2.0.3:
-    optional: true
-
-  err-code@3.0.1: {}
-
-  errno@0.1.8:
-    dependencies:
-      prr: 1.0.1
-
-  es-define-property@1.0.0:
-    dependencies:
-      get-intrinsic: 1.2.4
-
-  es-errors@1.3.0: {}
-
-  es-get-iterator@1.1.3:
-    dependencies:
-      call-bind: 1.0.7
-      get-intrinsic: 1.2.4
-      has-symbols: 1.0.3
-      is-arguments: 1.1.1
-      is-map: 2.0.3
-      is-set: 2.0.3
-      is-string: 1.0.7
-      isarray: 2.0.5
-      stop-iteration-iterator: 1.0.0
-
-  es5-ext@0.10.64:
-    dependencies:
-      es6-iterator: 2.0.3
-      es6-symbol: 3.1.4
-      esniff: 2.0.1
-      next-tick: 1.1.0
-
-  es6-error@4.1.1: {}
-
-  es6-iterator@2.0.3:
-    dependencies:
-      d: 1.0.2
-      es5-ext: 0.10.64
-      es6-symbol: 3.1.4
-
-  es6-promise@4.2.8: {}
-
-  es6-symbol@3.1.4:
-    dependencies:
-      d: 1.0.2
-      ext: 1.7.0
-
-  es6-weak-map@2.0.3:
-    dependencies:
-      d: 1.0.2
-      es5-ext: 0.10.64
-      es6-iterator: 2.0.3
-      es6-symbol: 3.1.4
-
-  esbuild@0.20.2:
-    optionalDependencies:
-      '@esbuild/aix-ppc64': 0.20.2
-      '@esbuild/android-arm': 0.20.2
-      '@esbuild/android-arm64': 0.20.2
-      '@esbuild/android-x64': 0.20.2
-      '@esbuild/darwin-arm64': 0.20.2
-      '@esbuild/darwin-x64': 0.20.2
-      '@esbuild/freebsd-arm64': 0.20.2
-      '@esbuild/freebsd-x64': 0.20.2
-      '@esbuild/linux-arm': 0.20.2
-      '@esbuild/linux-arm64': 0.20.2
-      '@esbuild/linux-ia32': 0.20.2
-      '@esbuild/linux-loong64': 0.20.2
-      '@esbuild/linux-mips64el': 0.20.2
-      '@esbuild/linux-ppc64': 0.20.2
-      '@esbuild/linux-riscv64': 0.20.2
-      '@esbuild/linux-s390x': 0.20.2
-      '@esbuild/linux-x64': 0.20.2
-      '@esbuild/netbsd-x64': 0.20.2
-      '@esbuild/openbsd-x64': 0.20.2
-      '@esbuild/sunos-x64': 0.20.2
-      '@esbuild/win32-arm64': 0.20.2
-      '@esbuild/win32-ia32': 0.20.2
-      '@esbuild/win32-x64': 0.20.2
-
-  escalade@3.1.1: {}
-
-  escalade@3.1.2: {}
-
-  escape-html@1.0.3: {}
-
-  escape-latex@1.2.0: {}
-
-  escape-string-regexp@4.0.0: {}
-
-  escape-string-regexp@5.0.0: {}
-
-  eslint-plugin-unused-imports@3.1.0(@typescript-eslint/eslint-plugin@7.5.0(@typescript-eslint/parser@7.5.0(eslint@8.57.0)(typescript@5.4.5))(eslint@8.57.0)(typescript@5.4.5))(eslint@8.57.0):
-    dependencies:
-      eslint: 8.57.0
-      eslint-rule-composer: 0.3.0
-    optionalDependencies:
-      '@typescript-eslint/eslint-plugin': 7.5.0(@typescript-eslint/parser@7.5.0(eslint@8.57.0)(typescript@5.4.5))(eslint@8.57.0)(typescript@5.4.5)
-
-  eslint-rule-composer@0.3.0: {}
-
-  eslint-scope@7.2.2:
-    dependencies:
-      esrecurse: 4.3.0
-      estraverse: 5.3.0
-
-  eslint-visitor-keys@3.4.3: {}
-
-  eslint@8.57.0:
-    dependencies:
-      '@eslint-community/eslint-utils': 4.4.0(eslint@8.57.0)
-      '@eslint-community/regexpp': 4.10.0
-      '@eslint/eslintrc': 2.1.4
-      '@eslint/js': 8.57.0
-      '@humanwhocodes/config-array': 0.11.14
-      '@humanwhocodes/module-importer': 1.0.1
-      '@nodelib/fs.walk': 1.2.8
-      '@ungap/structured-clone': 1.2.0
-      ajv: 6.12.6
-      chalk: 4.1.2
-      cross-spawn: 7.0.3
-      debug: 4.3.4(supports-color@8.1.1)
-      doctrine: 3.0.0
-      escape-string-regexp: 4.0.0
-      eslint-scope: 7.2.2
-      eslint-visitor-keys: 3.4.3
-      espree: 9.6.1
-      esquery: 1.5.0
-      esutils: 2.0.3
-      fast-deep-equal: 3.1.3
-      file-entry-cache: 6.0.1
-      find-up: 5.0.0
-      glob-parent: 6.0.2
-      globals: 13.24.0
-      graphemer: 1.4.0
-      ignore: 5.3.1
-      imurmurhash: 0.1.4
-      is-glob: 4.0.3
-      is-path-inside: 3.0.3
-      js-yaml: 4.1.0
-      json-stable-stringify-without-jsonify: 1.0.1
-      levn: 0.4.1
-      lodash.merge: 4.6.2
-      minimatch: 3.1.2
-      natural-compare: 1.4.0
-      optionator: 0.9.3
-      strip-ansi: 6.0.1
-      text-table: 0.2.0
-    transitivePeerDependencies:
-      - supports-color
-
-  esniff@2.0.1:
-    dependencies:
-      d: 1.0.2
-      es5-ext: 0.10.64
-      event-emitter: 0.3.5
-      type: 2.7.2
-
-  espree@9.6.1:
-    dependencies:
-      acorn: 8.11.3
-      acorn-jsx: 5.3.2(acorn@8.11.3)
-      eslint-visitor-keys: 3.4.3
-
-  esquery@1.5.0:
-    dependencies:
-      estraverse: 5.3.0
-
-  esrecurse@4.3.0:
-    dependencies:
-      estraverse: 5.3.0
-
-  estraverse@5.3.0: {}
-
-  estree-walker@3.0.3:
-    dependencies:
-      '@types/estree': 1.0.5
-
-  esutils@2.0.3: {}
-
-  etag@1.8.1: {}
-
-  eth-ens-namehash@2.0.8:
-    dependencies:
-      idna-uts46-hx: 2.3.1
-      js-sha3: 0.5.7
-
-  eth-lib@0.1.29(bufferutil@4.0.8)(utf-8-validate@5.0.10):
-    dependencies:
-      bn.js: 4.12.0
-      elliptic: 6.5.4
-      nano-json-stream-parser: 0.1.2
-      servify: 0.1.12
-      ws: 3.3.3(bufferutil@4.0.8)(utf-8-validate@5.0.10)
-      xhr-request-promise: 0.1.3
-    transitivePeerDependencies:
-      - bufferutil
-      - supports-color
-      - utf-8-validate
-
-  eth-lib@0.2.8:
-    dependencies:
-      bn.js: 4.12.0
-      elliptic: 6.5.4
-      xhr-request-promise: 0.1.3
-
-  eth-object@https://codeload.github.com/aurora-is-near/eth-object/tar.gz/a84d1420fdde87a768b96c6a3b3d0ee435998f72(bufferutil@4.0.8)(encoding@0.1.13)(utf-8-validate@5.0.10):
-    dependencies:
-      eth-util-lite: https://codeload.github.com/near/eth-util-lite/tar.gz/427b7634a123d171432f3b38c6542913a3897ac7
-      ethereumjs-util: 7.1.5
-      web3: 1.10.4(bufferutil@4.0.8)(encoding@0.1.13)(utf-8-validate@5.0.10)
-    transitivePeerDependencies:
-      - bufferutil
-      - encoding
-      - supports-color
-      - utf-8-validate
-
-  eth-util-lite@https://codeload.github.com/near/eth-util-lite/tar.gz/427b7634a123d171432f3b38c6542913a3897ac7:
-    dependencies:
-      bn.js: 4.12.0
-      js-sha3: 0.8.0
-      rlp: 2.2.7
-      safe-buffer: 5.2.1
-
-  ethereum-blockies-base64@1.0.2:
-    dependencies:
-      pnglib: 0.0.1
-
-  ethereum-bloom-filters@1.0.10:
-    dependencies:
-      js-sha3: 0.8.0
-
-  ethereum-cryptography@0.1.3:
-    dependencies:
-      '@types/pbkdf2': 3.1.2
-      '@types/secp256k1': 4.0.6
-      blakejs: 1.2.1
-      browserify-aes: 1.2.0
-      bs58check: 2.1.2
-      create-hash: 1.2.0
-      create-hmac: 1.1.7
-      hash.js: 1.1.7
-      keccak: 3.0.4
-      pbkdf2: 3.1.2
-      randombytes: 2.1.0
-      safe-buffer: 5.2.1
-      scrypt-js: 3.0.1
-      secp256k1: 4.0.3
-      setimmediate: 1.0.5
-
-  ethereum-cryptography@2.1.3:
-    dependencies:
-      '@noble/curves': 1.3.0
-      '@noble/hashes': 1.3.3
-      '@scure/bip32': 1.3.3
-      '@scure/bip39': 1.2.2
-
-  ethereumjs-util@7.1.5:
-    dependencies:
-      '@types/bn.js': 5.1.5
-      bn.js: 5.2.1
-      create-hash: 1.2.0
-      ethereum-cryptography: 0.1.3
-      rlp: 2.2.7
-
-  ethers@6.12.1(bufferutil@4.0.8)(utf-8-validate@5.0.10):
-    dependencies:
-      '@adraffy/ens-normalize': 1.10.1
-      '@noble/curves': 1.2.0
-      '@noble/hashes': 1.3.2
-      '@types/node': 18.15.13
-      aes-js: 4.0.0-beta.5
-      tslib: 2.4.0
-      ws: 8.5.0(bufferutil@4.0.8)(utf-8-validate@5.0.10)
-    transitivePeerDependencies:
-      - bufferutil
-      - utf-8-validate
-
-  ethjs-unit@0.1.6:
-    dependencies:
-      bn.js: 4.11.6
-      number-to-bn: 1.7.0
-
-  event-emitter@0.3.5:
-    dependencies:
-      d: 1.0.2
-      es5-ext: 0.10.64
-
-  event-target-shim@5.0.1: {}
-
-  eventemitter3@4.0.4: {}
-
-  eventemitter3@4.0.7: {}
-
-  eventemitter3@5.0.1: {}
-
-  events@3.3.0: {}
-
-  evp_bytestokey@1.0.3:
-    dependencies:
-      md5.js: 1.3.5
-      safe-buffer: 5.2.1
-
-  execa@5.1.1:
-    dependencies:
-      cross-spawn: 7.0.3
-      get-stream: 6.0.1
-      human-signals: 2.1.0
-      is-stream: 2.0.1
-      merge-stream: 2.0.0
-      npm-run-path: 4.0.1
-      onetime: 5.1.2
-      signal-exit: 3.0.7
-      strip-final-newline: 2.0.0
-
-  execa@8.0.1:
-    dependencies:
-      cross-spawn: 7.0.3
-      get-stream: 8.0.1
-      human-signals: 5.0.0
-      is-stream: 3.0.0
-      merge-stream: 2.0.0
-      npm-run-path: 5.3.0
-      onetime: 6.0.0
-      signal-exit: 4.1.0
-      strip-final-newline: 3.0.0
-
-  expand-template@2.0.3: {}
-
-  express@4.18.2:
-    dependencies:
-      accepts: 1.3.8
-      array-flatten: 1.1.1
-      body-parser: 1.20.1
-      content-disposition: 0.5.4
-      content-type: 1.0.5
-      cookie: 0.5.0
-      cookie-signature: 1.0.6
-      debug: 2.6.9
-      depd: 2.0.0
-      encodeurl: 1.0.2
-      escape-html: 1.0.3
-      etag: 1.8.1
-      finalhandler: 1.2.0
-      fresh: 0.5.2
-      http-errors: 2.0.0
-      merge-descriptors: 1.0.1
-      methods: 1.1.2
-      on-finished: 2.4.1
-      parseurl: 1.3.3
-      path-to-regexp: 0.1.7
-      proxy-addr: 2.0.7
-      qs: 6.11.0
-      range-parser: 1.2.1
-      safe-buffer: 5.2.1
-      send: 0.18.0
-      serve-static: 1.15.0
-      setprototypeof: 1.2.0
-      statuses: 2.0.1
-      type-is: 1.6.18
-      utils-merge: 1.0.1
-      vary: 1.1.2
-    transitivePeerDependencies:
-      - supports-color
-
-  ext@1.7.0:
-    dependencies:
-      type: 2.7.2
-
-  extend@3.0.2: {}
-
-  external-editor@3.1.0:
-    dependencies:
-      chardet: 0.7.0
-      iconv-lite: 0.4.24
-      tmp: 0.0.33
-
-  extsprintf@1.3.0: {}
-
-  fast-copy@3.0.2: {}
-
-  fast-deep-equal@3.1.3: {}
-
-  fast-glob@3.3.2:
-    dependencies:
-      '@nodelib/fs.stat': 2.0.5
-      '@nodelib/fs.walk': 1.2.8
-      glob-parent: 5.1.2
-      merge2: 1.4.1
-      micromatch: 4.0.7
-
-  fast-json-stable-stringify@2.1.0: {}
-
-  fast-levenshtein@2.0.6: {}
-
-  fast-redact@3.5.0: {}
-
-  fast-safe-stringify@2.1.1: {}
-
-  fast-sha256@1.3.0: {}
-
-  fastq@1.17.1:
-    dependencies:
-      reusify: 1.0.4
-
-  fetch-blob@3.2.0:
-    dependencies:
-      node-domexception: 1.0.0
-      web-streams-polyfill: 3.2.1
-
-  fflate@0.8.2: {}
-
-  fft-js@0.0.12:
-    dependencies:
-      bit-twiddle: 1.0.2
-      commander: 2.7.1
-
-  file-entry-cache@6.0.1:
-    dependencies:
-      flat-cache: 3.2.0
-
-  file-uri-to-path@1.0.0: {}
-
-  fill-range@7.1.1:
-    dependencies:
-      to-regex-range: 5.0.1
-
-  finalhandler@1.2.0:
-    dependencies:
-      debug: 2.6.9
-      encodeurl: 1.0.2
-      escape-html: 1.0.3
-      on-finished: 2.4.1
-      parseurl: 1.3.3
-      statuses: 2.0.1
-      unpipe: 1.0.0
-    transitivePeerDependencies:
-      - supports-color
-
-  find-up@5.0.0:
-    dependencies:
-      locate-path: 6.0.0
-      path-exists: 4.0.0
-
-  flat-cache@3.2.0:
-    dependencies:
-      flatted: 3.3.1
-      keyv: 4.5.4
-      rimraf: 3.0.2
-
-  flat@5.0.2: {}
-
-  flatted@3.3.1: {}
-
-<<<<<<< HEAD
-  /follow-redirects@1.15.6(debug@4.3.4):
-    resolution: {integrity: sha512-wWN62YITEaOpSK584EZXJafH1AGpO8RVgElfkuXbTOrPX4fIfOyEpW/CsiNd8JdYrAoOvafRTOEnvsO++qCqFA==}
-    engines: {node: '>=4.0'}
-    peerDependencies:
-      debug: '*'
-    peerDependenciesMeta:
-      debug:
-        optional: true
-    dependencies:
-=======
-  follow-redirects@1.15.4(debug@4.3.4):
-    optionalDependencies:
-      debug: 4.3.4(supports-color@8.1.1)
-
-  follow-redirects@1.15.6(debug@4.3.4):
-    optionalDependencies:
->>>>>>> a814c93b
-      debug: 4.3.4(supports-color@8.1.1)
-
-  for-each@0.3.3:
-    dependencies:
-      is-callable: 1.2.7
-
-  foreground-child@3.1.1:
-    dependencies:
-      cross-spawn: 7.0.3
-      signal-exit: 4.1.0
-
-  forever-agent@0.6.1: {}
-
-  form-data-encoder@1.7.1: {}
-
-  form-data@2.3.3:
-    dependencies:
-      asynckit: 0.4.0
-      combined-stream: 1.0.8
-      mime-types: 2.1.35
-
-  form-data@4.0.0:
-    dependencies:
-      asynckit: 0.4.0
-      combined-stream: 1.0.8
-      mime-types: 2.1.35
-
-  formdata-polyfill@4.0.10:
-    dependencies:
-      fetch-blob: 3.2.0
-
-  forwarded@0.2.0: {}
-
-  fraction.js@4.3.4: {}
-
-  fresh@0.5.2: {}
-
-  fs-constants@1.0.0: {}
-
-  fs-extra@11.2.0:
-    dependencies:
-      graceful-fs: 4.2.11
-      jsonfile: 6.1.0
-      universalify: 2.0.1
-
-  fs-extra@4.0.3:
-    dependencies:
-      graceful-fs: 4.2.11
-      jsonfile: 4.0.0
-      universalify: 0.1.2
-
-  fs-minipass@1.2.7:
-    dependencies:
-      minipass: 2.9.0
-
-  fs-minipass@2.1.0:
-    dependencies:
-      minipass: 3.3.6
-
-  fs.realpath@1.0.0: {}
-
-  fsevents@2.3.3:
-    optional: true
-
-  function-bind@1.1.2: {}
-
-  functional-red-black-tree@1.0.1: {}
-
-  functions-have-names@1.2.3: {}
-
-  gauge@4.0.4:
-    dependencies:
-      aproba: 2.0.0
-      color-support: 1.1.3
-      console-control-strings: 1.1.0
-      has-unicode: 2.0.1
-      signal-exit: 3.0.7
-      string-width: 4.2.3
-      strip-ansi: 6.0.1
-      wide-align: 1.1.5
-    optional: true
-
-  get-caller-file@2.0.5: {}
-
-  get-func-name@2.0.2: {}
-
-  get-intrinsic@1.2.2:
-    dependencies:
-      function-bind: 1.1.2
-      has-proto: 1.0.1
-      has-symbols: 1.0.3
-      hasown: 2.0.0
-
-  get-intrinsic@1.2.4:
-    dependencies:
-      es-errors: 1.3.0
-      function-bind: 1.1.2
-      has-proto: 1.0.1
-      has-symbols: 1.0.3
-      hasown: 2.0.0
-
-  get-port@7.1.0: {}
-
-  get-stream@5.2.0:
-    dependencies:
-      pump: 3.0.0
-
-  get-stream@6.0.1: {}
-
-  get-stream@8.0.1: {}
-
-  get-tsconfig@4.7.5:
-    dependencies:
-      resolve-pkg-maps: 1.0.0
-
-  getpass@0.1.7:
-    dependencies:
-      assert-plus: 1.0.0
-
-  github-from-package@0.0.0: {}
-
-  glob-parent@5.1.2:
-    dependencies:
-      is-glob: 4.0.3
-
-  glob-parent@6.0.2:
-    dependencies:
-      is-glob: 4.0.3
-
-  glob@10.3.16:
-    dependencies:
-      foreground-child: 3.1.1
-      jackspeak: 3.1.2
-      minimatch: 9.0.4
-      minipass: 7.1.1
-      path-scurry: 1.11.1
-
-  glob@7.2.3:
-    dependencies:
-      fs.realpath: 1.0.0
-      inflight: 1.0.6
-      inherits: 2.0.4
-      minimatch: 3.1.2
-      once: 1.4.0
-      path-is-absolute: 1.0.1
-
-  glob@8.1.0:
-    dependencies:
-      fs.realpath: 1.0.0
-      inflight: 1.0.6
-      inherits: 2.0.4
-      minimatch: 5.0.1
-      once: 1.4.0
-
-  global-agent@3.0.0:
-    dependencies:
-      boolean: 3.2.0
-      es6-error: 4.1.1
-      matcher: 3.0.0
-      roarr: 2.15.4
-      semver: 7.6.2
-      serialize-error: 7.0.1
-
-  global@4.4.0:
-    dependencies:
-      min-document: 2.19.0
-      process: 0.11.10
-
-  globals@13.24.0:
-    dependencies:
-      type-fest: 0.20.2
-
-  globalthis@1.0.4:
-    dependencies:
-      define-properties: 1.2.1
-      gopd: 1.0.1
-
-  globby@11.1.0:
-    dependencies:
-      array-union: 2.1.0
-      dir-glob: 3.0.1
-      fast-glob: 3.3.2
-      ignore: 5.3.1
-      merge2: 1.4.1
-      slash: 3.0.0
-
-  gopd@1.0.1:
-    dependencies:
-      get-intrinsic: 1.2.2
-
-  got@11.8.6:
-    dependencies:
-      '@sindresorhus/is': 4.6.0
-      '@szmarczak/http-timer': 4.0.6
-      '@types/cacheable-request': 6.0.3
-      '@types/responselike': 1.0.3
-      cacheable-lookup: 5.0.4
-      cacheable-request: 7.0.4
-      decompress-response: 6.0.0
-      http2-wrapper: 1.0.3
-      lowercase-keys: 2.0.0
-      p-cancelable: 2.1.1
-      responselike: 2.0.1
-
-  got@12.1.0:
-    dependencies:
-      '@sindresorhus/is': 4.6.0
-      '@szmarczak/http-timer': 5.0.1
-      '@types/cacheable-request': 6.0.3
-      '@types/responselike': 1.0.3
-      cacheable-lookup: 6.1.0
-      cacheable-request: 7.0.4
-      decompress-response: 6.0.0
-      form-data-encoder: 1.7.1
-      get-stream: 6.0.1
-      http2-wrapper: 2.2.1
-      lowercase-keys: 3.0.0
-      p-cancelable: 3.0.0
-      responselike: 2.0.1
-
-  graceful-fs@4.2.10: {}
-
-  graceful-fs@4.2.11: {}
-
-  graceful-readlink@1.0.1: {}
-
-  graphemer@1.4.0: {}
-
-  har-schema@2.0.0: {}
-
-  har-validator@5.1.5:
-    dependencies:
-      ajv: 6.12.6
-      har-schema: 2.0.0
-
-  has-bigints@1.0.2: {}
-
-  has-flag@4.0.0: {}
-
-  has-property-descriptors@1.0.1:
-    dependencies:
-      get-intrinsic: 1.2.2
-
-  has-property-descriptors@1.0.2:
-    dependencies:
-      es-define-property: 1.0.0
-
-  has-proto@1.0.1: {}
-
-  has-symbols@1.0.3: {}
-
-  has-tostringtag@1.0.2:
-    dependencies:
-      has-symbols: 1.0.3
-
-  has-unicode@2.0.1:
-    optional: true
-
-  hash-base@3.1.0:
-    dependencies:
-      inherits: 2.0.4
-      readable-stream: 3.6.2
-      safe-buffer: 5.2.1
-
-  hash.js@1.1.7:
-    dependencies:
-      inherits: 2.0.4
-      minimalistic-assert: 1.0.1
-
-  hasown@2.0.0:
-    dependencies:
-      function-bind: 1.1.2
-
-  he@1.2.0: {}
-
-  help-me@5.0.0: {}
-
-  highlight.js@10.7.3: {}
-
-  hmac-drbg@1.0.1:
-    dependencies:
-      hash.js: 1.1.7
-      minimalistic-assert: 1.0.1
-      minimalistic-crypto-utils: 1.0.1
-
-  html-encoding-sniffer@4.0.0:
-    dependencies:
-      whatwg-encoding: 3.1.1
-
-  http-cache-semantics@4.1.1: {}
-
-  http-errors@2.0.0:
-    dependencies:
-      depd: 2.0.0
-      inherits: 2.0.4
-      setprototypeof: 1.2.0
-      statuses: 2.0.1
-      toidentifier: 1.0.1
-
-  http-https@1.0.0: {}
-
-  http-proxy-agent@4.0.1:
-    dependencies:
-      '@tootallnate/once': 1.1.2
-      agent-base: 6.0.2
-      debug: 4.3.4(supports-color@8.1.1)
-    transitivePeerDependencies:
-      - supports-color
-    optional: true
-
-  http-proxy-agent@7.0.2:
-    dependencies:
-      agent-base: 7.1.1
-      debug: 4.3.4(supports-color@8.1.1)
-    transitivePeerDependencies:
-      - supports-color
-
-  http-signature@1.2.0:
-    dependencies:
-      assert-plus: 1.0.0
-      jsprim: 1.4.2
-      sshpk: 1.18.0
-
-  http2-wrapper@1.0.3:
-    dependencies:
-      quick-lru: 5.1.1
-      resolve-alpn: 1.2.1
-
-  http2-wrapper@2.2.1:
-    dependencies:
-      quick-lru: 5.1.1
-      resolve-alpn: 1.2.1
-
-  https-proxy-agent@5.0.1:
-    dependencies:
-      agent-base: 6.0.2
-      debug: 4.3.4(supports-color@8.1.1)
-    transitivePeerDependencies:
-      - supports-color
-    optional: true
-
-  https-proxy-agent@7.0.4:
-    dependencies:
-      agent-base: 7.1.1
-      debug: 4.3.4(supports-color@8.1.1)
-    transitivePeerDependencies:
-      - supports-color
-
-  human-signals@2.1.0: {}
-
-  human-signals@5.0.0: {}
-
-  humanize-ms@1.2.1:
-    dependencies:
-      ms: 2.1.3
-    optional: true
-
-  iconv-lite@0.4.24:
-    dependencies:
-      safer-buffer: 2.1.2
-
-  iconv-lite@0.6.3:
-    dependencies:
-      safer-buffer: 2.1.2
-
-  idb@8.0.0: {}
-
-  idna-uts46-hx@2.3.1:
-    dependencies:
-      punycode: 2.1.0
-
-  ieee754@1.2.1: {}
-
-  ignore@5.3.1: {}
-
-  immediate@3.2.3: {}
-
-  immediate@3.3.0: {}
-
-  import-fresh@3.3.0:
-    dependencies:
-      parent-module: 1.0.1
-      resolve-from: 4.0.0
-
-  imurmurhash@0.1.4: {}
-
-  indent-string@4.0.0:
-    optional: true
-
-  indent-string@5.0.0: {}
-
-  infer-owner@1.0.4:
-    optional: true
-
-  inflight@1.0.6:
-    dependencies:
-      once: 1.4.0
-      wrappy: 1.0.2
-
-  inherits@2.0.4: {}
-
-  ini@1.3.8: {}
-
-  inquirer-press-to-continue@1.2.0(inquirer@9.2.22):
-    dependencies:
-      deep-equal: 2.2.3
-      inquirer: 9.2.22
-      ora: 6.3.1
-
-  inquirer@9.2.22:
-    dependencies:
-      '@inquirer/figures': 1.0.2
-      '@ljharb/through': 2.3.13
-      ansi-escapes: 4.3.2
-      chalk: 5.3.0
-      cli-cursor: 3.1.0
-      cli-width: 4.1.0
-      external-editor: 3.1.0
-      lodash: 4.17.21
-      mute-stream: 1.0.0
-      ora: 5.4.1
-      run-async: 3.0.0
-      rxjs: 7.8.1
-      string-width: 4.2.3
-      strip-ansi: 6.0.1
-      wrap-ansi: 6.2.0
-
-  internal-slot@1.0.7:
-    dependencies:
-      es-errors: 1.3.0
-      hasown: 2.0.0
-      side-channel: 1.0.6
-
-  ip-address@9.0.5:
-    dependencies:
-      jsbn: 1.1.0
-      sprintf-js: 1.1.3
-    optional: true
-
-  ip-regex@4.3.0: {}
-
-  ipaddr.js@1.9.1: {}
-
-  is-arguments@1.1.1:
-    dependencies:
-      call-bind: 1.0.7
-      has-tostringtag: 1.0.2
-
-  is-array-buffer@3.0.4:
-    dependencies:
-      call-bind: 1.0.7
-      get-intrinsic: 1.2.4
-
-  is-bigint@1.0.4:
-    dependencies:
-      has-bigints: 1.0.2
-
-  is-binary-path@2.1.0:
-    dependencies:
-      binary-extensions: 2.3.0
-
-  is-boolean-object@1.1.2:
-    dependencies:
-      call-bind: 1.0.7
-      has-tostringtag: 1.0.2
-
-  is-callable@1.2.7: {}
-
-  is-date-object@1.0.5:
-    dependencies:
-      has-tostringtag: 1.0.2
-
-  is-extglob@2.1.1: {}
-
-  is-fullwidth-code-point@3.0.0: {}
-
-  is-function@1.0.2: {}
-
-  is-generator-function@1.0.10:
-    dependencies:
-      has-tostringtag: 1.0.2
-
-  is-glob@4.0.3:
-    dependencies:
-      is-extglob: 2.1.1
-
-  is-hex-prefixed@1.0.0: {}
-
-  is-interactive@1.0.0: {}
-
-  is-interactive@2.0.0: {}
-
-  is-lambda@1.0.1:
-    optional: true
-
-  is-map@2.0.3: {}
-
-  is-number-object@1.0.7:
-    dependencies:
-      has-tostringtag: 1.0.2
-
-  is-number@7.0.0: {}
-
-  is-path-inside@3.0.3: {}
-
-  is-plain-obj@2.1.0: {}
-
-  is-potential-custom-element-name@1.0.1: {}
-
-  is-promise@2.2.2: {}
-
-  is-regex@1.1.4:
-    dependencies:
-      call-bind: 1.0.7
-      has-tostringtag: 1.0.2
-
-  is-set@2.0.3: {}
-
-  is-shared-array-buffer@1.0.3:
-    dependencies:
-      call-bind: 1.0.7
-
-  is-stream@2.0.1: {}
-
-  is-stream@3.0.0: {}
-
-  is-string@1.0.7:
-    dependencies:
-      has-tostringtag: 1.0.2
-
-  is-symbol@1.0.4:
-    dependencies:
-      has-symbols: 1.0.3
-
-  is-typed-array@1.1.13:
-    dependencies:
-      which-typed-array: 1.1.14
-
-  is-typedarray@1.0.0: {}
-
-  is-unicode-supported@0.1.0: {}
-
-  is-unicode-supported@1.3.0: {}
-
-  is-weakmap@2.0.2: {}
-
-  is-weakset@2.0.3:
-    dependencies:
-      call-bind: 1.0.7
-      get-intrinsic: 1.2.4
-
-  isarray@2.0.5: {}
-
-  isexe@2.0.0: {}
-
-  iso-random-stream@2.0.2:
-    dependencies:
-      events: 3.3.0
-      readable-stream: 3.6.2
-
-  isomorphic-ws@5.0.0(ws@8.16.0(bufferutil@4.0.8)(utf-8-validate@5.0.10)):
-    dependencies:
-      ws: 8.16.0(bufferutil@4.0.8)(utf-8-validate@5.0.10)
-
-  isows@1.0.4(ws@8.13.0(bufferutil@4.0.8)(utf-8-validate@5.0.10)):
-    dependencies:
-      ws: 8.13.0(bufferutil@4.0.8)(utf-8-validate@5.0.10)
-
-  isstream@0.1.2: {}
-
-  jackspeak@3.1.2:
-    dependencies:
-      '@isaacs/cliui': 8.0.2
-    optionalDependencies:
-      '@pkgjs/parseargs': 0.11.0
-
-  javascript-natural-sort@0.7.1: {}
-
-  jdenticon@3.2.0:
-    dependencies:
-      canvas-renderer: 2.2.1
-
-  joycon@3.1.1: {}
-
-  js-sha3@0.5.7: {}
-
-  js-sha3@0.8.0: {}
-
-  js-tokens@4.0.0: {}
-
-  js-tokens@9.0.0: {}
-
-  js-yaml@4.1.0:
-    dependencies:
-      argparse: 2.0.1
-
-  jsbn@0.1.1: {}
-
-  jsbn@1.1.0:
-    optional: true
-
-  jsdom@23.2.0(bufferutil@4.0.8)(utf-8-validate@5.0.10):
-    dependencies:
-      '@asamuzakjp/dom-selector': 2.0.2
-      cssstyle: 4.0.1
-      data-urls: 5.0.0
-      decimal.js: 10.4.3
-      form-data: 4.0.0
-      html-encoding-sniffer: 4.0.0
-      http-proxy-agent: 7.0.2
-      https-proxy-agent: 7.0.4
-      is-potential-custom-element-name: 1.0.1
-      parse5: 7.1.2
-      rrweb-cssom: 0.6.0
-      saxes: 6.0.0
-      symbol-tree: 3.2.4
-      tough-cookie: 4.1.4
-      w3c-xmlserializer: 5.0.0
-      webidl-conversions: 7.0.0
-      whatwg-encoding: 3.1.1
-      whatwg-mimetype: 4.0.0
-      whatwg-url: 14.0.0
-      ws: 8.17.0(bufferutil@4.0.8)(utf-8-validate@5.0.10)
-      xml-name-validator: 5.0.0
-    transitivePeerDependencies:
-      - bufferutil
-      - supports-color
-      - utf-8-validate
-
-  jsdom@24.0.0(bufferutil@4.0.8)(utf-8-validate@5.0.10):
-    dependencies:
-      cssstyle: 4.0.1
-      data-urls: 5.0.0
-      decimal.js: 10.4.3
-      form-data: 4.0.0
-      html-encoding-sniffer: 4.0.0
-      http-proxy-agent: 7.0.2
-      https-proxy-agent: 7.0.4
-      is-potential-custom-element-name: 1.0.1
-      nwsapi: 2.2.10
-      parse5: 7.1.2
-      rrweb-cssom: 0.6.0
-      saxes: 6.0.0
-      symbol-tree: 3.2.4
-      tough-cookie: 4.1.4
-      w3c-xmlserializer: 5.0.0
-      webidl-conversions: 7.0.0
-      whatwg-encoding: 3.1.1
-      whatwg-mimetype: 4.0.0
-      whatwg-url: 14.0.0
-      ws: 8.17.0(bufferutil@4.0.8)(utf-8-validate@5.0.10)
-      xml-name-validator: 5.0.0
-    transitivePeerDependencies:
-      - bufferutil
-      - supports-color
-      - utf-8-validate
-    optional: true
-
-  json-bigint@1.0.0:
-    dependencies:
-      bignumber.js: 9.1.2
-
-  json-buffer@3.0.1: {}
-
-  json-schema-traverse@0.4.1: {}
-
-  json-schema@0.4.0: {}
-
-  json-stable-stringify-without-jsonify@1.0.1: {}
-
-  json-stable-stringify@1.1.1:
-    dependencies:
-      call-bind: 1.0.5
-      isarray: 2.0.5
-      jsonify: 0.0.1
-      object-keys: 1.1.1
-
-  json-stringify-safe@5.0.1: {}
-
-  jsonc-parser@3.2.1: {}
-
-  jsondiffpatch@0.5.0:
-    dependencies:
-      chalk: 3.0.0
-      diff-match-patch: 1.0.5
-
-  jsonfile@4.0.0:
-    optionalDependencies:
-      graceful-fs: 4.2.11
-
-  jsonfile@6.1.0:
-    dependencies:
-      universalify: 2.0.1
-    optionalDependencies:
-      graceful-fs: 4.2.11
-
-  jsonify@0.0.1: {}
-
-  jsonparse@1.3.1: {}
-
-  jsprim@1.4.2:
-    dependencies:
-      assert-plus: 1.0.0
-      extsprintf: 1.3.0
-      json-schema: 0.4.0
-      verror: 1.10.0
-
-  keccak@3.0.4:
-    dependencies:
-      node-addon-api: 2.0.2
-      node-gyp-build: 4.8.1
-      readable-stream: 3.6.2
-
-  keyv@4.5.4:
-    dependencies:
-      json-buffer: 3.0.1
-
-  level-codec@9.0.2:
-    dependencies:
-      buffer: 5.7.1
-
-  level-concat-iterator@2.0.1: {}
-
-  level-errors@2.0.1:
-    dependencies:
-      errno: 0.1.8
-
-  level-iterator-stream@4.0.2:
-    dependencies:
-      inherits: 2.0.4
-      readable-stream: 3.6.2
-      xtend: 4.0.2
-
-  level-mem@5.0.1:
-    dependencies:
-      level-packager: 5.1.1
-      memdown: 5.1.0
-
-  level-packager@5.1.1:
-    dependencies:
-      encoding-down: 6.3.0
-      levelup: 4.4.0
-
-  level-supports@1.0.1:
-    dependencies:
-      xtend: 4.0.2
-
-  level-ws@2.0.0:
-    dependencies:
-      inherits: 2.0.4
-      readable-stream: 3.6.2
-      xtend: 4.0.2
-
-  levelup@4.4.0:
-    dependencies:
-      deferred-leveldown: 5.3.0
-      level-errors: 2.0.1
-      level-iterator-stream: 4.0.2
-      level-supports: 1.0.1
-      xtend: 4.0.2
-
-  levn@0.4.1:
-    dependencies:
-      prelude-ls: 1.2.1
-      type-check: 0.4.0
-
-  libp2p-crypto@0.21.2:
-    dependencies:
-      '@noble/ed25519': 1.7.3
-      '@noble/secp256k1': 1.7.1
-      err-code: 3.0.1
-      iso-random-stream: 2.0.2
-      multiformats: 9.9.0
-      node-forge: 1.3.1
-      protobufjs: 6.11.4
-      uint8arrays: 3.1.1
-
-  local-pkg@0.5.0:
-    dependencies:
-      mlly: 1.7.0
-      pkg-types: 1.1.1
-
-  locate-path@6.0.0:
-    dependencies:
-      p-locate: 5.0.0
-
-  lodash.camelcase@4.3.0: {}
-
-  lodash.merge@4.6.2: {}
-
-  lodash@4.17.21: {}
-
-  log-symbols@4.1.0:
-    dependencies:
-      chalk: 4.1.2
-      is-unicode-supported: 0.1.0
-
-  log-symbols@5.1.0:
-    dependencies:
-      chalk: 5.3.0
-      is-unicode-supported: 1.3.0
-
-  long@4.0.0: {}
-
-  loose-envify@1.4.0:
-    dependencies:
-      js-tokens: 4.0.0
-
-  loupe@2.3.7:
-    dependencies:
-      get-func-name: 2.0.2
-
-  lowercase-keys@2.0.0: {}
-
-  lowercase-keys@3.0.0: {}
-
-  lru-cache@10.2.2: {}
-
-  lru-cache@6.0.0:
-    dependencies:
-      yallist: 4.0.0
-    optional: true
-
-  lru-queue@0.1.0:
-    dependencies:
-      es5-ext: 0.10.64
-
-  ltgt@2.2.1: {}
-
-  magic-string@0.30.10:
-    dependencies:
-      '@jridgewell/sourcemap-codec': 1.4.15
-
-  make-error@1.3.6: {}
-
-  make-fetch-happen@9.1.0:
-    dependencies:
-      agentkeepalive: 4.5.0
-      cacache: 15.3.0
-      http-cache-semantics: 4.1.1
-      http-proxy-agent: 4.0.1
-      https-proxy-agent: 5.0.1
-      is-lambda: 1.0.1
-      lru-cache: 6.0.0
-      minipass: 3.3.6
-      minipass-collect: 1.0.2
-      minipass-fetch: 1.4.1
-      minipass-flush: 1.0.5
-      minipass-pipeline: 1.2.4
-      negotiator: 0.6.3
-      promise-retry: 2.0.1
-      socks-proxy-agent: 6.2.1
-      ssri: 8.0.1
-    transitivePeerDependencies:
-      - bluebird
-      - supports-color
-    optional: true
-
-  matcher@3.0.0:
-    dependencies:
-      escape-string-regexp: 4.0.0
-
-  mathjs@12.4.2:
-    dependencies:
-      '@babel/runtime': 7.24.5
-      complex.js: 2.1.1
-      decimal.js: 10.4.3
-      escape-latex: 1.2.0
-      fraction.js: 4.3.4
-      javascript-natural-sort: 0.7.1
-      seedrandom: 3.0.5
-      tiny-emitter: 2.1.0
-      typed-function: 4.1.1
-
-  md5.js@1.3.5:
-    dependencies:
-      hash-base: 3.1.0
-      inherits: 2.0.4
-      safe-buffer: 5.2.1
-
-  mdn-data@2.0.30: {}
-
-  media-typer@0.3.0: {}
-
-  memdown@5.1.0:
-    dependencies:
-      abstract-leveldown: 6.2.3
-      functional-red-black-tree: 1.0.1
-      immediate: 3.2.3
-      inherits: 2.0.4
-      ltgt: 2.2.1
-      safe-buffer: 5.2.1
-
-  memoizee@0.4.15:
-    dependencies:
-      d: 1.0.2
-      es5-ext: 0.10.64
-      es6-weak-map: 2.0.3
-      event-emitter: 0.3.5
-      is-promise: 2.2.2
-      lru-queue: 0.1.0
-      next-tick: 1.1.0
-      timers-ext: 0.1.7
-
-  memorystream@0.3.1: {}
-
-  merge-descriptors@1.0.1: {}
-
-  merge-stream@2.0.0: {}
-
-  merge2@1.4.1: {}
-
-  merkle-patricia-tree@4.2.4:
-    dependencies:
-      '@types/levelup': 4.3.3
-      ethereumjs-util: 7.1.5
-      level-mem: 5.0.1
-      level-ws: 2.0.0
-      readable-stream: 3.6.2
-      semaphore-async-await: 1.5.1
-
-  methods@1.1.2: {}
-
-  micro-ftch@0.3.1: {}
-
-  micromatch@4.0.7:
-    dependencies:
-      braces: 3.0.3
-      picomatch: 2.3.1
-
-  mime-db@1.52.0: {}
-
-  mime-types@2.1.35:
-    dependencies:
-      mime-db: 1.52.0
-
-  mime@1.6.0: {}
-
-  mimic-fn@2.1.0: {}
-
-  mimic-fn@4.0.0: {}
-
-  mimic-response@1.0.1: {}
-
-  mimic-response@3.1.0: {}
-
-  min-document@2.19.0:
-    dependencies:
-      dom-walk: 0.1.2
-
-  minimalistic-assert@1.0.1: {}
-
-  minimalistic-crypto-utils@1.0.1: {}
-
-  minimatch@3.1.2:
-    dependencies:
-      brace-expansion: 1.1.11
-
-  minimatch@5.0.1:
-    dependencies:
-      brace-expansion: 2.0.1
-
-  minimatch@9.0.3:
-    dependencies:
-      brace-expansion: 2.0.1
-
-  minimatch@9.0.4:
-    dependencies:
-      brace-expansion: 2.0.1
-
-  minimist@1.2.8: {}
-
-  minipass-collect@1.0.2:
-    dependencies:
-      minipass: 3.3.6
-    optional: true
-
-  minipass-fetch@1.4.1:
-    dependencies:
-      minipass: 3.3.6
-      minipass-sized: 1.0.3
-      minizlib: 2.1.2
-    optionalDependencies:
-      encoding: 0.1.13
-    optional: true
-
-  minipass-flush@1.0.5:
-    dependencies:
-      minipass: 3.3.6
-    optional: true
-
-  minipass-pipeline@1.2.4:
-    dependencies:
-      minipass: 3.3.6
-    optional: true
-
-  minipass-sized@1.0.3:
-    dependencies:
-      minipass: 3.3.6
-    optional: true
-
-  minipass@2.9.0:
-    dependencies:
-      safe-buffer: 5.2.1
-      yallist: 3.1.1
-
-  minipass@3.3.6:
-    dependencies:
-      yallist: 4.0.0
-
-  minipass@5.0.0: {}
-
-  minipass@7.1.1: {}
-
-  minizlib@1.3.3:
-    dependencies:
-      minipass: 2.9.0
-
-  minizlib@2.1.2:
-    dependencies:
-      minipass: 3.3.6
-      yallist: 4.0.0
-
-  mkdirp-classic@0.5.3: {}
-
-  mkdirp-promise@5.0.1:
-    dependencies:
-      mkdirp: 3.0.1
-
-  mkdirp@0.5.6:
-    dependencies:
-      minimist: 1.2.8
-
-  mkdirp@1.0.4: {}
-
-  mkdirp@2.1.6: {}
-
-  mkdirp@3.0.1: {}
-
-  mlly@1.7.0:
-    dependencies:
-      acorn: 8.11.3
-      pathe: 1.1.2
-      pkg-types: 1.1.1
-      ufo: 1.5.3
-
-  mocha@10.4.0:
-    dependencies:
-      ansi-colors: 4.1.1
-      browser-stdout: 1.3.1
-      chokidar: 3.5.3
-      debug: 4.3.4(supports-color@8.1.1)
-      diff: 5.0.0
-      escape-string-regexp: 4.0.0
-      find-up: 5.0.0
-      glob: 8.1.0
-      he: 1.2.0
-      js-yaml: 4.1.0
-      log-symbols: 4.1.0
-      minimatch: 5.0.1
-      ms: 2.1.3
-      serialize-javascript: 6.0.0
-      strip-json-comments: 3.1.1
-      supports-color: 8.1.1
-      workerpool: 6.2.1
-      yargs: 16.2.0
-      yargs-parser: 20.2.4
-      yargs-unparser: 2.0.0
-
-  mock-fs@4.14.0: {}
-
-  mock-socket@9.3.1: {}
-
-  moonbeam-types-bundle@2.0.10(bufferutil@4.0.8)(utf-8-validate@5.0.10):
-    dependencies:
-      '@polkadot/api': 9.14.2(bufferutil@4.0.8)(utf-8-validate@5.0.10)
-      typescript: 4.9.5
-    transitivePeerDependencies:
-      - bufferutil
-      - supports-color
-      - utf-8-validate
-
-  mrmime@2.0.0: {}
-
-  ms@2.0.0: {}
-
-  ms@2.1.2: {}
-
-  ms@2.1.3: {}
-
-  multibase@0.6.1:
-    dependencies:
-      base-x: 3.0.9
-      buffer: 5.7.1
-
-  multibase@0.7.0:
-    dependencies:
-      base-x: 3.0.9
-      buffer: 5.7.1
-
-  multicodec@0.5.7:
-    dependencies:
-      varint: 5.0.2
-
-  multicodec@1.0.4:
-    dependencies:
-      buffer: 5.7.1
-      varint: 5.0.2
-
-  multiformats@9.9.0: {}
-
-  multihashes@0.4.21:
-    dependencies:
-      buffer: 5.7.1
-      multibase: 0.7.0
-      varint: 5.0.2
-
-  mute-stream@1.0.0: {}
-
-  mz@2.7.0:
-    dependencies:
-      any-promise: 1.3.0
-      object-assign: 4.1.1
-      thenify-all: 1.6.0
-
-  nano-json-stream-parser@0.1.2: {}
-
-  nanoid@3.3.7: {}
-
-  napi-build-utils@1.0.2: {}
-
-  napi-maybe-compressed-blob-darwin-arm64@0.0.11:
-    optional: true
-
-  napi-maybe-compressed-blob-darwin-x64@0.0.11:
-    optional: true
-
-  napi-maybe-compressed-blob-linux-arm64-gnu@0.0.11:
-    optional: true
-
-  napi-maybe-compressed-blob-linux-x64-gnu@0.0.11:
-    optional: true
-
-  napi-maybe-compressed-blob@0.0.11:
-    optionalDependencies:
-      napi-maybe-compressed-blob-darwin-arm64: 0.0.11
-      napi-maybe-compressed-blob-darwin-x64: 0.0.11
-      napi-maybe-compressed-blob-linux-arm64-gnu: 0.0.11
-      napi-maybe-compressed-blob-linux-x64-gnu: 0.0.11
-
-  natural-compare@1.4.0: {}
-
-  negotiator@0.6.3: {}
-
-  next-tick@1.1.0: {}
-
-  nock@13.5.4:
-    dependencies:
-      debug: 4.3.4(supports-color@8.1.1)
-      json-stringify-safe: 5.0.1
-      propagate: 2.0.1
-    transitivePeerDependencies:
-      - supports-color
-
-  node-abi@3.62.0:
-    dependencies:
-      semver: 7.6.2
-
-  node-addon-api@2.0.2: {}
-
-  node-addon-api@7.1.0: {}
-
-  node-domexception@1.0.0: {}
-
-  node-fetch@2.7.0(encoding@0.1.13):
-    dependencies:
-      whatwg-url: 5.0.0
-    optionalDependencies:
-      encoding: 0.1.13
-
-  node-fetch@3.3.2:
-    dependencies:
-      data-uri-to-buffer: 4.0.1
-      fetch-blob: 3.2.0
-      formdata-polyfill: 4.0.10
-
-  node-forge@1.3.1: {}
-
-  node-gyp-build@4.8.1: {}
-
-  node-gyp@8.4.1:
-    dependencies:
-      env-paths: 2.2.1
-      glob: 7.2.3
-      graceful-fs: 4.2.11
-      make-fetch-happen: 9.1.0
-      nopt: 5.0.0
-      npmlog: 6.0.2
-      rimraf: 3.0.2
-      semver: 7.6.2
-      tar: 6.2.1
-      which: 2.0.2
-    transitivePeerDependencies:
-      - bluebird
-      - supports-color
-    optional: true
-
-  nopt@5.0.0:
-    dependencies:
-      abbrev: 1.1.1
-    optional: true
-
-  normalize-path@3.0.0: {}
-
-  normalize-url@6.1.0: {}
-
-  npm-run-path@4.0.1:
-    dependencies:
-      path-key: 3.1.1
-
-  npm-run-path@5.3.0:
-    dependencies:
-      path-key: 4.0.0
-
-  npmlog@6.0.2:
-    dependencies:
-      are-we-there-yet: 3.0.1
-      console-control-strings: 1.1.0
-      gauge: 4.0.4
-      set-blocking: 2.0.0
-    optional: true
-
-  number-to-bn@1.7.0:
-    dependencies:
-      bn.js: 4.11.6
-      strip-hex-prefix: 1.0.0
-
-  nunjucks@3.2.4(chokidar@3.6.0):
-    dependencies:
-      a-sync-waterfall: 1.0.1
-      asap: 2.0.6
-      commander: 5.1.0
-    optionalDependencies:
-      chokidar: 3.6.0
-
-  nwsapi@2.2.10:
-    optional: true
-
-  oauth-sign@0.9.0: {}
-
-  object-assign@4.1.1: {}
-
-  object-inspect@1.13.1: {}
-
-  object-is@1.1.6:
-    dependencies:
-      call-bind: 1.0.7
-      define-properties: 1.2.1
-
-  object-keys@1.1.1: {}
-
-  object.assign@4.1.5:
-    dependencies:
-      call-bind: 1.0.7
-      define-properties: 1.2.1
-      has-symbols: 1.0.3
-      object-keys: 1.1.1
-
-  oboe@2.1.5:
-    dependencies:
-      http-https: 1.0.0
-
-  octokit@4.0.2:
-    dependencies:
-      '@octokit/app': 15.0.1
-      '@octokit/core': 6.1.2
-      '@octokit/oauth-app': 7.1.2
-      '@octokit/plugin-paginate-graphql': 5.2.2(@octokit/core@6.1.2)
-      '@octokit/plugin-paginate-rest': 11.3.0(@octokit/core@6.1.2)
-      '@octokit/plugin-rest-endpoint-methods': 13.2.1(@octokit/core@6.1.2)
-      '@octokit/plugin-retry': 7.1.1(@octokit/core@6.1.2)
-      '@octokit/plugin-throttling': 9.3.0(@octokit/core@6.1.2)
-      '@octokit/request-error': 6.1.1
-      '@octokit/types': 13.5.0
-
-  on-exit-leak-free@2.1.2: {}
-
-  on-finished@2.4.1:
-    dependencies:
-      ee-first: 1.1.1
-
-  once@1.4.0:
-    dependencies:
-      wrappy: 1.0.2
-
-  onetime@5.1.2:
-    dependencies:
-      mimic-fn: 2.1.0
-
-  onetime@6.0.0:
-    dependencies:
-      mimic-fn: 4.0.0
-
-  optionator@0.9.3:
-    dependencies:
-      '@aashutoshrathi/word-wrap': 1.2.6
-      deep-is: 0.1.4
-      fast-levenshtein: 2.0.6
-      levn: 0.4.1
-      prelude-ls: 1.2.1
-      type-check: 0.4.0
-
-  ora@5.4.1:
-    dependencies:
-      bl: 4.1.0
-      chalk: 4.1.2
-      cli-cursor: 3.1.0
-      cli-spinners: 2.9.2
-      is-interactive: 1.0.0
-      is-unicode-supported: 0.1.0
-      log-symbols: 4.1.0
-      strip-ansi: 6.0.1
-      wcwidth: 1.0.1
-
-  ora@6.3.1:
-    dependencies:
-      chalk: 5.3.0
-      cli-cursor: 4.0.0
-      cli-spinners: 2.9.2
-      is-interactive: 2.0.0
-      is-unicode-supported: 1.3.0
-      log-symbols: 5.1.0
-      stdin-discarder: 0.1.0
-      strip-ansi: 7.1.0
-      wcwidth: 1.0.1
-
-  os-tmpdir@1.0.2: {}
-
-  p-cancelable@2.1.1: {}
-
-  p-cancelable@3.0.0: {}
-
-  p-limit@3.1.0:
-    dependencies:
-      yocto-queue: 0.1.0
-
-  p-limit@5.0.0:
-    dependencies:
-      yocto-queue: 1.0.0
-
-  p-locate@5.0.0:
-    dependencies:
-      p-limit: 3.1.0
-
-  p-map@4.0.0:
-    dependencies:
-      aggregate-error: 3.1.0
-    optional: true
-
-  pako@2.1.0: {}
-
-  parent-module@1.0.1:
-    dependencies:
-      callsites: 3.1.0
-
-  parse-headers@2.0.5: {}
-
-  parse5-htmlparser2-tree-adapter@6.0.1:
-    dependencies:
-      parse5: 6.0.1
-
-  parse5@5.1.1: {}
-
-  parse5@6.0.1: {}
-
-  parse5@7.1.2:
-    dependencies:
-      entities: 4.5.0
-
-  parseurl@1.3.3: {}
-
-  path-exists@4.0.0: {}
-
-  path-is-absolute@1.0.1: {}
-
-  path-key@3.1.1: {}
-
-  path-key@4.0.0: {}
-
-  path-scurry@1.11.1:
-    dependencies:
-      lru-cache: 10.2.2
-      minipass: 7.1.1
-
-  path-to-regexp@0.1.7: {}
-
-  path-type@4.0.0: {}
-
-  pathe@1.1.2: {}
-
-  pathval@1.1.1: {}
-
-  pbkdf2@3.1.2:
-    dependencies:
-      create-hash: 1.2.0
-      create-hmac: 1.1.7
-      ripemd160: 2.0.2
-      safe-buffer: 5.2.1
-      sha.js: 2.4.11
-
-  peer-id@0.16.0:
-    dependencies:
-      class-is: 1.1.0
-      libp2p-crypto: 0.21.2
-      multiformats: 9.9.0
-      protobufjs: 6.11.4
-      uint8arrays: 3.1.1
-
-  performance-now@2.1.0: {}
-
-  picocolors@1.0.1: {}
-
-  picomatch@2.3.1: {}
-
-  pino-abstract-transport@1.2.0:
-    dependencies:
-      readable-stream: 4.5.2
-      split2: 4.2.0
-
-  pino-pretty@11.0.0:
-    dependencies:
-      colorette: 2.0.20
-      dateformat: 4.6.3
-      fast-copy: 3.0.2
-      fast-safe-stringify: 2.1.1
-      help-me: 5.0.0
-      joycon: 3.1.1
-      minimist: 1.2.8
-      on-exit-leak-free: 2.1.2
-      pino-abstract-transport: 1.2.0
-      pump: 3.0.0
-      readable-stream: 4.5.2
-      secure-json-parse: 2.7.0
-      sonic-boom: 3.8.1
-      strip-json-comments: 3.1.1
-
-  pino-std-serializers@6.2.2: {}
-
-  pino@8.21.0:
-    dependencies:
-      atomic-sleep: 1.0.0
-      fast-redact: 3.5.0
-      on-exit-leak-free: 2.1.2
-      pino-abstract-transport: 1.2.0
-      pino-std-serializers: 6.2.2
-      process-warning: 3.0.0
-      quick-format-unescaped: 4.0.4
-      real-require: 0.2.0
-      safe-stable-stringify: 2.4.3
-      sonic-boom: 3.8.1
-      thread-stream: 2.7.0
-
-  pkg-types@1.1.1:
-    dependencies:
-      confbox: 0.1.7
-      mlly: 1.7.0
-      pathe: 1.1.2
-
-  pnglib@0.0.1: {}
-
-  pontem-types-bundle@1.0.15(@polkadot/util-crypto@12.6.2(@polkadot/util@12.6.2))(@polkadot/util@12.6.2):
-    dependencies:
-      '@polkadot/keyring': 7.9.2(@polkadot/util-crypto@12.6.2(@polkadot/util@12.6.2))(@polkadot/util@12.6.2)
-      '@polkadot/types': 6.12.1
-      typescript: 4.9.5
-    transitivePeerDependencies:
-      - '@polkadot/util'
-      - '@polkadot/util-crypto'
-
-  postcss-value-parser@4.2.0: {}
-
-  postcss@8.4.38:
-    dependencies:
-      nanoid: 3.3.7
-      picocolors: 1.0.1
-      source-map-js: 1.2.0
-
-  prebuild-install@7.1.2:
-    dependencies:
-      detect-libc: 2.0.3
-      expand-template: 2.0.3
-      github-from-package: 0.0.0
-      minimist: 1.2.8
-      mkdirp-classic: 0.5.3
-      napi-build-utils: 1.0.2
-      node-abi: 3.62.0
-      pump: 3.0.0
-      rc: 1.2.8
-      simple-get: 4.0.1
-      tar-fs: 2.1.1
-      tunnel-agent: 0.6.0
-
-  prelude-ls@1.2.1: {}
-
-  prettier@2.8.8: {}
-
-  pretty-format@29.7.0:
-    dependencies:
-      '@jest/schemas': 29.6.3
-      ansi-styles: 5.2.0
-      react-is: 18.3.1
-
-  process-warning@3.0.0: {}
-
-  process@0.11.10: {}
-
-  promise-inflight@1.0.1:
-    optional: true
-
-  promise-retry@2.0.1:
-    dependencies:
-      err-code: 2.0.3
-      retry: 0.12.0
-    optional: true
-
-  prop-types@15.8.1:
-    dependencies:
-      loose-envify: 1.4.0
-      object-assign: 4.1.1
-      react-is: 16.13.1
-
-  propagate@2.0.1: {}
-
-  proto-list@1.2.4: {}
-
-  protobufjs@6.11.4:
-    dependencies:
-      '@protobufjs/aspromise': 1.1.2
-      '@protobufjs/base64': 1.1.2
-      '@protobufjs/codegen': 2.0.4
-      '@protobufjs/eventemitter': 1.1.0
-      '@protobufjs/fetch': 1.1.0
-      '@protobufjs/float': 1.0.2
-      '@protobufjs/inquire': 1.1.0
-      '@protobufjs/path': 1.1.2
-      '@protobufjs/pool': 1.1.0
-      '@protobufjs/utf8': 1.1.0
-      '@types/long': 4.0.2
-      '@types/node': 20.12.12
-      long: 4.0.0
-
-  proxy-addr@2.0.7:
-    dependencies:
-      forwarded: 0.2.0
-      ipaddr.js: 1.9.1
-
-  proxy-from-env@1.1.0: {}
-
-  prr@1.0.1: {}
-
-  psl@1.9.0: {}
-
-  pump@3.0.0:
-    dependencies:
-      end-of-stream: 1.4.4
-      once: 1.4.0
-
-  punycode@2.1.0: {}
-
-  punycode@2.3.1: {}
-
-  qs@6.11.0:
-    dependencies:
-      side-channel: 1.0.6
-
-  qs@6.5.3: {}
-
-  query-string@5.1.1:
-    dependencies:
-      decode-uri-component: 0.2.2
-      object-assign: 4.1.1
-      strict-uri-encode: 1.1.0
-
-  querystringify@2.2.0: {}
-
-  queue-microtask@1.2.3: {}
-
-  quick-format-unescaped@4.0.4: {}
-
-  quick-lru@5.1.1: {}
-
-  randombytes@2.1.0:
-    dependencies:
-      safe-buffer: 5.2.1
-
-  randomness@1.6.9:
-    dependencies:
-      fft-js: 0.0.12
-      mathjs: 12.4.2
-
-  range-parser@1.2.1: {}
-
-  raw-body@2.5.1:
-    dependencies:
-      bytes: 3.1.2
-      http-errors: 2.0.0
-      iconv-lite: 0.4.24
-      unpipe: 1.0.0
-
-  raw-body@2.5.2:
-    dependencies:
-      bytes: 3.1.2
-      http-errors: 2.0.0
-      iconv-lite: 0.4.24
-      unpipe: 1.0.0
-
-  rc@1.2.8:
-    dependencies:
-      deep-extend: 0.6.0
-      ini: 1.3.8
-      minimist: 1.2.8
-      strip-json-comments: 2.0.1
-
-  react-copy-to-clipboard@5.1.0(react@18.3.1):
-    dependencies:
-      copy-to-clipboard: 3.3.3
-      prop-types: 15.8.1
-      react: 18.3.1
-
-  react-dom@18.3.1(react@18.3.1):
-    dependencies:
-      loose-envify: 1.4.0
-      react: 18.3.1
-      scheduler: 0.23.2
-
-  react-is@16.13.1: {}
-
-  react-is@18.3.1: {}
-
-  react@18.3.1:
-    dependencies:
-      loose-envify: 1.4.0
-
-  readable-stream@3.6.2:
-    dependencies:
-      inherits: 2.0.4
-      string_decoder: 1.3.0
-      util-deprecate: 1.0.2
-
-  readable-stream@4.5.2:
-    dependencies:
-      abort-controller: 3.0.0
-      buffer: 6.0.3
-      events: 3.3.0
-      process: 0.11.10
-      string_decoder: 1.3.0
-
-  readdirp@3.6.0:
-    dependencies:
-      picomatch: 2.3.1
-
-  real-require@0.2.0: {}
-
-  reflect-metadata@0.2.2: {}
-
-  regenerator-runtime@0.14.1: {}
-
-  regexp.prototype.flags@1.5.2:
-    dependencies:
-      call-bind: 1.0.7
-      define-properties: 1.2.1
-      es-errors: 1.3.0
-      set-function-name: 2.0.2
-
-  request@2.88.2:
-    dependencies:
-      aws-sign2: 0.7.0
-      aws4: 1.12.0
-      caseless: 0.12.0
-      combined-stream: 1.0.8
-      extend: 3.0.2
-      forever-agent: 0.6.1
-      form-data: 2.3.3
-      har-validator: 5.1.5
-      http-signature: 1.2.0
-      is-typedarray: 1.0.0
-      isstream: 0.1.2
-      json-stringify-safe: 5.0.1
-      mime-types: 2.1.35
-      oauth-sign: 0.9.0
-      performance-now: 2.1.0
-      qs: 6.5.3
-      safe-buffer: 5.2.1
-      tough-cookie: 2.5.0
-      tunnel-agent: 0.6.0
-      uuid: 3.4.0
-
-  require-directory@2.1.1: {}
-
-  require-from-string@2.0.2: {}
-
-  requires-port@1.0.0: {}
-
-  resolve-alpn@1.2.1: {}
-
-  resolve-from@4.0.0: {}
-
-  resolve-pkg-maps@1.0.0: {}
-
-  responselike@2.0.1:
-    dependencies:
-      lowercase-keys: 2.0.0
-
-  restore-cursor@3.1.0:
-    dependencies:
-      onetime: 5.1.2
-      signal-exit: 3.0.7
-
-  restore-cursor@4.0.0:
-    dependencies:
-      onetime: 5.1.2
-      signal-exit: 3.0.7
-
-  retry@0.12.0:
-    optional: true
-
-  reusify@1.0.4: {}
-
-  rimraf@3.0.2:
-    dependencies:
-      glob: 7.2.3
-
-  ripemd160@2.0.2:
-    dependencies:
-      hash-base: 3.1.0
-      inherits: 2.0.4
-
-  rlp@2.2.7:
-    dependencies:
-      bn.js: 5.2.1
-
-  rlp@3.0.0: {}
-
-  roarr@2.15.4:
-    dependencies:
-      boolean: 3.2.0
-      detect-node: 2.1.0
-      globalthis: 1.0.4
-      json-stringify-safe: 5.0.1
-      semver-compare: 1.0.0
-      sprintf-js: 1.1.3
-
-  rollup@4.18.0:
-    dependencies:
-      '@types/estree': 1.0.5
-    optionalDependencies:
-      '@rollup/rollup-android-arm-eabi': 4.18.0
-      '@rollup/rollup-android-arm64': 4.18.0
-      '@rollup/rollup-darwin-arm64': 4.18.0
-      '@rollup/rollup-darwin-x64': 4.18.0
-      '@rollup/rollup-linux-arm-gnueabihf': 4.18.0
-      '@rollup/rollup-linux-arm-musleabihf': 4.18.0
-      '@rollup/rollup-linux-arm64-gnu': 4.18.0
-      '@rollup/rollup-linux-arm64-musl': 4.18.0
-      '@rollup/rollup-linux-powerpc64le-gnu': 4.18.0
-      '@rollup/rollup-linux-riscv64-gnu': 4.18.0
-      '@rollup/rollup-linux-s390x-gnu': 4.18.0
-      '@rollup/rollup-linux-x64-gnu': 4.18.0
-      '@rollup/rollup-linux-x64-musl': 4.18.0
-      '@rollup/rollup-win32-arm64-msvc': 4.18.0
-      '@rollup/rollup-win32-ia32-msvc': 4.18.0
-      '@rollup/rollup-win32-x64-msvc': 4.18.0
-      fsevents: 2.3.3
-
-  rrweb-cssom@0.6.0: {}
-
-  run-async@3.0.0: {}
-
-  run-parallel@1.2.0:
-    dependencies:
-      queue-microtask: 1.2.3
-
-  rxjs@6.6.7:
-    dependencies:
-      tslib: 1.14.1
-
-  rxjs@7.8.1:
-    dependencies:
-      tslib: 2.6.2
-
-  safe-buffer@5.1.2: {}
-
-  safe-buffer@5.2.1: {}
-
-  safe-stable-stringify@2.4.3: {}
-
-  safer-buffer@2.1.2: {}
-
-  saxes@6.0.0:
-    dependencies:
-      xmlchars: 2.2.0
-
-  scale-ts@1.6.0:
-    optional: true
-
-  scheduler@0.23.2:
-    dependencies:
-      loose-envify: 1.4.0
-
-  scrypt-js@3.0.1: {}
-
-  scryptsy@2.1.0: {}
-
-  secp256k1@4.0.3:
-    dependencies:
-      elliptic: 6.5.4
-      node-addon-api: 2.0.2
-      node-gyp-build: 4.8.1
-
-  secure-json-parse@2.7.0: {}
-
-  seedrandom@3.0.5: {}
-
-  semaphore-async-await@1.5.1: {}
-
-  semver-compare@1.0.0: {}
-
-  semver@5.7.2: {}
-
-  semver@7.6.2: {}
-
-  send@0.18.0:
-    dependencies:
-      debug: 2.6.9
-      depd: 2.0.0
-      destroy: 1.2.0
-      encodeurl: 1.0.2
-      escape-html: 1.0.3
-      etag: 1.8.1
-      fresh: 0.5.2
-      http-errors: 2.0.0
-      mime: 1.6.0
-      ms: 2.1.3
-      on-finished: 2.4.1
-      range-parser: 1.2.1
-      statuses: 2.0.1
-    transitivePeerDependencies:
-      - supports-color
-
-  serialize-error@7.0.1:
-    dependencies:
-      type-fest: 0.13.1
-
-  serialize-javascript@6.0.0:
-    dependencies:
-      randombytes: 2.1.0
-
-  serve-static@1.15.0:
-    dependencies:
-      encodeurl: 1.0.2
-      escape-html: 1.0.3
-      parseurl: 1.3.3
-      send: 0.18.0
-    transitivePeerDependencies:
-      - supports-color
-
-  servify@0.1.12:
-    dependencies:
-      body-parser: 1.20.2
-      cors: 2.8.5
-      express: 4.18.2
-      request: 2.88.2
-      xhr: 2.6.0
-    transitivePeerDependencies:
-      - supports-color
-
-  set-blocking@2.0.0:
-    optional: true
-
-  set-function-length@1.1.1:
-    dependencies:
-      define-data-property: 1.1.1
-      get-intrinsic: 1.2.2
-      gopd: 1.0.1
-      has-property-descriptors: 1.0.1
-
-  set-function-length@1.2.1:
-    dependencies:
-      define-data-property: 1.1.4
-      es-errors: 1.3.0
-      function-bind: 1.1.2
-      get-intrinsic: 1.2.4
-      gopd: 1.0.1
-      has-property-descriptors: 1.0.2
-
-  set-function-name@2.0.2:
-    dependencies:
-      define-data-property: 1.1.4
-      es-errors: 1.3.0
-      functions-have-names: 1.2.3
-      has-property-descriptors: 1.0.2
-
-  setimmediate@1.0.5: {}
-
-  setprototypeof@1.2.0: {}
-
-  sha.js@2.4.11:
-    dependencies:
-      inherits: 2.0.4
-      safe-buffer: 5.2.1
-
-  shallowequal@1.1.0: {}
-
-  shebang-command@2.0.0:
-    dependencies:
-      shebang-regex: 3.0.0
-
-  shebang-regex@3.0.0: {}
-
-  side-channel@1.0.6:
-    dependencies:
-      call-bind: 1.0.7
-      es-errors: 1.3.0
-      get-intrinsic: 1.2.4
-      object-inspect: 1.13.1
-
-  siginfo@2.0.0: {}
-
-  signal-exit@3.0.7: {}
-
-  signal-exit@4.1.0: {}
-
-  simple-concat@1.0.1: {}
-
-  simple-get@2.8.2:
-    dependencies:
-      decompress-response: 3.3.0
-      once: 1.4.0
-      simple-concat: 1.0.1
-
-  simple-get@4.0.1:
-    dependencies:
-      decompress-response: 6.0.0
-      once: 1.4.0
-      simple-concat: 1.0.1
-
-  sirv@2.0.4:
-    dependencies:
-      '@polka/url': 1.0.0-next.25
-      mrmime: 2.0.0
-      totalist: 3.0.1
-
-  slash@3.0.0: {}
-
-  smart-buffer@4.2.0:
-    optional: true
-
-  smoldot@2.0.22(bufferutil@4.0.8)(utf-8-validate@5.0.10):
-    dependencies:
-      ws: 8.17.0(bufferutil@4.0.8)(utf-8-validate@5.0.10)
-    transitivePeerDependencies:
-      - bufferutil
-      - utf-8-validate
-    optional: true
-
-  socks-proxy-agent@6.2.1:
-    dependencies:
-      agent-base: 6.0.2
-      debug: 4.3.4(supports-color@8.1.1)
-      socks: 2.8.3
-    transitivePeerDependencies:
-      - supports-color
-    optional: true
-
-  socks@2.8.3:
-    dependencies:
-      ip-address: 9.0.5
-      smart-buffer: 4.2.0
-    optional: true
-
-<<<<<<< HEAD
-  /solc@0.8.25(debug@4.3.4):
-    resolution: {integrity: sha512-7P0TF8gPeudl1Ko3RGkyY6XVCxe2SdD/qQhtns1vl3yAbK/PDifKDLHGtx1t7mX3LgR7ojV7Fg/Kc6Q9D2T8UQ==}
-    engines: {node: '>=10.0.0'}
-    hasBin: true
-=======
-  solc@0.8.21(debug@4.3.4):
->>>>>>> a814c93b
-    dependencies:
-      command-exists: 1.2.9
-      commander: 8.3.0
-      follow-redirects: 1.15.6(debug@4.3.4)
-      js-sha3: 0.8.0
-      memorystream: 0.3.1
-      semver: 5.7.2
-      tmp: 0.0.33
-    transitivePeerDependencies:
-      - debug
-
-  sonic-boom@3.8.1:
-    dependencies:
-      atomic-sleep: 1.0.0
-
-  source-map-js@1.2.0: {}
-
-  split2@4.2.0: {}
-
-  sprintf-js@1.1.3: {}
-
-<<<<<<< HEAD
-  /sqlite3@5.1.7:
-    resolution: {integrity: sha512-GGIyOiFaG+TUra3JIfkI/zGP8yZYLPQ0pl1bH+ODjiX57sPhrLU5sQJn1y9bDKZUFYkX1crlrPfSYt0BKKdkog==}
-    requiresBuild: true
-    peerDependenciesMeta:
-      node-gyp:
-        optional: true
-=======
-  sqlite3@5.1.7:
->>>>>>> a814c93b
-    dependencies:
-      bindings: 1.5.0
-      node-addon-api: 7.1.0
-      prebuild-install: 7.1.2
-      tar: 6.2.1
-    optionalDependencies:
-      node-gyp: 8.4.1
-    transitivePeerDependencies:
-      - bluebird
-      - supports-color
-
-  sshpk@1.18.0:
-    dependencies:
-      asn1: 0.2.6
-      assert-plus: 1.0.0
-      bcrypt-pbkdf: 1.0.2
-      dashdash: 1.14.1
-      ecc-jsbn: 0.1.2
-      getpass: 0.1.7
-      jsbn: 0.1.1
-      safer-buffer: 2.1.2
-      tweetnacl: 0.14.5
-
-  ssri@8.0.1:
-    dependencies:
-      minipass: 3.3.6
-    optional: true
-
-  stackback@0.0.2: {}
-
-  statuses@2.0.1: {}
-
-  std-env@3.7.0: {}
-
-  stdin-discarder@0.1.0:
-    dependencies:
-      bl: 5.1.0
-
-  stop-iteration-iterator@1.0.0:
-    dependencies:
-      internal-slot: 1.0.7
-
-  store@2.0.12: {}
-
-  strict-uri-encode@1.1.0: {}
-
-  string-width@4.2.3:
-    dependencies:
-      emoji-regex: 8.0.0
-      is-fullwidth-code-point: 3.0.0
-      strip-ansi: 6.0.1
-
-  string-width@5.1.2:
-    dependencies:
-      eastasianwidth: 0.2.0
-      emoji-regex: 9.2.2
-      strip-ansi: 7.1.0
-
-  string_decoder@1.3.0:
-    dependencies:
-      safe-buffer: 5.2.1
-
-  strip-ansi@6.0.1:
-    dependencies:
-      ansi-regex: 5.0.1
-
-  strip-ansi@7.1.0:
-    dependencies:
-      ansi-regex: 6.0.1
-
-  strip-final-newline@2.0.0: {}
-
-  strip-final-newline@3.0.0: {}
-
-  strip-hex-prefix@1.0.0:
-    dependencies:
-      is-hex-prefixed: 1.0.0
-
-  strip-json-comments@2.0.1: {}
-
-  strip-json-comments@3.1.1: {}
-
-  strip-literal@2.1.0:
-    dependencies:
-      js-tokens: 9.0.0
-
-  styled-components@6.1.11(react-dom@18.3.1(react@18.3.1))(react@18.3.1):
-    dependencies:
-      '@emotion/is-prop-valid': 1.2.2
-      '@emotion/unitless': 0.8.1
-      '@types/stylis': 4.2.5
-      css-to-react-native: 3.2.0
-      csstype: 3.1.3
-      postcss: 8.4.38
-      react: 18.3.1
-      react-dom: 18.3.1(react@18.3.1)
-      shallowequal: 1.1.0
-      stylis: 4.3.2
-      tslib: 2.6.2
-
-  stylis@4.3.2: {}
-
-  supports-color@7.2.0:
-    dependencies:
-      has-flag: 4.0.0
-
-  supports-color@8.1.1:
-    dependencies:
-      has-flag: 4.0.0
-
-  swarm-js@0.1.42(bufferutil@4.0.8)(utf-8-validate@5.0.10):
-    dependencies:
-      bluebird: 3.7.2
-      buffer: 5.7.1
-      eth-lib: 0.1.29(bufferutil@4.0.8)(utf-8-validate@5.0.10)
-      fs-extra: 4.0.3
-      got: 11.8.6
-      mime-types: 2.1.35
-      mkdirp-promise: 5.0.1
-      mock-fs: 4.14.0
-      setimmediate: 1.0.5
-      tar: 4.4.19
-      xhr-request: 1.1.0
-    transitivePeerDependencies:
-      - bufferutil
-      - supports-color
-      - utf-8-validate
-
-  symbol-tree@3.2.4: {}
-
-  tar-fs@2.1.1:
-    dependencies:
-      chownr: 1.1.4
-      mkdirp-classic: 0.5.3
-      pump: 3.0.0
-      tar-stream: 2.2.0
-
-  tar-stream@2.2.0:
-    dependencies:
-      bl: 4.1.0
-      end-of-stream: 1.4.4
-      fs-constants: 1.0.0
-      inherits: 2.0.4
-      readable-stream: 3.6.2
-
-  tar@4.4.19:
-    dependencies:
-      chownr: 1.1.4
-      fs-minipass: 1.2.7
-      minipass: 2.9.0
-      minizlib: 1.3.3
-      mkdirp: 0.5.6
-      safe-buffer: 5.2.1
-      yallist: 3.1.1
-
-  tar@6.2.1:
-    dependencies:
-      chownr: 2.0.0
-      fs-minipass: 2.1.0
-      minipass: 5.0.0
-      minizlib: 2.1.2
-      mkdirp: 1.0.4
-      yallist: 4.0.0
-
-  text-table@0.2.0: {}
-
-  thenify-all@1.6.0:
-    dependencies:
-      thenify: 3.3.1
-
-  thenify@3.3.1:
-    dependencies:
-      any-promise: 1.3.0
-
-  thread-stream@2.7.0:
-    dependencies:
-      real-require: 0.2.0
-
-  through@2.3.8: {}
-
-  timed-out@4.0.1: {}
-
-  timers-ext@0.1.7:
-    dependencies:
-      es5-ext: 0.10.64
-      next-tick: 1.1.0
-
-  tiny-emitter@2.1.0: {}
-
-  tinybench@2.8.0: {}
-
-  tinypool@0.8.4: {}
-
-  tinyspy@2.2.1: {}
-
-  tmp-promise@3.0.3:
-    dependencies:
-      tmp: 0.2.3
-
-  tmp@0.0.33:
-    dependencies:
-      os-tmpdir: 1.0.2
-
-  tmp@0.2.3: {}
-
-  to-regex-range@5.0.1:
-    dependencies:
-      is-number: 7.0.0
-
-  toggle-selection@1.0.6: {}
-
-  toidentifier@1.0.1: {}
-
-  toml@3.0.0: {}
-
-  totalist@3.0.1: {}
-
-  tough-cookie@2.5.0:
-    dependencies:
-      psl: 1.9.0
-      punycode: 2.3.1
-
-  tough-cookie@4.1.4:
-    dependencies:
-      psl: 1.9.0
-      punycode: 2.3.1
-      universalify: 0.2.0
-      url-parse: 1.5.10
-
-  tr46@0.0.3: {}
-
-  tr46@5.0.0:
-    dependencies:
-      punycode: 2.3.1
-
-  ts-api-utils@1.3.0(typescript@5.4.5):
-    dependencies:
-      typescript: 5.4.5
-
-  ts-node@10.9.2(@types/node@20.12.12)(typescript@5.4.5):
-    dependencies:
-      '@cspotcode/source-map-support': 0.8.1
-      '@tsconfig/node10': 1.0.11
-      '@tsconfig/node12': 1.0.11
-      '@tsconfig/node14': 1.0.3
-      '@tsconfig/node16': 1.0.4
-      '@types/node': 20.12.12
-      acorn: 8.11.3
-      acorn-walk: 8.3.2
-      arg: 4.1.3
-      create-require: 1.1.1
-      diff: 4.0.2
-      make-error: 1.3.6
-      typescript: 5.4.5
-      v8-compile-cache-lib: 3.0.1
-      yn: 3.1.1
-
-  tslib@1.14.1: {}
-
-  tslib@2.4.0: {}
-
-  tslib@2.6.2: {}
-
-  tsx@4.10.5:
-    dependencies:
-      esbuild: 0.20.2
-      get-tsconfig: 4.7.5
-    optionalDependencies:
-      fsevents: 2.3.3
-
-  tunnel-agent@0.6.0:
-    dependencies:
-      safe-buffer: 5.2.1
-
-  tweetnacl@0.14.5: {}
-
-  tweetnacl@1.0.3: {}
-
-  type-check@0.4.0:
-    dependencies:
-      prelude-ls: 1.2.1
-
-  type-detect@4.0.8: {}
-
-  type-fest@0.13.1: {}
-
-  type-fest@0.20.2: {}
-
-  type-fest@0.21.3: {}
-
-  type-is@1.6.18:
-    dependencies:
-      media-typer: 0.3.0
-      mime-types: 2.1.35
-
-  type@2.7.2: {}
-
-  typed-function@4.1.1: {}
-
-  typedarray-to-buffer@3.1.5:
-    dependencies:
-      is-typedarray: 1.0.0
-
-  typeorm@0.3.20(sqlite3@5.1.7)(ts-node@10.9.2(@types/node@20.12.12)(typescript@5.4.5)):
-    dependencies:
-      '@sqltools/formatter': 1.2.5
-      app-root-path: 3.1.0
-      buffer: 6.0.3
-      chalk: 4.1.2
-      cli-highlight: 2.1.11
-      dayjs: 1.11.11
-      debug: 4.3.4(supports-color@8.1.1)
-      dotenv: 16.4.5
-      glob: 10.3.16
-      mkdirp: 2.1.6
-      reflect-metadata: 0.2.2
-      sha.js: 2.4.11
-      tslib: 2.6.2
-      uuid: 9.0.1
-      yargs: 17.7.2
-    optionalDependencies:
-      sqlite3: 5.1.7
-      ts-node: 10.9.2(@types/node@20.12.12)(typescript@5.4.5)
-    transitivePeerDependencies:
-      - supports-color
-
-  typescript@4.9.5: {}
-
-  typescript@5.4.5: {}
-
-  ufo@1.5.3: {}
-
-  uint8arrays@3.1.1:
-    dependencies:
-      multiformats: 9.9.0
-
-  ultron@1.1.1: {}
-
-  undici-types@5.26.5: {}
-
-  unique-filename@1.1.1:
-    dependencies:
-      unique-slug: 2.0.2
-    optional: true
-
-  unique-slug@2.0.2:
-    dependencies:
-      imurmurhash: 0.1.4
-    optional: true
-
-  universal-github-app-jwt@2.2.0: {}
-
-  universal-user-agent@6.0.1: {}
-
-  universal-user-agent@7.0.2: {}
-
-  universalify@0.1.2: {}
-
-  universalify@0.2.0: {}
-
-  universalify@2.0.1: {}
-
-  unpipe@1.0.0: {}
-
-  uri-js@4.4.1:
-    dependencies:
-      punycode: 2.3.1
-
-  url-parse@1.5.10:
-    dependencies:
-      querystringify: 2.2.0
-      requires-port: 1.0.0
-
-  url-set-query@1.0.0: {}
-
-  utf-8-validate@5.0.10:
-    dependencies:
-      node-gyp-build: 4.8.1
-
-  utf8@3.0.0: {}
-
-  util-deprecate@1.0.2: {}
-
-  util@0.12.5:
-    dependencies:
-      inherits: 2.0.4
-      is-arguments: 1.1.1
-      is-generator-function: 1.0.10
-      is-typed-array: 1.1.13
-      which-typed-array: 1.1.14
-
-  utils-merge@1.0.1: {}
-
-  uuid@3.4.0: {}
-
-  uuid@9.0.1: {}
-
-  v8-compile-cache-lib@3.0.1: {}
-
-  varint@5.0.2: {}
-
-  vary@1.1.2: {}
-
-  verror@1.10.0:
-    dependencies:
-      assert-plus: 1.0.0
-      core-util-is: 1.0.2
-      extsprintf: 1.3.0
-
-  viem@2.12.0(bufferutil@4.0.8)(typescript@5.4.5)(utf-8-validate@5.0.10)(zod@3.23.8):
-    dependencies:
-      '@adraffy/ens-normalize': 1.10.0
-      '@noble/curves': 1.2.0
-      '@noble/hashes': 1.3.2
-      '@scure/bip32': 1.3.2
-      '@scure/bip39': 1.2.1
-      abitype: 1.0.0(typescript@5.4.5)(zod@3.23.8)
-      isows: 1.0.4(ws@8.13.0(bufferutil@4.0.8)(utf-8-validate@5.0.10))
-      ws: 8.13.0(bufferutil@4.0.8)(utf-8-validate@5.0.10)
-    optionalDependencies:
-      typescript: 5.4.5
-    transitivePeerDependencies:
-      - bufferutil
-      - utf-8-validate
-      - zod
-
-  vite-node@1.6.0(@types/node@20.12.12):
-    dependencies:
-      cac: 6.7.14
-      debug: 4.3.4(supports-color@8.1.1)
-      pathe: 1.1.2
-      picocolors: 1.0.1
-      vite: 5.2.11(@types/node@20.12.12)
-    transitivePeerDependencies:
-      - '@types/node'
-      - less
-      - lightningcss
-      - sass
-      - stylus
-      - sugarss
-      - supports-color
-      - terser
-
-  vite@5.2.11(@types/node@20.12.12):
-    dependencies:
-      esbuild: 0.20.2
-      postcss: 8.4.38
-      rollup: 4.18.0
-    optionalDependencies:
-      '@types/node': 20.12.12
-      fsevents: 2.3.3
-
-  vitest@1.6.0(@types/node@20.12.12)(@vitest/ui@1.6.0)(jsdom@24.0.0(bufferutil@4.0.8)(utf-8-validate@5.0.10)):
-    dependencies:
-      '@vitest/expect': 1.6.0
-      '@vitest/runner': 1.6.0
-      '@vitest/snapshot': 1.6.0
-      '@vitest/spy': 1.6.0
-      '@vitest/utils': 1.6.0
-      acorn-walk: 8.3.2
-      chai: 4.4.1
-      debug: 4.3.4(supports-color@8.1.1)
-      execa: 8.0.1
-      local-pkg: 0.5.0
-      magic-string: 0.30.10
-      pathe: 1.1.2
-      picocolors: 1.0.1
-      std-env: 3.7.0
-      strip-literal: 2.1.0
-      tinybench: 2.8.0
-      tinypool: 0.8.4
-      vite: 5.2.11(@types/node@20.12.12)
-      vite-node: 1.6.0(@types/node@20.12.12)
-      why-is-node-running: 2.2.2
-    optionalDependencies:
-      '@types/node': 20.12.12
-      '@vitest/ui': 1.6.0(vitest@1.6.0)
-      jsdom: 24.0.0(bufferutil@4.0.8)(utf-8-validate@5.0.10)
-    transitivePeerDependencies:
-      - less
-      - lightningcss
-      - sass
-      - stylus
-      - sugarss
-      - supports-color
-      - terser
-
-  w3c-xmlserializer@5.0.0:
-    dependencies:
-      xml-name-validator: 5.0.0
-
-  wcwidth@1.0.1:
-    dependencies:
-      defaults: 1.0.4
-
-  web-streams-polyfill@3.2.1: {}
-
-  web3-bzz@1.10.4(bufferutil@4.0.8)(utf-8-validate@5.0.10):
-    dependencies:
-      '@types/node': 12.20.55
-      got: 12.1.0
-      swarm-js: 0.1.42(bufferutil@4.0.8)(utf-8-validate@5.0.10)
-    transitivePeerDependencies:
-      - bufferutil
-      - supports-color
-      - utf-8-validate
-
-  web3-core-helpers@1.10.4:
-    dependencies:
-      web3-eth-iban: 1.10.4
-      web3-utils: 1.10.4
-
-  web3-core-method@1.10.4:
-    dependencies:
-      '@ethersproject/transactions': 5.7.0
-      web3-core-helpers: 1.10.4
-      web3-core-promievent: 1.10.4
-      web3-core-subscriptions: 1.10.4
-      web3-utils: 1.10.4
-
-  web3-core-promievent@1.10.4:
-    dependencies:
-      eventemitter3: 4.0.4
-
-  web3-core-requestmanager@1.10.4(encoding@0.1.13):
-    dependencies:
-      util: 0.12.5
-      web3-core-helpers: 1.10.4
-      web3-providers-http: 1.10.4(encoding@0.1.13)
-      web3-providers-ipc: 1.10.4
-      web3-providers-ws: 1.10.4
-    transitivePeerDependencies:
-      - encoding
-      - supports-color
-
-  web3-core-subscriptions@1.10.4:
-    dependencies:
-      eventemitter3: 4.0.4
-      web3-core-helpers: 1.10.4
-
-  web3-core@1.10.4(encoding@0.1.13):
-    dependencies:
-      '@types/bn.js': 5.1.5
-      '@types/node': 12.20.55
-      bignumber.js: 9.1.2
-      web3-core-helpers: 1.10.4
-      web3-core-method: 1.10.4
-      web3-core-requestmanager: 1.10.4(encoding@0.1.13)
-      web3-utils: 1.10.4
-    transitivePeerDependencies:
-      - encoding
-      - supports-color
-
-  web3-core@4.3.2(bufferutil@4.0.8)(encoding@0.1.13)(utf-8-validate@5.0.10):
-    dependencies:
-      web3-errors: 1.1.4
-      web3-eth-accounts: 4.1.2
-      web3-eth-iban: 4.0.7
-      web3-providers-http: 4.1.0(encoding@0.1.13)
-      web3-providers-ws: 4.0.7(bufferutil@4.0.8)(utf-8-validate@5.0.10)
-      web3-types: 1.6.0
-      web3-utils: 4.2.3
-      web3-validator: 2.0.5
-    optionalDependencies:
-      web3-providers-ipc: 4.0.7
-    transitivePeerDependencies:
-      - bufferutil
-      - encoding
-      - utf-8-validate
-
-  web3-errors@1.1.4:
-    dependencies:
-      web3-types: 1.6.0
-
-  web3-eth-abi@1.10.4:
-    dependencies:
-      '@ethersproject/abi': 5.7.0
-      web3-utils: 1.10.4
-
-  web3-eth-abi@4.2.0(typescript@5.4.5)(zod@3.23.8):
-    dependencies:
-      abitype: 0.7.1(typescript@5.4.5)(zod@3.23.8)
-      web3-errors: 1.1.4
-      web3-types: 1.5.0
-      web3-utils: 4.2.2
-      web3-validator: 2.0.5
-    transitivePeerDependencies:
-      - typescript
-      - zod
-
-  web3-eth-abi@4.2.1(typescript@5.4.5)(zod@3.23.8):
-    dependencies:
-      abitype: 0.7.1(typescript@5.4.5)(zod@3.23.8)
-      web3-errors: 1.1.4
-      web3-types: 1.6.0
-      web3-utils: 4.2.3
-      web3-validator: 2.0.5
-    transitivePeerDependencies:
-      - typescript
-      - zod
-
-  web3-eth-accounts@1.10.4(encoding@0.1.13):
-    dependencies:
-      '@ethereumjs/common': 2.6.5
-      '@ethereumjs/tx': 3.5.2
-      '@ethereumjs/util': 8.1.0
-      eth-lib: 0.2.8
-      scrypt-js: 3.0.1
-      uuid: 9.0.1
-      web3-core: 1.10.4(encoding@0.1.13)
-      web3-core-helpers: 1.10.4
-      web3-core-method: 1.10.4
-      web3-utils: 1.10.4
-    transitivePeerDependencies:
-      - encoding
-      - supports-color
-
-  web3-eth-accounts@4.1.1:
-    dependencies:
-      '@ethereumjs/rlp': 4.0.1
-      crc-32: 1.2.2
-      ethereum-cryptography: 2.1.3
-      web3-errors: 1.1.4
-      web3-types: 1.5.0
-      web3-utils: 4.2.2
-      web3-validator: 2.0.5
-
-  web3-eth-accounts@4.1.2:
-    dependencies:
-      '@ethereumjs/rlp': 4.0.1
-      crc-32: 1.2.2
-      ethereum-cryptography: 2.1.3
-      web3-errors: 1.1.4
-      web3-types: 1.6.0
-      web3-utils: 4.2.3
-      web3-validator: 2.0.5
-
-  web3-eth-contract@1.10.4(encoding@0.1.13):
-    dependencies:
-      '@types/bn.js': 5.1.5
-      web3-core: 1.10.4(encoding@0.1.13)
-      web3-core-helpers: 1.10.4
-      web3-core-method: 1.10.4
-      web3-core-promievent: 1.10.4
-      web3-core-subscriptions: 1.10.4
-      web3-eth-abi: 1.10.4
-      web3-utils: 1.10.4
-    transitivePeerDependencies:
-      - encoding
-      - supports-color
-
-  web3-eth-contract@4.3.0(bufferutil@4.0.8)(encoding@0.1.13)(typescript@5.4.5)(utf-8-validate@5.0.10)(zod@3.23.8):
-    dependencies:
-      web3-core: 4.3.2(bufferutil@4.0.8)(encoding@0.1.13)(utf-8-validate@5.0.10)
-      web3-errors: 1.1.4
-      web3-eth: 4.5.0(bufferutil@4.0.8)(encoding@0.1.13)(typescript@5.4.5)(utf-8-validate@5.0.10)(zod@3.23.8)
-      web3-eth-abi: 4.2.0(typescript@5.4.5)(zod@3.23.8)
-      web3-types: 1.5.0
-      web3-utils: 4.2.2
-      web3-validator: 2.0.5
-    transitivePeerDependencies:
-      - bufferutil
-      - encoding
-      - typescript
-      - utf-8-validate
-      - zod
-
-  web3-eth-contract@4.4.0(bufferutil@4.0.8)(encoding@0.1.13)(typescript@5.4.5)(utf-8-validate@5.0.10)(zod@3.23.8):
-    dependencies:
-      web3-core: 4.3.2(bufferutil@4.0.8)(encoding@0.1.13)(utf-8-validate@5.0.10)
-      web3-errors: 1.1.4
-      web3-eth: 4.6.0(bufferutil@4.0.8)(encoding@0.1.13)(typescript@5.4.5)(utf-8-validate@5.0.10)(zod@3.23.8)
-      web3-eth-abi: 4.2.1(typescript@5.4.5)(zod@3.23.8)
-      web3-types: 1.6.0
-      web3-utils: 4.2.3
-      web3-validator: 2.0.5
-    transitivePeerDependencies:
-      - bufferutil
-      - encoding
-      - typescript
-      - utf-8-validate
-      - zod
-
-  web3-eth-ens@1.10.4(encoding@0.1.13):
-    dependencies:
-      content-hash: 2.5.2
-      eth-ens-namehash: 2.0.8
-      web3-core: 1.10.4(encoding@0.1.13)
-      web3-core-helpers: 1.10.4
-      web3-core-promievent: 1.10.4
-      web3-eth-abi: 1.10.4
-      web3-eth-contract: 1.10.4(encoding@0.1.13)
-      web3-utils: 1.10.4
-    transitivePeerDependencies:
-      - encoding
-      - supports-color
-
-  web3-eth-ens@4.2.0(bufferutil@4.0.8)(encoding@0.1.13)(typescript@5.4.5)(utf-8-validate@5.0.10)(zod@3.23.8):
-    dependencies:
-      '@adraffy/ens-normalize': 1.10.1
-      web3-core: 4.3.2(bufferutil@4.0.8)(encoding@0.1.13)(utf-8-validate@5.0.10)
-      web3-errors: 1.1.4
-      web3-eth: 4.5.0(bufferutil@4.0.8)(encoding@0.1.13)(typescript@5.4.5)(utf-8-validate@5.0.10)(zod@3.23.8)
-      web3-eth-contract: 4.3.0(bufferutil@4.0.8)(encoding@0.1.13)(typescript@5.4.5)(utf-8-validate@5.0.10)(zod@3.23.8)
-      web3-net: 4.0.7(bufferutil@4.0.8)(encoding@0.1.13)(utf-8-validate@5.0.10)
-      web3-types: 1.5.0
-      web3-utils: 4.2.2
-      web3-validator: 2.0.5
-    transitivePeerDependencies:
-      - bufferutil
-      - encoding
-      - typescript
-      - utf-8-validate
-      - zod
-
-  web3-eth-iban@1.10.4:
-    dependencies:
-      bn.js: 5.2.1
-      web3-utils: 1.10.4
-
-  web3-eth-iban@4.0.7:
-    dependencies:
-      web3-errors: 1.1.4
-      web3-types: 1.5.0
-      web3-utils: 4.2.2
-      web3-validator: 2.0.5
-
-  web3-eth-personal@1.10.4(encoding@0.1.13):
-    dependencies:
-      '@types/node': 12.20.55
-      web3-core: 1.10.4(encoding@0.1.13)
-      web3-core-helpers: 1.10.4
-      web3-core-method: 1.10.4
-      web3-net: 1.10.4(encoding@0.1.13)
-      web3-utils: 1.10.4
-    transitivePeerDependencies:
-      - encoding
-      - supports-color
-
-  web3-eth-personal@4.0.8(bufferutil@4.0.8)(encoding@0.1.13)(typescript@5.4.5)(utf-8-validate@5.0.10)(zod@3.23.8):
-    dependencies:
-      web3-core: 4.3.2(bufferutil@4.0.8)(encoding@0.1.13)(utf-8-validate@5.0.10)
-      web3-eth: 4.6.0(bufferutil@4.0.8)(encoding@0.1.13)(typescript@5.4.5)(utf-8-validate@5.0.10)(zod@3.23.8)
-      web3-rpc-methods: 1.2.0(bufferutil@4.0.8)(encoding@0.1.13)(utf-8-validate@5.0.10)
-      web3-types: 1.6.0
-      web3-utils: 4.2.3
-      web3-validator: 2.0.5
-    transitivePeerDependencies:
-      - bufferutil
-      - encoding
-      - typescript
-      - utf-8-validate
-      - zod
-
-  web3-eth@1.10.4(encoding@0.1.13):
-    dependencies:
-      web3-core: 1.10.4(encoding@0.1.13)
-      web3-core-helpers: 1.10.4
-      web3-core-method: 1.10.4
-      web3-core-subscriptions: 1.10.4
-      web3-eth-abi: 1.10.4
-      web3-eth-accounts: 1.10.4(encoding@0.1.13)
-      web3-eth-contract: 1.10.4(encoding@0.1.13)
-      web3-eth-ens: 1.10.4(encoding@0.1.13)
-      web3-eth-iban: 1.10.4
-      web3-eth-personal: 1.10.4(encoding@0.1.13)
-      web3-net: 1.10.4(encoding@0.1.13)
-      web3-utils: 1.10.4
-    transitivePeerDependencies:
-      - encoding
-      - supports-color
-
-  web3-eth@4.5.0(bufferutil@4.0.8)(encoding@0.1.13)(typescript@5.4.5)(utf-8-validate@5.0.10)(zod@3.23.8):
-    dependencies:
-      setimmediate: 1.0.5
-      web3-core: 4.3.2(bufferutil@4.0.8)(encoding@0.1.13)(utf-8-validate@5.0.10)
-      web3-errors: 1.1.4
-      web3-eth-abi: 4.2.0(typescript@5.4.5)(zod@3.23.8)
-      web3-eth-accounts: 4.1.1
-      web3-net: 4.0.7(bufferutil@4.0.8)(encoding@0.1.13)(utf-8-validate@5.0.10)
-      web3-providers-ws: 4.0.7(bufferutil@4.0.8)(utf-8-validate@5.0.10)
-      web3-rpc-methods: 1.2.0(bufferutil@4.0.8)(encoding@0.1.13)(utf-8-validate@5.0.10)
-      web3-types: 1.5.0
-      web3-utils: 4.2.2
-      web3-validator: 2.0.5
-    transitivePeerDependencies:
-      - bufferutil
-      - encoding
-      - typescript
-      - utf-8-validate
-      - zod
-
-  web3-eth@4.6.0(bufferutil@4.0.8)(encoding@0.1.13)(typescript@5.4.5)(utf-8-validate@5.0.10)(zod@3.23.8):
-    dependencies:
-      setimmediate: 1.0.5
-      web3-core: 4.3.2(bufferutil@4.0.8)(encoding@0.1.13)(utf-8-validate@5.0.10)
-      web3-errors: 1.1.4
-      web3-eth-abi: 4.2.1(typescript@5.4.5)(zod@3.23.8)
-      web3-eth-accounts: 4.1.2
-      web3-net: 4.0.7(bufferutil@4.0.8)(encoding@0.1.13)(utf-8-validate@5.0.10)
-      web3-providers-ws: 4.0.7(bufferutil@4.0.8)(utf-8-validate@5.0.10)
-      web3-rpc-methods: 1.2.0(bufferutil@4.0.8)(encoding@0.1.13)(utf-8-validate@5.0.10)
-      web3-types: 1.6.0
-      web3-utils: 4.2.3
-      web3-validator: 2.0.5
-    transitivePeerDependencies:
-      - bufferutil
-      - encoding
-      - typescript
-      - utf-8-validate
-      - zod
-
-  web3-net@1.10.4(encoding@0.1.13):
-    dependencies:
-      web3-core: 1.10.4(encoding@0.1.13)
-      web3-core-method: 1.10.4
-      web3-utils: 1.10.4
-    transitivePeerDependencies:
-      - encoding
-      - supports-color
-
-  web3-net@4.0.7(bufferutil@4.0.8)(encoding@0.1.13)(utf-8-validate@5.0.10):
-    dependencies:
-      web3-core: 4.3.2(bufferutil@4.0.8)(encoding@0.1.13)(utf-8-validate@5.0.10)
-      web3-rpc-methods: 1.2.0(bufferutil@4.0.8)(encoding@0.1.13)(utf-8-validate@5.0.10)
-      web3-types: 1.6.0
-      web3-utils: 4.2.3
-    transitivePeerDependencies:
-      - bufferutil
-      - encoding
-      - utf-8-validate
-
-  web3-providers-http@1.10.4(encoding@0.1.13):
-    dependencies:
-      abortcontroller-polyfill: 1.7.5
-      cross-fetch: 4.0.0(encoding@0.1.13)
-      es6-promise: 4.2.8
-      web3-core-helpers: 1.10.4
-    transitivePeerDependencies:
-      - encoding
-
-  web3-providers-http@4.1.0(encoding@0.1.13):
-    dependencies:
-      cross-fetch: 4.0.0(encoding@0.1.13)
-      web3-errors: 1.1.4
-      web3-types: 1.5.0
-      web3-utils: 4.2.2
-    transitivePeerDependencies:
-      - encoding
-
-  web3-providers-ipc@1.10.4:
-    dependencies:
-      oboe: 2.1.5
-      web3-core-helpers: 1.10.4
-
-  web3-providers-ipc@4.0.7:
-    dependencies:
-      web3-errors: 1.1.4
-      web3-types: 1.6.0
-      web3-utils: 4.2.3
-    optional: true
-
-  web3-providers-ws@1.10.4:
-    dependencies:
-      eventemitter3: 4.0.4
-      web3-core-helpers: 1.10.4
-      websocket: 1.0.35
-    transitivePeerDependencies:
-      - supports-color
-
-  web3-providers-ws@4.0.7(bufferutil@4.0.8)(utf-8-validate@5.0.10):
-    dependencies:
-      '@types/ws': 8.5.3
-      isomorphic-ws: 5.0.0(ws@8.16.0(bufferutil@4.0.8)(utf-8-validate@5.0.10))
-      web3-errors: 1.1.4
-      web3-types: 1.5.0
-      web3-utils: 4.2.1
-      ws: 8.16.0(bufferutil@4.0.8)(utf-8-validate@5.0.10)
-    transitivePeerDependencies:
-      - bufferutil
-      - utf-8-validate
-
-  web3-rpc-methods@1.2.0(bufferutil@4.0.8)(encoding@0.1.13)(utf-8-validate@5.0.10):
-    dependencies:
-      web3-core: 4.3.2(bufferutil@4.0.8)(encoding@0.1.13)(utf-8-validate@5.0.10)
-      web3-types: 1.6.0
-      web3-validator: 2.0.5
-    transitivePeerDependencies:
-      - bufferutil
-      - encoding
-      - utf-8-validate
-
-  web3-shh@1.10.4(encoding@0.1.13):
-    dependencies:
-      web3-core: 1.10.4(encoding@0.1.13)
-      web3-core-method: 1.10.4
-      web3-core-subscriptions: 1.10.4
-      web3-net: 1.10.4(encoding@0.1.13)
-    transitivePeerDependencies:
-      - encoding
-      - supports-color
-
-  web3-types@1.5.0: {}
-
-  web3-types@1.6.0: {}
-
-  web3-utils@1.10.4:
-    dependencies:
-      '@ethereumjs/util': 8.1.0
-      bn.js: 5.2.1
-      ethereum-bloom-filters: 1.0.10
-      ethereum-cryptography: 2.1.3
-      ethjs-unit: 0.1.6
-      number-to-bn: 1.7.0
-      randombytes: 2.1.0
-      utf8: 3.0.0
-
-  web3-utils@4.2.1:
-    dependencies:
-      ethereum-cryptography: 2.1.3
-      eventemitter3: 5.0.1
-      web3-errors: 1.1.4
-      web3-types: 1.5.0
-      web3-validator: 2.0.4
-
-  web3-utils@4.2.2:
-    dependencies:
-      ethereum-cryptography: 2.1.3
-      eventemitter3: 5.0.1
-      web3-errors: 1.1.4
-      web3-types: 1.5.0
-      web3-validator: 2.0.5
-
-  web3-utils@4.2.3:
-    dependencies:
-      ethereum-cryptography: 2.1.3
-      eventemitter3: 5.0.1
-      web3-errors: 1.1.4
-      web3-types: 1.6.0
-      web3-validator: 2.0.5
-
-  web3-validator@2.0.4:
-    dependencies:
-      ethereum-cryptography: 2.1.3
-      util: 0.12.5
-      web3-errors: 1.1.4
-      web3-types: 1.5.0
-      zod: 3.23.8
-
-  web3-validator@2.0.5:
-    dependencies:
-      ethereum-cryptography: 2.1.3
-      util: 0.12.5
-      web3-errors: 1.1.4
-      web3-types: 1.5.0
-      zod: 3.23.8
-
-  web3@1.10.4(bufferutil@4.0.8)(encoding@0.1.13)(utf-8-validate@5.0.10):
-    dependencies:
-      web3-bzz: 1.10.4(bufferutil@4.0.8)(utf-8-validate@5.0.10)
-      web3-core: 1.10.4(encoding@0.1.13)
-      web3-eth: 1.10.4(encoding@0.1.13)
-      web3-eth-personal: 1.10.4(encoding@0.1.13)
-      web3-net: 1.10.4(encoding@0.1.13)
-      web3-shh: 1.10.4(encoding@0.1.13)
-      web3-utils: 1.10.4
-    transitivePeerDependencies:
-      - bufferutil
-      - encoding
-      - supports-color
-      - utf-8-validate
-
-  web3@4.8.0(bufferutil@4.0.8)(encoding@0.1.13)(typescript@5.4.5)(utf-8-validate@5.0.10)(zod@3.23.8):
-    dependencies:
-      web3-core: 4.3.2(bufferutil@4.0.8)(encoding@0.1.13)(utf-8-validate@5.0.10)
-      web3-errors: 1.1.4
-      web3-eth: 4.6.0(bufferutil@4.0.8)(encoding@0.1.13)(typescript@5.4.5)(utf-8-validate@5.0.10)(zod@3.23.8)
-      web3-eth-abi: 4.2.1(typescript@5.4.5)(zod@3.23.8)
-      web3-eth-accounts: 4.1.2
-      web3-eth-contract: 4.4.0(bufferutil@4.0.8)(encoding@0.1.13)(typescript@5.4.5)(utf-8-validate@5.0.10)(zod@3.23.8)
-      web3-eth-ens: 4.2.0(bufferutil@4.0.8)(encoding@0.1.13)(typescript@5.4.5)(utf-8-validate@5.0.10)(zod@3.23.8)
-      web3-eth-iban: 4.0.7
-      web3-eth-personal: 4.0.8(bufferutil@4.0.8)(encoding@0.1.13)(typescript@5.4.5)(utf-8-validate@5.0.10)(zod@3.23.8)
-      web3-net: 4.0.7(bufferutil@4.0.8)(encoding@0.1.13)(utf-8-validate@5.0.10)
-      web3-providers-http: 4.1.0(encoding@0.1.13)
-      web3-providers-ws: 4.0.7(bufferutil@4.0.8)(utf-8-validate@5.0.10)
-      web3-rpc-methods: 1.2.0(bufferutil@4.0.8)(encoding@0.1.13)(utf-8-validate@5.0.10)
-      web3-types: 1.6.0
-      web3-utils: 4.2.3
-      web3-validator: 2.0.5
-    transitivePeerDependencies:
-      - bufferutil
-      - encoding
-      - typescript
-      - utf-8-validate
-      - zod
-
-  webidl-conversions@3.0.1: {}
-
-  webidl-conversions@7.0.0: {}
-
-  websocket@1.0.35:
-    dependencies:
-      bufferutil: 4.0.8
-      debug: 2.6.9
-      es5-ext: 0.10.64
-      typedarray-to-buffer: 3.1.5
-      utf-8-validate: 5.0.10
-      yaeti: 0.0.6
-    transitivePeerDependencies:
-      - supports-color
-
-  whatwg-encoding@3.1.1:
-    dependencies:
-      iconv-lite: 0.6.3
-
-  whatwg-mimetype@4.0.0: {}
-
-  whatwg-url@14.0.0:
-    dependencies:
-      tr46: 5.0.0
-      webidl-conversions: 7.0.0
-
-  whatwg-url@5.0.0:
-    dependencies:
-      tr46: 0.0.3
-      webidl-conversions: 3.0.1
-
-  which-boxed-primitive@1.0.2:
-    dependencies:
-      is-bigint: 1.0.4
-      is-boolean-object: 1.1.2
-      is-number-object: 1.0.7
-      is-string: 1.0.7
-      is-symbol: 1.0.4
-
-  which-collection@1.0.2:
-    dependencies:
-      is-map: 2.0.3
-      is-set: 2.0.3
-      is-weakmap: 2.0.2
-      is-weakset: 2.0.3
-
-  which-typed-array@1.1.14:
-    dependencies:
-      available-typed-arrays: 1.0.6
-      call-bind: 1.0.7
-      for-each: 0.3.3
-      gopd: 1.0.1
-      has-tostringtag: 1.0.2
-
-  which@2.0.2:
-    dependencies:
-      isexe: 2.0.0
-
-  why-is-node-running@2.2.2:
-    dependencies:
-      siginfo: 2.0.0
-      stackback: 0.0.2
-
-  wide-align@1.1.5:
-    dependencies:
-      string-width: 4.2.3
-    optional: true
-
-  workerpool@6.2.1: {}
-
-  wrap-ansi@6.2.0:
-    dependencies:
-      ansi-styles: 4.3.0
-      string-width: 4.2.3
-      strip-ansi: 6.0.1
-
-  wrap-ansi@7.0.0:
-    dependencies:
-      ansi-styles: 4.3.0
-      string-width: 4.2.3
-      strip-ansi: 6.0.1
-
-  wrap-ansi@8.1.0:
-    dependencies:
-      ansi-styles: 6.2.1
-      string-width: 5.1.2
-      strip-ansi: 7.1.0
-
-  wrappy@1.0.2: {}
-
-  ws@3.3.3(bufferutil@4.0.8)(utf-8-validate@5.0.10):
-    dependencies:
-      async-limiter: 1.0.1
-      safe-buffer: 5.1.2
-      ultron: 1.1.1
-    optionalDependencies:
-      bufferutil: 4.0.8
-      utf-8-validate: 5.0.10
-
-  ws@8.13.0(bufferutil@4.0.8)(utf-8-validate@5.0.10):
-    optionalDependencies:
-      bufferutil: 4.0.8
-      utf-8-validate: 5.0.10
-
-  ws@8.16.0(bufferutil@4.0.8)(utf-8-validate@5.0.10):
-    optionalDependencies:
-      bufferutil: 4.0.8
-      utf-8-validate: 5.0.10
-
-  ws@8.17.0(bufferutil@4.0.8)(utf-8-validate@5.0.10):
-    optionalDependencies:
-      bufferutil: 4.0.8
-      utf-8-validate: 5.0.10
-
-  ws@8.5.0(bufferutil@4.0.8)(utf-8-validate@5.0.10):
-    optionalDependencies:
-      bufferutil: 4.0.8
-      utf-8-validate: 5.0.10
-
-  xhr-request-promise@0.1.3:
-    dependencies:
-      xhr-request: 1.1.0
-
-  xhr-request@1.1.0:
     dependencies:
       buffer-to-arraybuffer: 0.0.5
       object-assign: 4.1.1
@@ -13279,56 +11453,95 @@
       timed-out: 4.0.1
       url-set-query: 1.0.0
       xhr: 2.6.0
-
-  xhr@2.6.0:
+    dev: false
+
+  /xhr@2.6.0:
+    resolution: {integrity: sha512-/eCGLb5rxjx5e3mF1A7s+pLlR6CGyqWN91fv1JgER5mVWg1MZmlhBvy9kjcsOdRk8RrIujotWyJamfyrp+WIcA==}
     dependencies:
       global: 4.4.0
       is-function: 1.0.2
       parse-headers: 2.0.5
       xtend: 4.0.2
-
-  xml-name-validator@5.0.0: {}
-
-  xmlchars@2.2.0: {}
-
-  xtend@4.0.2: {}
-
-  xxhashjs@0.2.2:
+    dev: false
+
+  /xml-name-validator@5.0.0:
+    resolution: {integrity: sha512-EvGK8EJ3DhaHfbRlETOWAS5pO9MZITeauHKJyb8wyajUfQUenkIg2MvLDTZ4T/TgIcm3HU0TFBgWWboAZ30UHg==}
+    engines: {node: '>=18'}
+    dev: false
+
+  /xmlchars@2.2.0:
+    resolution: {integrity: sha512-JZnDKK8B0RCDw84FNdDAIpZK+JuJw+s7Lz8nksI7SIuU3UXJJslUthsi+uWBUYOwPFwW7W7PRLRfUKpxjtjFCw==}
+    dev: false
+
+  /xtend@4.0.2:
+    resolution: {integrity: sha512-LKYU1iAXJXUgAXn9URjiu+MWhyUXHsvfp7mcuYm9dSUKK0/CjtrUwFAxD82/mCWbtLsGjFIad0wIsod4zrTAEQ==}
+    engines: {node: '>=0.4'}
+    dev: false
+
+  /xxhashjs@0.2.2:
+    resolution: {integrity: sha512-AkTuIuVTET12tpsVIQo+ZU6f/qDmKuRUcjaqR+OIvm+aCBsZ95i7UVY5WJ9TMsSaZ0DA2WxoZ4acu0sPH+OKAw==}
     dependencies:
       cuint: 0.2.2
-
-  y18n@5.0.8: {}
-
-  yaeti@0.0.6: {}
-
-  yallist@3.1.1: {}
-
-  yallist@4.0.0: {}
-
-  yaml@2.4.2: {}
-
-  yargs-parser@20.2.4: {}
-
-  yargs-parser@21.1.1: {}
-
-  yargs-unparser@2.0.0:
+    dev: false
+
+  /y18n@5.0.8:
+    resolution: {integrity: sha512-0pfFzegeDWJHJIAmTLRP2DwHjdF5s7jo9tuztdQxAhINCdvS+3nGINqPd00AphqJR/0LhANUS6/+7SCb98YOfA==}
+    engines: {node: '>=10'}
+
+  /yaeti@0.0.6:
+    resolution: {integrity: sha512-MvQa//+KcZCUkBTIC9blM+CU9J2GzuTytsOUwf2lidtvkx/6gnEp1QvJv34t9vdjhFmha/mUiNDbN0D0mJWdug==}
+    engines: {node: '>=0.10.32'}
+    dev: false
+
+  /yallist@3.1.1:
+    resolution: {integrity: sha512-a4UGQaWPH59mOXUYnAG2ewncQS4i4F43Tv3JoAM+s2VDAmS9NsK8GpDMLrCHPksFT7h3K6TOoUNn2pb7RoXx4g==}
+    dev: false
+
+  /yallist@4.0.0:
+    resolution: {integrity: sha512-3wdGidZyq5PB084XLES5TpOSRA3wjXAlIWMhum2kRcv/41Sn2emQ0dycQW4uZXLejwKvg6EsvbdlVL+FYEct7A==}
+    dev: false
+
+  /yaml@2.4.2:
+    resolution: {integrity: sha512-B3VqDZ+JAg1nZpaEmWtTXUlBneoGx6CPM9b0TENK6aoSu5t73dItudwdgmi6tHlIZZId4dZ9skcAQ2UbcyAeVA==}
+    engines: {node: '>= 14'}
+    hasBin: true
+    dev: false
+
+  /yargs-parser@20.2.4:
+    resolution: {integrity: sha512-WOkpgNhPTlE73h4VFAFsOnomJVaovO8VqLDzy5saChRBFQFBoMYirowyW+Q9HB4HFF4Z7VZTiG3iSzJJA29yRA==}
+    engines: {node: '>=10'}
+    dev: false
+
+  /yargs-parser@21.1.1:
+    resolution: {integrity: sha512-tVpsJW7DdjecAiFpbIB1e3qxIQsE6NoPc5/eTdrbbIC4h0LVsWhnoa3g+m2HclBIujHzsxZ4VJVA+GUuc2/LBw==}
+    engines: {node: '>=12'}
+
+  /yargs-unparser@2.0.0:
+    resolution: {integrity: sha512-7pRTIA9Qc1caZ0bZ6RYRGbHJthJWuakf+WmHK0rVeLkNrrGhfoabBNdue6kdINI6r4if7ocq9aD/n7xwKOdzOA==}
+    engines: {node: '>=10'}
     dependencies:
       camelcase: 6.3.0
       decamelize: 4.0.0
       flat: 5.0.2
       is-plain-obj: 2.1.0
-
-  yargs@16.2.0:
+    dev: false
+
+  /yargs@16.2.0:
+    resolution: {integrity: sha512-D1mvvtDG0L5ft/jGWkLpG1+m0eQxOfaBvTNELraWj22wSVUMWxZUvYgJYcKh6jGGIkJFhH4IZPQhR4TKpc8mBw==}
+    engines: {node: '>=10'}
     dependencies:
       cliui: 7.0.4
-      escalade: 3.1.2
+      escalade: 3.1.1
       get-caller-file: 2.0.5
       require-directory: 2.1.1
       string-width: 4.2.3
       y18n: 5.0.8
       yargs-parser: 20.2.4
-
-  yargs@17.7.2:
+    dev: false
+
+  /yargs@17.7.2:
+    resolution: {integrity: sha512-7dSzzRQ++CKnNI/krKnYRV7JKKPUXMEh61soaHKg9mrWEhzFWhFnxPxGl+69cD1Ou63C13NUPCnmIcrvqCuM6w==}
+    engines: {node: '>=12'}
     dependencies:
       cliui: 8.0.1
       escalade: 3.1.1
@@ -13338,11 +11551,24 @@
       y18n: 5.0.8
       yargs-parser: 21.1.1
 
-  yn@3.1.1: {}
-
-  yocto-queue@0.1.0: {}
-
-<<<<<<< HEAD
+  /yn@3.1.1:
+    resolution: {integrity: sha512-Ux4ygGWsu2c7isFWe8Yu1YluJmqVhxqK2cLXNQA5AcC3QfbGNpM7fu0Y8b/z16pXLnFxZYvWhd3fhBY9DLmC6Q==}
+    engines: {node: '>=6'}
+    dev: false
+
+  /yocto-queue@0.1.0:
+    resolution: {integrity: sha512-rVksvsnNCdJ/ohGc6xgPwyN8eheCxsiLM8mxuE/t/mOVqJewPuO1miLpTHQiRgTKCLexL4MeAFVagts7HmNZ2Q==}
+    engines: {node: '>=10'}
+
+  /yocto-queue@1.0.0:
+    resolution: {integrity: sha512-9bnSc/HEW2uRy67wc+T8UwauLuPJVn28jb+GtJY16iiKWyvmYJRXVT4UamsAEGQfPohgr2q4Tq0sQbQlxTfi1g==}
+    engines: {node: '>=12.20'}
+    dev: false
+
+  /zod@3.22.4:
+    resolution: {integrity: sha512-iC+8Io04lddc+mVqQ9AZ7OQ2MrUKGN+oIQyq1vemgt46jwCwLfhq7/pwnBnNXXXZb8VTVLKwp9EDkx+ryxIWmg==}
+    dev: false
+
   github.com/aurora-is-near/eth-object/a84d1420fdde87a768b96c6a3b3d0ee435998f72:
     resolution: {tarball: https://codeload.github.com/aurora-is-near/eth-object/tar.gz/a84d1420fdde87a768b96c6a3b3d0ee435998f72}
     name: eth-object
@@ -13367,9 +11593,4 @@
       js-sha3: 0.8.0
       rlp: 2.2.7
       safe-buffer: 5.2.1
-    dev: false
-=======
-  yocto-queue@1.0.0: {}
-
-  zod@3.23.8: {}
->>>>>>> a814c93b
+    dev: false