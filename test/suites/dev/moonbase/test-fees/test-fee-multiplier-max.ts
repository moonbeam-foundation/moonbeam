--- conflicted
+++ resolved
@@ -139,11 +139,7 @@
         blockNumber = (await context.polkadotJs().rpc.chain.getHeader()).number.toBigInt();
         baseFeePerGas = (await context.viem().getBlock({ blockNumber: blockNumber }))
           .baseFeePerGas!;
-<<<<<<< HEAD
         expect(baseFeePerGas).to.equal(124_827_138_789_567n);
-=======
-        expect(baseFeePerGas).to.equal(124_752_134_188_357n);
->>>>>>> f63af52b
 
         const rawSigned = await createEthersTransaction(context, {
           to: contractAddress,
@@ -175,11 +171,7 @@
         expect(withdrawEvents?.length).to.equal(1);
         const withdrawEvent = withdrawEvents![0];
         const amount = withdrawEvent.event.data.amount.toBigInt();
-<<<<<<< HEAD
         expect(amount).to.equal(11_875_055_367_329_087_844n);
-=======
-        expect(amount).to.equal(11_867_920_029_606_778_124n);
->>>>>>> f63af52b
       },
     });
   },
