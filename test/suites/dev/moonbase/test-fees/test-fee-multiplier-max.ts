import "@moonbeam-network/api-augment/moonbase";
import { beforeEach, describeSuite, expect, deployCreateCompiledContract } from "@moonwall/cli";
import { alith, baltathar, createEthersTransaction } from "@moonwall/util";
import { nToHex } from "@polkadot/util";
import { encodeFunctionData } from "viem";

// Note on the values from 'transactionPayment.nextFeeMultiplier': this storage item is actually a
// FixedU128, which is basically a u128 with an implicit denominator of 10^18. However, this
// denominator is omitted when it is queried through the API, leaving some very large numbers.
//
// To make sense of them, basically remove 18 zeroes (divide by 10^18). This will give you the
// number used internally by transaction-payment for fee calculations.

describeSuite({
  id: "D011602",
  title: "Max Fee Multiplier",
  foundationMethods: "dev",
  testCases: ({ context, it, log }) => {
    beforeEach(async () => {
      const MULTIPLIER_STORAGE_KEY = context
        .polkadotJs()
        .query.transactionPayment.nextFeeMultiplier.key(0)
        .toString();

      const U128_MAX = 340282366920938463463374607431768211455n;

      // set transaction-payment's multiplier to something above max in storage. on the next round,
      // it should enforce its upper bound and reset it.
      await context
        .polkadotJs()
        .tx.sudo.sudo(
          context
            .polkadotJs()
            .tx.system.setStorage([
              [MULTIPLIER_STORAGE_KEY, nToHex(U128_MAX, { isLe: true, bitLength: 128 })],
            ])
        )
        .signAndSend(alith);
      await context.createBlock();
    });

    it({
      id: "T01",
      title: "should enforce upper bound",
      test: async function () {
        // we set it to u128_max, but the max should have been enforced in on_finalize()
        const multiplier = (
          await context.polkadotJs().query.transactionPayment.nextFeeMultiplier()
        ).toBigInt();
        expect(multiplier).toBe(100_000_000_000_000_000_000_000n);
        const gasPrice = await context.viem().getGasPrice();
        expect(gasPrice).toBe(125_000_000_000_000n);
      },
    });

    it({
      id: "T02",
      title: "should have spendable runtime upgrade",
      test: async () => {
        const multiplier = (
          await context.polkadotJs().query.transactionPayment.nextFeeMultiplier()
        ).toBigInt();
        expect(multiplier).to.equal(100_000_000_000_000_000_000_000n);

        const initialBalance = (
          await context.polkadotJs().query.system.account(baltathar.address as string)
        ).data.free.toBigInt();

        // generate a mock runtime upgrade hex string
        const size = 4194304; // 2MB bytes represented in hex
        const hex = "0x" + "F".repeat(size);

        // send an enactAuthorizedUpgrade. we expect this to fail, but we just want to see that it
        // was included in a block (not rejected) and was charged based on its length
        await context
          .polkadotJs()
          .tx.parachainSystem.enactAuthorizedUpgrade(hex)
          .signAndSend(baltathar);
        await context.createBlock();

        const afterBalance = (
          await context.polkadotJs().query.system.account(baltathar.address as string)
        ).data.free.toBigInt();

        // note that this is not really affected by the high multiplier because most of its fee is
        // derived from the length_fee, which is not scaled by the multiplier
<<<<<<< HEAD
        expect(initialBalance - afterBalance).to.equal(449_284_789_462_127_813_277n);
=======
        // ~/4 to compensate for the ref time XCM fee changes
        // Previous value: 449_284_776_265_723_667_008n
        expect(initialBalance - afterBalance).to.equal(119_241_285_640_723_667_008n);
>>>>>>> c6a71e5a
      },
    });

    it({
      id: "T03",
      title: "should have spendable fill_block",
      test: async () => {
        const multiplier = (
          await context.polkadotJs().query.transactionPayment.nextFeeMultiplier()
        ).toBigInt();
        expect(multiplier).to.equal(100_000_000_000_000_000_000_000n);

        // fill_block will not charge its full amount for us, but we can inspect the initial balance
        // withdraw event to see what it would charge. it is root only and will refund if not called
        // by root, but sudo will also cause a refund.

        const fillAmount = 600_000_000; // equal to 60% Perbill

        const { block, result } = await context.createBlock(
          context.polkadotJs().tx.rootTesting.fillBlock(fillAmount),
          { allowFailures: true }
        );

        // grab the first withdraw event and hope it's the right one...
        const withdrawEvent = result?.events.filter(({ event }) => event.method == "Withdraw")[0];
        const amount = withdrawEvent.event.data.amount.toBigInt();
<<<<<<< HEAD
        expect(amount).to.equal(6_000_000_012_599_000_970_299n);
=======
        // ~/4 to compensate for the ref time XCM fee changes
        // Previous value: 6_000_000_012_598_000_941_192n
        expect(amount).to.equal(1_500_000_003_223_000_941_192n);
>>>>>>> c6a71e5a
      },
    });

    // similar to tests in test-contract-fibonacci.ts, which implements an Ethereum txn which uses
    // most of the block gas limit. This is done with the fee at its max, however.
    it({
      id: "T04",
      title: "fibonacci[370] should be spendable",
      test: async function () {
        let blockNumber = (await context.polkadotJs().rpc.chain.getHeader()).number.toBigInt();
        let baseFeePerGas = (await context.viem().getBlock({ blockNumber: blockNumber }))
          .baseFeePerGas!;
        expect(baseFeePerGas).to.equal(125_000_000_000_000n);

        const {
          hash: createTxHash,
          contractAddress,
          abi: contractAbi,
        } = await deployCreateCompiledContract(context, "Fibonacci");

        const receipt = await context.viem().getTransactionReceipt({ hash: createTxHash });
        expect(receipt.status).toBe("success");

        // the multiplier (and thereby base_fee) will have decreased very slightly...
        blockNumber = (await context.polkadotJs().rpc.chain.getHeader()).number.toBigInt();
        baseFeePerGas = (await context.viem().getBlock({ blockNumber: blockNumber }))
          .baseFeePerGas!;
        expect(baseFeePerGas).to.equal(124_827_007_821_127n);

        const rawSigned = await createEthersTransaction(context, {
          to: contractAddress,
          data: encodeFunctionData({
            abi: contractAbi,
            functionName: "fib2",
            args: [370],
          }),
          gasLimit: 95132, // Replace this if OPCODE prices change
          gasPrice: baseFeePerGas,
          txnType: "legacy",
        });
        const { result: interactionResult } = await context.createBlock(rawSigned);

        const receipt2 = await context
          .viem("public")
          .getTransactionReceipt({ hash: interactionResult!.hash as `0x${string}` });
        expect(receipt2.status).toBe("success");

        const successEvent = interactionResult?.events.filter(
          ({ event }) => event.method == "ExtrinsicSuccess"
        )[0];
        const weight = successEvent.event.data.dispatchInfo.weight.refTime.toBigInt();
        expect(weight).to.equal(1_734_300_000n);

        const withdrawEvents = interactionResult?.events.filter(
          ({ event }) => event.method == "Withdraw"
        );
        expect(withdrawEvents?.length).to.equal(1);
        const withdrawEvent = withdrawEvents![0];
        const amount = withdrawEvent.event.data.amount.toBigInt();
        expect(amount).to.equal(11_875_042_908_039_453_764n);
      },
    });
  },
});<|MERGE_RESOLUTION|>--- conflicted
+++ resolved
@@ -84,13 +84,9 @@
 
         // note that this is not really affected by the high multiplier because most of its fee is
         // derived from the length_fee, which is not scaled by the multiplier
-<<<<<<< HEAD
-        expect(initialBalance - afterBalance).to.equal(449_284_789_462_127_813_277n);
-=======
         // ~/4 to compensate for the ref time XCM fee changes
         // Previous value: 449_284_776_265_723_667_008n
-        expect(initialBalance - afterBalance).to.equal(119_241_285_640_723_667_008n);
->>>>>>> c6a71e5a
+        expect(initialBalance - afterBalance).to.equal(119_241_298_837_127_813_277n);
       },
     });
 
@@ -117,13 +113,9 @@
         // grab the first withdraw event and hope it's the right one...
         const withdrawEvent = result?.events.filter(({ event }) => event.method == "Withdraw")[0];
         const amount = withdrawEvent.event.data.amount.toBigInt();
-<<<<<<< HEAD
-        expect(amount).to.equal(6_000_000_012_599_000_970_299n);
-=======
         // ~/4 to compensate for the ref time XCM fee changes
         // Previous value: 6_000_000_012_598_000_941_192n
-        expect(amount).to.equal(1_500_000_003_223_000_941_192n);
->>>>>>> c6a71e5a
+        expect(amount).to.equal(1_500_000_003_224_000_970_299n);
       },
     });
 
