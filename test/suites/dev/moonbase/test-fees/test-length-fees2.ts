--- conflicted
+++ resolved
@@ -63,16 +63,12 @@
         const modexp_min_cost = 200n * 20n; // see MIN_GAS_COST in frontier's modexp precompile
         const entire_fee = non_zero_byte_fee + zero_byte_fee + base_ethereum_fee + modexp_min_cost;
         // the gas used should be the maximum of the legacy gas and the pov gas
-<<<<<<< HEAD
-        const expected = BigInt(Math.max(Number(entire_fee), 3897 * GAS_LIMIT_POV_RATIO));
-=======
         const expected = BigInt(
           Math.max(
             Number(entire_fee),
             3821 * Number(constants.GAS_PER_POV_BYTES.get(specVersion.toNumber()))
           )
         );
->>>>>>> 7143d65b
         expect(receipt.gasUsed, "gasUsed does not match manual calculation").toBe(expected);
       },
     });
