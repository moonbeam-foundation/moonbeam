import "@moonbeam-network/api-augment";
import { beforeAll, deployCreateCompiledContract, describeSuite, expect } from "@moonwall/cli";
import {
  BALTATHAR_ADDRESS,
  BALTATHAR_PRIVATE_KEY,
  CHARLETH_ADDRESS,
  alith,
  createViemTransaction,
} from "@moonwall/util";
import type { u128 } from "@polkadot/types-codec";
import type { PalletAssetsAssetAccount, PalletAssetsAssetDetails } from "@polkadot/types/lookup";
import { type Abi, encodeFunctionData } from "viem";
import { mockOldAssetBalance } from "../../../../helpers";

describeSuite({
  id: "D012807",
  title: "Precompiles - Assets-ERC20 Wasm",
  foundationMethods: "dev",
  testCases: ({ context, it, log }) => {
    let assetId: u128;
    let erc20Abi: Abi;
    let erc20InstanceAddress: `0x${string}`;
    const ASSET_ID = 42259045809535163221576417993425387648n;
    const ADDRESS_ERC20 = "0xFfFFfFff1FcaCBd218EDc0EbA20Fc2308C778080" as `0x${string}`;
    const SELECTORS = {
      balanceOf: "70a08231",
      totalSupply: "18160ddd",
      approve: "095ea7b3",
      allowance: "dd62ed3e",
      transfer: "a9059cbb",
      transferFrom: "23b872dd",
      logApprove: "0x8c5be1e5ebec7d5bd14f71427d1e84f3dd0314c0f7b2291e5b200ac8c7c3b925",
      logTransfer: "0xddf252ad1be2c89b69c2b068fc378daa952ba7f163c4a11628f55a4df523b3ef",
    };

    beforeAll(async () => {
      // We need to mint units with sudo.setStorage, as we dont have xcm mocker yet
      // And we need relay tokens for issuing a transaction to be executed in the relay
      const balance = context.polkadotJs().createType("Balance", 100000000000000);
      const assetBalance: PalletAssetsAssetAccount = context
        .polkadotJs()
        .createType("PalletAssetsAssetAccount", {
          balance: balance,
        });

      assetId = context.polkadotJs().createType("u128", ASSET_ID);
      const assetDetails: PalletAssetsAssetDetails = context
        .polkadotJs()
        .createType("PalletAssetsAssetDetails", {
          supply: balance,
        });

      const { abi, contractAddress } = await deployCreateCompiledContract(context, "ERC20Instance");
      erc20Abi = abi;
      erc20InstanceAddress = contractAddress;
      // We fund the contract address with this test
      await mockOldAssetBalance(
        context,
        assetBalance,
        assetDetails,
        alith,
        assetId,
        erc20InstanceAddress,
        true
      );
    });

    it({
      id: "T01",
      title: "allows to approve transfer and use transferFrom from contract calls",
      test: async function () {
        // Create approval
        const blockAlith = await context.createBlock(
          createViemTransaction(context, {
            to: erc20InstanceAddress,
            data: encodeFunctionData({
              functionName: "approve",
              abi: erc20Abi,
              args: [BALTATHAR_ADDRESS, 1000],
            }),
          })
        );

        const receiptAlith = await context
          .viem("public")
          .getTransactionReceipt({ hash: blockAlith.result?.hash as `0x${string}` });

        expect(receiptAlith.status).to.equal("success");
        expect(receiptAlith.logs.length).to.eq(1);
        expect(receiptAlith.logs[0].address.toLowerCase()).to.eq(ADDRESS_ERC20.toLowerCase());
        expect(receiptAlith.logs[0].topics.length).to.eq(3);
        expect(receiptAlith.logs[0].topics[0]).to.eq(SELECTORS.logApprove);

        const approvals = await context
          .polkadotJs()
          .query.assets.approvals(assetId.toU8a(), erc20InstanceAddress, BALTATHAR_ADDRESS);

        expect(approvals.unwrap().amount.toBigInt()).to.equal(1000n);
        // We are gonna spend 1000 from contractInstanceAddress to send it to charleth
        // Since this is a regular call, it will take contractInstanceAddress as msg.sender
        // thus from & to will be the same, and approval wont be touched
        const blockBaltathar = await context.createBlock(
          createViemTransaction(context, {
            privateKey: BALTATHAR_PRIVATE_KEY,
            to: erc20InstanceAddress,
            data: encodeFunctionData({
              abi: erc20Abi,
              functionName: "transferFrom",
              args: [erc20InstanceAddress, CHARLETH_ADDRESS, 1000],
            }),
          })
        );

        const receiptBaltathar = await context
          .viem("public")
          .getTransactionReceipt({ hash: blockBaltathar.result?.hash as `0x${string}` });

        expect(receiptBaltathar.logs.length).to.eq(1);
        expect(receiptBaltathar.logs[0].address.toLowerCase()).to.eq(ADDRESS_ERC20.toLowerCase());
        expect(receiptBaltathar.logs[0].topics.length).to.eq(3);
        expect(receiptBaltathar.logs[0].topics[0]).to.eq(SELECTORS.logTransfer);
        expect(receiptBaltathar.status).to.equal("success");

        // approvals are untouched
        const newApprovals = await context
          .polkadotJs()
          .query.assets.approvals(assetId.toU8a(), erc20InstanceAddress, BALTATHAR_ADDRESS);
        expect(newApprovals.unwrap().amount.toBigInt()).to.equal(1000n);

        const estimatedGas = await context.viem().estimateGas({
          account: BALTATHAR_ADDRESS,
          to: ADDRESS_ERC20,
          data: encodeFunctionData({
            abi: erc20Abi,
            functionName: "transferFrom",
            args: [erc20InstanceAddress, CHARLETH_ADDRESS, 1000],
          }),
        });

        // Snapshot estimated gas
<<<<<<< HEAD
        expect(estimatedGas).toMatchInlineSnapshot(`113670n`);
=======
        expect(estimatedGas).toMatchInlineSnapshot(`55823n`);
>>>>>>> 7143d65b

        // this time we call directly from Baltathar the ERC20 contract
        const directBlock = await context.createBlock(
          createViemTransaction(context, {
            privateKey: BALTATHAR_PRIVATE_KEY,
            gas: estimatedGas,
            to: ADDRESS_ERC20,
            data: encodeFunctionData({
              functionName: "transferFrom",
              abi: erc20Abi,
              args: [erc20InstanceAddress, CHARLETH_ADDRESS, 1000],
            }),
          })
        );

        const directReceipt = await context
          .viem("public")
          .getTransactionReceipt({ hash: directBlock.result?.hash as `0x${string}` });

        expect(directReceipt.logs.length).to.eq(1);
        expect(directReceipt.logs[0].address.toLowerCase()).to.eq(ADDRESS_ERC20.toLowerCase());
        expect(directReceipt.logs[0].topics.length).to.eq(3);
        expect(directReceipt.logs[0].topics[0]).to.eq(SELECTORS.logTransfer);
        expect(directReceipt.status).to.equal("success");

        // Approve amount is null now
        const directApprovals = await context
          .polkadotJs()
          .query.assets.approvals(assetId.toU8a(), erc20InstanceAddress, BALTATHAR_ADDRESS);
        expect(directApprovals.isNone).to.eq(true);

        // Charleth balance is 2000
        const charletBalance = await context
          .polkadotJs()
          .query.assets.account(assetId.toU8a(), CHARLETH_ADDRESS);
        expect(charletBalance.unwrap().balance.toBigInt()).to.equal(2000n);
      },
    });
  },
});<|MERGE_RESOLUTION|>--- conflicted
+++ resolved
@@ -138,11 +138,7 @@
         });
 
         // Snapshot estimated gas
-<<<<<<< HEAD
-        expect(estimatedGas).toMatchInlineSnapshot(`113670n`);
-=======
         expect(estimatedGas).toMatchInlineSnapshot(`55823n`);
->>>>>>> 7143d65b
 
         // this time we call directly from Baltathar the ERC20 contract
         const directBlock = await context.createBlock(
