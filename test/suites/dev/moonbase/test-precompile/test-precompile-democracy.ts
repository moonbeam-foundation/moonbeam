--- conflicted
+++ resolved
@@ -4,13 +4,8 @@
 import { notePreimagePrecompile } from "../../../../helpers";
 
 describeSuite({
-<<<<<<< HEAD
-  id: "D012737",
+  id: "D012937",
   title: "Governance - genesis and preimage",
-=======
-  id: "D012937",
-  title: "Democracy - genesis and preimage",
->>>>>>> c0246d8b
   foundationMethods: "dev",
   testCases: ({ context, it, log }) => {
     it({
