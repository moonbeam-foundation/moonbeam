--- conflicted
+++ resolved
@@ -9,11 +9,7 @@
 } from "../../../../helpers";
 
 describeSuite({
-<<<<<<< HEAD
   id: "D012853",
-=======
-  id: "D012953",
->>>>>>> 06031d12
   title: "Precompiles - Identity precompile - provide judgement",
   foundationMethods: "dev",
   testCases: ({ it, log, context }) => {
