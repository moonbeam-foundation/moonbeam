import "@moonbeam-network/api-augment";
import { describeSuite, expect, fetchCompiledContract } from "@moonwall/cli";
import {
  ALITH_ADDRESS,
  BALTATHAR_ADDRESS,
  BALTATHAR_PRIVATE_KEY,
  CHARLETH_ADDRESS,
  CHARLETH_PRIVATE_KEY,
  CONTRACT_PROXY_TYPE_ANY,
  CONTRACT_PROXY_TYPE_STAKING,
  FAITH_ADDRESS,
  FAITH_PRIVATE_KEY,
  GLMR,
  GOLIATH_ADDRESS,
  GOLIATH_PRIVATE_KEY,
  PRECOMPILE_NATIVE_ERC20_ADDRESS,
  PRECOMPILE_PROXY_ADDRESS,
  alith,
  createViemTransaction,
} from "@moonwall/util";
import { encodeFunctionData, parseEther } from "viem";
import { generatePrivateKey, privateKeyToAccount } from "viem/accounts";
import { expectEVMResult } from "../../../../helpers";

describeSuite({
  id: "D012868",
  title: "Precompile - Proxy",
  foundationMethods: "dev",
  testCases: ({ it, log, context }) => {
    it({
      id: "T01",
      title: "should fail re-adding proxy account",
      test: async () => {
        await context.writePrecompile!({
          precompileName: "Proxy",
          functionName: "addProxy",
          args: [GOLIATH_ADDRESS, CONTRACT_PROXY_TYPE_STAKING, 0],
          privateKey: FAITH_PRIVATE_KEY,
        });
        await context.createBlock();

        const rawTxn = await context.writePrecompile!({
          precompileName: "Proxy",
          functionName: "addProxy",
          args: [GOLIATH_ADDRESS, CONTRACT_PROXY_TYPE_STAKING, 0],
          privateKey: FAITH_PRIVATE_KEY,
          rawTxOnly: true,
          gas: 1_000_000n,
        });
        const { result } = await context.createBlock(rawTxn);
        expectEVMResult(result!.events, "Revert");
        expect(
          async () =>
            await context.writePrecompile!({
              precompileName: "Proxy",
              functionName: "addProxy",
              args: [GOLIATH_ADDRESS, CONTRACT_PROXY_TYPE_STAKING, 0],
              privateKey: FAITH_PRIVATE_KEY,
            })
        ).rejects.toThrowError("Cannot add more than one proxy");
      },
    });

    it({
      id: "T02",
      title: "should succeed with valid account",
      test: async () => {
        const rawTxn = await context.writePrecompile!({
          precompileName: "Proxy",
          functionName: "addProxy",
          args: [FAITH_ADDRESS, CONTRACT_PROXY_TYPE_STAKING, 0],
          rawTxOnly: true,
        });
        const { result } = await context.createBlock(rawTxn);
        expectEVMResult(result!.events, "Succeed");

        const proxyAddedEvents = result!.events.reduce((acc, e) => {
          if (context.polkadotJs().events.proxy.ProxyAdded.is(e.event)) {
            acc.push({
              account: e.event.data[0].toString(),
              proxyType: e.event.data[2].toHuman(),
            });
          }
          return acc;
        }, []);

        expect(proxyAddedEvents).to.deep.equal([
          {
            account: ALITH_ADDRESS,
            proxyType: "Staking",
          },
        ]);
      },
    });

    it({
      id: "T03",
      title: "should fail if no existing proxy",
      test: async () => {
        const randomAddress = privateKeyToAccount(generatePrivateKey()).address;

        const rawTxn = await context.writePrecompile!({
          precompileName: "Proxy",
          functionName: "removeProxy",
          args: [randomAddress, CONTRACT_PROXY_TYPE_STAKING, 0],
          rawTxOnly: true,
          gas: 1_000_000n,
        });
        const { result } = await context.createBlock(rawTxn);
        expectEVMResult(result!.events, "Revert");

        expect(
          async () =>
            await context.writePrecompile!({
              precompileName: "Proxy",
              functionName: "removeProxy",
              args: [randomAddress, CONTRACT_PROXY_TYPE_STAKING, 0],
            })
        ).rejects.toThrowError('Some("NotFound")');
      },
    });

    it({
      id: "T04",
      title: "should succeed removing proxy if it exists",
      test: async () => {
        const randomAddress = privateKeyToAccount(generatePrivateKey()).address;

        await context.writePrecompile!({
          precompileName: "Proxy",
          functionName: "addProxy",
          args: [randomAddress, CONTRACT_PROXY_TYPE_STAKING, 0],
        });
        await context.createBlock();

        const rawTxn = await context.writePrecompile!({
          precompileName: "Proxy",
          functionName: "removeProxy",
          args: [randomAddress, CONTRACT_PROXY_TYPE_STAKING, 0],
          rawTxOnly: true,
        });

        const expectEvents = [context.polkadotJs().events.proxy.ProxyRemoved];
        const { result } = await context.createBlock(rawTxn, { expectEvents, signer: alith });
        expectEVMResult(result!.events, "Succeed");
        const proxyRemovedEvents = result!.events.reduce((acc, e) => {
          if (context.polkadotJs().events.proxy.ProxyRemoved.is(e.event)) {
            acc.push({
              account: e.event.data[0].toString(),
              proxyType: e.event.data[2].toHuman(),
            });
          }
          return acc;
        }, []);

        expect(proxyRemovedEvents).to.deep.equal([
          {
            account: ALITH_ADDRESS,
            proxyType: "Staking",
          },
        ]);
      },
    });

    it({
      id: "T05",
      title: "should succeed removing all proxies even if none exist",
      test: async () => {
        const privateKey = generatePrivateKey();
        const randomAccount = privateKeyToAccount(privateKey);
        await context.createBlock(
          context.polkadotJs().tx.balances.transferAllowDeath(randomAccount.address, GLMR)
        );

        const rawTxn = await context.writePrecompile!({
          precompileName: "Proxy",
          functionName: "removeProxies",
          privateKey,
          rawTxOnly: true,
        });
        const { result } = await context.createBlock(rawTxn);
        expectEVMResult(result!.events, "Succeed");
      },
    });

    it({
      id: "T06",
      title: "should succeed removing all proxies",
      test: async () => {
        await context.writePrecompile!({
          precompileName: "Proxy",
          functionName: "addProxy",
          args: [BALTATHAR_ADDRESS, CONTRACT_PROXY_TYPE_STAKING, 0],
        });
        await context.createBlock();
        await context.writePrecompile!({
          precompileName: "Proxy",
          functionName: "addProxy",
          args: [CHARLETH_ADDRESS, CONTRACT_PROXY_TYPE_STAKING, 0],
        });
        await context.createBlock();

        const proxiesBefore = await context.polkadotJs().query.proxy.proxies(ALITH_ADDRESS);
        expect(proxiesBefore[0].length).toBeGreaterThanOrEqual(2);

        const rawTxn = await context.writePrecompile!({
          precompileName: "Proxy",
          functionName: "removeProxies",
          rawTxOnly: true,
        });
        const { result } = await context.createBlock(rawTxn);
        expectEVMResult(result!.events, "Succeed");

        const proxiesAfter = await context.polkadotJs().query.proxy.proxies(ALITH_ADDRESS);
        expect(proxiesAfter[0].isEmpty).toBe(true);
      },
    });

    it({
      id: "T07",
      title: "should fails if incorrect delay",
      test: async () => {
        const randomAccount = privateKeyToAccount(generatePrivateKey()).address;

        const rawTxn = await context.writePrecompile!({
          precompileName: "Proxy",
          functionName: "addProxy",
          args: [randomAccount, CONTRACT_PROXY_TYPE_STAKING, 0],
          rawTxOnly: true,
        });
        const { result } = await context.createBlock(rawTxn);
        expectEVMResult(result!.events, "Succeed");

        expect(
          await context.readPrecompile!({
            precompileName: "Proxy",
            functionName: "isProxy",
            args: [ALITH_ADDRESS, randomAccount, CONTRACT_PROXY_TYPE_STAKING, 2],
          })
        ).to.be.false;
      },
    });

    it({
      id: "T08",
      title: "should fails if incorrect proxyType",
      test: async () => {
        const randomAccount = privateKeyToAccount(generatePrivateKey()).address;

        const rawTxn = await context.writePrecompile!({
          precompileName: "Proxy",
          functionName: "addProxy",
          args: [randomAccount, CONTRACT_PROXY_TYPE_STAKING, 0],
          rawTxOnly: true,
        });
        const { result } = await context.createBlock(rawTxn);
        expectEVMResult(result!.events, "Succeed");

        expect(
          await context.readPrecompile!({
            precompileName: "Proxy",
            functionName: "isProxy",
            args: [ALITH_ADDRESS, randomAccount, CONTRACT_PROXY_TYPE_ANY, 0],
          })
        ).to.be.false;
      },
    });

    it({
      id: "T09",
      title: "should succeed if exists on read",
      test: async () => {
        const randomAccount = privateKeyToAccount(generatePrivateKey()).address;

        const rawTxn = await context.writePrecompile!({
          precompileName: "Proxy",
          functionName: "addProxy",
          args: [randomAccount, CONTRACT_PROXY_TYPE_STAKING, 0],
          rawTxOnly: true,
        });
        const { result } = await context.createBlock(rawTxn);
        expectEVMResult(result!.events, "Succeed");

        expect(
          await context.readPrecompile!({
            precompileName: "Proxy",
            functionName: "isProxy",
            args: [ALITH_ADDRESS, randomAccount, CONTRACT_PROXY_TYPE_STAKING, 0],
          })
        ).to.be.true;
      },
    });

    it({
      id: "T10",
      title: "shouldn't accept unknown proxy",
      test: async () => {
        const rawTxn = await context.writePrecompile!({
          precompileName: "Proxy",
          functionName: "proxy",
          args: [ALITH_ADDRESS, CHARLETH_ADDRESS, "0x00"],
          rawTxOnly: true,
          gas: 1_000_000n,
        });
        const { result } = await context.createBlock(rawTxn);
        expectEVMResult(result!.events, "Revert");

        expect(
          async () =>
            await context.writePrecompile!({
              precompileName: "Proxy",
              functionName: "proxy",
              args: [ALITH_ADDRESS, CHARLETH_ADDRESS, "0x00"],
            })
        ).rejects.toThrowError("Not proxy");
      },
    });

    it({
      id: "T11",
      title: "should accept known proxy",
      test: async () => {
        const privateKey = generatePrivateKey();
        const randomAccount = privateKeyToAccount(privateKey).address;

        const rawTxn = await context.writePrecompile!({
          precompileName: "Proxy",
          functionName: "addProxy",
          args: [BALTATHAR_ADDRESS, CONTRACT_PROXY_TYPE_ANY, 0],
          rawTxOnly: true,
        });
        const { result } = await context.createBlock(rawTxn);
        expectEVMResult(result!.events, "Succeed");

        const { abi } = fetchCompiledContract("Proxy");
        const rawTxn2 = await createViemTransaction(context, {
          to: PRECOMPILE_PROXY_ADDRESS,
          privateKey: BALTATHAR_PRIVATE_KEY,
          value: 1000n,
          data: encodeFunctionData({
            abi,
            functionName: "proxy",
            args: [ALITH_ADDRESS, randomAccount, "0x00"],
          }),
        });
        const { result: result2 } = await context.createBlock(rawTxn2);
        expectEVMResult(result2!.events, "Succeed");

        expect(await context.viem().getBalance({ address: randomAccount })).toBe(1000n);
      },
    });

    it({
      id: "T12",
      title: "shouldn't accept removed proxy",
      test: async () => {
        const privateKey = generatePrivateKey();
        const randomAccount = privateKeyToAccount(privateKey).address;

        const rawTxn = await context.writePrecompile!({
          precompileName: "Proxy",
          functionName: "addProxy",
          args: [CHARLETH_ADDRESS, CONTRACT_PROXY_TYPE_ANY, 0],
          rawTxOnly: true,
        });
        const { result } = await context.createBlock(rawTxn);
        expectEVMResult(result!.events, "Succeed");

        const rawTxn2 = await context.writePrecompile!({
          precompileName: "Proxy",
          functionName: "removeProxy",
          args: [CHARLETH_ADDRESS, CONTRACT_PROXY_TYPE_ANY, 0],
          rawTxOnly: true,
        });
        const { result: result2 } = await context.createBlock(rawTxn2);
        expectEVMResult(result2!.events, "Succeed");

        const { abi } = fetchCompiledContract("Proxy");
        const rawTxn3 = await createViemTransaction(context, {
          to: PRECOMPILE_PROXY_ADDRESS,
          privateKey: CHARLETH_PRIVATE_KEY,
          value: 1000n,
          skipEstimation: true,
          data: encodeFunctionData({
            abi,
            functionName: "proxy",
            args: [ALITH_ADDRESS, randomAccount, "0x00"],
          }),
        });
        const { result: result3 } = await context.createBlock(rawTxn3);
        expectEVMResult(result3!.events, "Revert");

        expect(
          async () =>
            await createViemTransaction(context, {
              to: PRECOMPILE_PROXY_ADDRESS,
              privateKey: CHARLETH_PRIVATE_KEY,
              value: 1000n,
              data: encodeFunctionData({
                abi,
                functionName: "proxy",
                args: [ALITH_ADDRESS, randomAccount, "0x00"],
              }),
            })
        ).rejects.toThrowError("Not proxy");
      },
    });

    it({
      id: "T13",
      title: "shouldn't accept instant for delayed proxy",
      test: async () => {
        const rawTxn = await context.writePrecompile!({
          precompileName: "Proxy",
          functionName: "addProxy",
          args: [FAITH_ADDRESS, CONTRACT_PROXY_TYPE_ANY, 2],
          rawTxOnly: true,
        });
        const { result } = await context.createBlock(rawTxn);
        expectEVMResult(result!.events, "Succeed");

        const { abi } = fetchCompiledContract("Proxy");
        const rawTxn2 = await createViemTransaction(context, {
          to: PRECOMPILE_PROXY_ADDRESS,
          privateKey: FAITH_PRIVATE_KEY,
          value: 1000n,
          skipEstimation: true,
          data: encodeFunctionData({
            abi,
            functionName: "proxy",
            args: [ALITH_ADDRESS, CHARLETH_ADDRESS, "0x00"],
          }),
        });
        const { result: result2 } = await context.createBlock(rawTxn2);
        expectEVMResult(result2!.events, "Revert");

        expect(
          async () =>
            await createViemTransaction(context, {
              to: PRECOMPILE_PROXY_ADDRESS,
              privateKey: FAITH_PRIVATE_KEY,
              value: 1000n,
              data: encodeFunctionData({
                abi,
                functionName: "proxy",
                args: [ALITH_ADDRESS, CHARLETH_ADDRESS, "0x00"],
              }),
            })
        ).rejects.toThrowError("Unannounced");
      },
    });

    it({
      id: "T14",
      title: "should transfer using value",
      test: async () => {
        const privateKey = generatePrivateKey();
        const randomAccount = privateKeyToAccount(privateKey).address;

        const rawTxn = await context.writePrecompile!({
          precompileName: "Proxy",
          functionName: "addProxy",
          args: [GOLIATH_ADDRESS, CONTRACT_PROXY_TYPE_ANY, 0],
          rawTxOnly: true,
        });
        const { result } = await context.createBlock(rawTxn);
        expectEVMResult(result!.events, "Succeed");

        const contractBalBefore = await context
          .viem()
          .getBalance({ address: PRECOMPILE_PROXY_ADDRESS });
        const alithBalBefore = await context.viem().getBalance({ address: ALITH_ADDRESS });
        const { abi } = fetchCompiledContract("Proxy");
        const rawTxn2 = await createViemTransaction(context, {
          to: PRECOMPILE_PROXY_ADDRESS,
          privateKey: GOLIATH_PRIVATE_KEY,
          value: parseEther("5"),
          data: encodeFunctionData({
            abi,
            functionName: "proxy",
            args: [ALITH_ADDRESS, randomAccount, "0x00"],
          }),
        });
        const { result: result2 } = await context.createBlock(rawTxn2);
        expectEVMResult(result2!.events, "Succeed");

        expect(await context.viem().getBalance({ address: randomAccount })).toBe(parseEther("5"));
        const contractBalAfter = await context
          .viem()
          .getBalance({ address: PRECOMPILE_PROXY_ADDRESS });
        expect(contractBalBefore - contractBalAfter).to.equal(0n);
        const alithBalAfter = await context.viem().getBalance({ address: ALITH_ADDRESS });
        expect(alithBalBefore - alithBalAfter).to.equal(parseEther("5"));
      },
    });

    it({
      id: "T15",
      title: "should transfer using balances precompile",
      test: async () => {
        // The account cannot be random otherwise the calldata might contain more
        // zero bytes and have a different gas cost
        const randomAccount = "0x1ced798a66b803d0dbb665680283980a939a6432";

        const rawTxn = await context.writePrecompile!({
          precompileName: "Proxy",
          functionName: "addProxy",
          args: [BALTATHAR_ADDRESS, CONTRACT_PROXY_TYPE_ANY, 0],
          privateKey: FAITH_PRIVATE_KEY,
          rawTxOnly: true,
        });
        const { result } = await context.createBlock(rawTxn);
        expectEVMResult(result!.events, "Succeed");

        const balBefore = await context.viem().getBalance({ address: FAITH_ADDRESS });
        const { abi: ierc20Abi } = fetchCompiledContract("IERC20");

        const rawTxn2 = await context.writePrecompile!({
          precompileName: "Proxy",
          functionName: "proxy",
          args: [
            FAITH_ADDRESS,
            PRECOMPILE_NATIVE_ERC20_ADDRESS,
            encodeFunctionData({
              abi: ierc20Abi,
              functionName: "transfer",
              args: [randomAccount, parseEther("5")],
            }),
          ],
          privateKey: BALTATHAR_PRIVATE_KEY,
          rawTxOnly: true,
        });

        const { result: result2 } = await context.createBlock(rawTxn2);
        expectEVMResult(result2!.events, "Succeed");

        const { gasUsed } = await context
          .viem()
          .getTransactionReceipt({ hash: result2!.hash as `0x${string}` });
<<<<<<< HEAD
        const expectedMinimumPovGas = 54000n;
        // pov_gas = proof_size * GAS_LIMIT_POV_RATIO
        // proof size reclaim seems indeterministic
        expect(gasUsed).toBeGreaterThan(expectedMinimumPovGas);
        expect(gasUsed).toBeLessThan(expectedMinimumPovGas + 2000n);
=======

        expect(gasUsed).toMatchInlineSnapshot(`54168n`);
>>>>>>> 7143d65b

        expect(await context.viem().getBalance({ address: randomAccount })).toBe(parseEther("5"));

        const balAfter = await context.viem().getBalance({ address: FAITH_ADDRESS });
        expect(balBefore - balAfter).to.equal(parseEther("5"));
      },
    });
  },
});<|MERGE_RESOLUTION|>--- conflicted
+++ resolved
@@ -537,16 +537,8 @@
         const { gasUsed } = await context
           .viem()
           .getTransactionReceipt({ hash: result2!.hash as `0x${string}` });
-<<<<<<< HEAD
-        const expectedMinimumPovGas = 54000n;
-        // pov_gas = proof_size * GAS_LIMIT_POV_RATIO
-        // proof size reclaim seems indeterministic
-        expect(gasUsed).toBeGreaterThan(expectedMinimumPovGas);
-        expect(gasUsed).toBeLessThan(expectedMinimumPovGas + 2000n);
-=======
 
         expect(gasUsed).toMatchInlineSnapshot(`54168n`);
->>>>>>> 7143d65b
 
         expect(await context.viem().getBalance({ address: randomAccount })).toBe(parseEther("5"));
 
