import "@moonbeam-network/api-augment/moonbase";
import { beforeEach, describeSuite, expect, fetchCompiledContract } from "@moonwall/cli";
import {
  BALTATHAR_ADDRESS,
  BALTATHAR_PRIVATE_KEY,
  CONTRACT_RANDOMNESS_STATUS_PENDING,
  CONTRACT_RANDOMNESS_STATUS_READY,
  GLMR,
  createViemTransaction,
} from "@moonwall/util";
import { encodeFunctionData } from "viem";
import { expectEVMResult } from "../../../../helpers";
import {
  fakeBabeResultTransaction,
  setupLotteryWithParticipants,
} from "../../../../helpers/randomness.js";

describeSuite({
  id: "D013103",
  title: "Randomness Babe - Lottery Demo",
  foundationMethods: "dev",
  testCases: ({ context, it, log }) => {
    let lotteryAddress: `0x${string}`;
    let estimatedGasBefore;

    beforeEach(async function () {
      lotteryAddress = await setupLotteryWithParticipants(context, "BABE");

      estimatedGasBefore = await context.viem().estimateContractGas({
        address: lotteryAddress,
        abi: fetchCompiledContract("RandomnessLotteryDemo").abi,
        functionName: "startLottery",
        value: 1n * GLMR,
      });
      log("Estimated Gas for startLottery", estimatedGasBefore);

      await context.writeContract!({
        contractName: "RandomnessLotteryDemo",
        contractAddress: lotteryAddress,
        functionName: "startLottery",
        value: 1n * GLMR,
        gas: estimatedGasBefore,
      });

      await context.createBlock();
    });

    it({
      id: "T01",
      title: "should fail to fulfill before the delay",
      test: async function () {
<<<<<<< HEAD
        expect(estimatedGasBefore).toMatchInlineSnapshot(`220148n`);
=======
        expect(estimatedGasBefore).toMatchInlineSnapshot(`110809n`);
>>>>>>> 7143d65b

        expect(
          await context.readPrecompile!({
            precompileName: "Randomness",
            functionName: "getRequestStatus",
            args: [0],
          })
        ).toBe(CONTRACT_RANDOMNESS_STATUS_PENDING);

        const rawTxn = await createViemTransaction(context as any, {
          to: lotteryAddress,
          data: encodeFunctionData({
            abi: fetchCompiledContract("Randomness").abi,
            functionName: "fulfillRequest",
            args: [0],
          }),
          gas: 500_000n,
        });

        const { result } = await context.createBlock(rawTxn);
        expectEVMResult(result!.events, "Revert");

        expect(
          await context.readContract!({
            contractName: "RandomnessLotteryDemo",
            contractAddress: lotteryAddress,
            functionName: "status",
          })
        ).to.equal(1);
      },
    });

    it({
      id: "T02",
      title: "should succeed to fulfill after the delay",
      test: async function () {
<<<<<<< HEAD
        expect(estimatedGasBefore).toMatchInlineSnapshot(`220148n`);
        // await context.createBlock();
=======
        expect(estimatedGasBefore).toMatchInlineSnapshot(`110809n`);
>>>>>>> 7143d65b

        await context.createBlock([
          // Faking relay epoch + 2 in randomness storage
          fakeBabeResultTransaction(context),
        ]);

        expect(
          await context.readPrecompile!({
            precompileName: "Randomness",
            functionName: "getRequestStatus",
            args: [0],
          })
        ).toBe(CONTRACT_RANDOMNESS_STATUS_READY);

        const estimatedGas = await context.viem().estimateContractGas({
          address: "0x0000000000000000000000000000000000000809", // Randomness contract address
          abi: fetchCompiledContract("Randomness").abi,
          functionName: "fulfillRequest",
          args: [0],
          account: BALTATHAR_ADDRESS,
        });
        log("Estimated Gas for startLottery", estimatedGas);
<<<<<<< HEAD
        expect(estimatedGas).toMatchInlineSnapshot(`298338n`);
=======
        expect(estimatedGas).toMatchInlineSnapshot(`155374n`);
>>>>>>> 7143d65b

        const rawTxn = await context.writePrecompile!({
          precompileName: "Randomness",
          functionName: "fulfillRequest",
          args: [0],
          gas: estimatedGas,
          rawTxOnly: true,
          privateKey: BALTATHAR_PRIVATE_KEY,
        });
        const { result } = await context.createBlock([
          // Faking relay epoch + 2 in randomness storage
          fakeBabeResultTransaction(context),
          rawTxn,
        ]);

        expectEVMResult(result![1].events, "Succeed");
      },
    });
  },
});<|MERGE_RESOLUTION|>--- conflicted
+++ resolved
@@ -49,11 +49,7 @@
       id: "T01",
       title: "should fail to fulfill before the delay",
       test: async function () {
-<<<<<<< HEAD
-        expect(estimatedGasBefore).toMatchInlineSnapshot(`220148n`);
-=======
         expect(estimatedGasBefore).toMatchInlineSnapshot(`110809n`);
->>>>>>> 7143d65b
 
         expect(
           await context.readPrecompile!({
@@ -90,12 +86,7 @@
       id: "T02",
       title: "should succeed to fulfill after the delay",
       test: async function () {
-<<<<<<< HEAD
-        expect(estimatedGasBefore).toMatchInlineSnapshot(`220148n`);
-        // await context.createBlock();
-=======
         expect(estimatedGasBefore).toMatchInlineSnapshot(`110809n`);
->>>>>>> 7143d65b
 
         await context.createBlock([
           // Faking relay epoch + 2 in randomness storage
@@ -118,11 +109,7 @@
           account: BALTATHAR_ADDRESS,
         });
         log("Estimated Gas for startLottery", estimatedGas);
-<<<<<<< HEAD
-        expect(estimatedGas).toMatchInlineSnapshot(`298338n`);
-=======
         expect(estimatedGas).toMatchInlineSnapshot(`155374n`);
->>>>>>> 7143d65b
 
         const rawTxn = await context.writePrecompile!({
           precompileName: "Randomness",
