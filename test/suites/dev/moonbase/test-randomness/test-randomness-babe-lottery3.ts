import "@moonbeam-network/api-augment/moonbase";
import { beforeEach, describeSuite, expect, fetchCompiledContract } from "@moonwall/cli";
import {
  BALTATHAR_ADDRESS,
  BALTATHAR_PRIVATE_KEY,
  CONTRACT_RANDOMNESS_STATUS_PENDING,
  CONTRACT_RANDOMNESS_STATUS_READY,
  GLMR,
  createViemTransaction,
} from "@moonwall/util";
import { encodeFunctionData } from "viem";
import { expectEVMResult } from "../../../../helpers";
import {
  fakeBabeResultTransaction,
  setupLotteryWithParticipants,
} from "../../../../helpers/randomness.js";

describeSuite({
  id: "D013103",
  title: "Randomness Babe - Lottery Demo",
  foundationMethods: "dev",
  testCases: ({ context, it, log }) => {
    let lotteryAddress: `0x${string}`;
    let estimatedGasBefore;

    beforeEach(async function () {
      lotteryAddress = await setupLotteryWithParticipants(context, "BABE");

      estimatedGasBefore = await context.viem().estimateContractGas({
        address: lotteryAddress,
        abi: fetchCompiledContract("RandomnessLotteryDemo").abi,
        functionName: "startLottery",
        value: 1n * GLMR,
      });
      log("Estimated Gas for startLottery", estimatedGasBefore);

      await context.writeContract!({
        contractName: "RandomnessLotteryDemo",
        contractAddress: lotteryAddress,
        functionName: "startLottery",
        value: 1n * GLMR,
        gas: estimatedGasBefore,
      });

      await context.createBlock();
    });

    it({
      id: "T01",
      title: "should fail to fulfill before the delay",
      test: async function () {
        expect(estimatedGasBefore).toMatchInlineSnapshot(`218919n`);

        expect(
          await context.readPrecompile!({
            precompileName: "Randomness",
            functionName: "getRequestStatus",
            args: [0],
          })
        ).toBe(CONTRACT_RANDOMNESS_STATUS_PENDING);

        const rawTxn = await createViemTransaction(context as any, {
          to: lotteryAddress,
          data: encodeFunctionData({
            abi: fetchCompiledContract("Randomness").abi,
            functionName: "fulfillRequest",
            args: [0],
          }),
          gas: 500_000n,
        });

        const { result } = await context.createBlock(rawTxn);
        expectEVMResult(result!.events, "Revert");

        expect(
          await context.readContract!({
            contractName: "RandomnessLotteryDemo",
            contractAddress: lotteryAddress,
            functionName: "status",
          })
        ).to.equal(1);
      },
    });

    it({
      id: "T02",
      title: "should succeed to fulfill after the delay",
      test: async function () {
        expect(estimatedGasBefore).toMatchInlineSnapshot(`218919n`);
        // await context.createBlock();

        await context.createBlock([
          // Faking relay epoch + 2 in randomness storage
          fakeBabeResultTransaction(context),
        ]);

        expect(
          await context.readPrecompile!({
            precompileName: "Randomness",
            functionName: "getRequestStatus",
            args: [0],
          })
        ).toBe(CONTRACT_RANDOMNESS_STATUS_READY);

        const estimatedGas = await context.viem().estimateContractGas({
          address: "0x0000000000000000000000000000000000000809", // Randomness contract address
          abi: fetchCompiledContract("Randomness").abi,
          functionName: "fulfillRequest",
          args: [0],
          account: BALTATHAR_ADDRESS,
        });
        log("Estimated Gas for startLottery", estimatedGas);
<<<<<<< HEAD
        expect(estimatedGas).toMatchInlineSnapshot(`303884n`);
=======
        expect(estimatedGas).toMatchInlineSnapshot(`298280n`);
>>>>>>> c28e3499

        const rawTxn = await context.writePrecompile!({
          precompileName: "Randomness",
          functionName: "fulfillRequest",
          args: [0],
          gas: estimatedGas,
          rawTxOnly: true,
          privateKey: BALTATHAR_PRIVATE_KEY,
        });
        const { result } = await context.createBlock([
          // Faking relay epoch + 2 in randomness storage
          fakeBabeResultTransaction(context),
          rawTxn,
        ]);

        expectEVMResult(result![1].events, "Succeed");
      },
    });
  },
});<|MERGE_RESOLUTION|>--- conflicted
+++ resolved
@@ -110,11 +110,7 @@
           account: BALTATHAR_ADDRESS,
         });
         log("Estimated Gas for startLottery", estimatedGas);
-<<<<<<< HEAD
-        expect(estimatedGas).toMatchInlineSnapshot(`303884n`);
-=======
         expect(estimatedGas).toMatchInlineSnapshot(`298280n`);
->>>>>>> c28e3499
 
         const rawTxn = await context.writePrecompile!({
           precompileName: "Randomness",
