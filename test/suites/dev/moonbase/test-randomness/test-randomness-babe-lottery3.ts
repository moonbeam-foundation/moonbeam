--- conflicted
+++ resolved
@@ -109,11 +109,7 @@
           account: BALTATHAR_ADDRESS,
         });
         log("Estimated Gas for startLottery", estimatedGas);
-<<<<<<< HEAD
         expect(estimatedGas).toMatchInlineSnapshot(`152888n`);
-=======
-        expect(estimatedGas).toMatchInlineSnapshot(`152908n`);
->>>>>>> 4c1a75ae
 
         const rawTxn = await context.writePrecompile!({
           precompileName: "Randomness",
