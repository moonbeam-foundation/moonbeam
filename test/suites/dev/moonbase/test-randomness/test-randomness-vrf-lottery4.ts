import "@moonbeam-network/api-augment";
import { beforeAll, describeSuite, expect, fetchCompiledContract } from "@moonwall/cli";
import { GLMR } from "@moonwall/util";
import { expectEVMResult, setupLotteryWithParticipants } from "../../../../helpers";

describeSuite({
  id: "D013114",
  title: "Randomness VRF - Lottery Demo",
  foundationMethods: "dev",
  testCases: ({ context, it, log }) => {
    let lotteryContract: `0x${string}`;

    beforeAll(async function () {
      lotteryContract = await setupLotteryWithParticipants(context, "VRF");

      const estimatedGas = await context.viem().estimateContractGas({
        address: lotteryContract,
        abi: fetchCompiledContract("RandomnessLotteryDemo").abi,
        functionName: "startLottery",
        value: 1n * GLMR,
      });
      log("Estimated Gas for startLottery", estimatedGas);
<<<<<<< HEAD
      expect(estimatedGas).toMatchInlineSnapshot(`220148n`);
=======
      expect(estimatedGas).toMatchInlineSnapshot(`110809n`);
>>>>>>> 7143d65b

      await context.writeContract!({
        contractAddress: lotteryContract,
        contractName: "RandomnessLotteryDemo",
        functionName: "startLottery",
        value: 1n * GLMR,
        gas: estimatedGas,
      });

      await context.createBlock();
    });

    it({
      id: "T01",
      title: "should succeed to fulfill after the delay",
      test: async function () {
        await context.createBlock();
        await context.createBlock();

        const estimatedGas = await context.viem().estimateContractGas({
          address: "0x0000000000000000000000000000000000000809", // Randomness contract address
          abi: fetchCompiledContract("Randomness").abi,
          functionName: "fulfillRequest",
          args: [0],
        });
        log("Estimated Gas for startLottery", estimatedGas);
<<<<<<< HEAD
        expect(estimatedGas).toMatchInlineSnapshot(`282663n`);
=======
        expect(estimatedGas).toMatchInlineSnapshot(`149409n`);
>>>>>>> 7143d65b

        const rawTxn = await context.writePrecompile!({
          precompileName: "Randomness",
          functionName: "fulfillRequest",
          args: [0],
          gas: estimatedGas,
          rawTxOnly: true,
        });
        const { result } = await context.createBlock(rawTxn);
        expectEVMResult(result!.events, "Succeed");
      },
    });
  },
});<|MERGE_RESOLUTION|>--- conflicted
+++ resolved
@@ -20,11 +20,7 @@
         value: 1n * GLMR,
       });
       log("Estimated Gas for startLottery", estimatedGas);
-<<<<<<< HEAD
-      expect(estimatedGas).toMatchInlineSnapshot(`220148n`);
-=======
       expect(estimatedGas).toMatchInlineSnapshot(`110809n`);
->>>>>>> 7143d65b
 
       await context.writeContract!({
         contractAddress: lotteryContract,
@@ -51,11 +47,7 @@
           args: [0],
         });
         log("Estimated Gas for startLottery", estimatedGas);
-<<<<<<< HEAD
-        expect(estimatedGas).toMatchInlineSnapshot(`282663n`);
-=======
         expect(estimatedGas).toMatchInlineSnapshot(`149409n`);
->>>>>>> 7143d65b
 
         const rawTxn = await context.writePrecompile!({
           precompileName: "Randomness",
