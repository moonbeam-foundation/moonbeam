import "@moonbeam-network/api-augment";
import { beforeAll, describeSuite, expect, fetchCompiledContract } from "@moonwall/cli";
import {
  BALTATHAR_ADDRESS,
  CHARLETH_ADDRESS,
  CONTRACT_RANDOMNESS_STATUS_DOES_NOT_EXISTS,
  DOROTHY_ADDRESS,
  GLMR,
  MILLIGLMR,
} from "@moonwall/util";
import { type TransactionReceipt, decodeEventLog } from "viem";
import { setupLotteryWithParticipants } from "../../../../helpers";

describeSuite({
  id: "D013115",
  title: "Randomness VRF - Fulfilling Lottery Demo",
  foundationMethods: "dev",
  testCases: ({ context, it, log }) => {
    let lotteryContract: `0x${string}`;
    let fulFillReceipt: TransactionReceipt;
    let dorothyBefore: bigint;
    let baltatharBefore: bigint;
    let charlethBefore: bigint;

    beforeAll(async function () {
      [dorothyBefore, baltatharBefore, charlethBefore] = await Promise.all([
        context.viem().getBalance({ address: DOROTHY_ADDRESS }),
        context.viem().getBalance({ address: BALTATHAR_ADDRESS }),
        context.viem().getBalance({ address: CHARLETH_ADDRESS }),
      ]);

      lotteryContract = await setupLotteryWithParticipants(context, "VRF");
      await context.writeContract!({
        contractAddress: lotteryContract,
        contractName: "RandomnessLotteryDemo",
        functionName: "startLottery",
        value: 1n * GLMR,
        gas: 300_000n,
      });
      await context.createBlock();
      await context.createBlock();
      await context.createBlock();

      const estimatedGas = await context.viem().estimateContractGas({
        address: "0x0000000000000000000000000000000000000809",
        abi: fetchCompiledContract("Randomness").abi,
        functionName: "fulfillRequest",
        args: [0],
      });

<<<<<<< HEAD
      expect(estimatedGas).toMatchInlineSnapshot(`282663n`);
=======
      expect(estimatedGas).toMatchInlineSnapshot(`149409n`);
>>>>>>> 7143d65b

      const rawTxn = await context.writePrecompile!({
        precompileName: "Randomness",
        functionName: "fulfillRequest",
        args: [0],
        gas: estimatedGas,
        rawTxOnly: true,
      });
      const { result } = await context.createBlock(rawTxn);

      fulFillReceipt = await context
        .viem()
        .getTransactionReceipt({ hash: result!.hash as `0x${string}` });

<<<<<<< HEAD
      expect(fulFillReceipt.gasUsed).toMatchInlineSnapshot(`149136n`);
=======
      expect(fulFillReceipt.gasUsed).toMatchInlineSnapshot(`84926n`);
>>>>>>> 7143d65b
    });
    it({
      id: "T01",
      title: "should have 4 events",
      test: async function () {
        expect(fulFillReceipt.logs.length).to.equal(4);
      },
    });

    it({
      id: "T02",
      title: "should emit the Ended log first",
      test: async function () {
        const log = decodeEventLog({
          abi: fetchCompiledContract("RandomnessLotteryDemo").abi,
          data: fulFillReceipt.logs[0].data,
          topics: fulFillReceipt.logs[0].topics,
        }) as any;
        expect(log.eventName).to.equal("Ended");
        expect(log.args.participantCount).to.equal(3n);
        expect(log.args.jackpot).to.equal(3n * GLMR);
        expect(log.args.winnerCount).to.equal(2n);
      },
    });

    it({
      id: "T03",
      title: "should emit 2 Awarded events. One for each winner",
      test: async function () {
        // First Awarded event is for Charleth
        const log1 = decodeEventLog({
          abi: fetchCompiledContract("RandomnessLotteryDemo").abi,
          data: fulFillReceipt.logs[1].data,
          topics: fulFillReceipt.logs[1].topics,
        }) as any;
        expect(log1.eventName).to.equal("Awarded");
        expect(log1.args.winner).to.equal(CHARLETH_ADDRESS);
        expect(log1.args.randomWord).to.equal(
          51280808134023849127519136205010243437709812126880363876705674960571546808336n
        );
        expect(log1.args.amount).to.equal(1500n * MILLIGLMR);

        // Second Awarded event is for Baltathar
        const log2 = decodeEventLog({
          abi: fetchCompiledContract("RandomnessLotteryDemo").abi,
          data: fulFillReceipt.logs[2].data,
          topics: fulFillReceipt.logs[2].topics,
        }) as any;
        expect(log2.eventName).to.equal("Awarded");
        expect(log2.args.winner).to.equal(BALTATHAR_ADDRESS);
        expect(log2.args.randomWord).to.equal(
          678783957272396545249253726798886852772291908299890430931444896355209850262n
        );
        expect(log2.args.amount).to.equal(1500n * MILLIGLMR);
      },
    });

    it({
      id: "T04",
      title: "should emit the FulFillmentSucceeded event last",
      test: async function () {
        const log = decodeEventLog({
          abi: fetchCompiledContract("Randomness").abi,
          data: fulFillReceipt.logs[3].data,
          topics: fulFillReceipt.logs[3].topics,
        }) as any;
        expect(log.eventName).to.equal("FulFillmentSucceeded");
      },
    });

    it({
      id: "T05",
      title: "should remove the request",
      test: async function () {
        expect(
          await context.readPrecompile!({
            precompileName: "Randomness",
            functionName: "getRequestStatus",
            args: [0],
          })
        ).to.equal(CONTRACT_RANDOMNESS_STATUS_DOES_NOT_EXISTS);

        const randomnessRequests = await context.polkadotJs().query.randomness.requests.entries();
        expect(randomnessRequests.length).to.equal(0);
      },
    });

    it({
      id: "T06",
      title: "should reset the jackpot",
      test: async function () {
        expect(
          await context.readContract!({
            contractAddress: lotteryContract,
            contractName: "RandomnessLotteryDemo",
            functionName: "jackpot",
          })
        ).to.equal(0n);
      },
    });

    it({
      id: "T07",
      title: "should reward baltathar and charleth",
      test: async function () {
        expect(await context.viem().getBalance({ address: DOROTHY_ADDRESS })).toBeLessThan(
          dorothyBefore
        );
        expect(await context.viem().getBalance({ address: BALTATHAR_ADDRESS })).toBeGreaterThan(
          baltatharBefore
        );
        expect(await context.viem().getBalance({ address: CHARLETH_ADDRESS })).toBeGreaterThan(
          charlethBefore
        );
      },
    });

    it({
      id: "T08",
      title: "should be back to open for registrations",
      test: async function () {
        expect(
          await context.readContract!({
            contractAddress: lotteryContract,
            contractName: "RandomnessLotteryDemo",
            functionName: "status",
          })
        ).to.equal(0);
      },
    });
  },
});<|MERGE_RESOLUTION|>--- conflicted
+++ resolved
@@ -48,11 +48,7 @@
         args: [0],
       });
 
-<<<<<<< HEAD
-      expect(estimatedGas).toMatchInlineSnapshot(`282663n`);
-=======
       expect(estimatedGas).toMatchInlineSnapshot(`149409n`);
->>>>>>> 7143d65b
 
       const rawTxn = await context.writePrecompile!({
         precompileName: "Randomness",
@@ -67,11 +63,7 @@
         .viem()
         .getTransactionReceipt({ hash: result!.hash as `0x${string}` });
 
-<<<<<<< HEAD
-      expect(fulFillReceipt.gasUsed).toMatchInlineSnapshot(`149136n`);
-=======
       expect(fulFillReceipt.gasUsed).toMatchInlineSnapshot(`84926n`);
->>>>>>> 7143d65b
     });
     it({
       id: "T01",
