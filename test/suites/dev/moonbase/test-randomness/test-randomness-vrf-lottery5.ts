import "@moonbeam-network/api-augment";
import { beforeAll, describeSuite, expect, fetchCompiledContract } from "@moonwall/cli";
import {
  BALTATHAR_ADDRESS,
  CHARLETH_ADDRESS,
  CONTRACT_RANDOMNESS_STATUS_DOES_NOT_EXISTS,
  DOROTHY_ADDRESS,
  GLMR,
  MILLIGLMR,
} from "@moonwall/util";
import { type TransactionReceipt, decodeEventLog } from "viem";
import { setupLotteryWithParticipants } from "../../../../helpers";

describeSuite({
  id: "D023115",
  title: "Randomness VRF - Fulfilling Lottery Demo",
  foundationMethods: "dev",
  testCases: ({ context, it, log }) => {
    let lotteryContract: `0x${string}`;
    let fulFillReceipt: TransactionReceipt;
    let dorothyBefore: bigint;
    let baltatharBefore: bigint;
    let charlethBefore: bigint;

    beforeAll(async function () {
      [dorothyBefore, baltatharBefore, charlethBefore] = await Promise.all([
        context.viem().getBalance({ address: DOROTHY_ADDRESS }),
        context.viem().getBalance({ address: BALTATHAR_ADDRESS }),
        context.viem().getBalance({ address: CHARLETH_ADDRESS }),
      ]);

      lotteryContract = await setupLotteryWithParticipants(context, "VRF");
      await context.writeContract!({
        contractAddress: lotteryContract,
        contractName: "RandomnessLotteryDemo",
        functionName: "startLottery",
        value: 1n * GLMR,
        gas: 300_000n,
      });
      await context.createBlock();
      await context.createBlock();
      await context.createBlock();

      const estimatedGas = await context.viem().estimateContractGas({
        address: "0x0000000000000000000000000000000000000809",
        abi: fetchCompiledContract("Randomness").abi,
        functionName: "fulfillRequest",
        args: [0],
      });

<<<<<<< HEAD
      expect(estimatedGas).to.be.equal(150655n);
=======
      expect(estimatedGas).to.be.equal(158570n);
>>>>>>> ba569c4f

      const rawTxn = await context.writePrecompile!({
        precompileName: "Randomness",
        functionName: "fulfillRequest",
        args: [0],
        gas: estimatedGas,
        rawTxOnly: true,
      });
      const { result } = await context.createBlock(rawTxn);

      fulFillReceipt = await context
        .viem()
        .getTransactionReceipt({ hash: result!.hash as `0x${string}` });

      expect(fulFillReceipt.gasUsed).to.equal(91420n);
    });
    it({
      id: "T01",
      title: "should have 4 events",
      test: async function () {
        expect(fulFillReceipt.logs.length).to.equal(4);
      },
    });

    it({
      id: "T02",
      title: "should emit the Ended log first",
      test: async function () {
        const log = decodeEventLog({
          abi: fetchCompiledContract("RandomnessLotteryDemo").abi,
          data: fulFillReceipt.logs[0].data,
          topics: fulFillReceipt.logs[0].topics,
        }) as any;
        expect(log.eventName).to.equal("Ended");
        expect(log.args.participantCount).to.equal(3n);
        expect(log.args.jackpot).to.equal(3n * GLMR);
        expect(log.args.winnerCount).to.equal(2n);
      },
    });

    it({
      id: "T03",
      title: "should emit 2 Awarded events. One for each winner",
      test: async function () {
        // First Awarded event is for Charleth
        const log1 = decodeEventLog({
          abi: fetchCompiledContract("RandomnessLotteryDemo").abi,
          data: fulFillReceipt.logs[1].data,
          topics: fulFillReceipt.logs[1].topics,
        }) as any;
        expect(log1.eventName).to.equal("Awarded");
        expect(log1.args.winner).to.equal(CHARLETH_ADDRESS);
        expect(log1.args.randomWord).to.equal(
          51280808134023849127519136205010243437709812126880363876705674960571546808336n
        );
        expect(log1.args.amount).to.equal(1500n * MILLIGLMR);

        // Second Awarded event is for Baltathar
        const log2 = decodeEventLog({
          abi: fetchCompiledContract("RandomnessLotteryDemo").abi,
          data: fulFillReceipt.logs[2].data,
          topics: fulFillReceipt.logs[2].topics,
        }) as any;
        expect(log2.eventName).to.equal("Awarded");
        expect(log2.args.winner).to.equal(BALTATHAR_ADDRESS);
        expect(log2.args.randomWord).to.equal(
          678783957272396545249253726798886852772291908299890430931444896355209850262n
        );
        expect(log2.args.amount).to.equal(1500n * MILLIGLMR);
      },
    });

    it({
      id: "T04",
      title: "should emit the FulFillmentSucceeded event last",
      test: async function () {
        const log = decodeEventLog({
          abi: fetchCompiledContract("Randomness").abi,
          data: fulFillReceipt.logs[3].data,
          topics: fulFillReceipt.logs[3].topics,
        }) as any;
        expect(log.eventName).to.equal("FulFillmentSucceeded");
      },
    });

    it({
      id: "T05",
      title: "should remove the request",
      test: async function () {
        expect(
          await context.readPrecompile!({
            precompileName: "Randomness",
            functionName: "getRequestStatus",
            args: [0],
          })
        ).to.equal(CONTRACT_RANDOMNESS_STATUS_DOES_NOT_EXISTS);

        const randomnessRequests = await context.polkadotJs().query.randomness.requests.entries();
        expect(randomnessRequests.length).to.equal(0);
      },
    });

    it({
      id: "T06",
      title: "should reset the jackpot",
      test: async function () {
        expect(
          await context.readContract!({
            contractAddress: lotteryContract,
            contractName: "RandomnessLotteryDemo",
            functionName: "jackpot",
          })
        ).to.equal(0n);
      },
    });

    it({
      id: "T07",
      title: "should reward baltathar and charleth",
      test: async function () {
        expect(await context.viem().getBalance({ address: DOROTHY_ADDRESS })).toBeLessThan(
          dorothyBefore
        );
        expect(await context.viem().getBalance({ address: BALTATHAR_ADDRESS })).toBeGreaterThan(
          baltatharBefore
        );
        expect(await context.viem().getBalance({ address: CHARLETH_ADDRESS })).toBeGreaterThan(
          charlethBefore
        );
      },
    });

    it({
      id: "T08",
      title: "should be back to open for registrations",
      test: async function () {
        expect(
          await context.readContract!({
            contractAddress: lotteryContract,
            contractName: "RandomnessLotteryDemo",
            functionName: "status",
          })
        ).to.equal(0);
      },
    });
  },
});<|MERGE_RESOLUTION|>--- conflicted
+++ resolved
@@ -48,11 +48,7 @@
         args: [0],
       });
 
-<<<<<<< HEAD
       expect(estimatedGas).to.be.equal(150655n);
-=======
-      expect(estimatedGas).to.be.equal(158570n);
->>>>>>> ba569c4f
 
       const rawTxn = await context.writePrecompile!({
         precompileName: "Randomness",
