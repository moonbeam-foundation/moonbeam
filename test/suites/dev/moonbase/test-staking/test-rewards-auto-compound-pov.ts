import "@moonbeam-network/api-augment";
import { beforeAll, describeSuite, expect } from "@moonwall/cli";
import {
  GLMR,
  type KeyringPair,
  MIN_GLMR_DELEGATOR,
  MIN_GLMR_STAKING,
  alith,
  generateKeyringPair,
} from "@moonwall/util";
import { chunk, jumpRounds } from "../../../../helpers";

describeSuite({
  id: "D023451",
  title: "Staking - Rewards Auto-Compound - PoV Size",
  foundationMethods: "dev",
  testCases: ({ context, it, log }) => {
    let newDelegator: KeyringPair;

    beforeAll(async () => {
      const maxDelegationCount =
        context.polkadotJs().consts.parachainStaking.maxTopDelegationsPerCandidate.toNumber() +
        context.polkadotJs().consts.parachainStaking.maxBottomDelegationsPerCandidate.toNumber();
      const [delegator, ...otherDelegators] = new Array(maxDelegationCount)
        .fill(0)
        .map(() => generateKeyringPair());
      newDelegator = delegator;

      // Setup round and staking parameters
      await context.createBlock(
        [
          context
            .polkadotJs()
            .tx.sudo.sudo(context.polkadotJs().tx.parachainStaking.setBlocksPerRound(10))
            .signAsync(alith),
        ],
        { allowFailures: false }
      );

      // Setup all new delegators accounts
      let alithNonce = await context
        .viem()
        .getTransactionCount({ address: alith.address as `0x${string}` });
      await context.createBlock(
        [
          context
            .polkadotJs()
            .tx.balances.transferAllowDeath(newDelegator.address, MIN_GLMR_STAKING)
            .signAsync(alith, { nonce: alithNonce++ }),
          ...otherDelegators.map((d) =>
            context
              .polkadotJs()
              .tx.balances.transferAllowDeath(d.address, MIN_GLMR_STAKING)
              .signAsync(alith, { nonce: alithNonce++ })
          ),
        ],
        { allowFailures: false }
      );

      // fill all delegations, we split this into multiple blocks as it will not fit into one.
      // we use a maxDelegationCount here, since the transactions can come out of order.
      for (const delChunk of chunk(otherDelegators, 8)) {
        await context.createBlock(
          delChunk.map((d, i) =>
            context
              .polkadotJs()
              .tx.parachainStaking.delegateWithAutoCompound(
                alith.address,
                MIN_GLMR_DELEGATOR + 10n * GLMR,
                100,
                maxDelegationCount,
                maxDelegationCount,
                1
              )
              .signAsync(d)
          ),
          { allowFailures: false }
        );
      }
    });

    it({
      id: "T01",
      title: "should be under the limit of 3_750_000",
      test: async () => {
        // Moves to the next payout block
        await jumpRounds(context, 2);
        const { block } = await context.createBlock();

        const weights = await context.pjsApi.query.system.blockWeight();
        expect(
          weights.mandatory.proofSize.toNumber(),
          "proofSize is too low, probably missing payout in the block"
        ).to.be.at.least(100_000);

        // block could support ~5_000_000 bytes proofSize in total
        // but we consider it safer to error when reaching 55% of the capacity
        // of the block (~2_750_000) which is already high for a payout
        expect(
          weights.mandatory.proofSize.toNumber(),
          "proofSize is too high, this might lead to empty block"
        ).to.be.at.most(2_616_200);

        // block could support ~2000ms refTime but we consider it safer to error when reaching
<<<<<<< HEAD
        // over 216ms for the payout.
        // UPDATED: With lazy migration, we need to account for potential migration of
        // delegators during auto-compound. Each migration adds ~47.5ms.
        // For worst case with many delegators needing migration, we increase the limit.
        // TODO: Revert back to 216ms once we have finished the lazy migration.
        expect(
          weights.mandatory.refTime.toNumber(),
          "refTime over 300ms, very high for a payout with migrations"
        ).to.be.at.most(300_000_000_000);
=======
        // over 262ms for the payout.
        expect(
          weights.mandatory.refTime.toNumber(),
          "refTime over 262ms, very high for a payout"
        ).to.be.at.most(262_000_000_000);
>>>>>>> 6a01b163

        expect(
          weights.mandatory.proofSize.toNumber(),
          "estimated weight proofSize is under real proofSize, should never happen!"
        ).to.be.at.least(block.proofSize!);
      },
    });
  },
});<|MERGE_RESOLUTION|>--- conflicted
+++ resolved
@@ -102,23 +102,15 @@
         ).to.be.at.most(2_616_200);
 
         // block could support ~2000ms refTime but we consider it safer to error when reaching
-<<<<<<< HEAD
-        // over 216ms for the payout.
+        // over 262ms for the payout..
         // UPDATED: With lazy migration, we need to account for potential migration of
         // delegators during auto-compound. Each migration adds ~47.5ms.
         // For worst case with many delegators needing migration, we increase the limit.
-        // TODO: Revert back to 216ms once we have finished the lazy migration.
+        // TODO: Revert back to 262ms once we have finished the lazy migration.
         expect(
           weights.mandatory.refTime.toNumber(),
-          "refTime over 300ms, very high for a payout with migrations"
-        ).to.be.at.most(300_000_000_000);
-=======
-        // over 262ms for the payout.
-        expect(
-          weights.mandatory.refTime.toNumber(),
-          "refTime over 262ms, very high for a payout"
-        ).to.be.at.most(262_000_000_000);
->>>>>>> 6a01b163
+          "refTime over 320ms, very high for a payout with migrations"
+        ).to.be.at.most(320_000_000_000);
 
         expect(
           weights.mandatory.proofSize.toNumber(),
