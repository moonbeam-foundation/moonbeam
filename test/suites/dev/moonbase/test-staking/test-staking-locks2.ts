--- conflicted
+++ resolved
@@ -4,18 +4,13 @@
 import { getCollatorStakingFreeze } from "../../../../helpers";
 
 describeSuite({
-<<<<<<< HEAD
-  id: "D013476",
+  id: "D023478",
   title: "Staking - Freezes - join candidates",
-=======
-  id: "D023478",
-  title: "Staking - Locks - join candidates",
->>>>>>> afc66a8b
   foundationMethods: "dev",
   testCases: ({ context, it, log }) => {
     it({
       id: "T01",
-      title: 'should set collator staking freeze when joining candidates',
+      title: "should set collator staking freeze when joining candidates",
       test: async function () {
         await context.createBlock(
           context
@@ -24,7 +19,10 @@
             .signAsync(baltathar)
         );
 
-        const stakingFreeze = await getCollatorStakingFreeze(baltathar.address as `0x${string}`, context);
+        const stakingFreeze = await getCollatorStakingFreeze(
+          baltathar.address as `0x${string}`,
+          context
+        );
         expect(stakingFreeze).to.be.equal(
           MIN_GLMR_STAKING,
           `Should have freeze for collator staking`
