import "@moonbeam-network/api-augment";
import { describeSuite, expect, fetchCompiledContract } from "@moonwall/cli";
import { createEthersTransaction, sendRawTransaction } from "@moonwall/util";
import { encodeDeployData } from "viem";

describeSuite({
<<<<<<< HEAD
  id: "D013401",
  title: "Storage Block (160Kb) - Storage Growth Limit",
=======
  id: "D013501",
  title: "Storage Block (40Kb) - Storage Growth Limit",
>>>>>>> 5036434e
  foundationMethods: "dev",
  testCases: ({ context, it, log }) => {
    it({
      id: "T01",
      title: "should fill a block with 61 tx at most",
      test: async function () {
        const { abi, bytecode } = fetchCompiledContract("Fibonacci");
        const deployData = encodeDeployData({
          abi,
          bytecode,
        });

        for (let i = 0; i < 300; i++) {
          const rawTxn = await createEthersTransaction(context, {
            data: deployData,
            nonce: i,
            gasLimit: 400000n,
          });
          await sendRawTransaction(context, rawTxn);
        }

        await context.createBlock();
        expect((await context.viem().getBlock()).transactions.length).toBe(246);
      },
    });
  },
});<|MERGE_RESOLUTION|>--- conflicted
+++ resolved
@@ -4,13 +4,8 @@
 import { encodeDeployData } from "viem";
 
 describeSuite({
-<<<<<<< HEAD
-  id: "D013401",
+  id: "D013501",
   title: "Storage Block (160Kb) - Storage Growth Limit",
-=======
-  id: "D013501",
-  title: "Storage Block (40Kb) - Storage Growth Limit",
->>>>>>> 5036434e
   foundationMethods: "dev",
   testCases: ({ context, it, log }) => {
     it({
