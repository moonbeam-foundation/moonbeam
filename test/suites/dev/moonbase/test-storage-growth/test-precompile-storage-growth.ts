import { describeSuite, expect, fetchCompiledContract } from "@moonwall/cli";
import {
  BALTATHAR_ADDRESS,
  BALTATHAR_PRIVATE_KEY,
  CONTRACT_PROXY_TYPE_ANY,
  FAITH_ADDRESS,
  FAITH_PRIVATE_KEY,
  PRECOMPILE_NATIVE_ERC20_ADDRESS,
  PRECOMPILE_PROXY_ADDRESS,
} from "@moonwall/util";
import { parseEther } from "ethers";
import { expectEVMResult } from "helpers/eth-transactions";
import { encodeFunctionData } from "viem";

describeSuite({
  id: "D013504",
  title: "Storage growth limit - Precompiles",
  foundationMethods: "dev",
  testCases: ({ context, it, log }) => {
    const newAccount = "0x1ced798a66b803d0dbb665680283980a939a6432";

    it({
      id: "T01",
      title: "should fail transfer due to insufficient gas required to cover the storage growth",
      test: async () => {
        const { abi: ierc20Abi } = fetchCompiledContract("IERC20");
        const { abi: proxyAbi } = fetchCompiledContract("Proxy");

        const estimatedGas = await context.viem().estimateGas({
          account: FAITH_ADDRESS,
          to: PRECOMPILE_PROXY_ADDRESS,
          data: encodeFunctionData({
            abi: proxyAbi,
            functionName: "addProxy",
            args: [BALTATHAR_ADDRESS, CONTRACT_PROXY_TYPE_ANY, 0],
          }),
        });

        // Snapshot estimated gas
<<<<<<< HEAD
        expect(estimatedGas).toMatchInlineSnapshot(`102597n`);
=======
        expect(estimatedGas).toMatchInlineSnapshot(`48904n`);
>>>>>>> 7143d65b

        const rawTxn = await context.writePrecompile!({
          precompileName: "Proxy",
          functionName: "addProxy",
          args: [BALTATHAR_ADDRESS, CONTRACT_PROXY_TYPE_ANY, 0],
          privateKey: FAITH_PRIVATE_KEY,
          rawTxOnly: true,
          gas: estimatedGas,
        });
        const { result } = await context.createBlock(rawTxn);
        expectEVMResult(result!.events, "Succeed");

        const proxyProxyEstimatedGas = await context.viem().estimateGas({
          account: BALTATHAR_ADDRESS,
          to: PRECOMPILE_PROXY_ADDRESS,
          data: encodeFunctionData({
            abi: proxyAbi,
            functionName: "proxy",
            args: [
              FAITH_ADDRESS,
              PRECOMPILE_NATIVE_ERC20_ADDRESS,
              encodeFunctionData({
                abi: ierc20Abi,
                functionName: "transfer",
                args: [newAccount, parseEther("5")],
              }),
            ],
          }),
        });

        // Snapshot estimated gas
<<<<<<< HEAD
        expect(proxyProxyEstimatedGas).toMatchInlineSnapshot(`93299n`);
=======
        expect(proxyProxyEstimatedGas).toMatchInlineSnapshot(`55270n`);
>>>>>>> 7143d65b

        const balBefore = await context.viem().getBalance({ address: FAITH_ADDRESS });
        const rawTxn2 = await context.writePrecompile!({
          precompileName: "Proxy",
          functionName: "proxy",
          args: [
            FAITH_ADDRESS,
            PRECOMPILE_NATIVE_ERC20_ADDRESS,
            encodeFunctionData({
              abi: ierc20Abi,
              functionName: "transfer",
              args: [newAccount, parseEther("5")],
            }),
          ],
          privateKey: BALTATHAR_PRIVATE_KEY,
          rawTxOnly: true,
          gas: proxyProxyEstimatedGas - 20_000n,
        });

        const { result: result2 } = await context.createBlock(rawTxn2);
        // Check that the transaction failed with an out of gas error
        expectEVMResult(result2!.events, "Error", "OutOfGas");

        const balAfter = await context.viem().getBalance({ address: FAITH_ADDRESS });
        expect(balBefore - balAfter).to.equal(0n);
      },
    });

    it({
      id: "T02",
      title: "should transfer correctly with the required gas to cover the storage growth",
      test: async () => {
        const balBefore = await context.viem().getBalance({ address: FAITH_ADDRESS });
        const { abi: ierc20Abi } = fetchCompiledContract("IERC20");
        const { abi: proxyAbi } = fetchCompiledContract("Proxy");

        const estimatedGas = await context.viem().estimateGas({
          account: BALTATHAR_ADDRESS,
          to: PRECOMPILE_PROXY_ADDRESS,
          data: encodeFunctionData({
            abi: proxyAbi,
            functionName: "proxy",
            args: [
              FAITH_ADDRESS,
              PRECOMPILE_NATIVE_ERC20_ADDRESS,
              encodeFunctionData({
                abi: ierc20Abi,
                functionName: "transfer",
                args: [newAccount, parseEther("5")],
              }),
            ],
          }),
        });

        // Snapshot estimated gas
<<<<<<< HEAD
        expect(estimatedGas).toMatchInlineSnapshot(`93299n`);
=======
        expect(estimatedGas).toMatchInlineSnapshot(`55270n`);
>>>>>>> 7143d65b

        const rawTxn2 = await context.writePrecompile!({
          precompileName: "Proxy",
          functionName: "proxy",
          args: [
            FAITH_ADDRESS,
            PRECOMPILE_NATIVE_ERC20_ADDRESS,
            encodeFunctionData({
              abi: ierc20Abi,
              functionName: "transfer",
              args: [newAccount, parseEther("5")],
            }),
          ],
          privateKey: BALTATHAR_PRIVATE_KEY,
          rawTxOnly: true,
          gas: estimatedGas,
        });

        const { result } = await context.createBlock(rawTxn2);
        // Check that the transaction failed with an out of gas error
        expectEVMResult(result!.events, "Succeed");

        const { gasUsed } = await context
          .viem()
          .getTransactionReceipt({ hash: result!.hash as `0x${string}` });

        // The tx can create an account, so record 148 bytes of storage growth
        // Storage growth ratio is 366
        // storage_gas = 148 * 366 = 54168
        // pov_gas = proof_size * GAS_LIMIT_POV_RATIO
        expect(gasUsed).toMatchInlineSnapshot(`54168n`);

        const balAfter = await context.viem().getBalance({ address: FAITH_ADDRESS });
        expect(balBefore - balAfter).to.equal(parseEther("5"));
      },
    });
  },
});<|MERGE_RESOLUTION|>--- conflicted
+++ resolved
@@ -37,11 +37,7 @@
         });
 
         // Snapshot estimated gas
-<<<<<<< HEAD
-        expect(estimatedGas).toMatchInlineSnapshot(`102597n`);
-=======
         expect(estimatedGas).toMatchInlineSnapshot(`48904n`);
->>>>>>> 7143d65b
 
         const rawTxn = await context.writePrecompile!({
           precompileName: "Proxy",
@@ -73,11 +69,7 @@
         });
 
         // Snapshot estimated gas
-<<<<<<< HEAD
-        expect(proxyProxyEstimatedGas).toMatchInlineSnapshot(`93299n`);
-=======
         expect(proxyProxyEstimatedGas).toMatchInlineSnapshot(`55270n`);
->>>>>>> 7143d65b
 
         const balBefore = await context.viem().getBalance({ address: FAITH_ADDRESS });
         const rawTxn2 = await context.writePrecompile!({
@@ -94,7 +86,7 @@
           ],
           privateKey: BALTATHAR_PRIVATE_KEY,
           rawTxOnly: true,
-          gas: proxyProxyEstimatedGas - 20_000n,
+          gas: proxyProxyEstimatedGas - 10_000n,
         });
 
         const { result: result2 } = await context.createBlock(rawTxn2);
@@ -133,11 +125,7 @@
         });
 
         // Snapshot estimated gas
-<<<<<<< HEAD
-        expect(estimatedGas).toMatchInlineSnapshot(`93299n`);
-=======
         expect(estimatedGas).toMatchInlineSnapshot(`55270n`);
->>>>>>> 7143d65b
 
         const rawTxn2 = await context.writePrecompile!({
           precompileName: "Proxy",
