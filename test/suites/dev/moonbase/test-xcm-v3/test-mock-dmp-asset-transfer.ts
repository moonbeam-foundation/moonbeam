--- conflicted
+++ resolved
@@ -13,11 +13,7 @@
 const palletId = "0x6D6f646c617373746d6E67720000000000000000";
 
 describeSuite({
-<<<<<<< HEAD
   id: "D014101",
-=======
-  id: "D013901",
->>>>>>> 06031d12
   title: "Mock XCM - receive downward transfer",
   foundationMethods: "dev",
   testCases: ({ context, it, log }) => {
