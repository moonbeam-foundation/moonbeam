import "@moonbeam-network/api-augment";
import { beforeAll, customDevRpcRequest, describeSuite, expect } from "@moonwall/cli";
import { alith } from "@moonwall/util";
import { PARA_2000_SOURCE_LOCATION, registerForeignAsset } from "../../../../helpers";

const FOREIGN_TOKEN = 1_000_000_000_000n;

const palletId = "0x6D6f646c617373746d6E67720000000000000000";
const foreign_para_id = 2000;

const assetMetadata = {
  name: "FOREIGN",
  symbol: "FOREIGN",
  decimals: 12n,
  isFrozen: false,
};

describeSuite({
<<<<<<< HEAD
  id: "D014109",
=======
  id: "D013909",
>>>>>>> 06031d12
  title: "Mock XCM - receive horizontal transfer",
  foundationMethods: "dev",
  testCases: ({ context, it, log }) => {
    let assetId: string;

    beforeAll(async () => {
      // registerForeignAsset
      const { registeredAssetId, registeredAsset } = await registerForeignAsset(
        context,
        PARA_2000_SOURCE_LOCATION,
        assetMetadata
      );
      assetId = registeredAssetId;
      expect(registeredAsset.owner.toHex()).to.eq(palletId.toLowerCase());
    });

    it({
      id: "T01",
      title: "Should receive a horizontal transfer of 10 FOREIGNs to Alith",
      test: async function () {
        // Send RPC call to inject XCM message
        // You can provide a message, but if you don't a horizontal transfer is the default
        await customDevRpcRequest("xcm_injectHrmpMessage", [foreign_para_id, []]);

        // Process the next block
        await context.createBlock();
        // Create a block in which the XCM will be executed
        await context.createBlock();
        // Make sure the state has ALITH's foreign parachain tokens
        const alith_dot_balance = (
          await context.polkadotJs().query.assets.account(assetId, alith.address)
        )
          .unwrap()
          .balance.toBigInt();

        expect(alith_dot_balance).to.eq(10n * FOREIGN_TOKEN);
      },
    });
  },
});<|MERGE_RESOLUTION|>--- conflicted
+++ resolved
@@ -16,11 +16,7 @@
 };
 
 describeSuite({
-<<<<<<< HEAD
   id: "D014109",
-=======
-  id: "D013909",
->>>>>>> 06031d12
   title: "Mock XCM - receive horizontal transfer",
   foundationMethods: "dev",
   testCases: ({ context, it, log }) => {
