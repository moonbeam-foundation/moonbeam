--- conflicted
+++ resolved
@@ -11,11 +11,7 @@
 } from "../../../../helpers/xcm.js";
 
 describeSuite({
-<<<<<<< HEAD
   id: "D014123",
-=======
-  id: "D013923",
->>>>>>> 06031d12
   title: "Mock XCM - receive horizontal transact ETHEREUM (transfer)",
   foundationMethods: "dev",
   testCases: ({ context, it, log }) => {
