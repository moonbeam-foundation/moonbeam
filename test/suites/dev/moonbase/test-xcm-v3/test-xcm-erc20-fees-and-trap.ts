--- conflicted
+++ resolved
@@ -14,11 +14,7 @@
 export const ERC20_TOTAL_SUPPLY = 1_000_000_000n;
 
 describeSuite({
-<<<<<<< HEAD
   id: "D014134",
-=======
-  id: "D013934",
->>>>>>> 06031d12
   title: "Mock XCM - Fails trying to pay fees with ERC20",
   foundationMethods: "dev",
   testCases: ({ context, it, log }) => {
