--- conflicted
+++ resolved
@@ -13,11 +13,7 @@
 import { ApiPromise } from "@polkadot/api";
 
 describeSuite({
-<<<<<<< HEAD
   id: "D014139",
-=======
-  id: "D013939",
->>>>>>> 06031d12
   title: "XCM V3 - Max Weight Instructions",
   foundationMethods: "dev",
   testCases: ({ context, it, log }) => {
