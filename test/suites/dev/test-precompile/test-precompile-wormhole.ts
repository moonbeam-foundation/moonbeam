--- conflicted
+++ resolved
@@ -1,6 +1,5 @@
 import "@moonbeam-network/api-augment";
 import { beforeAll, describeSuite, expect, fetchCompiledContract } from "@moonwall/cli";
-<<<<<<< HEAD
 import {
   ALITH_ADDRESS,
   ALITH_PRIVATE_KEY,
@@ -10,14 +9,10 @@
   createViemTransaction,
   customWeb3Request,
 } from "@moonwall/util";
-import { Contract, ethers, InterfaceAbi } from "ethers";
-=======
-import { ALITH_ADDRESS, ALITH_PRIVATE_KEY, alith } from "@moonwall/util";
->>>>>>> fa45df8b
 import { Enum, Struct, TypeRegistry } from "@polkadot/types";
 import { u8aConcat, u8aToHex } from "@polkadot/util";
 import { xxhashAsU8a } from "@polkadot/util-crypto";
-import { InterfaceAbi, ethers } from "ethers";
+import { Contract, InterfaceAbi, ethers } from "ethers";
 import { encodeFunctionData } from "viem";
 import {
   expectEVMResult,
@@ -32,7 +27,7 @@
 
   Wormhole: 0xa5B7D85a8f27dd7907dc8FdC21FA5657D5E2F901
   Wormhole Impl: 0x99737ec4b815d816c49a385943baf0380e75c0ac
-  ChainId: 16 
+  ChainId: 16
   EvmChainId: 1287
   GovernanceChainId: 1
   GovernanceContract: 0x0000000000000000000000000000000000000000000000000000000000000004
@@ -40,14 +35,14 @@
   TokenBridge: 0xbc976D4b9D57E57c3cA52e1Fd136C45FF7955A96
   TokenBridge Impl: 0x430855b4d43b8aeb9d2b9869b74d58dda79c0db2
   WETH: 0xd909178cc99d318e4d46e7e66a972955859670e1
-  ChainId: 16 
+  ChainId: 16
   EvmChainId: 128
   Finality: 1
-  Implementation: 0x7d9a2fc0d5d0d12b0f943930a4ba1a1233637fc9 
+  Implementation: 0x7d9a2fc0d5d0d12b0f943930a4ba1a1233637fc9
   Wormhole: 0xa5b7d85a8f27dd7907dc8fdc21fa5657d5e2f901
-  TokenImplementation: 0x7d9a2fc0d5d0d12b0f943930a4ba1a1233637fc9 
-
-  TokenImplementation: 0x7d9a2fc0d5d0d12b0f943930a4ba1a1233637fc9 
+  TokenImplementation: 0x7d9a2fc0d5d0d12b0f943930a4ba1a1233637fc9
+
+  TokenImplementation: 0x7d9a2fc0d5d0d12b0f943930a4ba1a1233637fc9
 */
 
 const GUARDIAN_SET_INDEX = 0;
@@ -112,19 +107,15 @@
     let bridgeImplAbi;
     let bridgeImplAddr;
 
-<<<<<<< HEAD
     let whWethAddress: string;
     let localChainId;
-    
+
     // chain ids: for new we have "foreign" and "local" chains, which trigger different
     // code paths in both the precompile and the bridge contracts.
     // TODO: localChain is not the same as our local EVM's idea of chain id in other deployments,
     //       it would be good to mimic this better. More specifically, our on-chain deployments have
     //       a chain-id assigned by the bridge which has nothing to do with our evm chain id.
     const foreignChainId = ETHChain;
-=======
-    let evmChainId;
->>>>>>> fa45df8b
 
     // destination used for xtoken transfers
     const versionedMultiLocation = {
@@ -184,13 +175,7 @@
       log(`wormhole token impl deployed to ${tokenImplAddr}`);
       const { contractAddress: bridgeSetupAddr, abi: bridgeSetupAbi } =
         await context.deployContract!("BridgeSetup");
-<<<<<<< HEAD
-      const bridgeImpl = await context.deployContract!(
-=======
-      const { contractAddress: bridgeImplAddr } = await context.deployContract!(
->>>>>>> fa45df8b
-        "BridgeImplementation"
-      );
+      const bridgeImpl = await context.deployContract!("BridgeImplementation");
       bridgeImplAddr = bridgeImpl.contractAddress;
       bridgeImplAbi = bridgeImpl.abi;
 
@@ -344,7 +329,12 @@
         const whAmount = 999n;
         const realAmount = whAmount * WH_IMPLICIT_MULTIPLIER;
 
-        const transferVAA = await makeTestVAA(Number(whAmount), wethAddress, foreignChainId, versionedUserAction);
+        const transferVAA = await makeTestVAA(
+          Number(whAmount),
+          wethAddress,
+          foreignChainId,
+          versionedUserAction
+        );
 
         const rawTx = await context.writePrecompile!({
           precompileName: "Gmp",
@@ -381,7 +371,12 @@
 
         const alithWHTokenBefore = await whWethContract.balanceOf(ALITH_ADDRESS);
 
-        const transferVAA = await makeTestVAA(Number(whAmount), wethAddress, foreignChainId, versionedUserAction);
+        const transferVAA = await makeTestVAA(
+          Number(whAmount),
+          wethAddress,
+          foreignChainId,
+          versionedUserAction
+        );
 
         const rawTx = await context.writePrecompile!({
           precompileName: "Gmp",
@@ -421,7 +416,12 @@
 
         const alithWHTokenBefore = await whWethContract.balanceOf(ALITH_ADDRESS);
 
-        const transferVAA = await makeTestVAA(Number(whAmount), wethAddress, foreignChainId, versionedUserAction);
+        const transferVAA = await makeTestVAA(
+          Number(whAmount),
+          wethAddress,
+          foreignChainId,
+          versionedUserAction
+        );
 
         const rawTx = await context.writePrecompile!({
           precompileName: "Gmp",
@@ -459,7 +459,12 @@
 
         const alithWHTokenBefore = await whWethContract.balanceOf(ALITH_ADDRESS);
 
-        const transferVAA = await makeTestVAA(Number(whAmount), wethAddress, foreignChainId, versionedUserAction);
+        const transferVAA = await makeTestVAA(
+          Number(whAmount),
+          wethAddress,
+          foreignChainId,
+          versionedUserAction
+        );
 
         const rawTx = await context.writePrecompile!({
           precompileName: "Gmp",
@@ -490,10 +495,12 @@
         // bridge-out by calling transferTokens(). The bridge doesn't care who bridged in or out
         // so long as the amount we ask to bridge back in is <= the total it has recorded bridging
         // out.
-        const localERC20 = await deploy(
-          "ERC20WithInitialSupply",
-          ["ERC20", "WHTEST", ALITH_ADDRESS, 1_000],
-        );
+        const localERC20 = await deploy("ERC20WithInitialSupply", [
+          "ERC20",
+          "WHTEST",
+          ALITH_ADDRESS,
+          1_000,
+        ]);
         const localERC20Address = localERC20.contractAddress;
         console.log(`erc20 deployed to ${localERC20Address}`);
 
@@ -503,10 +510,7 @@
           data: encodeFunctionData({
             abi: localERC20.abi,
             functionName: "approve",
-            args: [
-              bridgeImplAddr,
-              1_000,
-            ]
+            args: [bridgeImplAddr, 1_000],
           }),
           gasLimit: "0x100000",
           value: "0x0",
@@ -539,7 +543,6 @@
         // TODO: we're failing here, something is reverting with "Target contract does not contain data"
         expectEVMResult(transferResult!.events, "Succeed");
 
-
         // create payload
         const destination = context
           .polkadotJs()
@@ -552,7 +555,12 @@
         const whAmount = 999n;
         const realAmount = whAmount * WH_IMPLICIT_MULTIPLIER;
 
-        const transferVAA = await makeTestVAA(Number(whAmount), localERC20Address, localChainId, versionedUserAction);
+        const transferVAA = await makeTestVAA(
+          Number(whAmount),
+          localERC20Address,
+          localChainId,
+          versionedUserAction
+        );
 
         const rawTx = await context.writePrecompile!({
           precompileName: "Gmp",
