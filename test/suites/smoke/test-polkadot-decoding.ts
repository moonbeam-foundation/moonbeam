--- conflicted
+++ resolved
@@ -2,14 +2,9 @@
 import chalk from "chalk";
 import { describeSuite, beforeAll } from "@moonwall/cli";
 import { ONE_HOURS } from "@moonwall/util";
-<<<<<<< HEAD
 import { ApiPromise } from "@polkadot/api";
-import { fail } from "assert";
 import { extractStorageKeyComponents } from "../../helpers/storageQueries";
-=======
-import type { ApiPromise } from "@polkadot/api";
 import { fail } from "node:assert";
->>>>>>> 40f1fde4
 
 // Change the following line to reproduce a particular case
 const STARTING_KEY_OVERRIDE = "";
