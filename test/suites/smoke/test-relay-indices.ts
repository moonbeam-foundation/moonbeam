import "@moonbeam-network/api-augment";
<<<<<<< HEAD
import { describeSuite, expect, beforeAll, fetchCompiledContract } from "@moonwall/cli";
import { Contract, ethers, InterfaceAbi, WebSocketProvider } from "ethers";
=======
import "@polkadot/api-augment/kusama";
import { beforeAll, describeSuite, expect, fetchCompiledContract } from "@moonwall/cli";
>>>>>>> f4fe97a7
import { ALITH_SESSION_ADDRESS } from "@moonwall/util";
import { ApiPromise } from "@polkadot/api";
import { hexToU8a } from "@polkadot/util";
import { Contract, InterfaceAbi, WebSocketProvider, ethers } from "ethers";

describeSuite({
  id: "S1750",
  title: "Relay chain Module:Method indices should match our encoding",
  foundationMethods: "read_only",
  testCases: ({ context, it, log }) => {
    let relayEncoder: Contract;
    let xcmTransactorV1: Contract;
    let xcmTransactorV2: Contract;
    let relayApi: ApiPromise;
    let relayVersion: number;

    beforeAll(async function () {
      relayApi = context.polkadotJs({ apiName: "relay" });
      relayVersion = relayApi.consts.system.version.specVersion.toNumber();

      // TODO: Replace the below with new context methods when upgraded to moonwall v4
      const RELAY_ENCODER_PRECOMPILE = "0x0000000000000000000000000000000000000805";
      const XCM_TRANSACTOR_V1_PRECOMPILE = "0x0000000000000000000000000000000000000806";
      const XCM_TRANSACTOR_V2_PRECOMPILE = "0x000000000000000000000000000000000000080D";

      const RELAY_ENCODER_CONTRACT_JSON = fetchCompiledContract("RelayEncoder");
      const RELAY_ENCODER_INTERFACE = RELAY_ENCODER_CONTRACT_JSON.abi as InterfaceAbi;

      const XCM_TRANSACTOR_V1_JSON = fetchCompiledContract("XcmTransactorV1");
      const XCM_TRANSACTOR_V1_INTERFACE = XCM_TRANSACTOR_V1_JSON.abi as InterfaceAbi;

      const XCM_TRANSACTOR_V2_JSON = fetchCompiledContract("XcmTransactorV2");
      const XCM_TRANSACTOR_V2_INTERFACE = XCM_TRANSACTOR_V2_JSON.abi as InterfaceAbi;

      relayEncoder = new ethers.Contract(
        RELAY_ENCODER_PRECOMPILE,
        RELAY_ENCODER_INTERFACE,
        context.ethers().provider as WebSocketProvider
      );

      xcmTransactorV1 = new ethers.Contract(
        XCM_TRANSACTOR_V1_PRECOMPILE,
        XCM_TRANSACTOR_V1_INTERFACE,
        context.ethers().provider as WebSocketProvider
      );

      xcmTransactorV2 = new ethers.Contract(
        XCM_TRANSACTOR_V2_PRECOMPILE,
        XCM_TRANSACTOR_V2_INTERFACE,
        context.ethers().provider as WebSocketProvider
      );
    });

    it({
      id: "C100",
      title: "should have matching indices for HRMP.InitOpenChannel",
      minRtVersion: 2100,
      test: async function () {
        const callHex = relayApi.tx.hrmp.hrmpInitOpenChannel(2000, 1000, 102400).method.toHex();
        const resp = await relayEncoder.encodeHrmpInitOpenChannel(2000, 1000, 102400);
        expect(resp, "Mismatched encoding between relaychain and local values").to.equals(callHex);
      },
    });

    it({
      id: "C200",
      title: "should have matching indices for HRMP.AcceptOpenChannel",
      minRtVersion: 2100,
      test: async function () {
        const callHex = relayApi.tx.hrmp.hrmpAcceptOpenChannel(2001).method.toHex();
        const resp = await relayEncoder.encodeHrmpAcceptOpenChannel(2001);
        expect(resp, "Mismatched encoding between relaychain and local values").to.equals(callHex);
      },
    });

    it({
      id: "C300",
      title: "should have matching indices for HRMP.CloseChannel",
      minRtVersion: 2100,
      test: async function () {
        const callHex = relayApi.tx.hrmp
          .hrmpCloseChannel({ sender: 2000, recipient: 2001 })
          .method.toHex();
        const resp = await relayEncoder.encodeHrmpCloseChannel(2000, 2001);
        expect(resp, "Mismatched encoding between relaychain and local values").to.equals(callHex);
      },
    });

    it({
      id: "C400",
      title: "should have matching indices for Staking.Bond",
      minRtVersion: 2500,
      test: async function () {
        const callHex =
          relayVersion < 9430
            ? relayApi.tx.staking
                // @ts-expect-error - this is changing in 9430 (which polkadot-js is on)
                .bond(ALITH_SESSION_ADDRESS, 10000000000, "Staked")
                .method.toHex()
            : relayApi.tx.staking.bond(10000000000, "Staked").method.toHex();
        const resp = await relayEncoder.encodeBond(
          ALITH_SESSION_ADDRESS,
          10000000000,
          hexToU8a("0x00")
        );
        expect(resp, "Mismatched encoding between relaychain and local values").to.equals(callHex);
      },
    });

    it({
      id: "C500",
      title: "should have matching indices for Staking.BondExtra",
      test: async function () {
        const callHex = relayApi.tx.staking.bondExtra(10000000000).method.toHex();
        const resp = await relayEncoder.encodeBondExtra(10000000000);
        expect(resp, "Mismatched encoding between relaychain and local values").to.equals(callHex);
      },
    });

    it({
      id: "C600",
      title: "should have matching indices for Staking.Chill",
      test: async function () {
        const callHex = relayApi.tx.staking.chill().method.toHex();
        const resp = await relayEncoder.encodeChill();
        expect(resp, "Mismatched encoding between relaychain and local values").to.equals(callHex);
      },
    });

    it({
      id: "C700",
      title: "should have matching indices for Staking.Nominate",
      test: async function () {
        const callHex = relayApi.tx.staking.nominate([ALITH_SESSION_ADDRESS]).method.toHex();
        const resp = await relayEncoder.encodeNominate([ALITH_SESSION_ADDRESS]);
        expect(resp, "Mismatched encoding between relaychain and local values").to.equals(callHex);
      },
    });

    it({
      id: "C800",
      title: "should have matching indices for Staking.Rebond",
      test: async function () {
        const callHex = relayApi.tx.staking.rebond(1000).method.toHex();
        const resp = await relayEncoder.encodeRebond(1000);
        expect(resp, "Mismatched encoding between relaychain and local values").to.equals(callHex);
      },
    });

    it({
      id: "C900",
      title: "should have matching indices for Staking.SetController",
      minRtVersion: 2500,
      test: async function () {
        const callHex =
          relayVersion < 9430
            ? // @ts-expect-error - this is changing in 9430 (which polkadot-js is on)
              relayApi.tx.staking.setController(ALITH_SESSION_ADDRESS).method.toHex()
            : relayApi.tx.staking.setController().method.toHex();
        const resp = await relayEncoder.encodeSetController(ALITH_SESSION_ADDRESS);
        expect(resp, "Mismatched encoding between relaychain and local values").to.equals(callHex);
      },
    });

    it({
      id: "C1000",
      title: "should have matching indices for Staking.SetPayee",
      test: async function () {
        const callHex = relayApi.tx.staking.setPayee("Staked").method.toHex();
        const resp = await relayEncoder.encodeSetPayee(hexToU8a("0x00"));
        expect(resp, "Mismatched encoding between relaychain and local values").to.equals(callHex);
      },
    });

    it({
      id: "C1100",
      title: "should have matching indices for Staking.Unbond",
      test: async function () {
        const callHex = relayApi.tx.staking.unbond(1000).method.toHex();
        const resp = await relayEncoder.encodeUnbond(1000);
        expect(resp, "Mismatched encoding between relaychain and local values").to.equals(callHex);
      },
    });

    it({
      id: "C1200",
      title: "should have matching indices for Staking.Validate",
      test: async function () {
        const callHex = relayApi.tx.staking
          .validate({
            commission: 0,
            blocked: false,
          })
          .method.toHex();
        const resp = await relayEncoder.encodeValidate(0, false);
        expect(resp, "Mismatched encoding between relaychain and local values").to.equals(callHex);
      },
    });

    it({
      id: "C1300",
      title: "should have matching indices for Staking.WithdrawUnbonded",
      test: async function () {
        const callHex = relayApi.tx.staking.withdrawUnbonded(10).method.toHex();
        const resp = await relayEncoder.encodeWithdrawUnbonded(10);
        expect(resp, "Mismatched encoding between relaychain and local values").to.equals(callHex);
      },
    });

    it({
      id: "C1400",
      title: "should have matching indices for Utility.asDerivative in V1",
      minRtVersion: 2100,
      test: async function () {
        const inputCall = relayApi.tx.balances.transfer(ALITH_SESSION_ADDRESS, 1000);
        const callHex = relayApi.tx.utility.asDerivative(0, inputCall).method.toHex();
        const resp = await xcmTransactorV1.encodeUtilityAsDerivative(
          0,
          0,
          inputCall.method.toU8a()
        );
        expect(resp, "Mismatched encoding between relaychain and local values").to.equals(callHex);
      },
    });

    it({
      id: "C1500",
      title: "should have matching indices for Utility.asDerivative in V2",
      minRtVersion: 2100,
      test: async function () {
        const chainType = context
          .polkadotJs({ apiName: "para" })
          .consts.system.version.specName.toString();
        if (chainType !== "moonbase") {
          log(`Chain type ${chainType} does not support V2, skipping.`);
          return; // TODO: replace with skip() when added to vitest;
        }

        const inputCall = relayApi.tx.balances.transfer(ALITH_SESSION_ADDRESS, 1000);
        const callHex = relayApi.tx.utility.asDerivative(0, inputCall).method.toHex();
        const resp = await xcmTransactorV2.encodeUtilityAsDerivative(
          0,
          0,
          inputCall.method.toU8a()
        );
        expect(resp, "Mismatched encoding between relaychain and local values").to.equals(callHex);
      },
    });
  },
});<|MERGE_RESOLUTION|>--- conflicted
+++ resolved
@@ -1,15 +1,9 @@
 import "@moonbeam-network/api-augment";
-<<<<<<< HEAD
 import { describeSuite, expect, beforeAll, fetchCompiledContract } from "@moonwall/cli";
 import { Contract, ethers, InterfaceAbi, WebSocketProvider } from "ethers";
-=======
-import "@polkadot/api-augment/kusama";
-import { beforeAll, describeSuite, expect, fetchCompiledContract } from "@moonwall/cli";
->>>>>>> f4fe97a7
 import { ALITH_SESSION_ADDRESS } from "@moonwall/util";
+import { hexToU8a } from "@polkadot/util";
 import { ApiPromise } from "@polkadot/api";
-import { hexToU8a } from "@polkadot/util";
-import { Contract, InterfaceAbi, WebSocketProvider, ethers } from "ethers";
 
 describeSuite({
   id: "S1750",
