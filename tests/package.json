--- conflicted
+++ resolved
@@ -39,28 +39,17 @@
     "watch": "npm-watch",
     "build": "cargo build --release",
     "non-ci-test": "mocha -r ts-node/register 'non_ci_tests/**/test-*.ts'",
-<<<<<<< HEAD
     "test-single": "mocha -r ts-node/register 'tests/test-precompile-democracy.ts'",
-=======
-    "test-single": "mocha -r ts-node/register 'tests/test-precompile-assets-erc20.ts'",
->>>>>>> dfe363ba
     "current-test": "mocha -r ts-node/register",
     "lint": "npx prettier --write --ignore-path .gitignore '**/*.(yml|js|ts|json)'"
   },
   "author": "",
   "license": "ISC",
   "dependencies": {
-<<<<<<< HEAD
-    "@polkadot/api": "^6.5.2",
-    "@substrate/txwrapper-core": "^1.2.18",
-    "@substrate/txwrapper-registry": "^1.2.18",
-    "@substrate/txwrapper-substrate": "^1.2.18",
-=======
     "@polkadot/api": "^6.8.1",
     "@substrate/txwrapper-core": "^1.2.17",
     "@substrate/txwrapper-registry": "^1.2.17",
     "@substrate/txwrapper-substrate": "^1.2.17",
->>>>>>> dfe363ba
     "@types/chai": "^4.2.11",
     "@types/chai-as-promised": "^7.1.4",
     "@types/mocha": "^8.2.2",
