--- conflicted
+++ resolved
@@ -20,11 +20,8 @@
     "mocha": "^8.3.2",
     "mocha-steps": "^1.3.0",
     "rimraf": "^3.0.2",
-<<<<<<< HEAD
     "solc": "^0.8.3",
-=======
     "tcp-port-used": "^1.0.2",
->>>>>>> 1ec4fecf
     "ts-node": "9.1",
     "typescript": "^3.9.6",
     "web3": "^1.3.5"
