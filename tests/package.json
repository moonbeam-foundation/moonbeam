--- conflicted
+++ resolved
@@ -36,30 +36,21 @@
     "watch": "npm-watch",
     "build": "cargo build --release",
     "non-ci-test": "mocha -r ts-node/register 'non_ci_tests/**/test-*.ts'",
-<<<<<<< HEAD
     "test-single": "mocha -r ts-node/register 'tests/test-balance-transfer-txwrapper-substrate.ts'",
-=======
-    "test-single": "mocha -r ts-node/register 'tests/test-precompile-revert-attack.ts'",
->>>>>>> 71542293
     "current-test": "mocha -r ts-node/register",
     "lint": "npx prettier --write --ignore-path .gitignore '**/*.(yml|js|ts|json)'"
   },
   "author": "",
   "license": "ISC",
   "dependencies": {
-<<<<<<< HEAD
-    "@polkadot/api": "^4.17.1",
-    "@polkadot/types": "^4.17.1",
-    "@substrate/txwrapper-polkadot": "^1.2.10",
-    "@substrate/txwrapper-registry": "^1.2.10",
-    "@substrate/txwrapper-substrate": "^1.2.10",
-=======
     "@polkadot/api": "^5.6.1",
     "@polkadot/keyring": "^7.2.1",
     "@polkadot/types": "^5.6.1",
     "@polkadot/util": "^7.2.1",
     "@polkadot/util-crypto": "^7.2.1",
->>>>>>> 71542293
+    "@substrate/txwrapper-polkadot": "^1.2.10",
+    "@substrate/txwrapper-registry": "^1.2.10",
+    "@substrate/txwrapper-substrate": "^1.2.10",
     "@types/chai": "^4.2.11",
     "@types/mocha": "^8.2.2",
     "chai": "^4.3.4",
