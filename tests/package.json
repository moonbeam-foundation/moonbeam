--- conflicted
+++ resolved
@@ -10,13 +10,8 @@
   "author": "",
   "license": "ISC",
   "dependencies": {
-<<<<<<< HEAD
-    "@polkadot/api": "^3.7.1",
-    "@polkadot/types": "^3.7.1",
-=======
     "@polkadot/api": "^3.8.1",
     "@polkadot/types": "^3.6.3",
->>>>>>> 5308f499
     "@types/chai": "^4.2.11",
     "@types/mocha": "^8.0.0",
     "chai": "^4.2.0",
