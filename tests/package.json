--- conflicted
+++ resolved
@@ -36,11 +36,7 @@
     "watch": "npm-watch",
     "build": "cargo build --release",
     "non-ci-test": "mocha -r ts-node/register 'non_ci_tests/**/test-*.ts'",
-<<<<<<< HEAD
-    "test-single": "mocha -r ts-node/register 'tests/test-sudo.ts'",
-=======
     "test-single": "mocha -r ts-node/register 'tests/test-precompile-revert-attack.ts'",
->>>>>>> 98d18ca1
     "current-test": "mocha -r ts-node/register",
     "lint": "npx prettier --write --ignore-path .gitignore '**/*.(yml|js|ts|json)'"
   },
