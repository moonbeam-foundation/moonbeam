{
  "name": "ts-tests",
  "version": "1.0.0",
  "description": "",
  "main": "index.js",
  "watch": {
    "build": {
      "patterns": [
        "../"
      ],
      "ignore": [
        "../tests",
        "../target",
        "../build"
      ],
      "extensions": "rs",
      "quiet": true,
      "inherit": true
    },
    "test": {
      "patterns": [
        "../target/release/moonbeam",
        "./tests/**"
      ],
      "extensions": "ts,html,scss",
      "quiet": true,
      "inherit": true,
      "runOnChangeOnly": true
    }
  },
  "scripts": {
    "test-with-logs": "mocha --printlogs -r ts-node/register 'tests/**/test-*.ts'",
    "pre-build-contracts": "ts-node ./pre-build-contracts.ts && npx prettier -w ./contracts/compiled/*.json",
    "test": "mocha --parallel -r ts-node/register 'tests/**/test-*.ts'",
    "test-seq": "mocha -r ts-node/register 'tests/**/test-*.ts'",
    "tracing-test": "ETHAPI_CMD='--ethapi=txpool,debug,trace' mocha --parallel -r ts-node/register 'tracing-tests/**/*.ts'",
    "para-test": "mocha -r ts-node/register 'para-tests/**/test-*.ts'",
    "para-test-single": "mocha -r ts-node/register 'para-tests-no-ci/test-xcm-para.ts'",
    "para-test-no-ci": "DEBUG=test:substrateEvents mocha -r ts-node/register 'para-tests-no-ci/**/test-*.ts'",
    "watch": "npm-watch",
    "build": "cargo build --release",
    "non-ci-test": "mocha -r ts-node/register 'non_ci_tests/**/test-*.ts'",
<<<<<<< HEAD
    "test-single": "mocha -r ts-node/register 'tests/test-precompile-democracy.ts'",
=======
    "test-single": "mocha -r ts-node/register 'tests/test-proxy.ts'",
>>>>>>> 301ba007
    "current-test": "mocha -r ts-node/register",
    "lint": "npx prettier --write --ignore-path .gitignore '**/*.(yml|js|ts|json)'"
  },
  "author": "",
  "license": "ISC",
  "dependencies": {
<<<<<<< HEAD
    "@polkadot/api": "^6.5.2",
    "@substrate/txwrapper-core": "^1.2.18",
    "@substrate/txwrapper-registry": "^1.2.18",
    "@substrate/txwrapper-substrate": "^1.2.18",
=======
    "@polkadot/api": "^6.9.2",
    "@polkadot/types": "^6.9.2",
    "@substrate/txwrapper-core": "^1.2.17",
    "@substrate/txwrapper-registry": "^1.2.17",
    "@substrate/txwrapper-substrate": "^1.2.17",
>>>>>>> 301ba007
    "@types/chai": "^4.2.11",
    "@types/chai-as-promised": "^7.1.4",
    "@types/mocha": "^8.2.2",
    "chai": "^4.3.4",
    "chai-as-promised": "^7.1.1",
    "debug": "^4.3.2",
    "ethers": "^5.4.6",
    "mocha": "^8.3.2",
    "npm-watch": "^0.9.0",
    "polkadot-launch": "^1.8.0",
    "rimraf": "^3.0.2",
    "solc": "^0.8.3",
    "tcp-port-used": "^1.0.2",
    "ts-node": "^10.2.1",
    "typescript": "^4.3.5",
    "web3": "^1.3.5"
  }
}<|MERGE_RESOLUTION|>--- conflicted
+++ resolved
@@ -40,29 +40,18 @@
     "watch": "npm-watch",
     "build": "cargo build --release",
     "non-ci-test": "mocha -r ts-node/register 'non_ci_tests/**/test-*.ts'",
-<<<<<<< HEAD
     "test-single": "mocha -r ts-node/register 'tests/test-precompile-democracy.ts'",
-=======
-    "test-single": "mocha -r ts-node/register 'tests/test-proxy.ts'",
->>>>>>> 301ba007
     "current-test": "mocha -r ts-node/register",
     "lint": "npx prettier --write --ignore-path .gitignore '**/*.(yml|js|ts|json)'"
   },
   "author": "",
   "license": "ISC",
   "dependencies": {
-<<<<<<< HEAD
-    "@polkadot/api": "^6.5.2",
+    "@polkadot/api": "^6.9.2",
+    "@polkadot/types": "^6.9.2",
     "@substrate/txwrapper-core": "^1.2.18",
     "@substrate/txwrapper-registry": "^1.2.18",
     "@substrate/txwrapper-substrate": "^1.2.18",
-=======
-    "@polkadot/api": "^6.9.2",
-    "@polkadot/types": "^6.9.2",
-    "@substrate/txwrapper-core": "^1.2.17",
-    "@substrate/txwrapper-registry": "^1.2.17",
-    "@substrate/txwrapper-substrate": "^1.2.17",
->>>>>>> 301ba007
     "@types/chai": "^4.2.11",
     "@types/chai-as-promised": "^7.1.4",
     "@types/mocha": "^8.2.2",
