--- conflicted
+++ resolved
@@ -74,13 +74,9 @@
     "mocha": "^10.0.0",
     "moonbeam-types-bundle": "^2.0.7",
     "npm-watch": "^0.9.0",
-<<<<<<< HEAD
     "p-limit": "^3.1.0",
-    "polkadot-launch": "github:PureStake/polkadot-launch#crystalin-para-id",
-=======
     "nunjucks": "^3.2.3",
     "polkadot-launch": "^2.3.0",
->>>>>>> 8bb76bb4
     "randchacha": "^1.0.2",
     "rimraf": "^3.0.2",
     "solc": "^0.8.3",
