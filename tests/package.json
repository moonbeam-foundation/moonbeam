{
  "name": "ts-tests",
  "version": "1.0.0",
  "description": "",
  "main": "index.js",
  "watch": {
    "build": {
      "patterns": [
        "../"
      ],
      "ignore": [
        "../tests",
        "../target",
        "../build"
      ],
      "extensions": "rs",
      "quiet": true,
      "inherit": true
    },
    "test": {
      "patterns": [
        "../target/release/moonbeam",
        "./tests/**"
      ],
      "extensions": "ts,html,scss",
      "quiet": true,
      "inherit": true,
      "runOnChangeOnly": true
    }
  },
  "scripts": {
<<<<<<< HEAD
    "test-with-logs": "mocha  --printlogs -r ts-node/register 'tests/**/*.ts'",
    "test-single": "mocha -r ts-node/register 'tests/test-balance.ts'",
    "test": "mocha --parallel -r ts-node/register 'tests/**/*.ts'",
    "non-ci-test": "mocha -r ts-node/register 'non_ci_tests/**/*.ts'"
=======
    "test-with-logs": "mocha --printlogs -r ts-node/register 'tests/**/test-*.ts'",
    "pre-build-contracts": "TS_NODE_TRANSPILE_ONLY=true ts-node ./pre-build-contracts.ts && npx prettier -w ./contracts/compiled/*.json",
    "test": "TS_NODE_TRANSPILE_ONLY=true mocha --parallel -r ts-node/register 'tests/**/test-*.ts'",
    "watch": "npm-watch",
    "build": "cargo build --release",
    "non-ci-test": "mocha -r ts-node/register 'non_ci_tests/**/test-*.ts'"
>>>>>>> a2854c81
  },
  "author": "",
  "license": "ISC",
  "dependencies": {
    "@polkadot/api": "^4.4.1",
    "@polkadot/types": "^4.4.1",
    "@types/chai": "^4.2.11",
    "@types/mocha": "^8.2.2",
    "chai": "^4.3.4",
    "ethers": "^5.1.0",
    "mocha": "^8.3.2",
    "npm-watch": "^0.9.0",
    "rimraf": "^3.0.2",
    "solc": "^0.8.3",
    "tcp-port-used": "^1.0.2",
    "ts-node": "9.1",
    "typescript": "^3.9.6",
    "web3": "^1.3.5"
  }
}<|MERGE_RESOLUTION|>--- conflicted
+++ resolved
@@ -29,19 +29,13 @@
     }
   },
   "scripts": {
-<<<<<<< HEAD
-    "test-with-logs": "mocha  --printlogs -r ts-node/register 'tests/**/*.ts'",
-    "test-single": "mocha -r ts-node/register 'tests/test-balance.ts'",
-    "test": "mocha --parallel -r ts-node/register 'tests/**/*.ts'",
-    "non-ci-test": "mocha -r ts-node/register 'non_ci_tests/**/*.ts'"
-=======
     "test-with-logs": "mocha --printlogs -r ts-node/register 'tests/**/test-*.ts'",
     "pre-build-contracts": "TS_NODE_TRANSPILE_ONLY=true ts-node ./pre-build-contracts.ts && npx prettier -w ./contracts/compiled/*.json",
     "test": "TS_NODE_TRANSPILE_ONLY=true mocha --parallel -r ts-node/register 'tests/**/test-*.ts'",
     "watch": "npm-watch",
     "build": "cargo build --release",
     "non-ci-test": "mocha -r ts-node/register 'non_ci_tests/**/test-*.ts'"
->>>>>>> a2854c81
+    "test-single": "mocha -r ts-node/register 'tests/test-balance.ts'",
   },
   "author": "",
   "license": "ISC",
