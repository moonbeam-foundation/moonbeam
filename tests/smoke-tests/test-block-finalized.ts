import "@moonbeam-network/api-augment/moonbase";
import { expect } from "chai";
import { checkBlockFinalized, getBlockTime, fetchHistoricBlockNum } from "../util/block";
import { describeSmokeSuite } from "../util/setup-smoke-tests";
import Bottleneck from "bottleneck";
const debug = require("debug")("smoke:block-finalized");
const wssUrl = process.env.WSS_URL || null;
const relayWssUrl = process.env.RELAY_WSS_URL || null;
<<<<<<< HEAD
const ethRpcUrl = process.env.ETH_URL || null;
const timePeriod = process.env.TIME_PERIOD ? Number(process.env.TIME_PERIOD) : 2 * 60 * 60 * 1000;
=======
>>>>>>> 06ac847a

describeSmokeSuite(`Parachain blocks should be finalized..`, { wssUrl, relayWssUrl }, (context) => {
  it("should have a recently finalized block", async function () {
    const head = await context.polkadotApi.rpc.chain.getFinalizedHead();
    const block = await context.polkadotApi.rpc.chain.getBlock(head);
    const diff = Date.now() - getBlockTime(block);
    debug(`Last finalized block was ${diff / 1000} seconds ago`);
    expect(diff).to.be.lessThanOrEqual(10 * 60 * 1000); // 10 minutes in milliseconds
  });

<<<<<<< HEAD
    it("should have a recently finalized eth block", async function () {
      const specVersion = context.polkadotApi.consts.system.version.specVersion.toNumber();
      if (specVersion < 1900) {
        debug(`ChainSpec ${specVersion} does not support Finalized BlockTag, skipping test`);
        this.skip();
      }
      const timestamp = (await context.ethers.getBlock("finalized")).timestamp;
      const diff = Date.now() - timestamp * 1000;
      debug(`Last finalized block was ${diff / 1000} seconds ago`);
      expect(diff).to.be.lessThanOrEqual(10 * 60 * 1000);
    });

    it(`should have only finalized blocks in the past ${(timePeriod / (1000 * 60 * 60)).toFixed(
      2
    )} hours`, async function () {
      this.timeout(120000);
      const signedBlock = await context.polkadotApi.rpc.chain.getBlock(
        await context.polkadotApi.rpc.chain.getFinalizedHead()
      );
=======
  // TODO: Coordinate with Ops to make sure ETH RPC url is propagated
  it("should have a recently finalized eth block", async function () {
    const specVersion = context.polkadotApi.consts.system.version.specVersion.toNumber();
    if (specVersion < 1900) {
      debug(`ChainSpec ${specVersion} does not support Finalized BlockTag, skipping test`);
      this.skip();
    }
    const timestamp = (await context.ethers.getBlock("finalized")).timestamp;
    const diff = Date.now() - timestamp * 1000;
    debug(`Last finalized block was ${diff / 1000} seconds ago`);
    expect(diff).to.be.lessThanOrEqual(10 * 60 * 1000);
  });

  it("should have only finalized blocks in the past two hours", async function () {
    this.timeout(120000);
    const signedBlock = await context.polkadotApi.rpc.chain.getBlock(
      await context.polkadotApi.rpc.chain.getFinalizedHead()
    );
>>>>>>> 06ac847a

    const lastBlockNumber = signedBlock.block.header.number.toNumber();
    const lastBlockTime = getBlockTime(signedBlock);
    const limiter = new Bottleneck({ maxConcurrent: 5 });

<<<<<<< HEAD
      const firstBlockTime = lastBlockTime - timePeriod;
      debug(`Searching for the block at: ${new Date(firstBlockTime)}`);
=======
    // Target time here is set to be 2 hours, possible parameterize this in future
    const firstBlockTime = lastBlockTime - 2 * 60 * 60 * 1000;
    debug(`Searching for the block at: ${new Date(firstBlockTime)}`);
>>>>>>> 06ac847a

    const firstBlockNumber = (await limiter.wrap(fetchHistoricBlockNum)(
      context.polkadotApi,
      lastBlockNumber,
      firstBlockTime
    )) as number;

    debug(`Checking if blocks #${firstBlockNumber} - #${lastBlockNumber} are finalized.`);

    const promises = (() => {
      const length = lastBlockNumber - firstBlockNumber;
      return Array.from({ length }, (_, i) => firstBlockNumber + i);
    })().map((num) => limiter.schedule(() => checkBlockFinalized(context.polkadotApi, num)));

    const results = await Promise.all(promises);

    const unfinalizedBlocks = results.filter((item) => !item.finalized);
    expect(
      unfinalizedBlocks,
      `The following blocks were not finalized ${unfinalizedBlocks.map((a) => a.number).join(", ")}`
    ).to.be.empty;
  });
});<|MERGE_RESOLUTION|>--- conflicted
+++ resolved
@@ -6,11 +6,7 @@
 const debug = require("debug")("smoke:block-finalized");
 const wssUrl = process.env.WSS_URL || null;
 const relayWssUrl = process.env.RELAY_WSS_URL || null;
-<<<<<<< HEAD
-const ethRpcUrl = process.env.ETH_URL || null;
 const timePeriod = process.env.TIME_PERIOD ? Number(process.env.TIME_PERIOD) : 2 * 60 * 60 * 1000;
-=======
->>>>>>> 06ac847a
 
 describeSmokeSuite(`Parachain blocks should be finalized..`, { wssUrl, relayWssUrl }, (context) => {
   it("should have a recently finalized block", async function () {
@@ -21,7 +17,6 @@
     expect(diff).to.be.lessThanOrEqual(10 * 60 * 1000); // 10 minutes in milliseconds
   });
 
-<<<<<<< HEAD
     it("should have a recently finalized eth block", async function () {
       const specVersion = context.polkadotApi.consts.system.version.specVersion.toNumber();
       if (specVersion < 1900) {
@@ -41,39 +36,13 @@
       const signedBlock = await context.polkadotApi.rpc.chain.getBlock(
         await context.polkadotApi.rpc.chain.getFinalizedHead()
       );
-=======
-  // TODO: Coordinate with Ops to make sure ETH RPC url is propagated
-  it("should have a recently finalized eth block", async function () {
-    const specVersion = context.polkadotApi.consts.system.version.specVersion.toNumber();
-    if (specVersion < 1900) {
-      debug(`ChainSpec ${specVersion} does not support Finalized BlockTag, skipping test`);
-      this.skip();
-    }
-    const timestamp = (await context.ethers.getBlock("finalized")).timestamp;
-    const diff = Date.now() - timestamp * 1000;
-    debug(`Last finalized block was ${diff / 1000} seconds ago`);
-    expect(diff).to.be.lessThanOrEqual(10 * 60 * 1000);
-  });
-
-  it("should have only finalized blocks in the past two hours", async function () {
-    this.timeout(120000);
-    const signedBlock = await context.polkadotApi.rpc.chain.getBlock(
-      await context.polkadotApi.rpc.chain.getFinalizedHead()
-    );
->>>>>>> 06ac847a
 
     const lastBlockNumber = signedBlock.block.header.number.toNumber();
     const lastBlockTime = getBlockTime(signedBlock);
     const limiter = new Bottleneck({ maxConcurrent: 5 });
 
-<<<<<<< HEAD
       const firstBlockTime = lastBlockTime - timePeriod;
       debug(`Searching for the block at: ${new Date(firstBlockTime)}`);
-=======
-    // Target time here is set to be 2 hours, possible parameterize this in future
-    const firstBlockTime = lastBlockTime - 2 * 60 * 60 * 1000;
-    debug(`Searching for the block at: ${new Date(firstBlockTime)}`);
->>>>>>> 06ac847a
 
     const firstBlockNumber = (await limiter.wrap(fetchHistoricBlockNum)(
       context.polkadotApi,
