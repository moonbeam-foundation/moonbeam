import "@moonbeam-network/api-augment";
import { ApiDecoration } from "@polkadot/api/types";
import chalk from "chalk";
import { expect } from "chai";
import { describeSmokeSuite } from "../util/setup-smoke-tests";

const debug = require("debug")("smoke:ethereum-contract");

describeSmokeSuite("S600", `Ethereum contract bytecode should not be large`, (context) => {
  let atBlockNumber: number = 0;
  let apiAt: ApiDecoration<"promise"> = null;

  const accountCodeSizesByAddress: { [account: string]: number } = {};

  // returns the length in bytes of the byte array represented by the given hex string.
  // assumes a prefixed "0x".
  const byteLengthOfHexString = (hex: string): number => {
    return (hex.length - 2) / 2;
  };

<<<<<<< HEAD
  before(`Retrieve all contract bytecode`, async function () {
=======
  before("Retrieve all contract bytecode", async function () {
>>>>>>> 24fddc37
    this.timeout(3_000_000);

    const limit = 500;
    let last_key = "";
    let count = 0;

    // Configure the api at a specific block
    // (to avoid inconsistency querying over multiple block when the test takes a long time to
    // query data and blocks are being produced)
    atBlockNumber = process.env.BLOCK_NUMBER
      ? parseInt(process.env.BLOCK_NUMBER)
      : (await context.polkadotApi.rpc.chain.getHeader()).number.toNumber();
    apiAt = await context.polkadotApi.at(
      await context.polkadotApi.rpc.chain.getBlockHash(atBlockNumber)
    );

    const doOneRequest = async () => {
      const query = await apiAt.query.evm.accountCodes.entriesPaged({
        args: [],
        pageSize: limit,
        startKey: last_key,
      });

      if (query.length == 0) {
        return true;
      }
      count += query.length;

      for (const accountCode of query) {
        let accountId = `0x${accountCode[0].toHex().slice(-40)}`;
        last_key = accountCode[0].toString();
        accountCodeSizesByAddress[accountId] = byteLengthOfHexString(accountCode[1].toHex());
      }

      // Debug logs to make sure it keeps progressing
      if (count % (10 * limit) == 0) {
        debug(`Retrieved ${count} accountCodes`);
      }

      return false;
    };

    await new Promise<void>((resolve) => {
      const run = async () => {
        const done = await doOneRequest();
        if (done) {
          resolve();
        } else {
          setTimeout(run, 100);
        }
      };

      setTimeout(run, 100);
    });

    debug(`Retrieved ${count} total accountCodes`);
  });

  it(`should not have excessively long account codes #C100`, async function () {
    this.timeout(30_000);

    // taken from geth, e.g. search "MaxCodeSize":
    // https://github.com/etclabscore/core-geth/blob/master/params/vars/protocol_params.go
    const MAX_CONTRACT_SIZE_BYTES = 24576;
    const MAX_CONTRACT_SIZE_HEX = 2 + 2 * MAX_CONTRACT_SIZE_BYTES;
    const failedContractCodes: { accountId: string; codesize: number }[] = [];

    for (const accountId of Object.keys(accountCodeSizesByAddress)) {
      const codesize = accountCodeSizesByAddress[accountId];
      if (codesize > MAX_CONTRACT_SIZE_HEX) {
        failedContractCodes.push({ accountId, codesize });
      }
    }

    expect(
      failedContractCodes.length,
      `Failed account codes (too long): ${failedContractCodes
        .map(({ accountId, codesize }) => `accountId: ${accountId} - ${chalk.red(codesize)} bytes`)
        .join(`, `)}`
    ).to.equal(0);

    const numAccounts = Object.keys(accountCodeSizesByAddress).length;
    debug(`Verified ${numAccounts} total account codes (at #${atBlockNumber})`);
  });
});<|MERGE_RESOLUTION|>--- conflicted
+++ resolved
@@ -18,11 +18,7 @@
     return (hex.length - 2) / 2;
   };
 
-<<<<<<< HEAD
-  before(`Retrieve all contract bytecode`, async function () {
-=======
   before("Retrieve all contract bytecode", async function () {
->>>>>>> 24fddc37
     this.timeout(3_000_000);
 
     const limit = 500;
