import "@moonbeam-network/api-augment";
import { expect } from "chai";
import { numberToHex } from "@polkadot/util";
import { describeSmokeSuite } from "../util/setup-smoke-tests";
import { NetworkTestArtifact, tracingTxns } from "../util/tracing-txns";
import Bottleneck from "bottleneck";
import { BigNumber, providers } from "ethers";

const debug = require("debug")("smoke:historic-compatibility");
const limiter = new Bottleneck({ maxConcurrent: 10, minTime: 100 });
const httpEndpoint = process.env.HTTP_URL;

describeSmokeSuite("S1200", `Verifying historic compatibility`, async (context, testIt) => {
  let traceStatic: NetworkTestArtifact;
  let skipTest = { skip: false, networkName: "", chainId: "" };
  let blockNumber: number;
  let blockHash: string;
  let collatorAddress: string;

  before("Loading static data", async function () {
    const chainId = (await context.polkadotApi.query.ethereumChainId.chainId()).toString();
    debug(`Loading test data for chainId ${chainId}.`);
    traceStatic = tracingTxns.find((a) => a.chainId.toString() === chainId);
    const networkName = (await context.polkadotApi.rpc.system.chain()).toString();
    const latestBlockNumberToCheck = traceStatic
      ? Math.max(...traceStatic.testData.map((d) => d.blockNumber))
      : 0;
    blockNumber = (await context.polkadotApi.query.ethereum.currentBlock())
      .unwrap()
      .header.number.toNumber();
    if (
      !traceStatic ||
      networkName !== traceStatic.networkLabel ||
      latestBlockNumberToCheck > blockNumber
    ) {
      skipTest = { skip: true, networkName, chainId };
    }

    blockHash = (await context.polkadotApi.query.ethereum.blockHash(blockNumber)).toString();
    collatorAddress = (
      await context.polkadotApi.query.parachainStaking.selectedCandidates()
    )[0].toString();
  });

  testIt("C100", `can call debug_traceTransaction`, async function () {
    if (httpEndpoint == null || httpEndpoint == "") {
      debug(`No HTTP_URL provided, skipping test.`);
      this.skip();
    }

    if (skipTest.skip) {
      debug(
        `No test data available for ${skipTest.networkName} #${skipTest.chainId} , skipping test.`
      );
      this.skip();
    }

    this.timeout(300000);
    const provider = new providers.JsonRpcProvider(httpEndpoint);
    const promises = traceStatic.testData.map(async (a) => {
      try {
        const result = await limiter.schedule(() =>
          provider.send("debug_traceTransaction", [a.txHash])
        );
        debug(`Successful tracing response from runtime ${a.runtime} in block #${a.blockNumber}.`);
        return { runtime: a.runtime, blockNumber: a.blockNumber, error: false, result };
      } catch (e) {
        return { runtime: a.runtime, blockNumber: a.blockNumber, error: true, result: e };
      }
    });

    const results = await Promise.all(promises.flatMap((a) => a));
    const failures = results.filter((a) => {
      if (a.error === true) {
        debug(
          `Failure tracing in runtime ${a.runtime}, blocknumber ${a.blockNumber} ` + `: ${a.result}`
        );
        return true;
      }
    });
    expect(failures).to.be.empty;
  });

  testIt("C200", `can call eth_getTransactionReceipt`, async function () {
    this.timeout(300000);

    if (skipTest.skip) {
      debug(
        `No test data available for ${skipTest.networkName} #${skipTest.chainId} , skipping test.`
      );
      this.skip();
    }

    const promises = traceStatic.testData.map(async (a) => {
      try {
        const result = await limiter.schedule(() =>
          context.ethers.send("eth_getTransactionReceipt", [a.txHash])
        );
        debug(`Successful response from runtime ${a.runtime} in block #${a.blockNumber}.`);
        const error = result == null;
        return { runtime: a.runtime, blockNumber: a.blockNumber, error, result };
      } catch (e) {
        return { runtime: a.runtime, blockNumber: a.blockNumber, error: true, result: e };
      }
    });

    const results = await Promise.all(promises.flatMap((a) => a));
    const failures = results.filter((a) => {
      if (a.error === true) {
        debug(
          `Failure fetching txn receipt on runtime ${a.runtime}, blocknumber ${a.blockNumber}` +
            ` and result: ${JSON.stringify(a.result)}`
        );
        return true;
      }
    });
    expect(failures).to.be.empty;
  });

  testIt("C300", `can call eth_protocolVersion`, async function () {
    const result = await context.ethers.send("eth_protocolVersion", []);
    expect(result).to.be.greaterThan(0);
  });

  testIt("C400", `can call eth_syncing`, async function () {
    const result = await context.ethers.send("eth_syncing", []);
    expect(result).to.satisfy((s) => typeof s == "number" || typeof s == "boolean");
  });

  testIt("C500", `can call eth_hashrate`, async function () {
    const result = await context.ethers.send("eth_hashrate", []);
    expect(result).to.contain("0x0");
  });

  testIt("C600", `can call eth_coinbase`, async function () {
    const result = await context.ethers.send("eth_coinbase", []);
    expect(result.length).to.equal(42);
  });

  testIt("C700", `can call eth_mining`, async function () {
    const result = await context.ethers.send("eth_mining", []);
    expect(result).to.equal(
      !!(await context.polkadotApi.rpc.system.nodeRoles()).find((role) => role.isAuthority)
    );
  });

  testIt("C800", `can call eth_chainId`, async function () {
    const result = await context.ethers.send("eth_chainId", []);
    expect(Number(result)).to.be.greaterThan(0);
  });

  testIt("C900", `can call eth_gasPrice`, async function () {
    const result = await context.ethers.send("eth_gasPrice", []);
    expect(Number(result)).to.be.greaterThan(0);
  });

  testIt("C1000", `can call eth_accounts`, async function () {
    const result = await context.ethers.send("eth_accounts", []);
    expect(result.length).to.be.greaterThanOrEqual(0);
  });

  testIt("C1100", `can call eth_blockNumber`, async function () {
    const result = await context.ethers.send("eth_blockNumber", []);
    expect(result.length).to.be.greaterThanOrEqual(0);
  });

  testIt("C1200", `can call eth_getBalance`, async function () {
    const treasuryPalletId = context.polkadotApi.consts.treasury.palletId;
    const treasuryAddress = `0x6d6f646C${treasuryPalletId.toString().slice(2)}0000000000000000`;
    const result = await context.ethers.send("eth_getBalance", [treasuryAddress, "latest"]);
    expect(BigNumber.from(result).isZero()).to.be.false;
  });

  testIt("C1300", `can call eth_getStorageAt`, async function () {
    if (skipTest.skip) {
      debug(
        `No test data available for ${skipTest.networkName} #${skipTest.chainId} , skipping test.`
      );
      this.skip();
    }

    const result = await context.ethers.send("eth_getStorageAt", [
      traceStatic.WETH,
      "0x0",
      "latest",
    ]);
    expect(BigNumber.from(result).isZero()).to.be.false;
  });

  testIt("C1400", `can call eth_getBlockByHash`, async function () {
    const result = await context.ethers.send("eth_getBlockByHash", [blockHash, false]);
    expect(result).to.not.be.null;
  });

<<<<<<< HEAD
  it("can call eth_getBlockByNumber", async function () {
    const result = await context.ethers.send("eth_getBlockByNumber", ["latest", false]);
=======
  testIt("C1500", `can call eth_getBlockByNumber`, async function () {
    const result = await context.ethers.send("eth_getBlockByNumber", [numberToHex(1), false]);
>>>>>>> 3a36f107
    expect(result).to.not.be.null;
  });

  testIt("C1600", `can call eth_getTransactionCount`, async function () {
    const result = await context.ethers.send("eth_getTransactionCount", [
      collatorAddress,
      "latest",
    ]);
    expect(Number(result)).to.be.greaterThanOrEqual(0);
  });

  testIt("C1700", `can call eth_getBlockTransactionCountByHash`, async function () {
    const result = await context.ethers.send("eth_getBlockTransactionCountByHash", [blockHash]);
    expect(result).to.not.be.null;
  });

  testIt("C1800", `can call eth_getBlockTransactionCountByNumber`, async function () {
    const result = await context.ethers.send("eth_getBlockTransactionCountByNumber", ["latest"]);
    expect(result).to.not.be.null;
  });

  testIt("C1900", `can call eth_getUncleCountByBlockHash`, async function () {
    const result = await context.ethers.send("eth_getUncleCountByBlockHash", [blockHash]);
    expect(result).to.contain("0x0");
  });

  testIt("C2000", `can call eth_getCode`, async function () {
    const result = await context.ethers.send("eth_getCode", [collatorAddress, "latest"]);
    expect(result).to.equal("0x");
  });

  testIt("C2100", `can call eth_estimateGas`, async function () {
    const result = await context.ethers.send("eth_estimateGas", [
      {
        from: collatorAddress,
        to: collatorAddress,
        value: "0x9184e72a",
        data:
          "0xd46e8dd67c5d32be8d46e8dd67c5d3" +
          "2be8058bb8eb970870f072445675058bb8eb970870f072445675",
      },
    ]);
    expect(result).to.not.be.null;
  });

  testIt("C2200", `can call eth_feeHistory`, async function () {
    const result = await context.ethers.send("eth_feeHistory", ["4", "latest", []]);
    expect(result).to.not.be.null;
  });

  testIt("C2300", `can call eth_getTransactionByBlockHashAndIndex`, async function () {
    const block = (await context.polkadotApi.query.ethereum.currentBlock()).unwrap();
    if (block.transactions.length === 0) {
      debug("No transactions in block, skipping test");
      this.skip();
    }
    const number = block.header.number.toNumber();
    const hash = await context.polkadotApi.query.ethereum.blockHash(number);
    const result = await context.ethers.send("eth_getTransactionByBlockHashAndIndex", [hash, 0]);
    expect(result).to.not.be.null;
  });

  testIt("C2400", `can call eth_getTransactionByBlockNumberAndIndex`, async function () {
    const block = (await context.polkadotApi.query.ethereum.currentBlock()).unwrap();
    if (block.transactions.length === 0) {
      debug("No transactions in block, skipping test");
      this.skip();
    }
    const number = block.header.number.toNumber();
    const result = await context.ethers.send("eth_getTransactionByBlockNumberAndIndex", [
      number,
      0,
    ]);
    expect(result).to.not.be.null;
  });

  testIt("C2500", `can call eth_getUncleByBlockHashAndIndex`, async function () {
    const result = await context.ethers.send("eth_getUncleByBlockHashAndIndex", [blockHash, 0]);
    expect(result).to.be.null;
  });

  testIt("C2600", `can call eth_getUncleByBlockNumberAndIndex`, async function () {
    const result = await context.ethers.send("eth_getUncleByBlockNumberAndIndex", [blockNumber, 0]);
    expect(result).to.be.null;
  });

  testIt("C2700", `can call eth_getLogs`, async function () {
    const result = await context.ethers.send("eth_getLogs", [{ blockHash }]);
    expect(result).to.not.be.null;
  });

  testIt("C2800", `can call eth_submitWork`, async function () {
    const result = await context.ethers.send("eth_submitWork", [
      numberToHex(blockNumber + 1, 64),
      "0x1234567890abcdef1234567890abcdef1234567890abcdef1234567890abcdef",
      "0xD1FE5700000000000000000000000000D1FE5700000000000000000000000000",
    ]);
    expect(result).to.be.false;
  });

  testIt("C2900", `can call eth_submitHashrate`, async function () {
    const result = await context.ethers.send("eth_submitHashrate", [
      "0x0000000000000000000000000000000000000000000000000000000000500000",
      "0x59daa26581d0acd1fce254fb7e85952f4c09d0915afd33d3886cd914bc7d283c",
    ]);
    expect(result).to.be.false;
  });

  testIt("C3000", `can call eth_newFilter`, async function () {
    try {
      const result = await context.ethers.send("eth_newFilter", [{ fromBlock: "latest" }]);
      expect(result).to.not.be.null;
    } catch (e) {
      if (e.toString().includes("Error: Filter pool is full")) {
        debug(`Filter pool is full, skipping test.`);
        this.skip();
      } else {
        expect.fail(null, null, e.toString());
      }
    }
  });

  testIt("C3100", `can call eth_newBlockFilter`, async function () {
    try {
      const result = await context.ethers.send("eth_newBlockFilter", []);
      expect(result).to.not.be.null;
    } catch (e) {
      if (e.toString().includes("Error: Filter pool is full")) {
        debug(`Filter pool is full, skipping test.`);
        this.skip();
      } else {
        expect.fail(null, null, e.toString());
      }
    }
  });

  testIt("C3200", `can call eth_getFilterChanges`, async function () {
    try {
      const filterId = await context.ethers.send("eth_newFilter", [{ fromBlock: "latest" }]);
      const result = await context.ethers.send("eth_getFilterChanges", [filterId]);
      expect(result).to.not.be.null;
    } catch (e) {
      if (e.toString().includes("Error: Filter pool is full")) {
        debug(`Filter pool is full, skipping test.`);
        this.skip();
      } else {
        expect.fail(null, null, e.toString());
      }
    }
  });

  testIt("C3300", `can call eth_getFilterLogs`, async function () {
    try {
      const filterId = await context.ethers.send("eth_newFilter", [{ fromBlock: "latest" }]);
      const result = await context.ethers.send("eth_getFilterLogs", [filterId]);
      expect(result).to.not.be.null;
    } catch (e) {
      if (e.toString().includes("Error: Filter pool is full")) {
        debug(`Filter pool is full, skipping test.`);
        this.skip();
      } else {
        expect.fail(null, null, e.toString());
      }
    }
  });

  testIt("C3400", `can call eth_uninstallFilter`, async function () {
    try {
      const filterId = await context.ethers.send("eth_newFilter", [{ fromBlock: "latest" }]);
      const result = await context.ethers.send("eth_uninstallFilter", [filterId]);
      expect(result).to.be.true;
    } catch (e) {
      if (e.toString().includes("Error: Filter pool is full")) {
        debug(`Filter pool is full, skipping test.`);
        this.skip();
      } else {
        expect.fail(null, null, e.toString());
      }
    }
  });
});<|MERGE_RESOLUTION|>--- conflicted
+++ resolved
@@ -192,13 +192,8 @@
     expect(result).to.not.be.null;
   });
 
-<<<<<<< HEAD
-  it("can call eth_getBlockByNumber", async function () {
+  testIt("C1500", `can call eth_getBlockByNumber`, async function () {
     const result = await context.ethers.send("eth_getBlockByNumber", ["latest", false]);
-=======
-  testIt("C1500", `can call eth_getBlockByNumber`, async function () {
-    const result = await context.ethers.send("eth_getBlockByNumber", [numberToHex(1), false]);
->>>>>>> 3a36f107
     expect(result).to.not.be.null;
   });
 
