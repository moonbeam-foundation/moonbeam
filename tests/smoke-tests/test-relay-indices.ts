import "@moonbeam-network/api-augment";
import { expect } from "chai";
import { describeSmokeSuite } from "../util/setup-smoke-tests";
import { Contract, ethers } from "ethers";
import { getCompiled } from "../util/contracts";
import { ALITH_ADDRESS, ALITH_SESSION_ADDRESS, BALTATHAR_ADDRESS } from "../util/accounts";
import { hexToU8a, u8aToHex } from "@polkadot/util";
const debug = require("debug")("smoke:relay-indices");

describeSmokeSuite(
  "S1750",
  `Relay chain Module:Method indices should match our encoding`,
  (context, testIt) => {
    let relayEncoder: Contract;
    let xcmTransactorV1: Contract;
    let xcmTransactorV2: Contract;
    let rtVersion: number;

    before(async function () {
      if (process.env.SKIP_RELAY_TESTS) {
        debug(`SKIP_RELAY_TESTS=true, skipping test.`);
        this.skip();
      }

      if (typeof process.env.RELAY_WSS_URL === "undefined" || process.env.RELAY_WSS_URL === "") {
        debug(`RELAY_WSS_URL env var not supplied, skipping test.`);
        this.skip();
      }

      rtVersion = context.polkadotApi.consts.system.version.specVersion.toNumber();

      const RELAY_ENCODER_PRECOMPILE = "0x0000000000000000000000000000000000000805";
      const XCM_TRANSACTOR_V1_PRECOMPILE = "0x0000000000000000000000000000000000000806";
      const XCM_TRANSACTOR_V2_PRECOMPILE = "0x000000000000000000000000000000000000080D";

      const RELAY_ENCODER_CONTRACT_JSON = getCompiled("RelayEncoder");
      const RELAY_ENCODER_INTERFACE = new ethers.utils.Interface(
        RELAY_ENCODER_CONTRACT_JSON.contract.abi
      );

      const XCM_TRANSACTOR_V1_JSON = getCompiled("XcmTransactorV1");
      const XCM_TRANSACTOR_V1_INTERFACE = new ethers.utils.Interface(
        XCM_TRANSACTOR_V1_JSON.contract.abi
      );

      const XCM_TRANSACTOR_V2_JSON = getCompiled("XcmTransactorV2");
      const XCM_TRANSACTOR_V2_INTERFACE = new ethers.utils.Interface(
        XCM_TRANSACTOR_V2_JSON.contract.abi
      );

      relayEncoder = new ethers.Contract(
        RELAY_ENCODER_PRECOMPILE,
        RELAY_ENCODER_INTERFACE,
        context.ethers
      );

      xcmTransactorV1 = new ethers.Contract(
        XCM_TRANSACTOR_V1_PRECOMPILE,
        XCM_TRANSACTOR_V1_INTERFACE,
        context.ethers
      );

      xcmTransactorV2 = new ethers.Contract(
        XCM_TRANSACTOR_V2_PRECOMPILE,
        XCM_TRANSACTOR_V2_INTERFACE,
        context.ethers
      );
    });

    testIt("C100", "should have matching indices for HRMP.InitOpenChannel", async function () {
      if (rtVersion < 2100) {
        debug(`Runtime version is ${rtVersion}, which is less than 2100. Skipping test. `);
        this.skip();
      }
      const callHex = context.relayApi.tx.hrmp
        .hrmpInitOpenChannel(2000, 1000, 102400)
        .method.toHex();
      console.log(relayEncoder);
      const resp = await relayEncoder.encodeHrmpInitOpenChannel(2000, 1000, 102400);
      expect(resp, "Mismatched encoding between relaychain and local values").to.equals(callHex);
    });

    testIt("C200", "should have matching indices for HRMP.AcceptOpenChannel", async function () {
      if (rtVersion < 2100) {
        debug(`Runtime version is ${rtVersion}, which is less than 2100. Skipping test. `);
        this.skip();
      }
      const callHex = context.relayApi.tx.hrmp.hrmpAcceptOpenChannel(2001).method.toHex();
      const resp = await relayEncoder.encodeHrmpAcceptOpenChannel(2001);
      expect(resp, "Mismatched encoding between relaychain and local values").to.equals(callHex);
    });

    testIt("C300", "should have matching indices for HRMP.CloseChannel", async function () {
      if (rtVersion < 2100) {
        debug(`Runtime version is ${rtVersion}, which is less than 2100. Skipping test. `);
        this.skip();
      }
      const callHex = context.relayApi.tx.hrmp.hrmpCloseChannel([2000, 2001]).method.toHex();
      const resp = await relayEncoder.encodeHrmpCloseChannel(2000, 2001);
      expect(resp, "Mismatched encoding between relaychain and local values").to.equals(callHex);
    });

    testIt("C400", "should have matching indices for Staking.Bond", async function () {
      const callHex = context.relayApi.tx.staking
        .bond(ALITH_SESSION_ADDRESS, 10000000000, "Staked")
        .method.toHex();
      const resp = await relayEncoder.encodeBond(
        ALITH_SESSION_ADDRESS,
        10000000000,
        hexToU8a("0x00")
      );
      expect(resp, "Mismatched encoding between relaychain and local values").to.equals(callHex);
    });

    testIt("C500", "should have matching indices for Staking.BondExtra", async function () {
      const callHex = context.relayApi.tx.staking.bondExtra(10000000000).method.toHex();
      const resp = await relayEncoder.encodeBondExtra(10000000000);
      expect(resp, "Mismatched encoding between relaychain and local values").to.equals(callHex);
    });

    testIt("C600", "should have matching indices for Staking.Chill", async function () {
      const callHex = context.relayApi.tx.staking.chill().method.toHex();
      const resp = await relayEncoder.encodeChill();
      expect(resp, "Mismatched encoding between relaychain and local values").to.equals(callHex);
    });

    testIt("C700", "should have matching indices for Staking.Nominate", async function () {
      const callHex = context.relayApi.tx.staking.nominate([ALITH_SESSION_ADDRESS]).method.toHex();
      const resp = await relayEncoder.encodeNominate([ALITH_SESSION_ADDRESS]);
      expect(resp, "Mismatched encoding between relaychain and local values").to.equals(callHex);
    });

    testIt("C800", "should have matching indices for Staking.Rebond", async function () {
      const callHex = context.relayApi.tx.staking.rebond(1000).method.toHex();
      const resp = await relayEncoder.encodeRebond(1000);
      expect(resp, "Mismatched encoding between relaychain and local values").to.equals(callHex);
    });

    testIt("C900", "should have matching indices for Staking.SetController", async function () {
      const callHex = context.relayApi.tx.staking
        .setController(ALITH_SESSION_ADDRESS)
        .method.toHex();
      const resp = await relayEncoder.encodeSetController(ALITH_SESSION_ADDRESS);
      expect(resp, "Mismatched encoding between relaychain and local values").to.equals(callHex);
    });

    testIt("C1000", "should have matching indices for Staking.SetPayee", async function () {
      const callHex = context.relayApi.tx.staking.setPayee("Staked").method.toHex();
      const resp = await relayEncoder.encodeSetPayee(hexToU8a("0x00"));
      expect(resp, "Mismatched encoding between relaychain and local values").to.equals(callHex);
    });

    testIt("C1100", "should have matching indices for Staking.Unbond", async function () {
      const callHex = context.relayApi.tx.staking.unbond(1000).method.toHex();
      const resp = await relayEncoder.encodeUnbond(1000);
      expect(resp, "Mismatched encoding between relaychain and local values").to.equals(callHex);
    });

    testIt("C1200", "should have matching indices for Staking.Validate", async function () {
      const callHex = context.relayApi.tx.staking
        .validate({
          commission: 0,
          blocked: false,
        })
        .method.toHex();
      const resp = await relayEncoder.encodeValidate(0, false);
      expect(resp, "Mismatched encoding between relaychain and local values").to.equals(callHex);
    });

    testIt("C1300", "should have matching indices for Staking.WithdrawUnbonded", async function () {
      const callHex = context.relayApi.tx.staking.withdrawUnbonded(10).method.toHex();
      const resp = await relayEncoder.encodeWithdrawUnbonded(10);
      expect(resp, "Mismatched encoding between relaychain and local values").to.equals(callHex);
    });

    testIt(
      "C1400",
      "should have matching indices for Utility.asDerivative in V1",
      async function () {
        if (rtVersion < 2100) {
          debug(`Runtime version is ${rtVersion}, which is less than 2100. Skipping test. `);
          this.skip();
        }
        const callIndex = context.relayApi.tx.utility.asDerivative(
          0,
          context.relayApi.tx.balances.transfer(ALITH_SESSION_ADDRESS, 1000)
        ).callIndex;
        const callHex = u8aToHex(callIndex);
        // TODO: Replace these with valid arguments
        const resp = await xcmTransactorV1.encodeUtilityAsDerivative(0, 0, hexToU8a("0x00"));
        expect(resp, "Mismatched encoding between relaychain and local values").to.equals(callHex);
      }
    );

    testIt(
      "C1500",
      "should have matching indices for Utility.asDerivative in V2",
      async function () {
        if (rtVersion < 2100) {
          debug(`Runtime version is ${rtVersion}, which is less than 2100. Skipping test. `);
          this.skip();
        }
        const callIndex = context.relayApi.tx.utility.asDerivative(
          0,
          context.relayApi.tx.balances.transfer(ALITH_SESSION_ADDRESS, 1000)
        ).callIndex;
        const callHex = u8aToHex(callIndex);
        // TODO: Replace these with valid arguments
        const resp = await xcmTransactorV2.encodeUtilityAsDerivative(0, 0, hexToU8a("0x00"));
        expect(resp, "Mismatched encoding between relaychain and local values").to.equals(callHex);
      }
    );
<<<<<<< HEAD
  }
);
=======

    const XCM_TRANSACTOR_V2_JSON = getCompiled("XcmTransactorV2");
    const XCM_TRANSACTOR_V2_INTERFACE = new ethers.utils.Interface(
      XCM_TRANSACTOR_V2_JSON.contract.abi
    );

    relayEncoder = new ethers.Contract(
      RELAY_ENCODER_PRECOMPILE,
      RELAY_ENCODER_INTERFACE,
      context.ethers
    );

    xcmTransactorV1 = new ethers.Contract(
      XCM_TRANSACTOR_V1_PRECOMPILE,
      XCM_TRANSACTOR_V1_INTERFACE,
      context.ethers
    );

    xcmTransactorV2 = new ethers.Contract(
      XCM_TRANSACTOR_V2_PRECOMPILE,
      XCM_TRANSACTOR_V2_INTERFACE,
      context.ethers
    );
  });

  it("should have matching indices for HRMP.InitOpenChannel", async function () {
    if (rtVersion < 2100) {
      debug(`Runtime version is ${rtVersion}, which is less than 2100. Skipping test. `);
      this.skip();
    }
    const callHex = context.relayApi.tx.hrmp.hrmpInitOpenChannel(2000, 1000, 102400).method.toHex();
    const resp = await relayEncoder.encodeHrmpInitOpenChannel(2000, 1000, 102400);
    expect(resp, "Mismatched encoding between relaychain and local values").to.equals(callHex);
  });

  it("should have matching indices for HRMP.AcceptOpenChannel", async function () {
    if (rtVersion < 2100) {
      debug(`Runtime version is ${rtVersion}, which is less than 2100. Skipping test. `);
      this.skip();
    }
    const callHex = context.relayApi.tx.hrmp.hrmpAcceptOpenChannel(2001).method.toHex();
    const resp = await relayEncoder.encodeHrmpAcceptOpenChannel(2001);
    expect(resp, "Mismatched encoding between relaychain and local values").to.equals(callHex);
  });

  it("should have matching indices for HRMP.CloseChannel", async function () {
    if (rtVersion < 2100) {
      debug(`Runtime version is ${rtVersion}, which is less than 2100. Skipping test. `);
      this.skip();
    }
    const callHex = context.relayApi.tx.hrmp.hrmpCloseChannel([2000, 2001]).method.toHex();
    const resp = await relayEncoder.encodeHrmpCloseChannel(2000, 2001);
    expect(resp, "Mismatched encoding between relaychain and local values").to.equals(callHex);
  });

  it("should have matching indices for Staking.Bond", async function () {
    const callHex = context.relayApi.tx.staking
      .bond(ALITH_SESSION_ADDRESS, 10000000000, "Staked")
      .method.toHex();
    const resp = await relayEncoder.encodeBond(
      ALITH_SESSION_ADDRESS,
      10000000000,
      hexToU8a("0x00")
    );
    expect(resp, "Mismatched encoding between relaychain and local values").to.equals(callHex);
  });

  it("should have matching indices for Staking.BondExtra", async function () {
    const callHex = context.relayApi.tx.staking.bondExtra(10000000000).method.toHex();
    const resp = await relayEncoder.encodeBondExtra(10000000000);
    expect(resp, "Mismatched encoding between relaychain and local values").to.equals(callHex);
  });

  it("should have matching indices for Staking.Chill", async function () {
    const callHex = context.relayApi.tx.staking.chill().method.toHex();
    const resp = await relayEncoder.encodeChill();
    expect(resp, "Mismatched encoding between relaychain and local values").to.equals(callHex);
  });

  it("should have matching indices for Staking.Nominate", async function () {
    const callHex = context.relayApi.tx.staking.nominate([ALITH_SESSION_ADDRESS]).method.toHex();
    const resp = await relayEncoder.encodeNominate([ALITH_SESSION_ADDRESS]);
    expect(resp, "Mismatched encoding between relaychain and local values").to.equals(callHex);
  });

  it("should have matching indices for Staking.Rebond", async function () {
    const callHex = context.relayApi.tx.staking.rebond(1000).method.toHex();
    const resp = await relayEncoder.encodeRebond(1000);
    expect(resp, "Mismatched encoding between relaychain and local values").to.equals(callHex);
  });

  it("should have matching indices for Staking.SetController", async function () {
    const callHex = context.relayApi.tx.staking.setController(ALITH_SESSION_ADDRESS).method.toHex();
    const resp = await relayEncoder.encodeSetController(ALITH_SESSION_ADDRESS);
    expect(resp, "Mismatched encoding between relaychain and local values").to.equals(callHex);
  });

  it("should have matching indices for Staking.SetPayee", async function () {
    const callHex = context.relayApi.tx.staking.setPayee("Staked").method.toHex();
    const resp = await relayEncoder.encodeSetPayee(hexToU8a("0x00"));
    expect(resp, "Mismatched encoding between relaychain and local values").to.equals(callHex);
  });

  it("should have matching indices for Staking.Unbond", async function () {
    const callHex = context.relayApi.tx.staking.unbond(1000).method.toHex();
    const resp = await relayEncoder.encodeUnbond(1000);
    expect(resp, "Mismatched encoding between relaychain and local values").to.equals(callHex);
  });

  it("should have matching indices for Staking.Validate", async function () {
    const callHex = context.relayApi.tx.staking
      .validate({
        commission: 0,
        blocked: false,
      })
      .method.toHex();
    const resp = await relayEncoder.encodeValidate(0, false);
    expect(resp, "Mismatched encoding between relaychain and local values").to.equals(callHex);
  });

  it("should have matching indices for Staking.WithdrawUnbonded", async function () {
    const callHex = context.relayApi.tx.staking.withdrawUnbonded(10).method.toHex();
    const resp = await relayEncoder.encodeWithdrawUnbonded(10);
    expect(resp, "Mismatched encoding between relaychain and local values").to.equals(callHex);
  });

  it("should have matching indices for Utility.asDerivative in V1", async function () {
    if (rtVersion < 2100) {
      debug(`Runtime version is ${rtVersion}, which is less than 2100. Skipping test. `);
      this.skip();
    }
    const inputCall = context.relayApi.tx.balances.transfer(ALITH_SESSION_ADDRESS, 1000);
    const callHex = context.relayApi.tx.utility.asDerivative(0, inputCall).method.toHex();
    const resp = await xcmTransactorV1.encodeUtilityAsDerivative(0, 0, inputCall.method.toU8a());
    expect(resp, "Mismatched encoding between relaychain and local values").to.equals(callHex);
  });

  it("should have matching indices for Utility.asDerivative in V2", async function () {
    if (rtVersion < 2100) {
      debug(`Runtime version is ${rtVersion}, which is less than 2100. Skipping test. `);
      this.skip();
    }
    const inputCall = context.relayApi.tx.balances.transfer(ALITH_SESSION_ADDRESS, 1000);
    const callHex = context.relayApi.tx.utility.asDerivative(0, inputCall).method.toHex();
    const resp = await xcmTransactorV2.encodeUtilityAsDerivative(0, 0, inputCall.method.toU8a());
    expect(resp, "Mismatched encoding between relaychain and local values").to.equals(callHex);
  });
});
>>>>>>> 5f830a6f
<|MERGE_RESOLUTION|>--- conflicted
+++ resolved
@@ -75,7 +75,6 @@
       const callHex = context.relayApi.tx.hrmp
         .hrmpInitOpenChannel(2000, 1000, 102400)
         .method.toHex();
-      console.log(relayEncoder);
       const resp = await relayEncoder.encodeHrmpInitOpenChannel(2000, 1000, 102400);
       expect(resp, "Mismatched encoding between relaychain and local values").to.equals(callHex);
     });
@@ -181,13 +180,13 @@
           debug(`Runtime version is ${rtVersion}, which is less than 2100. Skipping test. `);
           this.skip();
         }
-        const callIndex = context.relayApi.tx.utility.asDerivative(
-          0,
-          context.relayApi.tx.balances.transfer(ALITH_SESSION_ADDRESS, 1000)
-        ).callIndex;
-        const callHex = u8aToHex(callIndex);
-        // TODO: Replace these with valid arguments
-        const resp = await xcmTransactorV1.encodeUtilityAsDerivative(0, 0, hexToU8a("0x00"));
+        const inputCall = context.relayApi.tx.balances.transfer(ALITH_SESSION_ADDRESS, 1000);
+        const callHex = context.relayApi.tx.utility.asDerivative(0, inputCall).method.toHex();
+        const resp = await xcmTransactorV1.encodeUtilityAsDerivative(
+          0,
+          0,
+          inputCall.method.toU8a()
+        );
         expect(resp, "Mismatched encoding between relaychain and local values").to.equals(callHex);
       }
     );
@@ -200,166 +199,15 @@
           debug(`Runtime version is ${rtVersion}, which is less than 2100. Skipping test. `);
           this.skip();
         }
-        const callIndex = context.relayApi.tx.utility.asDerivative(
-          0,
-          context.relayApi.tx.balances.transfer(ALITH_SESSION_ADDRESS, 1000)
-        ).callIndex;
-        const callHex = u8aToHex(callIndex);
-        // TODO: Replace these with valid arguments
-        const resp = await xcmTransactorV2.encodeUtilityAsDerivative(0, 0, hexToU8a("0x00"));
+        const inputCall = context.relayApi.tx.balances.transfer(ALITH_SESSION_ADDRESS, 1000);
+        const callHex = context.relayApi.tx.utility.asDerivative(0, inputCall).method.toHex();
+        const resp = await xcmTransactorV2.encodeUtilityAsDerivative(
+          0,
+          0,
+          inputCall.method.toU8a()
+        );
         expect(resp, "Mismatched encoding between relaychain and local values").to.equals(callHex);
       }
     );
-<<<<<<< HEAD
   }
-);
-=======
-
-    const XCM_TRANSACTOR_V2_JSON = getCompiled("XcmTransactorV2");
-    const XCM_TRANSACTOR_V2_INTERFACE = new ethers.utils.Interface(
-      XCM_TRANSACTOR_V2_JSON.contract.abi
-    );
-
-    relayEncoder = new ethers.Contract(
-      RELAY_ENCODER_PRECOMPILE,
-      RELAY_ENCODER_INTERFACE,
-      context.ethers
-    );
-
-    xcmTransactorV1 = new ethers.Contract(
-      XCM_TRANSACTOR_V1_PRECOMPILE,
-      XCM_TRANSACTOR_V1_INTERFACE,
-      context.ethers
-    );
-
-    xcmTransactorV2 = new ethers.Contract(
-      XCM_TRANSACTOR_V2_PRECOMPILE,
-      XCM_TRANSACTOR_V2_INTERFACE,
-      context.ethers
-    );
-  });
-
-  it("should have matching indices for HRMP.InitOpenChannel", async function () {
-    if (rtVersion < 2100) {
-      debug(`Runtime version is ${rtVersion}, which is less than 2100. Skipping test. `);
-      this.skip();
-    }
-    const callHex = context.relayApi.tx.hrmp.hrmpInitOpenChannel(2000, 1000, 102400).method.toHex();
-    const resp = await relayEncoder.encodeHrmpInitOpenChannel(2000, 1000, 102400);
-    expect(resp, "Mismatched encoding between relaychain and local values").to.equals(callHex);
-  });
-
-  it("should have matching indices for HRMP.AcceptOpenChannel", async function () {
-    if (rtVersion < 2100) {
-      debug(`Runtime version is ${rtVersion}, which is less than 2100. Skipping test. `);
-      this.skip();
-    }
-    const callHex = context.relayApi.tx.hrmp.hrmpAcceptOpenChannel(2001).method.toHex();
-    const resp = await relayEncoder.encodeHrmpAcceptOpenChannel(2001);
-    expect(resp, "Mismatched encoding between relaychain and local values").to.equals(callHex);
-  });
-
-  it("should have matching indices for HRMP.CloseChannel", async function () {
-    if (rtVersion < 2100) {
-      debug(`Runtime version is ${rtVersion}, which is less than 2100. Skipping test. `);
-      this.skip();
-    }
-    const callHex = context.relayApi.tx.hrmp.hrmpCloseChannel([2000, 2001]).method.toHex();
-    const resp = await relayEncoder.encodeHrmpCloseChannel(2000, 2001);
-    expect(resp, "Mismatched encoding between relaychain and local values").to.equals(callHex);
-  });
-
-  it("should have matching indices for Staking.Bond", async function () {
-    const callHex = context.relayApi.tx.staking
-      .bond(ALITH_SESSION_ADDRESS, 10000000000, "Staked")
-      .method.toHex();
-    const resp = await relayEncoder.encodeBond(
-      ALITH_SESSION_ADDRESS,
-      10000000000,
-      hexToU8a("0x00")
-    );
-    expect(resp, "Mismatched encoding between relaychain and local values").to.equals(callHex);
-  });
-
-  it("should have matching indices for Staking.BondExtra", async function () {
-    const callHex = context.relayApi.tx.staking.bondExtra(10000000000).method.toHex();
-    const resp = await relayEncoder.encodeBondExtra(10000000000);
-    expect(resp, "Mismatched encoding between relaychain and local values").to.equals(callHex);
-  });
-
-  it("should have matching indices for Staking.Chill", async function () {
-    const callHex = context.relayApi.tx.staking.chill().method.toHex();
-    const resp = await relayEncoder.encodeChill();
-    expect(resp, "Mismatched encoding between relaychain and local values").to.equals(callHex);
-  });
-
-  it("should have matching indices for Staking.Nominate", async function () {
-    const callHex = context.relayApi.tx.staking.nominate([ALITH_SESSION_ADDRESS]).method.toHex();
-    const resp = await relayEncoder.encodeNominate([ALITH_SESSION_ADDRESS]);
-    expect(resp, "Mismatched encoding between relaychain and local values").to.equals(callHex);
-  });
-
-  it("should have matching indices for Staking.Rebond", async function () {
-    const callHex = context.relayApi.tx.staking.rebond(1000).method.toHex();
-    const resp = await relayEncoder.encodeRebond(1000);
-    expect(resp, "Mismatched encoding between relaychain and local values").to.equals(callHex);
-  });
-
-  it("should have matching indices for Staking.SetController", async function () {
-    const callHex = context.relayApi.tx.staking.setController(ALITH_SESSION_ADDRESS).method.toHex();
-    const resp = await relayEncoder.encodeSetController(ALITH_SESSION_ADDRESS);
-    expect(resp, "Mismatched encoding between relaychain and local values").to.equals(callHex);
-  });
-
-  it("should have matching indices for Staking.SetPayee", async function () {
-    const callHex = context.relayApi.tx.staking.setPayee("Staked").method.toHex();
-    const resp = await relayEncoder.encodeSetPayee(hexToU8a("0x00"));
-    expect(resp, "Mismatched encoding between relaychain and local values").to.equals(callHex);
-  });
-
-  it("should have matching indices for Staking.Unbond", async function () {
-    const callHex = context.relayApi.tx.staking.unbond(1000).method.toHex();
-    const resp = await relayEncoder.encodeUnbond(1000);
-    expect(resp, "Mismatched encoding between relaychain and local values").to.equals(callHex);
-  });
-
-  it("should have matching indices for Staking.Validate", async function () {
-    const callHex = context.relayApi.tx.staking
-      .validate({
-        commission: 0,
-        blocked: false,
-      })
-      .method.toHex();
-    const resp = await relayEncoder.encodeValidate(0, false);
-    expect(resp, "Mismatched encoding between relaychain and local values").to.equals(callHex);
-  });
-
-  it("should have matching indices for Staking.WithdrawUnbonded", async function () {
-    const callHex = context.relayApi.tx.staking.withdrawUnbonded(10).method.toHex();
-    const resp = await relayEncoder.encodeWithdrawUnbonded(10);
-    expect(resp, "Mismatched encoding between relaychain and local values").to.equals(callHex);
-  });
-
-  it("should have matching indices for Utility.asDerivative in V1", async function () {
-    if (rtVersion < 2100) {
-      debug(`Runtime version is ${rtVersion}, which is less than 2100. Skipping test. `);
-      this.skip();
-    }
-    const inputCall = context.relayApi.tx.balances.transfer(ALITH_SESSION_ADDRESS, 1000);
-    const callHex = context.relayApi.tx.utility.asDerivative(0, inputCall).method.toHex();
-    const resp = await xcmTransactorV1.encodeUtilityAsDerivative(0, 0, inputCall.method.toU8a());
-    expect(resp, "Mismatched encoding between relaychain and local values").to.equals(callHex);
-  });
-
-  it("should have matching indices for Utility.asDerivative in V2", async function () {
-    if (rtVersion < 2100) {
-      debug(`Runtime version is ${rtVersion}, which is less than 2100. Skipping test. `);
-      this.skip();
-    }
-    const inputCall = context.relayApi.tx.balances.transfer(ALITH_SESSION_ADDRESS, 1000);
-    const callHex = context.relayApi.tx.utility.asDerivative(0, inputCall).method.toHex();
-    const resp = await xcmTransactorV2.encodeUtilityAsDerivative(0, 0, inputCall.method.toU8a());
-    expect(resp, "Mismatched encoding between relaychain and local values").to.equals(callHex);
-  });
-});
->>>>>>> 5f830a6f
+);