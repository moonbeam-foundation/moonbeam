--- conflicted
+++ resolved
@@ -229,25 +229,14 @@
       for round ${originalRoundNumber.toString()}`
   ).to.be.true;
 
-  // verify rewards
-<<<<<<< HEAD
-  const latestBlock = await api.rpc.chain.getBlock();
-  const latestRoundNumber = latestBlock.block.header.number.toNumber();
-
   // get the collators to be awarded via `awardedPts` storage
-=======
->>>>>>> 679cfd4e
   const awardedCollators = (
     await apiAtPriorRewarded.query.parachainStaking.awardedPts.keys(originalRoundNumber)
   ).map((awarded) => awarded.args[1].toHex());
   const awardedCollatorCount = awardedCollators.length;
 
-<<<<<<< HEAD
   // compute max rounds respecting the current block number and the number of awarded collators
-  const maxRoundChecks = Math.min(latestRoundNumber - nowBlockNumber + 1, awardedCollatorCount);
-=======
   const maxRoundChecks = Math.min(latestBlockNumber - nowBlockNumber + 1, awardedCollatorCount);
->>>>>>> 679cfd4e
   debug(`verifying ${maxRoundChecks} blocks for rewards (awarded ${awardedCollatorCount})`);
   const expectedRewardedCollators = new Set(awardedCollators);
   const rewardedCollators = new Set<HexString>();
