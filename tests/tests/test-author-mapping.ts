--- conflicted
+++ resolved
@@ -214,11 +214,7 @@
     const expectedReservecBalance = 2n * DEFAULT_GENESIS_MAPPING + DEFAULT_GENESIS_STAKING;
     expect(
       ((await context.polkadotApi.query.system.account(ALITH)) as any).data.free.toBigInt()
-<<<<<<< HEAD
-    ).to.eq(1207725819614502764560800n);
-=======
     ).to.eq(GENESIS_ACCOUNT_BALANCE - expectedReservecBalance - BigInt(fee));
->>>>>>> cbbc8a6f
     expect(
       ((await context.polkadotApi.query.system.account(ALITH)) as any).data.reserved.toBigInt()
     ).to.eq(expectedReservecBalance);
@@ -246,11 +242,7 @@
     const expectedReservecBalance = 3n * DEFAULT_GENESIS_MAPPING + DEFAULT_GENESIS_STAKING;
     expect(
       ((await context.polkadotApi.query.system.account(ALITH)) as any).data.free.toBigInt()
-<<<<<<< HEAD
-    ).to.eq(1207625819614376354417539n);
-=======
     ).to.eq(BigInt(genesisAccountBalanceBefore) - DEFAULT_GENESIS_MAPPING - BigInt(fee));
->>>>>>> cbbc8a6f
     expect(
       ((await context.polkadotApi.query.system.account(ALITH)) as any).data.reserved.toBigInt()
     ).to.eq(expectedReservecBalance);
