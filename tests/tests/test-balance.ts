import { expect } from "chai";
import { Keyring } from "@polkadot/keyring";
import { step } from "mocha-steps";

import { createAndFinalizeBlock, describeWithMoonbeam, customRequest } from "./util";

describeWithMoonbeam("Moonbeam RPC (Balance)", `simple-specs.json`, (context) => {
  const GENESIS_ACCOUNT = "0x6be02d1d3665660d22ff9624b7be0551ee1ac91b";
<<<<<<< HEAD
  const GENESIS_ACCOUNT_BALANCE = "1208925819614629174706176";
=======
  const GENESIS_ACCOUNT_BALANCE = "340282366920938463463374607431768111455";
>>>>>>> 05f9625a
  const GENESIS_ACCOUNT_PRIVATE_KEY =
    "0x99B3C12287537E38C90A9219D4CB074A89A16E9CDB20BF85728EBD97C343E342";
  const TEST_ACCOUNT = "0x1111111111111111111111111111111111111111";

  step("genesis balance is setup correctly (web3)", async function () {
    expect(await context.web3.eth.getBalance(GENESIS_ACCOUNT)).to.equal(GENESIS_ACCOUNT_BALANCE);
  });
  step("genesis balance is setup correctly (polkadotJs)", async function () {
    const account = await context.polkadotApi.query.system.account(GENESIS_ACCOUNT);
    expect(account.data.free.toString()).to.equal(GENESIS_ACCOUNT_BALANCE);
  });

  step("balance to be updated after transfer", async function () {
    this.timeout(15000);

    const tx = await context.web3.eth.accounts.signTransaction(
      {
        from: GENESIS_ACCOUNT,
        to: TEST_ACCOUNT,
        value: "0x200", // Must be higher than ExistentialDeposit (0)
        gasPrice: "0x01",
        gas: "0x100000",
      },
      GENESIS_ACCOUNT_PRIVATE_KEY
    );
    await customRequest(context.web3, "eth_sendRawTransaction", [tx.rawTransaction]);
    await createAndFinalizeBlock(context.polkadotApi);
    expect(await context.web3.eth.getBalance(GENESIS_ACCOUNT)).to.equal(
<<<<<<< HEAD
      "1208925819614629174684664"
=======
      "340282366920938463463374607431768089943"
>>>>>>> 05f9625a
    );
    expect(await context.web3.eth.getBalance(TEST_ACCOUNT)).to.equal("512");
  });

  step("balance should be the same on polkadot/web3", async function () {
    this.timeout(15000);

    const tx = await context.web3.eth.accounts.signTransaction(
      {
        from: GENESIS_ACCOUNT,
        to: TEST_ACCOUNT,
        value: "0x200", // Must be higher than ExistentialDeposit (currently 0)
        gasPrice: "0x01",
        gas: "0x100000",
      },
      GENESIS_ACCOUNT_PRIVATE_KEY
    );
    await customRequest(context.web3, "eth_sendRawTransaction", [tx.rawTransaction]);
    await createAndFinalizeBlock(context.polkadotApi);
    expect(await context.web3.eth.getBalance(GENESIS_ACCOUNT)).to.equal(
      (await context.polkadotApi.query.system.account(GENESIS_ACCOUNT)).data.free.toString()
    );
  });

  const TEST_ACCOUNT_2 = "0x1111111111111111111111111111111111111112";
  step("transfer from polkadotjs should appear in ethereum", async function () {
    this.timeout(15000);

    const keyring = new Keyring({ type: "ethereum" });
    const testAccount = await keyring.addFromUri(GENESIS_ACCOUNT_PRIVATE_KEY, null, "ethereum");
    await context.polkadotApi.tx.balances.transfer(TEST_ACCOUNT_2, 123).signAndSend(testAccount);

    await createAndFinalizeBlock(context.polkadotApi);
    expect(await context.web3.eth.getBalance(TEST_ACCOUNT_2)).to.equal("123");
  });
});<|MERGE_RESOLUTION|>--- conflicted
+++ resolved
@@ -6,11 +6,7 @@
 
 describeWithMoonbeam("Moonbeam RPC (Balance)", `simple-specs.json`, (context) => {
   const GENESIS_ACCOUNT = "0x6be02d1d3665660d22ff9624b7be0551ee1ac91b";
-<<<<<<< HEAD
   const GENESIS_ACCOUNT_BALANCE = "1208925819614629174706176";
-=======
-  const GENESIS_ACCOUNT_BALANCE = "340282366920938463463374607431768111455";
->>>>>>> 05f9625a
   const GENESIS_ACCOUNT_PRIVATE_KEY =
     "0x99B3C12287537E38C90A9219D4CB074A89A16E9CDB20BF85728EBD97C343E342";
   const TEST_ACCOUNT = "0x1111111111111111111111111111111111111111";
@@ -39,11 +35,7 @@
     await customRequest(context.web3, "eth_sendRawTransaction", [tx.rawTransaction]);
     await createAndFinalizeBlock(context.polkadotApi);
     expect(await context.web3.eth.getBalance(GENESIS_ACCOUNT)).to.equal(
-<<<<<<< HEAD
       "1208925819614629174684664"
-=======
-      "340282366920938463463374607431768089943"
->>>>>>> 05f9625a
     );
     expect(await context.web3.eth.getBalance(TEST_ACCOUNT)).to.equal("512");
   });
