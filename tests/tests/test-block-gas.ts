--- conflicted
+++ resolved
@@ -13,12 +13,6 @@
     const { txResults } = await context.createBlock({ transactions: [rawTx] });
     expect(txResults[0].result).to.not.be.null;
 
-<<<<<<< HEAD
-    // Todo: Understand why this block is necessary :/
-    // without it, it would have a receipt without block number/hash
-    await context.createBlock();
-=======
->>>>>>> 76d81766
     const receipt = await context.web3.eth.getTransaction(txResults[0].result);
     expect(receipt.blockHash).to.be.not.null;
   });
