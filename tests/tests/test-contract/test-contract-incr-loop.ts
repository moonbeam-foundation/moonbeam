import { expect } from "chai";
<<<<<<< HEAD
import { describeDevMoonbeam, describeDevMoonbeamAllEthTxTypes } from "../../util/setup-dev-tests";
=======
import { verifyLatestBlockFees } from "../../util/block";
import { describeDevMoonbeam } from "../../util/setup-dev-tests";
>>>>>>> e34c399e
import { createContract, createContractExecution } from "../../util/transactions";

describeDevMoonbeamAllEthTxTypes("Contract loop creation", (context) => {
  it("Should be initialized at 0", async () => {
    const { contract, rawTx } = await createContract(context, "TestContractIncr");
    await context.createBlock({ transactions: [rawTx] });

    expect(await contract.methods.count().call()).to.eq("0");
  });
});

describeDevMoonbeamAllEthTxTypes("Contract loop increment", (context) => {
  it("should increment contract state", async function () {
    const { contract, rawTx, contractAddress } = await createContract(context, "TestContractIncr");
    await context.createBlock({ transactions: [rawTx] });
    await context.createBlock({
      transactions: [
        await createContractExecution(context, {
          contract,
          contractCall: contract.methods.incr(),
        }),
      ],
    });

    expect(await contract.methods.count().call()).to.eq("1");
  });
});

describeDevMoonbeam("Contract loop increment - check fees", (context) => {
  it("should increment contract state", async function () {
    const { contract, rawTx } = await createContract(context.web3, "TestContractIncr");
    await context.createBlock({ transactions: [rawTx] });

    await context.createBlock({
      transactions: [
        await createContractExecution(context.web3, {
          contract,
          contractCall: contract.methods.incr(),
        }),
      ],
    });
    await verifyLatestBlockFees(context.polkadotApi, expect);
  });
});<|MERGE_RESOLUTION|>--- conflicted
+++ resolved
@@ -1,10 +1,6 @@
 import { expect } from "chai";
-<<<<<<< HEAD
+import { verifyLatestBlockFees } from "../../util/block";
 import { describeDevMoonbeam, describeDevMoonbeamAllEthTxTypes } from "../../util/setup-dev-tests";
-=======
-import { verifyLatestBlockFees } from "../../util/block";
-import { describeDevMoonbeam } from "../../util/setup-dev-tests";
->>>>>>> e34c399e
 import { createContract, createContractExecution } from "../../util/transactions";
 
 describeDevMoonbeamAllEthTxTypes("Contract loop creation", (context) => {
@@ -33,14 +29,14 @@
   });
 });
 
-describeDevMoonbeam("Contract loop increment - check fees", (context) => {
+describeDevMoonbeamAllEthTxTypes("Contract loop increment - check fees", (context) => {
   it("should increment contract state", async function () {
-    const { contract, rawTx } = await createContract(context.web3, "TestContractIncr");
+    const { contract, rawTx } = await createContract(context, "TestContractIncr");
     await context.createBlock({ transactions: [rawTx] });
 
     await context.createBlock({
       transactions: [
-        await createContractExecution(context.web3, {
+        await createContractExecution(context, {
           contract,
           contractCall: contract.methods.incr(),
         }),
