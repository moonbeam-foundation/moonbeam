--- conflicted
+++ resolved
@@ -62,25 +62,10 @@
   }
 
   it("result length should match spec", async function () {
-<<<<<<< HEAD
-    this.timeout(100000);
     let max_fee_per_gas = "0x" + DEFAULT_TXN_MAX_BASE_FEE.toString(16);
     let block_count = 2;
     let reward_percentiles = [20, 50, 70];
     let priority_fees = [1, 2, 3];
-    await createBlocks(block_count, reward_percentiles, priority_fees, max_fee_per_gas);
-    // give the backend some time to process the fee history. without this delay, it's possible to
-    // call eth_feeHistory before the latest block has been processed.
-    await new Promise((resolve) => setTimeout(resolve, 10));
-    let result = (
-      await customWeb3Request(context.web3, "eth_feeHistory", ["0x2", "latest", reward_percentiles])
-    ).result;
-=======
-    let max_fee_per_gas = "0x3B9ACA00";
-    let block_count = 2;
-    let reward_percentiles = [20, 50, 70];
-    let priority_fees = [1, 2, 3];
->>>>>>> a211fb57
 
     const web3Ws = await context.createWeb3("ws");
     const subscription = web3Subscribe(web3Ws, "newBlockHeaders");
@@ -114,12 +99,7 @@
   });
 
   it("should calculate percentiles", async function () {
-<<<<<<< HEAD
-    this.timeout(100000);
     let max_fee_per_gas = "0x" + DEFAULT_TXN_MAX_BASE_FEE.toString(16);
-=======
-    let max_fee_per_gas = "0x3B9ACA00";
->>>>>>> a211fb57
     let block_count = 11;
     let reward_percentiles = [20, 50, 70, 85, 100];
     let priority_fees = [1, 2, 3, 4, 5, 6, 7, 8, 9, 10];
