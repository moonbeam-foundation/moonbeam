--- conflicted
+++ resolved
@@ -14,7 +14,6 @@
 import { getCompiled } from "../../util/contracts";
 import { customWeb3Request } from "../../util/providers";
 import { describeDevMoonbeam, DevTestContext } from "../../util/setup-dev-tests";
-<<<<<<< HEAD
 import { EXTRINSIC_GAS_LIMIT, EXTRINSIC_BASE_WEIGHT, WEIGHT_PER_GAS } from "../../util/constants";
 import {
   createTransaction,
@@ -22,10 +21,6 @@
   ALITH_TRANSACTION_TEMPLATE,
 } from "../../util/transactions";
 import { isTemplateExpression } from "typescript";
-=======
-import { EXTRINSIC_GAS_LIMIT, WEIGHT_PER_GAS } from "../../util/constants";
-import { createTransaction, ALITH_TRANSACTION_TEMPLATE } from "../../util/transactions";
->>>>>>> 6d7206ef
 
 // This tests an issue where pallet Ethereum in Frontier does not properly account for weight after
 // transaction application. Specifically, it accounts for weight before a transaction by multiplying
