--- conflicted
+++ resolved
@@ -91,13 +91,8 @@
       "New candidate should have been added"
     );
     expect((candidatesAfter.toJSON() as { owner: string; amount: string }[])[1].owner).to.equal(
-<<<<<<< HEAD
       ETHAN,
-      "new candidate ethan should have been added"
-=======
-      ETHAN.toLowerCase(),
       "New candidate ethan should have been added"
->>>>>>> 461625ef
     );
     expect((candidatesAfter.toJSON() as { owner: string; amount: string }[])[1].amount).to.equal(
       "0x000000000000003635c9adc5dea00000",
@@ -127,31 +122,8 @@
         delegatorsAfter.toJSON() as {
           delegations: { owner: string; amount: string }[];
         }
-<<<<<<< HEAD
-      ).nominations[0].owner
-    ).to.equal(ALITH, "nomination didnt go through");
-    expect(nominatorsAfter.status.toString()).equal("Active");
-
-    expect(Number((await isNominator(context, ETHAN)).result)).to.equal(1);
-  });
-
-  it("should succesfully revoke nomination on ALITH", async function () {
-    await sendPrecompileTx(
-      context,
-      ADDRESS_STAKING,
-      SELECTORS,
-      ETHAN,
-      ETHAN_PRIVKEY,
-      "revoke_nomination",
-      [ALITH]
-    );
-
-    const nominatorsAfter = await context.polkadotApi.query.parachainStaking.nominatorState2(ETHAN);
-    expect(nominatorsAfter.toHuman()["status"].Leaving).equal("3");
-=======
       ).delegations[0].owner
-    ).to.equal(ALITH.toLowerCase(), "delegation didn't go through");
+    ).to.equal(ALITH, "delegation didn't go through");
     expect(delegatorsAfter.status.toString()).equal("Active");
->>>>>>> 461625ef
   });
 });