--- conflicted
+++ resolved
@@ -16,9 +16,8 @@
   const GENESIS_ACCOUNT = "0x6be02d1d3665660d22ff9624b7be0551ee1ac91b";
   const GENESIS_ACCOUNT_PRIVATE_KEY = "0x99B3C12287537E38C90A9219D4CB074A89A16E9CDB20BF85728EBD97C343E342";
 
-<<<<<<< HEAD
-    it("ripemd160 should be valid", async function () {
-        const tx_call = await customRequest(
+  it("ripemd160 should be valid", async function () {
+    const tx_call = await customRequest(
       context.web3,
       "eth_call",
       [{
@@ -31,12 +30,11 @@
       }]);
 
     expect(tx_call.result).equals("0x0000000000000000000000007f772647d88750add82d8e1a7a3e5c0902a346a3");
-    });
+  });
 
 
 
-  // TODO: Restore this test once manual sealing is fixed https://purestake.atlassian.net/browse/MOON-81
-    it.skip("ripemd160 is valid inside a contract", async function () {
+  it("ripemd160 is valid inside a contract", async function () {
     this.timeout(15000);
     const tx = await context.web3.eth.accounts.signTransaction(
       {
@@ -52,42 +50,5 @@
     await createAndFinalizeBlock(context.web3);
     expect(await context.web3.eth.getCode("0xc2bf5f29a4384b1ab0c063e1c666f02121b6084a"))
       .equals("0x6080604052600080fdfea26469706673582212202febccafbee65a134279d3397fecfc56a3d2125987802a91add0260c7efa94d264736f6c634300060c0033");
-    });
-=======
-	it("ripemd160 should be valid", async function () {
-		const tx_call = await customRequest(
-			context.web3,
-			"eth_call",
-			[{
-				from: GENESIS_ACCOUNT,
-				'value': "0x0",
-				'gas': "0x10000",
-				'gasPrice': "0x01",
-				'to': '0x0000000000000000000000000000000000000003',
-				'data': `0x${Buffer.from('Hello world!').toString('hex')}`
-			}]);
-
-		expect(tx_call.result).equals("0x0000000000000000000000007f772647d88750add82d8e1a7a3e5c0902a346a3");
-	});
-
-
-
-	it("ripemd160 is valid inside a contract", async function () {
-		this.timeout(15000);
-		const tx = await context.web3.eth.accounts.signTransaction(
-			{
-				from: GENESIS_ACCOUNT,
-				data: RIPEMD160_CONTRACT_BYTECODE,
-				value: "0x00",
-				gasPrice: "0x01",
-				gas: "0x100000",
-			},
-			GENESIS_ACCOUNT_PRIVATE_KEY
-		);
-		await customRequest(context.web3, "eth_sendRawTransaction", [tx.rawTransaction]);
-		await createAndFinalizeBlock(context.web3);
-		expect(await context.web3.eth.getCode("0xc2bf5f29a4384b1ab0c063e1c666f02121b6084a"))
-			.equals("0x6080604052600080fdfea26469706673582212202febccafbee65a134279d3397fecfc56a3d2125987802a91add0260c7efa94d264736f6c634300060c0033");
-	});
->>>>>>> f603b60b
+  });
 });