import "@polkadot/api-augment";
import "@moonbeam-network/api-augment";
import { expect } from "chai";
import { alith, baltathar } from "../../util/accounts";

import { describeDevMoonbeam } from "../../util/setup-dev-tests";

describeDevMoonbeam("Proxy : IdentityJudgement fails without proxy", (context) => {
  before("should setup registrar", async () => {
    const block = await context.createBlock([
      context.polkadotApi.tx.sudo.sudo(context.polkadotApi.tx.identity.addRegistrar(alith.address)),
      context.polkadotApi.tx.identity
        .setIdentity({
          display: { Raw: "foobar" },
        })
        .signAsync(baltathar),
    ]);

    block.result.forEach((r, idx) => {
      expect(r.successful, `tx[${idx}] - ${r.error?.name}`).to.be.true;
    });
  });

<<<<<<< HEAD
  it("should fail providing judgement", async () => {
    const blockExecute = await context.createBlock(
      context.polkadotApi.tx.proxy
        .proxy(
          alith.address,
          null,
          context.polkadotApi.tx.identity.provideJudgement(0, baltathar.address, {
            Reasonable: true,
          })
        )
        .signAsync(baltathar)
    );

    expect(blockExecute.result.successful).to.be.false;
    expect(blockExecute.result.error.name).to.equal("NotProxy");
  });
});

describeDevMoonbeam("Proxy : IdentityJudgement succeeds with proxy", (context) => {
  before("should setup registrar", async () => {
=======
describeDevMoonbeam("Proxy : IdentityJudgement", (context) => {
  before("setup one identity and one registrar", async () => {
>>>>>>> dd66b7b4
    const block = await context.createBlock([
      context.polkadotApi.tx.sudo.sudo(context.polkadotApi.tx.identity.addRegistrar(alith.address)),
      context.polkadotApi.tx.identity
        .setIdentity({
          display: { Raw: "foobar" },
        })
        .signAsync(baltathar),
    ]);

    block.result.forEach((r, idx) => {
      expect(r.successful, `tx[${idx}] - ${r.error?.name}`).to.be.true;
    });
  });

  it("should succeed providing judgement", async () => {
    const blockAdd = await context.createBlock(
      context.polkadotApi.tx.proxy
        .addProxy(baltathar.address, "IdentityJudgement" as any, 0)
        .signAsync(alith)
    );

    expect(blockAdd.result.successful).to.be.true;
    const proxyAddEvent = blockAdd.result.events.reduce((acc, e) => {
      if (context.polkadotApi.events.proxy.ProxyAdded.is(e.event)) {
        acc.push({
          proxyType: e.event.data[2].toString(),
        });
      }
      return acc;
    }, []);
    expect(proxyAddEvent).to.deep.equal([
      {
        proxyType: "IdentityJudgement",
      },
    ]);

    const blockExecute = await context.createBlock(
      context.polkadotApi.tx.proxy
        .proxy(
          alith.address,
          null,
          context.polkadotApi.tx.identity.provideJudgement(0, baltathar.address, {
            Reasonable: true,
          })
        )
        .signAsync(baltathar)
    );

    expect(blockExecute.result.successful).to.be.true;
    const proxyExecuteEvent = blockExecute.result.events.reduce(
      (acc, e) => {
        if (context.polkadotApi.events.proxy.ProxyExecuted.is(e.event)) {
          acc.proxyExecuted = e.event.data[0].toString();
        } else if (context.polkadotApi.events.identity.JudgementGiven.is(e.event)) {
          acc.judgementGiven = {
            address: e.event.data[0].toString(),
            decision: e.event.data[1].toString(),
          };
        }
        return acc;
      },
      { proxyExecuted: null, judgementGiven: null }
    );
    expect(proxyExecuteEvent).to.deep.equal({
      proxyExecuted: "Ok",
      judgementGiven: {
        address: baltathar.address,
        decision: "0",
      },
    });
  });
});<|MERGE_RESOLUTION|>--- conflicted
+++ resolved
@@ -6,7 +6,7 @@
 import { describeDevMoonbeam } from "../../util/setup-dev-tests";
 
 describeDevMoonbeam("Proxy : IdentityJudgement fails without proxy", (context) => {
-  before("should setup registrar", async () => {
+  before("setup one identity and registrar", async () => {
     const block = await context.createBlock([
       context.polkadotApi.tx.sudo.sudo(context.polkadotApi.tx.identity.addRegistrar(alith.address)),
       context.polkadotApi.tx.identity
@@ -21,7 +21,6 @@
     });
   });
 
-<<<<<<< HEAD
   it("should fail providing judgement", async () => {
     const blockExecute = await context.createBlock(
       context.polkadotApi.tx.proxy
@@ -41,11 +40,7 @@
 });
 
 describeDevMoonbeam("Proxy : IdentityJudgement succeeds with proxy", (context) => {
-  before("should setup registrar", async () => {
-=======
-describeDevMoonbeam("Proxy : IdentityJudgement", (context) => {
-  before("setup one identity and one registrar", async () => {
->>>>>>> dd66b7b4
+  before("setup one identity and registrar", async () => {
     const block = await context.createBlock([
       context.polkadotApi.tx.sudo.sudo(context.polkadotApi.tx.identity.addRegistrar(alith.address)),
       context.polkadotApi.tx.identity
