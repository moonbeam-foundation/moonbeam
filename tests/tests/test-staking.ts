import { expect } from "chai";
import Keyring from "@polkadot/keyring";
import {
  DEFAULT_GENESIS_MAPPING,
  DEFAULT_GENESIS_STAKING,
  COLLATOR_ACCOUNT,
  ETHAN_PRIVKEY,
  MIN_GLMR_STAKING,
  ETHAN,
  ALITH,
  MIN_GLMR_NOMINATOR,
  GLMR,
} from "../util/constants";
import { describeDevMoonbeam } from "../util/setup-dev-tests";
import { createBlockWithExtrinsic } from "../util/substrate-rpc";

describeDevMoonbeam("Staking - Genesis", (context) => {
  it("should match collator reserved bond reserved", async function () {
    const account = await context.polkadotApi.query.system.account(COLLATOR_ACCOUNT);
    const expectedReserved = DEFAULT_GENESIS_STAKING + DEFAULT_GENESIS_MAPPING;
    expect(account.data.reserved.toString()).to.equal(expectedReserved.toString());
  });

  it("should include collator from the specs", async function () {
    const collators = await context.polkadotApi.query.parachainStaking.selectedCandidates();
    expect((collators[0] as Buffer).toString("hex").toLowerCase()).equal(COLLATOR_ACCOUNT);
  });

  it("should have collator state as defined in the specs", async function () {
    const collator = await context.polkadotApi.query.parachainStaking.candidateState(
      COLLATOR_ACCOUNT
    );
    expect(collator.toHuman()["id"].toLowerCase()).equal(COLLATOR_ACCOUNT);
    expect(collator.toHuman()["state"]).equal("Active");
  });

  it("should have inflation matching specs", async function () {
    const inflationInfo = await context.polkadotApi.query.parachainStaking.inflationConfig();
    // {
    //   expect: {
    //     min: '100.0000 kUNIT',
    //     ideal: '200.0000 kUNIT',
    //     max: '500.0000 kUNIT'
    //   },
    //  annual: {
    //     min: '4.00%',
    //     ideal: '5.00%',
    //     max: '5.00%',
    // },
    //   round: { min: '0.00%', ideal: '0.00%', max: '0.00%' }
    // }
    expect(inflationInfo["expect"]["min"].toBigInt()).to.eq(100_000n * GLMR);
    expect(inflationInfo["expect"]["ideal"].toBigInt()).to.eq(200_000n * GLMR);
    expect(inflationInfo["expect"]["max"].toBigInt()).to.eq(500_000n * GLMR);
    expect(inflationInfo.toHuman()["annual"]["min"]).to.eq("4.00%");
    expect(inflationInfo.toHuman()["annual"]["ideal"]).to.eq("5.00%");
    expect(inflationInfo.toHuman()["annual"]["max"]).to.eq("5.00%");
    expect(inflationInfo.toHuman()["round"]["min"]).to.eq("0.00%");
    expect(Number(inflationInfo["round"]["min"])).to.eq(4563); // 4% / 8766 * 10^9
    expect(inflationInfo.toHuman()["round"]["ideal"]).to.eq("0.00%");
    expect(Number(inflationInfo["round"]["ideal"])).to.eq(5703); // 5% / 8766 * 10^9
    expect(inflationInfo.toHuman()["round"]["max"]).to.eq("0.00%");
    expect(Number(inflationInfo["round"]["max"])).to.eq(5703); // 5% / 8766 * 10^9
  });
});

describeDevMoonbeam("Staking - Join Candidates", (context) => {
  it("should succesfully call joinCandidates on ETHAN", async function () {
    const keyring = new Keyring({ type: "ethereum" });
    const ethan = await keyring.addFromUri(ETHAN_PRIVKEY, null, "ethereum");
    await context.polkadotApi.tx.parachainStaking
      .joinCandidates(MIN_GLMR_STAKING, 1)
      .signAndSend(ethan);
    await context.createBlock();

    let candidatesAfter = (await context.polkadotApi.query.parachainStaking.candidatePool()) as any;
    expect(candidatesAfter.length).to.equal(2, "new candidate should have been added");
    expect(candidatesAfter[1].owner.toHex()).to.equal(
      ETHAN.toLowerCase(),
      "new candidate ethan should have been added"
    );
    expect(candidatesAfter[1].amount.toBigInt()).to.equal(
      1000n * GLMR,
      "new candidate ethan should have been added (wrong amount)"
    );
  });
});

describeDevMoonbeam("Staking - Join Delegators", (context) => {
  let ethan;
<<<<<<< HEAD
  before("should succesfully call delegate on ALITH", async function () {
    const keyring = new Keyring({ type: "ethereum" });
    ethan = await keyring.addFromUri(ETHAN_PRIVKEY, null, "ethereum");
    await context.polkadotApi.tx.parachainStaking
      .delegate(ALITH, MIN_GLMR_NOMINATOR, 0, 0)
      .signAndSend(ethan);
    await context.createBlock();
  });
  it("should have succesfully called delegate on ALITH", async function () {
    const delegatorsAfter = await context.polkadotApi.query.parachainStaking.delegatorState(ETHAN);
    expect(
      (
        delegatorsAfter.toHuman() as {
          delegations: { owner: string; amount: string }[];
        }
      ).delegations[0].owner === ALITH
    ).to.equal(true, "delegation didn't go through");
    expect(delegatorsAfter.toHuman()["status"]).equal("Active");
    expect(delegatorsAfter.toHuman()["delegations"][0].owner).equal(ALITH);
    expect(delegatorsAfter.toHuman()["delegations"][0].amount).equal("5.0000 UNIT");
=======

  before("should succesfully call joinCandidates on ETHAN", async function () {
    const keyring = new Keyring({ type: "ethereum" });
    ethan = await keyring.addFromUri(ETHAN_PRIVKEY, null, "ethereum");
    await context.polkadotApi.tx.parachainStaking
      .joinCandidates(MIN_GLMR_STAKING, 1)
      .signAndSend(ethan);
    await context.createBlock();
  });

  it("should succesfully call candidateBondMore on ETHAN", async function () {
    await context.polkadotApi.tx.parachainStaking
      .candidateBondMore(MIN_GLMR_STAKING)
      .signAndSend(ethan);
    await context.createBlock();
    let candidatesAfter = await context.polkadotApi.query.parachainStaking.candidatePool();
    expect(candidatesAfter[1].amount.toBigInt()).to.equal(
      2000n * GLMR,
      "bond should have increased"
    );
  });
});

describeDevMoonbeam("Staking - Candidate bond less", (context) => {
  let ethan;

  before("call joinCandidates on ETHAN", async function () {
    const keyring = new Keyring({ type: "ethereum" });
    ethan = await keyring.addFromUri(ETHAN_PRIVKEY, null, "ethereum");
    await context.polkadotApi.tx.parachainStaking
      .joinCandidates(MIN_GLMR_STAKING, 1)
      .signAndSend(ethan);
    await context.createBlock();
    // add more stake
    await context.polkadotApi.tx.parachainStaking
      .candidateBondMore(MIN_GLMR_STAKING)
      .signAndSend(ethan);
    await context.createBlock();
    let candidatesAfter = await context.polkadotApi.query.parachainStaking.candidatePool();
    expect(candidatesAfter[1].amount.toBigInt()).to.equal(
      2000n * GLMR,
      "bond should have decreased"
    );
  });

  it("should succesfully call candidateBondLess on ETHAN", async function () {
    const { events } = await createBlockWithExtrinsic(
      context,
      ethan,
      context.polkadotApi.tx.parachainStaking.candidateBondLess(MIN_GLMR_STAKING)
    );
    expect(events[3].toHuman().method).to.eq("ExtrinsicSuccess");
    let candidatesAfter = await context.polkadotApi.query.parachainStaking.candidatePool();
    expect(candidatesAfter[1].amount.toBigInt()).to.equal(
      1000n * GLMR,
      "bond should have decreased"
    );
  });
});

describeDevMoonbeam("Staking - Candidate bond less", (context) => {
  let ethan;

  before("should succesfully call joinCandidates on ETHAN", async function () {
    const keyring = new Keyring({ type: "ethereum" });
    ethan = await keyring.addFromUri(ETHAN_PRIVKEY, null, "ethereum");
    await context.polkadotApi.tx.parachainStaking
      .joinCandidates(MIN_GLMR_STAKING, 1)
      .signAndSend(ethan);
    await context.createBlock();
    let candidatesAfter = await context.polkadotApi.query.parachainStaking.candidatePool();
    // TODO: Remove expect from before, to move in its own test
    expect(candidatesAfter[1].amount.toBigInt()).to.equal(
      1000n * GLMR,
      "bond should have decreased"
    );
  });

  it("should fail to call candidateBondLess on ETHAN below minimum amount", async function () {
    const { events } = await createBlockWithExtrinsic(
      context,
      ethan,
      context.polkadotApi.tx.parachainStaking.candidateBondLess(MIN_GLMR_NOMINATOR)
    );
    expect(events[1].toHuman().method).to.eq("ExtrinsicFailed");
    let candidatesAfter = await context.polkadotApi.query.parachainStaking.candidatePool();
    expect(candidatesAfter[1].amount.toBigInt()).to.equal(
      1000n * GLMR,
      "bond should have decreased"
    );
  });
});

describeDevMoonbeam("Staking - Join Nominators", (context) => {
  let ethan;

  beforeEach("should succesfully call nominate on ALITH", async function () {
    const keyring = new Keyring({ type: "ethereum" });
    ethan = await keyring.addFromUri(ETHAN_PRIVKEY, null, "ethereum");
    await context.polkadotApi.tx.parachainStaking
      .nominate(ALITH, MIN_GLMR_NOMINATOR, 0, 0)
      .signAndSend(ethan);
    await context.createBlock();
  });

  it("should have succesfully called nominate on ALITH", async function () {
    const nominatorsAfter = (
      (await context.polkadotApi.query.parachainStaking.nominatorState2(ETHAN)) as any
    ).unwrap();
    expect(nominatorsAfter.nominations[0].owner.toHex()).to.equal(
      ALITH.toLowerCase(),
      "nomination didnt go through"
    );
    expect(nominatorsAfter.status.toString()).equal("Active");
    expect(nominatorsAfter.nominations[0].owner.toHex()).equal(ALITH.toLowerCase());
    expect(nominatorsAfter.nominations[0].amount.toBigInt()).equal(5n * GLMR);
  });

  it("should succesfully revoke nomination on ALITH", async function () {
    await context.polkadotApi.tx.parachainStaking.revokeNomination(ALITH).signAndSend(ethan);
    await context.createBlock();

    const nominatorsAfter = await context.polkadotApi.query.parachainStaking.nominatorState2(ETHAN);
    expect(nominatorsAfter.toHuman()["status"].Leaving).equal("3");
>>>>>>> 663df3da
  });
});

describeDevMoonbeam("Staking - Delegators cannot bond less than minimum delegation", (context) => {
  let ethan;
<<<<<<< HEAD
  before("should succesfully call delegate on ALITH", async function () {
=======

  before("should succesfully call nominate on ALITH", async function () {
>>>>>>> 663df3da
    const keyring = new Keyring({ type: "ethereum" });
    ethan = await keyring.addFromUri(ETHAN_PRIVKEY, null, "ethereum");
    // Delegate
    await context.polkadotApi.tx.parachainStaking
      .delegate(ALITH, MIN_GLMR_NOMINATOR, 0, 0)
      .signAndSend(ethan);
    await context.createBlock();
  });
<<<<<<< HEAD
  it("should fail calling delegatorBondLess under min delegation amount", async function () {
=======

  it("should succesfully call nominatorBondMore on ALITH", async function () {
    const nominatorsAfter = (
      (await context.polkadotApi.query.parachainStaking.nominatorState2(ETHAN)) as any
    ).unwrap();
    expect(nominatorsAfter.nominations[0].owner.toString()).to.equal(
      ALITH.toLowerCase(),
      "nomination didnt go through"
    );
    expect(nominatorsAfter.nominations[0].amount.toBigInt()).equal(11n * GLMR);
  });

  it("should succesfully call nominatorBondLess on ALITH", async function () {
    const { events } = await createBlockWithExtrinsic(
      context,
      ethan,
      context.polkadotApi.tx.parachainStaking.nominatorBondLess(ALITH, MIN_GLMR_NOMINATOR)
    );
    expect(events[1].method.toString()).to.eq("NominationDecreased");
    expect((events[1].data[2] as any).toBigInt()).to.eq(5n * GLMR);
    const nominatorsAfter = (
      (await context.polkadotApi.query.parachainStaking.nominatorState2(ETHAN)) as any
    ).unwrap();
    expect(nominatorsAfter.nominations[0].owner.toString()).to.equal(
      ALITH.toLowerCase(),
      "nomination didnt go through"
    );
    expect(nominatorsAfter["nominations"][0].amount.toBigInt()).equal(6n * GLMR);
  });
});

describeDevMoonbeam("Staking - Nominators shouldn't bond less than min bond", (context) => {
  let ethan;

  before("should succesfully call nominate on ALITH", async function () {
    const keyring = new Keyring({ type: "ethereum" });
    ethan = await keyring.addFromUri(ETHAN_PRIVKEY, null, "ethereum");
    // Nominate
    await context.polkadotApi.tx.parachainStaking
      .nominate(ALITH, MIN_GLMR_NOMINATOR, 0, 0)
      .signAndSend(ethan);
    await context.createBlock();
    // Bond More
    await context.polkadotApi.tx.parachainStaking
      .nominatorBondMore(ALITH, MIN_GLMR_NOMINATOR)
      .signAndSend(ethan);
    await context.createBlock();
  });

  it("should fail calling nominatorBondLess under min nomination amount", async function () {
>>>>>>> 663df3da
    const { events } = await createBlockWithExtrinsic(
      context,
      ethan,
      context.polkadotApi.tx.parachainStaking.delegatorBondLess(ALITH, 1n * GLMR)
    );
<<<<<<< HEAD
    expect(events[1].toHuman().method).to.eq("ExtrinsicFailed");
    const delegatorsAfter = await context.polkadotApi.query.parachainStaking.delegatorState(ETHAN);
    expect(
      (
        delegatorsAfter.toHuman() as {
          delegations: { owner: string; amount: string }[];
        }
      ).delegations[0].owner === ALITH
    ).to.equal(true, "delegation didn't go through");
    expect(delegatorsAfter.toHuman()["delegations"][0].amount).equal("5.0000 UNIT");
  });
});
=======
    expect(events[1].method.toString()).to.eq("ExtrinsicFailed");
    const nominatorsAfter = (
      (await context.polkadotApi.query.parachainStaking.nominatorState2(ETHAN)) as any
    ).unwrap();
    expect(nominatorsAfter.nominations[0].owner.toString()).to.equal(
      ALITH.toLowerCase(),
      "nomination didnt go through"
    );
    expect(nominatorsAfter.nominations[0].amount.toBigInt()).equal(10n * GLMR);
  });
});

describeDevMoonbeam(
  "Staking - Nominators shouldn't bond less than min bond - only bond less",
  (context) => {
    let ethan;

    before("should succesfully call nominate on ALITH", async function () {
      const keyring = new Keyring({ type: "ethereum" });
      ethan = await keyring.addFromUri(ETHAN_PRIVKEY, null, "ethereum");
      // Nominate
      await context.polkadotApi.tx.parachainStaking
        .nominate(ALITH, MIN_GLMR_NOMINATOR, 0, 0)
        .signAndSend(ethan);
      await context.createBlock();
    });

    it("should fail calling nominatorBondLess under min nomination amount", async function () {
      const { events } = await createBlockWithExtrinsic(
        context,
        ethan,
        context.polkadotApi.tx.parachainStaking.nominatorBondLess(ALITH, 1n * GLMR)
      );
      expect(events[1].method.toString()).to.eq("ExtrinsicFailed");
      const nominatorsAfter = (
        (await context.polkadotApi.query.parachainStaking.nominatorState2(ETHAN)) as any
      ).unwrap();
      expect(nominatorsAfter.nominations[0].owner.toString()).to.equal(
        ALITH.toLowerCase(),
        "nomination didnt go through"
      );
      expect(nominatorsAfter.nominations[0].amount.toBigInt()).equal(5n * GLMR);
    });
  }
);

// // TODO: bring back when we figure out how to get `NominatorState2.revocations`
// describeDevMoonbeam("Staking - Revoke Nomination", (context) => {
//   let ethan;
//   before("should succesfully call nominate on ALITH", async function () {
//     //nominate
//     const keyring = new Keyring({ type: "ethereum" });
//     ethan = await keyring.addFromUri(ETHAN_PRIVKEY, null, "ethereum");
//     await context.polkadotApi.tx.parachainStaking
//       .nominate(ALITH, MIN_GLMR_NOMINATOR, 0, 0)
//       .signAndSend(ethan);
//     await context.createBlock();
//   });
//   it("should succesfully revoke nomination for ALITH", async function () {
//     await context.polkadotApi.tx.parachainStaking.revokeNomination(ALITH).signAndSend(ethan);
//     await context.createBlock();
//     const nominatorsAfterRevocation =
//       await context.polkadotApi.query.parachainStaking.nominatorState2(ETHAN);
//     expect(
//       (nominatorsAfterRevocation.revocations[0] === ALITH).to.equal(
//         true,
//         "revocation didnt go through"
//       )
//     );
//   });
// });
>>>>>>> 663df3da
<|MERGE_RESOLUTION|>--- conflicted
+++ resolved
@@ -88,7 +88,6 @@
 
 describeDevMoonbeam("Staking - Join Delegators", (context) => {
   let ethan;
-<<<<<<< HEAD
   before("should succesfully call delegate on ALITH", async function () {
     const keyring = new Keyring({ type: "ethereum" });
     ethan = await keyring.addFromUri(ETHAN_PRIVKEY, null, "ethereum");
@@ -109,143 +108,12 @@
     expect(delegatorsAfter.toHuman()["status"]).equal("Active");
     expect(delegatorsAfter.toHuman()["delegations"][0].owner).equal(ALITH);
     expect(delegatorsAfter.toHuman()["delegations"][0].amount).equal("5.0000 UNIT");
-=======
-
-  before("should succesfully call joinCandidates on ETHAN", async function () {
-    const keyring = new Keyring({ type: "ethereum" });
-    ethan = await keyring.addFromUri(ETHAN_PRIVKEY, null, "ethereum");
-    await context.polkadotApi.tx.parachainStaking
-      .joinCandidates(MIN_GLMR_STAKING, 1)
-      .signAndSend(ethan);
-    await context.createBlock();
-  });
-
-  it("should succesfully call candidateBondMore on ETHAN", async function () {
-    await context.polkadotApi.tx.parachainStaking
-      .candidateBondMore(MIN_GLMR_STAKING)
-      .signAndSend(ethan);
-    await context.createBlock();
-    let candidatesAfter = await context.polkadotApi.query.parachainStaking.candidatePool();
-    expect(candidatesAfter[1].amount.toBigInt()).to.equal(
-      2000n * GLMR,
-      "bond should have increased"
-    );
-  });
-});
-
-describeDevMoonbeam("Staking - Candidate bond less", (context) => {
-  let ethan;
-
-  before("call joinCandidates on ETHAN", async function () {
-    const keyring = new Keyring({ type: "ethereum" });
-    ethan = await keyring.addFromUri(ETHAN_PRIVKEY, null, "ethereum");
-    await context.polkadotApi.tx.parachainStaking
-      .joinCandidates(MIN_GLMR_STAKING, 1)
-      .signAndSend(ethan);
-    await context.createBlock();
-    // add more stake
-    await context.polkadotApi.tx.parachainStaking
-      .candidateBondMore(MIN_GLMR_STAKING)
-      .signAndSend(ethan);
-    await context.createBlock();
-    let candidatesAfter = await context.polkadotApi.query.parachainStaking.candidatePool();
-    expect(candidatesAfter[1].amount.toBigInt()).to.equal(
-      2000n * GLMR,
-      "bond should have decreased"
-    );
-  });
-
-  it("should succesfully call candidateBondLess on ETHAN", async function () {
-    const { events } = await createBlockWithExtrinsic(
-      context,
-      ethan,
-      context.polkadotApi.tx.parachainStaking.candidateBondLess(MIN_GLMR_STAKING)
-    );
-    expect(events[3].toHuman().method).to.eq("ExtrinsicSuccess");
-    let candidatesAfter = await context.polkadotApi.query.parachainStaking.candidatePool();
-    expect(candidatesAfter[1].amount.toBigInt()).to.equal(
-      1000n * GLMR,
-      "bond should have decreased"
-    );
-  });
-});
-
-describeDevMoonbeam("Staking - Candidate bond less", (context) => {
-  let ethan;
-
-  before("should succesfully call joinCandidates on ETHAN", async function () {
-    const keyring = new Keyring({ type: "ethereum" });
-    ethan = await keyring.addFromUri(ETHAN_PRIVKEY, null, "ethereum");
-    await context.polkadotApi.tx.parachainStaking
-      .joinCandidates(MIN_GLMR_STAKING, 1)
-      .signAndSend(ethan);
-    await context.createBlock();
-    let candidatesAfter = await context.polkadotApi.query.parachainStaking.candidatePool();
-    // TODO: Remove expect from before, to move in its own test
-    expect(candidatesAfter[1].amount.toBigInt()).to.equal(
-      1000n * GLMR,
-      "bond should have decreased"
-    );
-  });
-
-  it("should fail to call candidateBondLess on ETHAN below minimum amount", async function () {
-    const { events } = await createBlockWithExtrinsic(
-      context,
-      ethan,
-      context.polkadotApi.tx.parachainStaking.candidateBondLess(MIN_GLMR_NOMINATOR)
-    );
-    expect(events[1].toHuman().method).to.eq("ExtrinsicFailed");
-    let candidatesAfter = await context.polkadotApi.query.parachainStaking.candidatePool();
-    expect(candidatesAfter[1].amount.toBigInt()).to.equal(
-      1000n * GLMR,
-      "bond should have decreased"
-    );
-  });
-});
-
-describeDevMoonbeam("Staking - Join Nominators", (context) => {
-  let ethan;
-
-  beforeEach("should succesfully call nominate on ALITH", async function () {
-    const keyring = new Keyring({ type: "ethereum" });
-    ethan = await keyring.addFromUri(ETHAN_PRIVKEY, null, "ethereum");
-    await context.polkadotApi.tx.parachainStaking
-      .nominate(ALITH, MIN_GLMR_NOMINATOR, 0, 0)
-      .signAndSend(ethan);
-    await context.createBlock();
-  });
-
-  it("should have succesfully called nominate on ALITH", async function () {
-    const nominatorsAfter = (
-      (await context.polkadotApi.query.parachainStaking.nominatorState2(ETHAN)) as any
-    ).unwrap();
-    expect(nominatorsAfter.nominations[0].owner.toHex()).to.equal(
-      ALITH.toLowerCase(),
-      "nomination didnt go through"
-    );
-    expect(nominatorsAfter.status.toString()).equal("Active");
-    expect(nominatorsAfter.nominations[0].owner.toHex()).equal(ALITH.toLowerCase());
-    expect(nominatorsAfter.nominations[0].amount.toBigInt()).equal(5n * GLMR);
-  });
-
-  it("should succesfully revoke nomination on ALITH", async function () {
-    await context.polkadotApi.tx.parachainStaking.revokeNomination(ALITH).signAndSend(ethan);
-    await context.createBlock();
-
-    const nominatorsAfter = await context.polkadotApi.query.parachainStaking.nominatorState2(ETHAN);
-    expect(nominatorsAfter.toHuman()["status"].Leaving).equal("3");
->>>>>>> 663df3da
   });
 });
 
 describeDevMoonbeam("Staking - Delegators cannot bond less than minimum delegation", (context) => {
   let ethan;
-<<<<<<< HEAD
   before("should succesfully call delegate on ALITH", async function () {
-=======
-
-  before("should succesfully call nominate on ALITH", async function () {
->>>>>>> 663df3da
     const keyring = new Keyring({ type: "ethereum" });
     ethan = await keyring.addFromUri(ETHAN_PRIVKEY, null, "ethereum");
     // Delegate
@@ -254,66 +122,12 @@
       .signAndSend(ethan);
     await context.createBlock();
   });
-<<<<<<< HEAD
   it("should fail calling delegatorBondLess under min delegation amount", async function () {
-=======
-
-  it("should succesfully call nominatorBondMore on ALITH", async function () {
-    const nominatorsAfter = (
-      (await context.polkadotApi.query.parachainStaking.nominatorState2(ETHAN)) as any
-    ).unwrap();
-    expect(nominatorsAfter.nominations[0].owner.toString()).to.equal(
-      ALITH.toLowerCase(),
-      "nomination didnt go through"
-    );
-    expect(nominatorsAfter.nominations[0].amount.toBigInt()).equal(11n * GLMR);
-  });
-
-  it("should succesfully call nominatorBondLess on ALITH", async function () {
-    const { events } = await createBlockWithExtrinsic(
-      context,
-      ethan,
-      context.polkadotApi.tx.parachainStaking.nominatorBondLess(ALITH, MIN_GLMR_NOMINATOR)
-    );
-    expect(events[1].method.toString()).to.eq("NominationDecreased");
-    expect((events[1].data[2] as any).toBigInt()).to.eq(5n * GLMR);
-    const nominatorsAfter = (
-      (await context.polkadotApi.query.parachainStaking.nominatorState2(ETHAN)) as any
-    ).unwrap();
-    expect(nominatorsAfter.nominations[0].owner.toString()).to.equal(
-      ALITH.toLowerCase(),
-      "nomination didnt go through"
-    );
-    expect(nominatorsAfter["nominations"][0].amount.toBigInt()).equal(6n * GLMR);
-  });
-});
-
-describeDevMoonbeam("Staking - Nominators shouldn't bond less than min bond", (context) => {
-  let ethan;
-
-  before("should succesfully call nominate on ALITH", async function () {
-    const keyring = new Keyring({ type: "ethereum" });
-    ethan = await keyring.addFromUri(ETHAN_PRIVKEY, null, "ethereum");
-    // Nominate
-    await context.polkadotApi.tx.parachainStaking
-      .nominate(ALITH, MIN_GLMR_NOMINATOR, 0, 0)
-      .signAndSend(ethan);
-    await context.createBlock();
-    // Bond More
-    await context.polkadotApi.tx.parachainStaking
-      .nominatorBondMore(ALITH, MIN_GLMR_NOMINATOR)
-      .signAndSend(ethan);
-    await context.createBlock();
-  });
-
-  it("should fail calling nominatorBondLess under min nomination amount", async function () {
->>>>>>> 663df3da
     const { events } = await createBlockWithExtrinsic(
       context,
       ethan,
       context.polkadotApi.tx.parachainStaking.delegatorBondLess(ALITH, 1n * GLMR)
     );
-<<<<<<< HEAD
     expect(events[1].toHuman().method).to.eq("ExtrinsicFailed");
     const delegatorsAfter = await context.polkadotApi.query.parachainStaking.delegatorState(ETHAN);
     expect(
@@ -325,77 +139,4 @@
     ).to.equal(true, "delegation didn't go through");
     expect(delegatorsAfter.toHuman()["delegations"][0].amount).equal("5.0000 UNIT");
   });
-});
-=======
-    expect(events[1].method.toString()).to.eq("ExtrinsicFailed");
-    const nominatorsAfter = (
-      (await context.polkadotApi.query.parachainStaking.nominatorState2(ETHAN)) as any
-    ).unwrap();
-    expect(nominatorsAfter.nominations[0].owner.toString()).to.equal(
-      ALITH.toLowerCase(),
-      "nomination didnt go through"
-    );
-    expect(nominatorsAfter.nominations[0].amount.toBigInt()).equal(10n * GLMR);
-  });
-});
-
-describeDevMoonbeam(
-  "Staking - Nominators shouldn't bond less than min bond - only bond less",
-  (context) => {
-    let ethan;
-
-    before("should succesfully call nominate on ALITH", async function () {
-      const keyring = new Keyring({ type: "ethereum" });
-      ethan = await keyring.addFromUri(ETHAN_PRIVKEY, null, "ethereum");
-      // Nominate
-      await context.polkadotApi.tx.parachainStaking
-        .nominate(ALITH, MIN_GLMR_NOMINATOR, 0, 0)
-        .signAndSend(ethan);
-      await context.createBlock();
-    });
-
-    it("should fail calling nominatorBondLess under min nomination amount", async function () {
-      const { events } = await createBlockWithExtrinsic(
-        context,
-        ethan,
-        context.polkadotApi.tx.parachainStaking.nominatorBondLess(ALITH, 1n * GLMR)
-      );
-      expect(events[1].method.toString()).to.eq("ExtrinsicFailed");
-      const nominatorsAfter = (
-        (await context.polkadotApi.query.parachainStaking.nominatorState2(ETHAN)) as any
-      ).unwrap();
-      expect(nominatorsAfter.nominations[0].owner.toString()).to.equal(
-        ALITH.toLowerCase(),
-        "nomination didnt go through"
-      );
-      expect(nominatorsAfter.nominations[0].amount.toBigInt()).equal(5n * GLMR);
-    });
-  }
-);
-
-// // TODO: bring back when we figure out how to get `NominatorState2.revocations`
-// describeDevMoonbeam("Staking - Revoke Nomination", (context) => {
-//   let ethan;
-//   before("should succesfully call nominate on ALITH", async function () {
-//     //nominate
-//     const keyring = new Keyring({ type: "ethereum" });
-//     ethan = await keyring.addFromUri(ETHAN_PRIVKEY, null, "ethereum");
-//     await context.polkadotApi.tx.parachainStaking
-//       .nominate(ALITH, MIN_GLMR_NOMINATOR, 0, 0)
-//       .signAndSend(ethan);
-//     await context.createBlock();
-//   });
-//   it("should succesfully revoke nomination for ALITH", async function () {
-//     await context.polkadotApi.tx.parachainStaking.revokeNomination(ALITH).signAndSend(ethan);
-//     await context.createBlock();
-//     const nominatorsAfterRevocation =
-//       await context.polkadotApi.query.parachainStaking.nominatorState2(ETHAN);
-//     expect(
-//       (nominatorsAfterRevocation.revocations[0] === ALITH).to.equal(
-//         true,
-//         "revocation didnt go through"
-//       )
-//     );
-//   });
-// });
->>>>>>> 663df3da
+});