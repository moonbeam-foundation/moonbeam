--- conflicted
+++ resolved
@@ -28,13 +28,8 @@
     const collator = await context.polkadotApi.query.parachainStaking.collatorState2(
       COLLATOR_ACCOUNT
     );
-<<<<<<< HEAD
-    expect(candidates.toHuman()["id"].toLowerCase()).equal(COLLATOR_ACCOUNT);
-    expect(candidates.toHuman()["state"]).equal("Active");
-=======
     expect(collator.toHuman()["id"].toLowerCase()).equal(COLLATOR_ACCOUNT);
     expect(collator.toHuman()["state"]).equal("Active");
->>>>>>> 5f51eaeb
   });
 
   it("should have inflation matching specs", async function () {
