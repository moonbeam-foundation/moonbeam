import { expect } from "chai";
import { step } from "mocha-steps";

import { createAndFinalizeBlock, describeWithMoonbeam, customRequest } from "./util";

const CONTRACT = require("./constants/TraceFilter.json");

const GENESIS_ACCOUNT = "0x6be02d1d3665660d22ff9624b7be0551ee1ac91b";
const GENESIS_ACCOUNT_PRIVATE_KEY =
  "0x99B3C12287537E38C90A9219D4CB074A89A16E9CDB20BF85728EBD97C343E342";

const address0 = "0xc2bf5f29a4384b1ab0c063e1c666f02121b6084a";
const address1 = "0x42e2ee7ba8975c473157634ac2af4098190fc741";
const address2 = "0xf8cef78e923919054037a1d03662bbd884ff4edf";

describeWithMoonbeam("Moonbeam RPC (trace_filter)", `simple-specs.json`, (context) => {
  step("should replay CREATE", async function () {
    // Deploy contract
    const contract = new context.web3.eth.Contract(CONTRACT.abi);
    const contract_deploy = contract.deploy({
      data: CONTRACT.bytecode,
      arguments: [false], // don't revert
    });

    const tx = await context.web3.eth.accounts.signTransaction(
      {
        from: GENESIS_ACCOUNT,
        data: contract_deploy.encodeABI(),
        value: "0x00",
        gasPrice: "0x01",
        gas: "0x500000",
      },
      GENESIS_ACCOUNT_PRIVATE_KEY
    );

    let send = await customRequest(context.web3, "eth_sendRawTransaction", [tx.rawTransaction]);

    await createAndFinalizeBlock(context.polkadotApi);

    // Perform RPC call.
    let response = await customRequest(context.web3, "trace_filter", [
      {
        fromBlock: "0x01",
        toBlock: "0x01",
      },
    ]);

    // console.log(JSON.stringify(response));

    expect(response.result.length).to.equal(1);
    expect(response.result[0].action.creationMethod).to.equal("create");
    expect(response.result[0].action.from).to.equal("0x6be02d1d3665660d22ff9624b7be0551ee1ac91b");
    expect(response.result[0].action.gas).to.equal("0x4ffead");
    expect(response.result[0].action.init).to.be.a("string");
    expect(response.result[0].action.value).to.equal("0x0");
    expect(response.result[0].blockHash).to.be.a("string");
    expect(response.result[0].blockNumber).to.equal(1);
    expect(response.result[0].result.address).to.equal(
      "0xc2bf5f29a4384b1ab0c063e1c666f02121b6084a"
    );
    expect(response.result[0].result.code).to.be.a("string");
    expect(response.result[0].result.gasUsed).to.equal("0x153");
    expect(response.result[0].error).to.equal(undefined);
    expect(response.result[0].subtraces).to.equal(0);
    expect(response.result[0].traceAddress.length).to.equal(0);
    expect(response.result[0].transactionHash).to.equal(
      "0x282fdd0b08fd385bbc233cffd5679ee703fc6b4c5b54d6096ae47fa92372790e"
    );
    expect(response.result[0].transactionPosition).to.equal(0);
    expect(response.result[0].type).to.equal("create");
  });

  step("should replay reverting CREATE", async function () {
    // Deploy contract
    const contract = new context.web3.eth.Contract(CONTRACT.abi);
    const contract_deploy = contract.deploy({
      data: CONTRACT.bytecode,
      arguments: [true], // revert
    });

    const tx = await context.web3.eth.accounts.signTransaction(
      {
        from: GENESIS_ACCOUNT,
        data: contract_deploy.encodeABI(),
        value: "0x00",
        gasPrice: "0x01",
        gas: "0x500000",
      },
      GENESIS_ACCOUNT_PRIVATE_KEY
    );

    let send = await customRequest(context.web3, "eth_sendRawTransaction", [tx.rawTransaction]);

    await createAndFinalizeBlock(context.polkadotApi);

    // Perform RPC call.
    let response = await customRequest(context.web3, "trace_filter", [
      {
        fromBlock: "0x02",
        toBlock: "0x02",
      },
    ]);

    // console.log(JSON.stringify(response));

    expect(response.result.length).to.equal(1);
    expect(response.result[0].action.creationMethod).to.equal("create");
    expect(response.result[0].action.from).to.equal("0x6be02d1d3665660d22ff9624b7be0551ee1ac91b");
    expect(response.result[0].action.gas).to.equal("0x4fff44");
    expect(response.result[0].action.init).to.be.a("string");
    expect(response.result[0].action.value).to.equal("0x0");
    expect(response.result[0].blockHash).to.be.a("string");
    expect(response.result[0].blockNumber).to.equal(2);
    expect(response.result[0].result).to.equal(undefined);
    expect(response.result[0].error).to.equal("Reverted");
    expect(response.result[0].subtraces).to.equal(0);
    expect(response.result[0].traceAddress.length).to.equal(0);
    expect(response.result[0].transactionHash).to.equal(
      "0x214cf6578d15751c7d5e68ad7167f2b7bcbb0023be155cd55cd1fb059e238c89"
    );
    expect(response.result[0].transactionPosition).to.equal(0);
    expect(response.result[0].type).to.equal("create");
  });

  step(
    "should replay multiple transactions in the same block + trace over multiple blocks",
    async function () {
      const contract = new context.web3.eth.Contract(CONTRACT.abi);

      // Deploy 2 more contracts
      for (var i = 0; i < 2; i++) {
        const contract_deploy = contract.deploy({
          data: CONTRACT.bytecode,
          arguments: [false], // don't revert
        });

        const tx = await context.web3.eth.accounts.signTransaction(
          {
            nonce: 2 + i,
            from: GENESIS_ACCOUNT,
            data: contract_deploy.encodeABI(),
            value: "0x00",
            gasPrice: "0x01",
            gas: "0x100000",
          },
          GENESIS_ACCOUNT_PRIVATE_KEY
        );

        let send = await customRequest(context.web3, "eth_sendRawTransaction", [tx.rawTransaction]);
      }

      await createAndFinalizeBlock(context.polkadotApi);

      // Perform RPC call.
      let response = await customRequest(context.web3, "trace_filter", [
        {
          fromBlock: "0x02",
          toBlock: "0x03",
        },
      ]);

      expect(response.result.length).to.equal(3);
      expect(response.result[0].blockNumber).to.equal(2);
      expect(response.result[0].transactionPosition).to.equal(0);
      expect(response.result[1].blockNumber).to.equal(3);
      expect(response.result[1].transactionPosition).to.equal(0);
      expect(response.result[2].blockNumber).to.equal(3);
      expect(response.result[2].transactionPosition).to.equal(1);

      // console.log(JSON.stringify(response));
    }
  );

  step("should replay a call with subcalls, some reverting", async function () {
    const contract = new context.web3.eth.Contract(CONTRACT.abi);

    const contract_call = contract.methods.subcalls(address1, address2);

    const tx = await context.web3.eth.accounts.signTransaction(
      {
        to: address0,
        from: GENESIS_ACCOUNT,
        data: contract_call.encodeABI(),
        value: "0x00",
        gasPrice: "0x01",
        gas: "0x500000",
      },
      GENESIS_ACCOUNT_PRIVATE_KEY
    );

    let send = await customRequest(context.web3, "eth_sendRawTransaction", [tx.rawTransaction]);

    await createAndFinalizeBlock(context.polkadotApi);

    // Perform RPC call.
    let response = await customRequest(context.web3, "trace_filter", [
      {
        fromBlock: "0x04",
        toBlock: "0x04",
      },
    ]);

    // console.log(JSON.stringify(response));
    expect(response.result.length).to.equal(7);
    expect(response.result[0].subtraces).to.equal(2);
    expect(response.result[0].traceAddress).to.deep.equal([]);
    expect(response.result[1].subtraces).to.equal(2);
    expect(response.result[1].traceAddress).to.deep.equal([0]);
    expect(response.result[2].subtraces).to.equal(0);
    expect(response.result[2].traceAddress).to.deep.equal([0, 0]);
    expect(response.result[3].subtraces).to.equal(0);
    expect(response.result[3].traceAddress).to.deep.equal([0, 1]);
    expect(response.result[4].subtraces).to.equal(2);
    expect(response.result[4].traceAddress).to.deep.equal([1]);
    expect(response.result[5].subtraces).to.equal(0);
    expect(response.result[5].traceAddress).to.deep.equal([1, 0]);
    expect(response.result[6].subtraces).to.equal(0);
    expect(response.result[6].traceAddress).to.deep.equal([1, 1]);
  });

  step("should hanndle request over range of blocks", async function () {
    let response = await customRequest(context.web3, "trace_filter", [
      {
        fromBlock: "0x03",
        toBlock: "0x04",
      },
    ]);

    // console.log(JSON.stringify(response));
    expect(response.result.length).to.equal(9);
    expect(response.result[0].blockNumber).to.equal(3);
    expect(response.result[0].transactionPosition).to.equal(0);
    expect(response.result[1].blockNumber).to.equal(3);
    expect(response.result[1].transactionPosition).to.equal(1);
    expect(response.result[2].blockNumber).to.equal(4);
    expect(response.result[2].transactionPosition).to.equal(0);
    expect(response.result[3].blockNumber).to.equal(4);
    expect(response.result[3].transactionPosition).to.equal(0);
    expect(response.result[4].blockNumber).to.equal(4);
    expect(response.result[4].transactionPosition).to.equal(0);
    expect(response.result[5].blockNumber).to.equal(4);
    expect(response.result[5].transactionPosition).to.equal(0);
    expect(response.result[6].blockNumber).to.equal(4);
    expect(response.result[6].transactionPosition).to.equal(0);
    expect(response.result[7].blockNumber).to.equal(4);
    expect(response.result[7].transactionPosition).to.equal(0);
    expect(response.result[8].blockNumber).to.equal(4);
    expect(response.result[8].transactionPosition).to.equal(0);
  });

  step("should filter fromAddress", async function () {
    let response = await customRequest(context.web3, "trace_filter", [
      {
        fromBlock: "0x03",
        toBlock: "0x04",
        fromAddress: [GENESIS_ACCOUNT],
      },
    ]);

    expect(response.result.length).to.equal(3);
  });

  step("should filter toAddress", async function () {
    let response = await customRequest(context.web3, "trace_filter", [
      {
        fromBlock: "0x03",
        toBlock: "0x04",
        toAddress: [address2],
      },
    ]);

    expect(response.result.length).to.equal(4);
  });

<<<<<<< HEAD
  step("should handle pagination", async function () {
    let response = await customRequest(context.web3, "trace_filter", [
      {
        fromBlock: "0x03",
        toBlock: "0x04",
        count: 2,
        after: 1,
      },
    ]);

    expect(response.result.length).to.equal(2);
    expect(response.result[0].blockNumber).to.equal(3);
    expect(response.result[0].transactionPosition).to.equal(1);
    expect(response.result[1].blockNumber).to.equal(4);
    expect(response.result[1].transactionPosition).to.equal(0);
=======
  step("Should accept a max. 500 count request", async function () {
    let response = await customRequest(context.web3, "trace_filter", [
      {
        fromBlock: "0x01",
        toBlock: "0x04",
        count: 500,
      },
    ]);
    expect(response.hasOwnProperty("error")).to.eq(false);
    response = await customRequest(context.web3, "trace_filter", [
      {
        fromBlock: "0x01",
        toBlock: "0x04",
        count: 501,
      },
    ]);
    expect(response.hasOwnProperty("error")).to.eq(true);
    expect(response.error).to.deep.eq({
      code: -32603,
      message: "count (501) can't be greater than maximum (500)",
    });
>>>>>>> 78fe62de
  });
});<|MERGE_RESOLUTION|>--- conflicted
+++ resolved
@@ -272,7 +272,6 @@
     expect(response.result.length).to.equal(4);
   });
 
-<<<<<<< HEAD
   step("should handle pagination", async function () {
     let response = await customRequest(context.web3, "trace_filter", [
       {
@@ -288,7 +287,8 @@
     expect(response.result[0].transactionPosition).to.equal(1);
     expect(response.result[1].blockNumber).to.equal(4);
     expect(response.result[1].transactionPosition).to.equal(0);
-=======
+  });
+  
   step("Should accept a max. 500 count request", async function () {
     let response = await customRequest(context.web3, "trace_filter", [
       {
@@ -310,6 +310,5 @@
       code: -32603,
       message: "count (501) can't be greater than maximum (500)",
     });
->>>>>>> 78fe62de
   });
 });