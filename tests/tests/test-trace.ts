--- conflicted
+++ resolved
@@ -1,9 +1,5 @@
 import { expect } from "chai";
-<<<<<<< HEAD
-=======
-import { step } from "mocha-steps";
 import { GENESIS_ACCOUNT, GENESIS_ACCOUNT_PRIVATE_KEY } from "./constants";
->>>>>>> 5125d8b7
 
 import { createAndFinalizeBlock, describeWithMoonbeam, customRequest } from "./util";
 
@@ -28,11 +24,6 @@
   await createAndFinalizeBlock(context.polkadotApi);
   let receipt = await context.web3.eth.getTransactionReceipt(send.result);
   const calleeAddr = receipt.contractAddress;
-<<<<<<< HEAD
-  const callee = new context.web3.eth.Contract(CALLEE.abi, calleeAddr);
-=======
-  // const callee = new context.web3.eth.Contract(CALLEE.abi, callee_addr);
->>>>>>> 5125d8b7
   // Create Caller contract.
   const callerTx = await context.web3.eth.accounts.signTransaction(
     {
@@ -64,12 +55,7 @@
 }
 
 describeWithMoonbeam("Moonbeam RPC (Trace)", `simple-specs.json`, (context) => {
-<<<<<<< HEAD
   it("[Raw] should replay over an intermediate state", async function () {
-=======
-  step("[Raw] should replay over an intermediate state", async function () {
-    this.timeout(20000);
->>>>>>> 5125d8b7
     const createTx = await context.web3.eth.accounts.signTransaction(
       {
         from: GENESIS_ACCOUNT,
@@ -98,15 +84,9 @@
     // the last.
     const totalTxs = 10;
     let targets = [1, 2, 5, 8, 10];
-    let iteration = 0;
     let txs = [];
-    let numTxs;
     // Create 10 transactions in a block.
-<<<<<<< HEAD
-    for (numTxs = 1; numTxs <= totalTxs; numTxs++) {
-=======
-    for (numTxs = 1; numTxs <= total_txs; numTxs++) {
->>>>>>> 5125d8b7
+    for (let numTxs = 1; numTxs <= totalTxs; numTxs++) {
       let callTx = await context.web3.eth.accounts.signTransaction(
         {
           from: GENESIS_ACCOUNT,
