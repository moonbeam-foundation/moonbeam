--- conflicted
+++ resolved
@@ -23,10 +23,7 @@
 import { expectOk } from "../../util/expect";
 import { XcmFragment } from "../../util/xcm";
 import { GLMR } from "../../util/constants";
-<<<<<<< HEAD
-=======
 import { blake2AsHex } from "@polkadot/util-crypto";
->>>>>>> f778cbcd
 
 // enum to mark how xcmp execution went
 enum XcmpExecution {
