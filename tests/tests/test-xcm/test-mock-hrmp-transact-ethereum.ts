--- conflicted
+++ resolved
@@ -22,8 +22,6 @@
 import { expectOk } from "../../util/expect";
 import { expectEVMResult } from "../../util/eth-transactions";
 
-<<<<<<< HEAD
-=======
 describeDevMoonbeam("Mock XCM - receive horizontal transact ETHEREUM (transfer)", (context) => {
   let transferredBalance;
   let sendingAddress;
@@ -157,7 +155,6 @@
   });
 });
 
->>>>>>> d63ea480
 describeDevMoonbeam("Mock XCM - receive horizontal transact ETHEREUM (call)", (context) => {
   let transferredBalance;
   let sendingAddress;
@@ -894,21 +891,14 @@
   });
 });
 
-<<<<<<< HEAD
-describeDevMoonbeam("Mock XCM - receive horizontal transact ETHEREUM (transfer)", (context) => {
-=======
 describeDevMoonbeam("Mock XCM - transact ETHEREUM (proxy) disabled switch", (context) => {
   let charlethBalance;
   let charlethNonce;
->>>>>>> d63ea480
   let transferredBalance;
   let sendingAddress;
   let descendAddress;
   let random: KeyringPair;
 
-<<<<<<< HEAD
-  before("should receive ethereum transact and account weight used", async function () {
-=======
   before("Should receive transact action with DescendOrigin", async function () {
     const { originAddress, descendOriginAddress } = descendOriginFromAddress(
       context,
@@ -1085,7 +1075,6 @@
   let random: KeyringPair;
 
   before("should receive transact action with DescendOrigin", async function () {
->>>>>>> d63ea480
     const { originAddress, descendOriginAddress } = descendOriginFromAddress(context);
     sendingAddress = originAddress;
     descendAddress = descendOriginAddress;
@@ -1102,11 +1091,6 @@
       (await context.polkadotApi.query.system.account(descendOriginAddress)) as any
     ).data.free.toBigInt();
     expect(balance).to.eq(transferredBalance);
-<<<<<<< HEAD
-  });
-
-  it("should receive transact and should use less weight than gas limit", async function () {
-=======
 
     // We activate the suspension switch
     await context.createBlock(
@@ -1117,7 +1101,6 @@
   });
 
   it("should receive transact and should not be able to execute", async function () {
->>>>>>> d63ea480
     // Get Pallet balances index
     const metadata = await context.polkadotApi.rpc.state.getMetadata();
     const balancesPalletIndex = (metadata.asLatest.toHuman().pallets as Array<any>).find(
@@ -1128,19 +1111,10 @@
 
     const amountToTransfer = transferredBalance / 10n;
 
-<<<<<<< HEAD
-    // We will put a very high gas limit. However, the weight accounted
-    // for the block should only
-    const xcmTransactions = [
-      {
-        V1: {
-          gas_limit: 500_000,
-=======
     const xcmTransactions = [
       {
         V1: {
           gas_limit: 21000,
->>>>>>> d63ea480
           fee_payment: {
             Auto: {
               Low: null,
@@ -1154,19 +1128,6 @@
           access_list: null,
         },
       },
-<<<<<<< HEAD
-    ];
-
-    let expectedTransferredAmount = 0n;
-    let expectedTransferredAmountPlusFees = 0n;
-
-    const targetXcmWeight = 500_000n * 25000n + 800000000n;
-    const targetXcmFee = targetXcmWeight * 50_000n;
-
-    for (const xcmTransaction of xcmTransactions) {
-      expectedTransferredAmount += amountToTransfer;
-      expectedTransferredAmountPlusFees += amountToTransfer + targetXcmFee;
-=======
       {
         V2: {
           gas_limit: 21000,
@@ -1187,7 +1148,6 @@
 
     for (const xcmTransaction of xcmTransactions) {
       expectedTransferredAmountPlusFees += targetXcmFee;
->>>>>>> d63ea480
       // TODO need to update lookup types for xcm ethereum transaction V2
       const transferCall = context.polkadotApi.tx.ethereumXcm.transact(xcmTransaction as any);
       const transferCallEncoded = transferCall?.method.toHex();
@@ -1215,12 +1175,8 @@
         .push_any({
           Transact: {
             originType: "SovereignAccount",
-<<<<<<< HEAD
-            requireWeightAtMost: new BN(12_500_000_000), // 500_000 gas limit
-=======
             // 21_000 gas limit + db read
             requireWeightAtMost: new BN(525_000_000).add(new BN(25_000_000)),
->>>>>>> d63ea480
             call: {
               encoded: transferCallEncoded,
             },
@@ -1234,25 +1190,6 @@
         payload: xcmMessage,
       } as RawXcmMessage);
 
-<<<<<<< HEAD
-      // Make sure the state has ALITH's foreign parachain tokens
-      const testAccountBalance = (
-        await context.polkadotApi.query.system.account(random.address)
-      ).data.free.toBigInt();
-      expect(testAccountBalance).to.eq(expectedTransferredAmount);
-
-      // Make sure ALITH has been deducted fees once (in xcm-executor) and balance has been
-      // transfered through evm.
-      const alithAccountBalance = await context.web3.eth.getBalance(descendAddress);
-      expect(BigInt(alithAccountBalance)).to.eq(
-        transferredBalance - expectedTransferredAmountPlusFees
-      );
-
-      const weightBlock = await context.polkadotApi.query.system.blockWeight();
-      // Make sure the system block weight corresponds to gas used and not gas limit
-      // It should be sufficient to verify that we used less than what was marked
-      expect(12_500_000_000n - weightBlock.mandatory.toBigInt() > 0n).to.be.true;
-=======
       // Make sure tokens have not bein transferred
       const testAccountBalance = (
         await context.polkadotApi.query.system.account(random.address)
@@ -1539,7 +1476,135 @@
       // Input size is invalid by 1 byte, expect block to not include a transaction.
       // That means the pallet-ethereum-xcm couldn't decode the provided input to a BoundedVec.
       expect(block.transactions.length).to.be.eq(0);
->>>>>>> d63ea480
     }
   });
+});
+
+describeDevMoonbeam("Mock XCM - receive horizontal transact ETHEREUM (transfer)", (context) => {
+  let transferredBalance;
+  let sendingAddress;
+  let descendAddress;
+  let random: KeyringPair;
+
+  before("should receive ethereum transact and account weight used", async function () {
+    const { originAddress, descendOriginAddress } = descendOriginFromAddress(context);
+    sendingAddress = originAddress;
+    descendAddress = descendOriginAddress;
+    random = generateKeyringPair();
+    transferredBalance = 10_000_000_000_000_000_000n;
+
+    // We first fund parachain 2000 sovreign account
+    await expectOk(
+      context.createBlock(
+        context.polkadotApi.tx.balances.transfer(descendOriginAddress, transferredBalance)
+      )
+    );
+    const balance = (
+      (await context.polkadotApi.query.system.account(descendOriginAddress)) as any
+    ).data.free.toBigInt();
+    expect(balance).to.eq(transferredBalance);
+  });
+
+  it("should receive transact and should use less weight than gas limit", async function () {
+    // Get Pallet balances index
+    const metadata = await context.polkadotApi.rpc.state.getMetadata();
+    const balancesPalletIndex = (metadata.asLatest.toHuman().pallets as Array<any>).find(
+      (pallet) => {
+        return pallet.name === "Balances";
+      }
+    ).index;
+
+    const amountToTransfer = transferredBalance / 10n;
+
+    // We will put a very high gas limit. However, the weight accounted
+    // for the block should only
+    const xcmTransactions = [
+      {
+        V1: {
+          gas_limit: 500_000,
+          fee_payment: {
+            Auto: {
+              Low: null,
+            },
+          },
+          action: {
+            Call: random.address,
+          },
+          value: amountToTransfer,
+          input: [],
+          access_list: null,
+        },
+      },
+    ];
+
+    let expectedTransferredAmount = 0n;
+    let expectedTransferredAmountPlusFees = 0n;
+
+    const targetXcmWeight = 500_000n * 25000n + 25_000_000n + 800000000n;
+    const targetXcmFee = targetXcmWeight * 50_000n;
+
+    for (const xcmTransaction of xcmTransactions) {
+      expectedTransferredAmount += amountToTransfer;
+      expectedTransferredAmountPlusFees += amountToTransfer + targetXcmFee;
+      // TODO need to update lookup types for xcm ethereum transaction V2
+      const transferCall = context.polkadotApi.tx.ethereumXcm.transact(xcmTransaction as any);
+      const transferCallEncoded = transferCall?.method.toHex();
+
+      // We are going to test that we can receive a transact operation from parachain 1
+      // using descendOrigin first
+      const xcmMessage = new XcmFragment({
+        fees: {
+          multilocation: [
+            {
+              parents: 0,
+              interior: {
+                X1: { PalletInstance: balancesPalletIndex },
+              },
+            },
+          ],
+          fungible: targetXcmFee,
+        },
+        weight_limit: new BN(targetXcmWeight.toString()),
+        descend_origin: sendingAddress,
+      })
+        .descend_origin()
+        .withdraw_asset()
+        .buy_execution()
+        .push_any({
+          Transact: {
+            originType: "SovereignAccount",
+            // 500_000 gas limit + db read
+            requireWeightAtMost: new BN(12_500_000_000).add(new BN(25_000_000)),
+            call: {
+              encoded: transferCallEncoded,
+            },
+          },
+        })
+        .as_v2();
+
+      // Send an XCM and create block to execute it
+      await injectHrmpMessageAndSeal(context, 1, {
+        type: "XcmVersionedXcm",
+        payload: xcmMessage,
+      } as RawXcmMessage);
+
+      // Make sure the state has ALITH's foreign parachain tokens
+      const testAccountBalance = (
+        await context.polkadotApi.query.system.account(random.address)
+      ).data.free.toBigInt();
+      expect(testAccountBalance).to.eq(expectedTransferredAmount);
+
+      // Make sure ALITH has been deducted fees once (in xcm-executor) and balance has been
+      // transfered through evm.
+      const alithAccountBalance = await context.web3.eth.getBalance(descendAddress);
+      expect(BigInt(alithAccountBalance)).to.eq(
+        transferredBalance - expectedTransferredAmountPlusFees
+      );
+
+      const weightBlock = await context.polkadotApi.query.system.blockWeight();
+      // Make sure the system block weight corresponds to gas used and not gas limit
+      // It should be sufficient to verify that we used less than what was marked
+      expect(12_500_000_000n + 25_000_000n - weightBlock.mandatory.toBigInt() > 0n).to.be.true;
+    }
+  });
 });