import { expect } from "chai";
import { customWeb3Request } from "../util/providers";
import { describeDevMoonbeam } from "../util/setup-dev-tests";
import { ALITH, GENESIS_ACCOUNT, GENESIS_ACCOUNT_PRIVATE_KEY } from "../util/constants";
import { createContract } from "../util/transactions";

const BS_TRACER = require("../util/tracer/blockscout_tracer.min.json");

async function createContracts(context) {
  let nonce = await context.web3.eth.getTransactionCount(GENESIS_ACCOUNT);
  const { contract: callee, rawTx: rawTx1 } = await createContract(
    context.web3,
    "Callee",
    { nonce: nonce++ },
    []
  );

  const { contract: caller, rawTx: rawTx2 } = await createContract(
    context.web3,
    "Caller",
    { nonce: nonce++ },
    []
  );
  await context.createBlock({
    transactions: [rawTx1, rawTx2],
  });

  return {
    caller: caller,
    calleeAddr: callee.options.address,
    callerAddr: caller.options.address,
    nonce: nonce,
  };
}

async function nestedCall(context, caller, callerAddr, calleeAddr, nonce) {
  let callTx = await context.web3.eth.accounts.signTransaction(
    {
      from: GENESIS_ACCOUNT,
      to: callerAddr,
      gas: "0x100000",
      value: "0x00",
      data: caller.methods.someAction(calleeAddr, 6).encodeABI(), // calls callee
      nonce: nonce,
    },
    GENESIS_ACCOUNT_PRIVATE_KEY
  );
  return await customWeb3Request(context.web3, "eth_sendRawTransaction", [callTx.rawTransaction]);
}

async function nestedSingle(context) {
  const contracts = await createContracts(context);
  return await nestedCall(
    context,
    contracts.caller,
    contracts.callerAddr,
    contracts.calleeAddr,
    contracts.nonce
  );
}

describeDevMoonbeam(
  "Trace",
  (context) => {
    // This test proves that Raw traces are now stored outside the runtime.
    //
    // Previously exhausted Wasm memory allocation:
    // Thread 'tokio-runtime-worker' panicked at 'Failed to allocate memory:
    // "Allocator ran out of space"'.
    it("should not overflow Wasm memory", async function () {
      this.timeout(15000);
      const { contract, rawTx } = await createContract(context.web3, "OverflowingTrace", {}, [
        false,
      ]);
      const { txResults } = await context.createBlock({
        transactions: [rawTx],
      });
      let receipt = await context.web3.eth.getTransactionReceipt(txResults[0].result);
      let nonce = await context.web3.eth.getTransactionCount(GENESIS_ACCOUNT);
      // Produce a +58,000 step trace.
      let callTx = await context.web3.eth.accounts.signTransaction(
        {
          from: GENESIS_ACCOUNT,
          to: receipt.contractAddress,
          gas: "0x100000",
          value: "0x00",
          nonce: nonce,
          data: contract.methods.set_and_loop(10).encodeABI(),
        },
        GENESIS_ACCOUNT_PRIVATE_KEY
      );
      const data = await customWeb3Request(context.web3, "eth_sendRawTransaction", [
        callTx.rawTransaction,
      ]);
      await context.createBlock();
      let trace = await customWeb3Request(context.web3, "debug_traceTransaction", [data.result]);
      expect(trace.result.stepLogs.length).to.equal(58219);
    });

    it("should replay over an intermediate state", async function () {
      const { contract, rawTx } = await createContract(context.web3, "Incrementer", {}, [false]);
      const { txResults } = await context.createBlock({
        transactions: [rawTx],
      });
      let receipt = await context.web3.eth.getTransactionReceipt(txResults[0].result);

      // In our case, the total number of transactions == the max value of the incrementer.
      // If we trace the last transaction of the block, should return the total number of
      // transactions we executed (10).
      // If we trace the 5th transaction, should return 5 and so on.
      //
      // So we set 5 different target txs for a single block: the 1st, 3 intermediate, and
      // the last.
      const totalTxs = 10;
      let targets = [1, 2, 5, 8, 10];
      let txs = [];
      let nonce = await context.web3.eth.getTransactionCount(GENESIS_ACCOUNT);
      // Create 10 transactions in a block.
      for (let numTxs = nonce; numTxs <= nonce + totalTxs; numTxs++) {
        let callTx = await context.web3.eth.accounts.signTransaction(
          {
            from: GENESIS_ACCOUNT,
            to: receipt.contractAddress,
            gas: "0x100000",
            value: "0x00",
            nonce: numTxs,
            data: contract.methods.sum(1).encodeABI(), // increments by one
          },
          GENESIS_ACCOUNT_PRIVATE_KEY
        );

        const data = await customWeb3Request(context.web3, "eth_sendRawTransaction", [
          callTx.rawTransaction,
        ]);
        txs.push(data.result);
      }
      await context.createBlock();
      // Trace 5 target transactions on it.
      for (let target of targets) {
        let index = target - 1;

        await context.web3.eth.getTransactionReceipt(txs[index]);

        let intermediateTx = await customWeb3Request(context.web3, "debug_traceTransaction", [
          txs[index],
        ]);

        let evmResult = context.web3.utils.hexToNumber("0x" + intermediateTx.result.returnValue);

        // console.log(`Matching target ${target} against evm result ${evm_result}`);
        expect(evmResult).to.equal(target);
      }
    });

    it("should trace nested contract calls", async function () {
      const send = await nestedSingle(context);
      await context.createBlock();
      let traceTx = await customWeb3Request(context.web3, "debug_traceTransaction", [send.result]);
      let logs = [];
      for (let log of traceTx.result.stepLogs) {
        if (logs.length == 1) {
          logs.push(log);
        }
        if (log.op == "RETURN") {
          logs.push(log);
        }
      }
      expect(logs).to.be.lengthOf(2);
      expect(logs[0].depth).to.be.equal(2);
      expect(logs[1].depth).to.be.equal(1);
    });

    it("should use optional disable parameters", async function () {
      const send = await nestedSingle(context);
      await context.createBlock();
      let traceTx = await customWeb3Request(context.web3, "debug_traceTransaction", [
        send.result,
        { disableMemory: true, disableStack: true, disableStorage: true },
      ]);
      let logs = [];
      for (let log of traceTx.result.stepLogs) {
        if (
          log.hasOwnProperty("storage") ||
          log.hasOwnProperty("memory") ||
          log.hasOwnProperty("stack")
        ) {
          logs.push(log);
        }
      }
      expect(logs.length).to.be.equal(0);
    });

    it("should format as request (Blockscout)", async function () {
      const send = await nestedSingle(context);
      await context.createBlock();
      let traceTx = await customWeb3Request(context.web3, "debug_traceTransaction", [
        send.result,
        { tracer: BS_TRACER.body },
      ]);
      let entries = traceTx.result;
      expect(entries).to.be.lengthOf(2);
      let resCaller = entries[0];
      let resCallee = entries[1];
      expect(resCaller.callType).to.be.equal("call");
      expect(resCallee.type).to.be.equal("call");
      expect(resCallee.from).to.be.equal(resCaller.to);
      expect(resCaller.traceAddress).to.be.empty;
      expect(resCallee.traceAddress.length).to.be.eq(1);
      expect(resCallee.traceAddress[0]).to.be.eq(0);
    });
  },
  true
);

describeDevMoonbeam("Trace", (context) => {
  it("should trace correctly out of gas transaction execution (Blockscout)", async function () {
    this.timeout(10000);

    const { contract, rawTx } = await createContract(context.web3, "InfiniteContract");
    await context.createBlock({ transactions: [rawTx] });

    let callTx = await context.web3.eth.accounts.signTransaction(
      {
        from: GENESIS_ACCOUNT,
        to: contract.options.address,
        gas: "0x100000",
        value: "0x00",
        data: "0x5bec9e67",
      },
      GENESIS_ACCOUNT_PRIVATE_KEY
    );
    const data = await customWeb3Request(context.web3, "eth_sendRawTransaction", [
      callTx.rawTransaction,
    ]);
    await context.createBlock();
    let trace = await customWeb3Request(context.web3, "debug_traceTransaction", [
      data.result,
      { tracer: BS_TRACER.body },
    ]);

    expect(trace.result.length).to.be.eq(1);
    expect(trace.result[0].error).to.be.equal("out of gas");
  });

  it("should trace correctly precompiles (Blockscout)", async function () {
    this.timeout(10000);

    let callTx = await context.web3.eth.accounts.signTransaction(
      {
        from: GENESIS_ACCOUNT,
        to: "0x0000000000000000000000000000000000000801",
        gas: "0xdb3b",
        value: "0x0",
        data: "0x4e71d92d",
      },
      GENESIS_ACCOUNT_PRIVATE_KEY
    );
    const data = await customWeb3Request(context.web3, "eth_sendRawTransaction", [
      callTx.rawTransaction,
    ]);
    await context.createBlock();
    let trace = await customWeb3Request(context.web3, "debug_traceTransaction", [
      data.result,
      { tracer: BS_TRACER.body },
    ]);

    expect(trace.result.length).to.be.eq(1);
  });
<<<<<<< HEAD
});

describeDevMoonbeam("Trace", (context) => {
  it("should format as request (callTrace Call)", async function () {
    const send = await nestedSingle(context);
    await context.createBlock();
    let traceTx = await customWeb3Request(context.web3, "debug_traceTransaction", [
      send.result,
      { tracer: "callTracer" },
    ]);
    let res = traceTx.result;
    // Fields
    expect(Object.keys(res)).to.deep.equal([
      "calls",
      "from",
      "gas",
      "gasUsed",
      "input",
      "output",
      "to",
      "type",
      "value",
    ]);
    // Type
    expect(res.type).to.be.equal("CALL");
    // Nested calls
    let calls = res.calls;
    expect(calls.length).to.be.eq(1);
    let nested_call = calls[0];
    expect(res.to).to.be.equal(nested_call.from);
    expect(nested_call.type).to.be.equal("CALL");
  });

  it("should format as request (callTrace Create)", async function () {
    let nonce = await context.web3.eth.getTransactionCount(GENESIS_ACCOUNT);
    const { contract: callee, rawTx: rawTx1 } = await createContract(
      context.web3,
      "Callee",
      { nonce: nonce++ },
      []
    );

    let { txResults } = await context.createBlock({
      transactions: [rawTx1],
    });
    let createTxHash = txResults[0].result;
    let traceTx = await customWeb3Request(context.web3, "debug_traceTransaction", [
      createTxHash,
      { tracer: "callTracer" },
    ]);

    let res = traceTx.result;
    // Fields
    expect(Object.keys(res)).to.deep.equal([
      "from",
      "gas",
      "gasUsed",
      "input",
      "output",
      "to",
      "type",
      "value",
    ]);
    // Type
    expect(res.type).to.be.equal("CREATE");
  });

  it("should trace block by number and hash (callTrace)", async function () {
    const contracts = await createContracts(context);
    let nonce = contracts.nonce;
    await nestedCall(
      context,
      contracts.caller,
      contracts.callerAddr,
      contracts.calleeAddr,
      nonce++
    );
    await nestedCall(
      context,
      contracts.caller,
      contracts.callerAddr,
      contracts.calleeAddr,
      nonce++
    );
    await nestedCall(
      context,
      contracts.caller,
      contracts.callerAddr,
      contracts.calleeAddr,
      nonce++
    );
    await context.createBlock();
    const block = await context.web3.eth.getBlock("latest");
    const block_number = context.web3.utils.toHex(await context.web3.eth.getBlockNumber());
    const block_hash = block.hash;
    // Trace block by number.
    let traceTx = await customWeb3Request(context.web3, "debug_traceBlockByNumber", [
      block_number,
      { tracer: "callTracer" },
    ]);
    expect(block.transactions.length).to.be.equal(traceTx.result.length);
    traceTx.result.forEach((trace) => {
      expect(trace.calls.length).to.be.equal(1);
      expect(Object.keys(trace)).to.deep.equal([
        "calls",
        "from",
        "gas",
        "gasUsed",
        "input",
        "output",
        "to",
        "type",
        "value",
      ]);
    });
    // Trace block by hash (actually the rpc method is an alias of debug_traceBlockByNumber).
    traceTx = await customWeb3Request(context.web3, "debug_traceBlockByHash", [
      block_hash,
      { tracer: "callTracer" },
    ]);
    expect(block.transactions.length).to.be.equal(traceTx.result.length);
    traceTx.result.forEach((trace) => {
      expect(trace.calls.length).to.be.equal(1);
      expect(Object.keys(trace)).to.deep.equal([
        "calls",
        "from",
        "gas",
        "gasUsed",
        "input",
        "output",
        "to",
        "type",
        "value",
      ]);
    });
=======

  it("should trace correctly transfers (raw)", async function () {
    this.timeout(10000);

    let callTx = await context.web3.eth.accounts.signTransaction(
      {
        from: GENESIS_ACCOUNT,
        // arbitrary (non-contract) address to transfer to
        to: ALITH,
        gas: "0xdb3b",
        value: "0x10000000",
        data: "0x",
      },
      GENESIS_ACCOUNT_PRIVATE_KEY
    );
    const data = await customWeb3Request(context.web3, "eth_sendRawTransaction", [
      callTx.rawTransaction,
    ]);
    await context.createBlock();
    let trace = await customWeb3Request(context.web3, "debug_traceTransaction", [data.result]);

    expect(trace.result.gas).to.be.eq("0x5208"); // 21_000 gas for a transfer.
>>>>>>> 3219128e
  });
});<|MERGE_RESOLUTION|>--- conflicted
+++ resolved
@@ -266,7 +266,29 @@
 
     expect(trace.result.length).to.be.eq(1);
   });
-<<<<<<< HEAD
+
+  it("should trace correctly transfers (raw)", async function () {
+    this.timeout(10000);
+
+    let callTx = await context.web3.eth.accounts.signTransaction(
+      {
+        from: GENESIS_ACCOUNT,
+        // arbitrary (non-contract) address to transfer to
+        to: ALITH,
+        gas: "0xdb3b",
+        value: "0x10000000",
+        data: "0x",
+      },
+      GENESIS_ACCOUNT_PRIVATE_KEY
+    );
+    const data = await customWeb3Request(context.web3, "eth_sendRawTransaction", [
+      callTx.rawTransaction,
+    ]);
+    await context.createBlock();
+    let trace = await customWeb3Request(context.web3, "debug_traceTransaction", [data.result]);
+
+    expect(trace.result.gas).to.be.eq("0x5208"); // 21_000 gas for a transfer.
+  });
 });
 
 describeDevMoonbeam("Trace", (context) => {
@@ -402,29 +424,5 @@
         "value",
       ]);
     });
-=======
-
-  it("should trace correctly transfers (raw)", async function () {
-    this.timeout(10000);
-
-    let callTx = await context.web3.eth.accounts.signTransaction(
-      {
-        from: GENESIS_ACCOUNT,
-        // arbitrary (non-contract) address to transfer to
-        to: ALITH,
-        gas: "0xdb3b",
-        value: "0x10000000",
-        data: "0x",
-      },
-      GENESIS_ACCOUNT_PRIVATE_KEY
-    );
-    const data = await customWeb3Request(context.web3, "eth_sendRawTransaction", [
-      callTx.rawTransaction,
-    ]);
-    await context.createBlock();
-    let trace = await customWeb3Request(context.web3, "debug_traceTransaction", [data.result]);
-
-    expect(trace.result.gas).to.be.eq("0x5208"); // 21_000 gas for a transfer.
->>>>>>> 3219128e
   });
 });