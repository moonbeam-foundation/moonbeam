import child_process from "child_process";
import fs from "fs";
import path from "path";
import { killAll, run } from "polkadot-launch";
import tcpPortUsed from "tcp-port-used";

import {
  BINARY_PATH,
  DISPLAY_LOG,
  OVERRIDE_RUNTIME_PATH,
  RELAY_BINARY_PATH,
  RELAY_CHAIN_NODE_NAMES,
  RELAY_LOG,
} from "./constants";

const debug = require("debug")("test:para-node");

const PORT_PREFIX = process.env.PORT_PREFIX && parseInt(process.env.PORT_PREFIX);
const NODE_KEYS: { key: string; id: string }[] = [
  {
    key: "0x0000000000000000000000000000000000000000000000000000000000000000",
    id: "12D3KooWDpJ7As7BWAwRMfu1VU2WCqNjvq387JEYKDBj4kx6nXTN",
  },
  {
    key: "0x1111111111111111111111111111111111111111111111111111111111111111",
    id: "12D3KooWPqT2nMDSiXUSx5D7fasaxhxKigVhcqfkKqrLghCq9jxz",
  },
  {
    key: "0x2222222222222222222222222222222222222222222222222222222222222222",
    id: "12D3KooWLdJAwPtyQ5RFnr9wGXsQzpf3P2SeqFbYkqbfVehLu4Ns",
  },
  {
    key: "0x3333333333333333333333333333333333333333333333333333333333333333",
    id: "12D3KooWBRFW3HkJCLKSWb4yG6iWRBpgNjbM4FFvNsL5T5JKTqrd",
  },
  {
    key: "0x4444444444444444444444444444444444444444444444444444444444444444",
    id: "12D3KooWQJzxKtEUvbt9BZ1uJyAMw2WSEQSShp4my4c3iikhW8Cf",
  },
  {
    key: "0x5555555555555555555555555555555555555555555555555555555555555555",
    id: "12D3KooWPBFzpNemfrwjMSTSENKAC6cDHxE2RXojcMJRwMtitDms",
  },
];

export async function findAvailablePorts(parachainCount: number = 1) {
  // 2 nodes per prachain, and as many relaychain nodes
  const relayCount = parachainCount + 1;
  const paraNodeCount = parachainCount * 2; // 2 nodes each;
  const paraEmbeddedNodeCount = paraNodeCount; // 2 nodes each;
  const nodeCount = relayCount + paraNodeCount + paraEmbeddedNodeCount;
  const portCount = nodeCount * 3;

  if (PORT_PREFIX) {
    return [
      ...new Array(relayCount).fill(0).map((_, index) => ({
        p2pPort: PORT_PREFIX * 1000 + 10 * index,
        rpcPort: PORT_PREFIX * 1000 + 10 * index + 1,
        wsPort: PORT_PREFIX * 1000 + 10 * index + 2,
      })),
      ...new Array(paraNodeCount + paraEmbeddedNodeCount).fill(0).map((_, index) => ({
        p2pPort: PORT_PREFIX * 1000 + 100 + 10 * index,
        rpcPort: PORT_PREFIX * 1000 + 100 + 10 * index + 1,
        wsPort: PORT_PREFIX * 1000 + 100 + 10 * index + 2,
      })),
    ];
  }
  const availablePorts = await Promise.all(
    new Array(portCount).fill(0).map(async (_, index) => {
      let selectedPort = 0;
      let endingPort = 65535;
      const portDistance: number = Math.floor((endingPort - 1024) / portCount);
      let port = 1024 + index * portDistance + (process.pid % portDistance);
      while (!selectedPort && port < endingPort) {
        try {
          const inUse = await tcpPortUsed.check(port, "127.0.0.1");
          if (!inUse) {
            selectedPort = port;
          }
        } catch (e) {
          console.log("caught err ", e);
        }
        port++;
      }
      if (!selectedPort) {
        throw new Error(`No available port`);
      }
      return selectedPort;
    })
  );

  return new Array(nodeCount).fill(0).map((_, index) => ({
    p2pPort: availablePorts[index * 3 + 0],
    rpcPort: availablePorts[index * 3 + 1],
    wsPort: availablePorts[index * 3 + 2],
  }));
}

// Stores if the node has already started.
// It is used when a test file contains multiple describeDevMoonbeam. Those are
// executed within the same PID and so would generate a race condition if started
// at the same time.
let nodeStarted = false;

export type ParaRuntimeOpt = {
  chain: "moonbase-local" | "moonriver-local" | "moonbeam-local";
  // specify the version of the runtime using tag. Ex: "runtime-1103"
  // "local" uses
  // target/release/wbuild/<runtime>-runtime/<runtime>_runtime.compact.compressed.wasm
  runtime?: "local" | string;
};

export type ParaSpecOpt = {
  // specify the file to use to start the chain
  spec: string;
};

export type ParaTestOptions = {
  parachain: (ParaRuntimeOpt | ParaSpecOpt) & {
    // specify the version of the binary using tag. Ex: "v0.18.1"
    // "local" uses target/release/moonbeam binary
    binary?: "local" | string;
  };
  paraId?: number;
  relaychain?: {
    chain?: "rococo-local" | "westend-local" | "kusama-local" | "polkadot-local";
    // specify the version of the binary using tag. Ex: "v0.9.13"
    // "local" uses target/release/polkadot binary
    binary?: "local" | string;
  };
  numberOfParachains?: number;
};
export interface ParachainPorts {
  parachainId: number;
  ports: NodePorts[];
}

export interface NodePorts {
  p2pPort: number;
  rpcPort: number;
  wsPort: number;
}

const RUNTIME_DIRECTORY = process.env.RUNTIME_DIRECTORY || "runtimes";
const BINARY_DIRECTORY = process.env.BINARY_DIRECTORY || "binaries";
const SPECS_DIRECTORY = process.env.SPECS_DIRECTORY || "specs";

// Downloads the runtime and return the filepath
export async function getRuntimeWasm(
  runtimeName: "moonbase" | "moonriver" | "moonbeam",
  runtimeTag: "local" | string
): Promise<string> {
  const runtimePath = path.join(RUNTIME_DIRECTORY, `${runtimeName}-${runtimeTag}.wasm`);

  if (!fs.existsSync(RUNTIME_DIRECTORY)) {
    fs.mkdirSync(RUNTIME_DIRECTORY, { recursive: true });
  }

  if (runtimeTag == "local") {
    const builtRuntimePath = path.join(
      OVERRIDE_RUNTIME_PATH || `../target/release/wbuild/${runtimeName}-runtime/`,
      `${runtimeName}_runtime.compact.compressed.wasm`
    );

    const code = fs.readFileSync(builtRuntimePath);
    fs.writeFileSync(runtimePath, `0x${code.toString("hex")}`);
  } else if (!fs.existsSync(runtimePath)) {
    console.log(`     Missing ${runtimePath} locally, downloading it...`);
    child_process.execSync(
      `mkdir -p ${path.dirname(runtimePath)} && ` +
        `wget -q https://github.com/PureStake/moonbeam/releases/` +
        `download/${runtimeTag}/${runtimeName}-${runtimeTag}.wasm ` +
        `-O ${runtimePath}.bin`
    );
    const code = fs.readFileSync(`${runtimePath}.bin`);
    fs.writeFileSync(runtimePath, `0x${code.toString("hex")}`);
    console.log(`${runtimePath} downloaded !`);
  }
  return runtimePath;
}

export async function getGithubReleaseBinary(url: string, binaryPath: string): Promise<string> {
  if (!fs.existsSync(binaryPath)) {
    console.log(`     Missing ${binaryPath} locally, downloading it...`);
    child_process.execSync(
      `mkdir -p ${path.dirname(binaryPath)} &&` +
        ` wget -q ${url}` +
        ` -O ${binaryPath} &&` +
        ` chmod u+x ${binaryPath}`
    );
    console.log(`${binaryPath} downloaded !`);
  }
  return binaryPath;
}

// Downloads the binary and return the filepath
export async function getMoonbeamReleaseBinary(binaryTag: string): Promise<string> {
  const binaryPath = path.join(BINARY_DIRECTORY, `moonbeam-${binaryTag}`);
  return getGithubReleaseBinary(
    `https://github.com/PureStake/moonbeam/releases/download/${binaryTag}/moonbeam`,
    binaryPath
  );
}
export async function getPolkadotReleaseBinary(binaryTag: string): Promise<string> {
  const binaryPath = path.join(BINARY_DIRECTORY, `polkadot-${binaryTag}`);
  return getGithubReleaseBinary(
    `https://github.com/paritytech/polkadot/releases/download/${binaryTag}/polkadot`,
    binaryPath
  );
}

export async function getMoonbeamDockerBinary(binaryTag: string): Promise<string> {
  const sha = child_process.execSync(`git rev-list -1 ${binaryTag}`);
  if (!sha) {
    console.error(`Invalid runtime tag ${binaryTag}`);
    return;
  }
  const sha8 = sha.slice(0, 8);

  const binaryPath = path.join(BINARY_DIRECTORY, `moonbeam-${sha8}`);
  if (!fs.existsSync(binaryPath)) {
    if (process.platform != "linux") {
      console.error(`docker binaries are only supported on linux.`);
      process.exit(1);
    }
    const dockerImage = `purestake/moonbeam:sha-${sha8}`;

    console.log(`     Missing ${binaryPath} locally, downloading it...`);
    child_process.execSync(`mkdir -p ${path.dirname(binaryPath)} && \
        docker create --pull always --name moonbeam-tmp ${dockerImage} && \
        docker cp moonbeam-tmp:/moonbeam/moonbeam ${binaryPath} && \
        docker rm moonbeam-tmp`);
    console.log(`${binaryPath} downloaded !`);
  }
  return binaryPath;
}

export async function getRawSpecsFromTag(
  runtimeName: "moonbase" | "moonriver" | "moonbeam",
  tag: string
) {
  const specPath = path.join(SPECS_DIRECTORY, `${runtimeName}-${tag}-raw-specs.json`);
  if (!fs.existsSync(specPath)) {
    const binaryPath = await getMoonbeamDockerBinary(tag);

    child_process.execSync(
      `mkdir -p ${path.dirname(specPath)} && ` +
        `${binaryPath} build-spec --chain moonbase-local ` +
        `--raw --disable-default-bootnode > ${specPath}`
    );
  }
  return specPath;
}

export async function generateRawSpecs(
  binaryPath: string,
  runtimeName: "moonbase-local" | "moonriver-local" | "moonbeam-local"
) {
  const specPath = path.join(SPECS_DIRECTORY, `${runtimeName}-raw-specs.json`);
  if (!fs.existsSync(specPath)) {
    child_process.execSync(
      `mkdir -p ${path.dirname(specPath)} && ` +
        `${binaryPath} build-spec --chain moonbase-local ` +
        `--raw --disable-default-bootnode > ${specPath}`
    );
  }
  return specPath;
}

// log listeners to kill at the end;
const logListener: child_process.ChildProcessWithoutNullStreams[] = [];

// This will start a parachain node, only 1 at a time (check every 100ms).
// This will prevent race condition on the findAvailablePorts which uses the PID of the process
// Returns ports for the 3rd parachain node
export async function startParachainNodes(options: ParaTestOptions): Promise<{
  relayPorts: NodePorts[];
  paraPorts: ParachainPorts[];
}> {
  while (nodeStarted) {
    // Wait 100ms to see if the node is free
    await new Promise((resolve) => {
      setTimeout(resolve, 100);
    });
  }
  // For now we only support one, two or three parachains
  const numberOfParachains = [1, 2, 3].includes(options.numberOfParachains)
    ? options.numberOfParachains
    : 1;
  const parachainArray = new Array(numberOfParachains).fill(0);
  nodeStarted = true;
  // Each node will have 3 ports.
  // 2 parachains nodes per parachain.
  // 2 ports set (para + relay) per parachain node.
  // n+1 relay node.
  // So numberOfPorts =  3 * 2 * 2 * parachainCount
  const ports = await findAvailablePorts(numberOfParachains);

  //Build hrmpChannels, all connected to first parachain
  const hrmpChannels: {
    sender: number;
    recipient: number;
    maxCapacity: number;
    maxMessageSize: number;
  }[] = [];
  new Array(numberOfParachains - 1).fill(0).forEach((_, i) => {
    hrmpChannels.push({
      sender: 1000,
      recipient: 1000 * (i + 2),
      maxCapacity: 8,
      maxMessageSize: 512,
    });
    hrmpChannels.push({
      sender: 1000 * (i + 2),
      recipient: 1000,
      maxCapacity: 8,
      maxMessageSize: 512,
    });
  });

  const paraBinary =
    !options.parachain.binary || options.parachain.binary == "local"
      ? BINARY_PATH
      : await getMoonbeamReleaseBinary(options.parachain.binary);
  const paraSpecs =
    "spec" in options.parachain
      ? options.parachain.spec
      : !("runtime" in options.parachain) || options.parachain.runtime == "local"
      ? await generateRawSpecs(paraBinary, options.parachain.chain || "moonbase-local")
      : await getRawSpecsFromTag(
          (options.parachain.chain || "moonbase-local").split("-")[0] as any,
          options.parachain.runtime
        );

  const relayChain = options.relaychain?.chain || "rococo-local";
  const relayBinary =
    !options?.relaychain?.binary || options?.relaychain?.binary == "local"
      ? RELAY_BINARY_PATH
      : await getPolkadotReleaseBinary(options.relaychain.binary);

  const RELAY_GENESIS_PER_VERSION = {
    "v0.9.13": {
      runtime: {
        runtime_genesis_config: {
          configuration: {
            config: {
              validation_upgrade_frequency: 2,
              validation_upgrade_delay: 30,
              validation_upgrade_cooldown: 30,
            },
          },
        },
      },
    },
    "v0.9.16": {
      runtime: {
        runtime_genesis_config: {
          configuration: {
            config: {
              validation_upgrade_delay: 30,
              validation_upgrade_cooldown: 30,
            },
          },
        },
      },
    },
  };
  const genesis = (RELAY_GENESIS_PER_VERSION as any)[options?.relaychain?.binary] || {};
  // Build launchConfig
  const launchConfig = {
    relaychain: {
      bin: relayBinary,
      chain: relayChain,
      nodes: new Array(numberOfParachains + 1).fill(0).map((_, i) => {
        return {
          nodeKey: NODE_KEYS[2 + i].key,
          name: RELAY_CHAIN_NODE_NAMES[i],
          port: ports[i].p2pPort,
          rpcPort: ports[i].rpcPort,
          wsPort: ports[i].wsPort,
          flags: [
            process.env.FORCE_COMPILED_WASM
              ? `--wasm-execution=compiled`
              : `--wasm-execution=interpreted-i-know-what-i-do`,
            RELAY_LOG
              ? `--log=${RELAY_LOG}`
              : "--log=parachain::candidate-backing=trace,parachain::candidate-selection=trace," +
                "parachain::pvf=trace,parachain::collator-protocol=trace," +
                "parachain::provisioner=trace",
          ],
        };
      }),
      genesis,
    },
    parachains: parachainArray.map((_, i) => {
      return {
        id: options.paraId || 1000,
        bin: paraBinary,
        chain: paraSpecs,
        nodes: [
          {
            port: ports[i * 4 + numberOfParachains + 1].p2pPort,
            rpcPort: ports[i * 4 + numberOfParachains + 1].rpcPort,
            wsPort: ports[i * 4 + numberOfParachains + 1].wsPort,
            nodeKey: NODE_KEYS[i * 2 + numberOfParachains + 1].key,
            name: "alice",
            flags: [
              "--log=info,evm=trace,ethereum=trace,sc_basic_authorship=trace,author=trace," +
                "cumulus-consensus=trace,cumulus-collator=trace,collator_protocol=trace," +
                "collation_generation=trace,filtering=trace",
              "--unsafe-rpc-external",
              "--execution=wasm",
<<<<<<< HEAD
=======
              "--no-hardware-benchmarks",
>>>>>>> 8ec7a31b
              process.env.FORCE_COMPILED_WASM
                ? `--wasm-execution=compiled`
                : `--wasm-execution=interpreted-i-know-what-i-do`,
              "--no-prometheus",
              "--no-telemetry",
              "--rpc-cors=all",
              "--",
              "--execution=wasm",
<<<<<<< HEAD
=======
              "--no-hardware-benchmarks",
>>>>>>> 8ec7a31b
              process.env.FORCE_COMPILED_WASM
                ? `--wasm-execution=compiled`
                : `--wasm-execution=interpreted-i-know-what-i-do`,
              "--no-mdns",
              "--no-prometheus",
              "--no-telemetry",
              `--port=${ports[i * 4 + numberOfParachains + 2].p2pPort}`,
              `--rpc-port=${ports[i * 4 + numberOfParachains + 2].rpcPort}`,
              `--ws-port=${ports[i * 4 + numberOfParachains + 2].wsPort}`,
            ],
          },
          {
            port: ports[i * 4 + numberOfParachains + 3].p2pPort,
            rpcPort: ports[i * 4 + numberOfParachains + 3].rpcPort,
            wsPort: ports[i * 4 + numberOfParachains + 3].wsPort,
            nodeKey: NODE_KEYS[i * 2 + numberOfParachains + 3].key,
            name: "bob",
            flags: [
              "--log=info,rpc=debug,evm=trace,ethereum=trace,sc_basic_authorship=trace," +
                "cumulus-consensus=trace,cumulus-collator=trace,collator_protocol=trace," +
                "collation_generation=trace,author=trace,filtering=trace",
              "--unsafe-rpc-external",
              "--execution=wasm",
              "--wasm-execution=interpreted-i-know-what-i-do",
              "--no-hardware-benchmarks",
              "--no-prometheus",
              "--no-telemetry",
              "--rpc-cors=all",
              "--",
              "--execution=wasm",
              "--wasm-execution=interpreted-i-know-what-i-do",
              "--no-hardware-benchmarks",
              "--no-mdns",
              "--no-prometheus",
              "--no-telemetry",
              `--port=${ports[i * 4 + numberOfParachains + 4].p2pPort}`,
              `--rpc-port=${ports[i * 4 + numberOfParachains + 4].rpcPort}`,
              `--ws-port=${ports[i * 4 + numberOfParachains + 4].wsPort}`,
            ],
          },
        ].filter((_, i) => !process.env.SINGLE_PARACHAIN_NODE || i < 1),
      };
    }),
    simpleParachains: [] as any[],
    hrmpChannels: hrmpChannels,
    finalization: true,
  };
  console.log(`Using`, JSON.stringify(launchConfig, null, 2));

  const onProcessExit = function () {
    killAll();
  };
  const onProcessInterrupt = function () {
    process.exit(2);
  };

  process.once("exit", onProcessExit);
  process.once("SIGINT", onProcessInterrupt);

  const listenTo = async (filename: string, prepend: string) => {
    while (!fs.existsSync(filename)) {
      await new Promise((resolve) => setTimeout(resolve, 100));
    }
    const tailProcess = child_process.spawn("tail", ["-f", filename]);
    tailProcess.stdout.on("data", function (data) {
      console.log(`${prepend} ${data.toString().trim()}`);
    });
    logListener.push(tailProcess);
  };
  const runPromise = run("", launchConfig);
  if (DISPLAY_LOG) {
    new Array(numberOfParachains + 1).fill(0).forEach(async (_, i) => {
      listenTo(`${RELAY_CHAIN_NODE_NAMES[i]}.log`, `relay-${i}`);
    });
    parachainArray.forEach(async (_, i) => {
      const filenameNode1 = `${ports[i * 4 + numberOfParachains + 1].wsPort}.log`;
      listenTo(filenameNode1, `para-${i}-0`);
      if (!process.env.SINGLE_PARACHAIN_NODE) {
        const filenameNode2 = `${ports[i * 4 + numberOfParachains + 3].wsPort}.log`;
        listenTo(filenameNode2, `para-${i}-1`);
      }
    });
  }

  let raceTimer;
  await Promise.race([
    runPromise,
    new Promise(
      (_, reject) =>
        (raceTimer = setTimeout(
          () => reject(new Error("timeout")),
          "spec" in options.parachain ? 12000000 : 60000
        ))
    ),
  ]);
  clearTimeout(raceTimer);

  return {
    relayPorts: new Array(numberOfParachains + 1).fill(0).map((_, i) => {
      return {
        p2pPort: ports[i].p2pPort,
        rpcPort: ports[i].rpcPort,
        wsPort: ports[i].wsPort,
      };
    }),

    paraPorts: parachainArray.map((_, i) => {
      return {
        parachainId: 1000 * (i + 1),
        ports: [
          {
            p2pPort: ports[i * 4 + numberOfParachains + 1].p2pPort,
            rpcPort: ports[i * 4 + numberOfParachains + 1].rpcPort,
            wsPort: ports[i * 4 + numberOfParachains + 1].wsPort,
          },
          {
            p2pPort: ports[i * 4 + numberOfParachains + 3].p2pPort,
            rpcPort: ports[i * 4 + numberOfParachains + 3].rpcPort,
            wsPort: ports[i * 4 + numberOfParachains + 3].wsPort,
          },
        ].filter((_, i) => !process.env.SINGLE_PARACHAIN_NODE || i < 1),
      };
    }),
  };
}

export async function stopParachainNodes() {
  killAll();
  logListener.forEach((process) => {
    process.kill();
  });
  await new Promise((resolve) => {
    // TODO: improve, make killAll async https://github.com/paritytech/polkadot-launch/issues/139
    process.stdout.write("Waiting 5 seconds for processes to shut down...");
    setTimeout(resolve, 5000);
    nodeStarted = false;
    console.log(" done");
  });
}<|MERGE_RESOLUTION|>--- conflicted
+++ resolved
@@ -410,10 +410,7 @@
                 "collation_generation=trace,filtering=trace",
               "--unsafe-rpc-external",
               "--execution=wasm",
-<<<<<<< HEAD
-=======
               "--no-hardware-benchmarks",
->>>>>>> 8ec7a31b
               process.env.FORCE_COMPILED_WASM
                 ? `--wasm-execution=compiled`
                 : `--wasm-execution=interpreted-i-know-what-i-do`,
@@ -422,10 +419,7 @@
               "--rpc-cors=all",
               "--",
               "--execution=wasm",
-<<<<<<< HEAD
-=======
               "--no-hardware-benchmarks",
->>>>>>> 8ec7a31b
               process.env.FORCE_COMPILED_WASM
                 ? `--wasm-execution=compiled`
                 : `--wasm-execution=interpreted-i-know-what-i-do`,
