--- conflicted
+++ resolved
@@ -102,12 +102,7 @@
         : {
             runningNode: null,
             p2pPort: 30333,
-<<<<<<< HEAD
-            wsPort: 9944,
-            rpcPort: 9933,
-=======
             rpcPort: 9944,
->>>>>>> 75250627
           };
       moonbeamProcess = init.runningNode;
       context.rpcPort = init.rpcPort;
