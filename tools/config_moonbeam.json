--- conflicted
+++ resolved
@@ -22,13 +22,8 @@
   },
   "parachains": [
     {
-<<<<<<< HEAD
-      "bin": "../target/release/moonbase-alphanet",
+      "bin": "../target/release/moonbeam",
       "id": "1000",
-=======
-      "bin": "../target/release/moonbeam",
-      "id": "200",
->>>>>>> 302187dc
       "rpcPort": 36846,
       "wsPort": 36946,
       "port": 36335,
@@ -44,13 +39,8 @@
       ]
     },
     {
-<<<<<<< HEAD
-      "bin": "../target/release/moonbase-alphanet",
+      "bin": "../target/release/moonbeam",
       "id": "1000",
-=======
-      "bin": "../target/release/moonbeam",
-      "id": "200",
->>>>>>> 302187dc
       "rpcPort": 36847,
       "wsPort": 36947,
       "port": 36336,
