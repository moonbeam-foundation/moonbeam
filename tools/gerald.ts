import { importAccount, web3, gerald, contractAddress } from "./init-web3";

const main = async () => {
  const nonce = await web3.eth.getTransactionCount(gerald.address);

  const chainId = await web3.eth.net.getId();
  // Step 1: Creating the contract.
  console.log(`Using chain id: ${chainId}\n`);
  console.log(`Gerald account: ${gerald.address} (nonce: ${nonce})`);

<<<<<<< HEAD
	const contractAdd = contractAddress(gerald.address, 0);
	const code = await web3.eth.getCode(contractAdd);
	const storageAdd = await web3.eth.getBalance(contractAdd, "0");
	console.log(`Gerald contract[0]: ${contractAdd} (code: ${code.length} bytes)`);
	console.log(`           storage: ${storageAdd}`); 
=======
  const contractAdd = contractAddress(gerald.address, 0);
  const code = await web3.eth.getCode(contractAdd);
  const storageAdd = await web3.eth.getBalance(contractAdd, "0");
  console.log(`Gerald contract[0]: ${contractAdd} (code: ${code.length} bytes)`);
  console.log(`           storage: ${storageAdd}`);
>>>>>>> 972ed969
};

main().catch((err) => {
  console.log("Error", err);
});<|MERGE_RESOLUTION|>--- conflicted
+++ resolved
@@ -8,19 +8,11 @@
   console.log(`Using chain id: ${chainId}\n`);
   console.log(`Gerald account: ${gerald.address} (nonce: ${nonce})`);
 
-<<<<<<< HEAD
-	const contractAdd = contractAddress(gerald.address, 0);
-	const code = await web3.eth.getCode(contractAdd);
-	const storageAdd = await web3.eth.getBalance(contractAdd, "0");
-	console.log(`Gerald contract[0]: ${contractAdd} (code: ${code.length} bytes)`);
-	console.log(`           storage: ${storageAdd}`); 
-=======
-  const contractAdd = contractAddress(gerald.address, 0);
+  const contractAdd = contractAddress(gerald.address, 0); 
   const code = await web3.eth.getCode(contractAdd);
   const storageAdd = await web3.eth.getBalance(contractAdd, "0");
   console.log(`Gerald contract[0]: ${contractAdd} (code: ${code.length} bytes)`);
   console.log(`           storage: ${storageAdd}`);
->>>>>>> 972ed969
 };
 
 main().catch((err) => {
