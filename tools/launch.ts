/**
 *  Script to launch 2 relay and 2 parachain nodes.
 *  It contains pre-registered versions to allow easy run using Docker.
 *
 *  ports can be given using --port-prefix xx (default 34) using the following rule:
 *  - relay 1 - p2p (p2p: XX000, rpcPort: XX001, wsPort: XX002)
 *  - relay 2 - p2p (p2p: XX010, rpcPort: XX011, wsPort: XX012)
 *  - para 1 - p2p (p2p: XX100, rpcPort: XX101, wsPort: XX102)
 *  - para 2 - p2p (p2p: XX110, rpcPort: XX111, wsPort: XX112)
 *
 */

import yargs, { strict } from "yargs";
import * as fs from "fs";
import * as path from "path";
import * as child_process from "child_process";
import { killAll, run } from "polkadot-launch";

// Description of the network to launch
type NetworkConfig = {
  // From which docker to take the binary
  docker?: string;
  // To use instead of docker to run local binary
  binary?: string;
  // What chain to run
  chain: string;
};

// Description of the parachain network
type ParachainConfig = NetworkConfig & {
  // Which relay (name) config to use
  relay: string;
};

const parachains: { [name: string]: ParachainConfig } = {
  "moonriver-genesis": {
    relay: "kusama-9040",
    chain: "moonriver-local",
    docker: "purestake/moonbeam:moonriver-genesis",
  },
  "moonriver-genesis-fast": {
    relay: "rococo-9004",
    chain: "moonriver-local",
    docker: "purestake/moonbeam:sha-153c4c4a",
  },
  "moonbase-0.8.2": {
    relay: "rococo-9004",
    chain: "moonbase-local",
    docker: "purestake/moonbeam:v0.8.2",
  },
  "moonbase-0.8.1": {
    relay: "rococo-9004",
    chain: "moonbase-local",
    docker: "purestake/moonbeam:v0.8.1",
  },
  "moonbase-0.8.0": {
    relay: "rococo-9001",
    chain: "moonbase-local",
    docker: "purestake/moonbeam:v0.8.0",
  },
  "moonbase-0.9.2": {
    relay: "rococo-9004",
    chain: "moonbase-local",
    docker: "purestake/moonbeam:v0.9.2",
  },
  "moonbase-0.9.4": {
    relay: "rococo-9004",
    chain: "moonbase-local",
    docker: "purestake/moonbeam:v0.9.4",
  },
  "moonbase-0.9.6": {
    relay: "rococo-9004",
    chain: "moonbase-local",
    docker: "purestake/moonbeam:v0.9.6",
  },
  local: {
    relay: "rococo-9004",
    chain: "moonbase-local",
    binary: "../target/release/moonbeam",
  },
};
const parachainNames = Object.keys(parachains);

const relays: { [name: string]: NetworkConfig } = {
  "kusama-9030": {
    docker: "purestake/moonbase-relay-testnet:sha-aa386760",
    chain: "kusama-local",
  },
  "kusama-9040": {
    docker: "purestake/moonbase-relay-testnet:sha-2f28561a",
    chain: "kusama-local",
  },
  "kusama-9050": {
    docker: "purestake/moonbase-relay-testnet:v0.9.5",
    chain: "kusama-local",
  },
  "kusama-9070": {
    docker: "purestake/moonbase-relay-testnet:v0.9.7",
    chain: "kusama-local",
  },
  "rococo-9070": {
    docker: "purestake/moonbase-relay-testnet:v0.9.7",
    chain: "rococo-local",
  },
  "rococo-9080": {
    docker: "purestake/moonbase-relay-testnet:v0.9.8",
    chain: "rococo-local",
  },
  "rococo-9050": {
    docker: "purestake/moonbase-relay-testnet:v0.9.5",
    chain: "rococo-local",
  },
  "kusama-9080": {
    docker: "purestake/moonbase-relay-testnet:v0.9.8",
    chain: "kusama-local",
  },
  "kusama-9030-fast": {
    docker: "purestake/moonbase-relay-testnet:sha-832cc0af",
    chain: "kusama-local",
  },
  "kusama-9040-fast": {
    docker: "purestake/moonbase-relay-testnet:sha-2239072e",
    chain: "kusama-local",
  },
  "rococo-9001": {
    docker: "purestake/moonbase-relay-testnet:sha-86a45114",
    chain: "rococo-local",
  },
  "rococo-9003": {
    docker: "purestake/moonbase-relay-testnet:sha-aa386760",
    chain: "rococo-local",
  },
  "rococo-9004": {
    docker: "purestake/moonbase-relay-testnet:sha-2f28561a",
    chain: "rococo-local",
  },
  "westend-9030": {
    docker: "purestake/moonbase-relay-testnet:sha-aa386760",
    chain: "westend-local",
  },
  "westend-9040": {
    docker: "purestake/moonbase-relay-testnet:sha-2f28561a",
    chain: "westend-local",
  },
  local: {
    binary: "../../polkadot/target/release/polkadot",
    chain: "rococo-local",
  },
};
const relayNames = Object.keys(relays);

<<<<<<< HEAD
const collatorNames = ["Alice", "Bob", "Charlie", "Eve"];
=======
// We support 3 parachains for now
const validatorNames = ["Alice", "Bob", "Charlie", "Dave", "Eve", "Ferdie"];
>>>>>>> 39adb20b

function start() {
  const argv = yargs(process.argv.slice(2))
    .usage("Usage: npm run launch [args]")
    .version("1.0.0")
    .options({
      parachain: {
        type: "string",
        choices: Object.keys(parachains),
        default: "local",
        describe: "which parachain configuration to run",
      },
      "parachain-chain": {
        type: "string",
        describe: "overrides parachain chain/runtime",
      },
      "parachain-id": { type: "number", default: 1000, describe: "overrides parachain-id" },
      relay: {
        type: "string",
        choices: Object.keys(relays),
        describe: "overrides relay configuration",
      },
      "relay-chain": {
        type: "string",
        choices: [
          "rococo",
          "westend",
          "kusama",
          "polkadot",
          "rococo-local",
          "westend-local",
          "kusama-local",
          "polkadot-local",
        ],
        describe: "overrides relay chain/runtime",
      },
      "port-prefix": {
        type: "number",
        default: 34,
        check: (port) => port >= 0 && port <= 64,
        describe: "provides port prefix for nodes",
      },
    })
    .help().argv;

  const portPrefix = argv["port-prefix"] || 34;
  const startingPort = portPrefix * 1000;
<<<<<<< HEAD
  let paras  = [];
  let parasNames = [];
  let parachainsChains = [];
  let paraIds = [];

  if (Array.isArray(argv["parachain-id"])) {
    for (let i = 0; i < argv["parachain-id"].length; i++) {
      paraIds.push(argv["parachain-id"][i]);
    }
  }

  if (Array.isArray(argv.parachain)) {
    for (let i = 0; i < argv.parachain.length; i++) {
      if (i >= paraIds.length) {
        if (paraIds.includes(1000 + i)) {
          console.error(`Expected one of: ${relayNames.join(", ")}`);
          return;
        }
        else{
          paraIds.push(1000 + i)
        }
      }
      const parachainName = argv.parachain[i].toString();
      parasNames.push(parachainName)
      paras.push(parachains[parachainName])
      parachainsChains.push(argv["parachain-chain"] || parachains[parachainName].chain)
    }
  }
  else {
    paraIds.push(argv["parachain-id"] || 1000);
    const parachainName = argv.parachain.toString();
    parasNames.push(parachainName)
    paras.push(parachains[parachainName])
    parachainsChains.push(argv["parachain-chain"] || parachains[parachainName].chain)
  }

 const relayName = argv.relay || paras[0].relay;
=======
  let paras = [];
  let parasNames = [];
  let parachainsChains = [];
  let paraIds = [];

  // We start gathering all the information about the parachains
  if (Array.isArray(argv["parachain-id"])) {
    // We need two validators per parachain, so there is a maximum we can support
    if (argv["parachain-id"].length * 2 > validatorNames.length) {
      console.error(`Exceeded max number of paras: ${validatorNames.length / 2}`);
      return;
    }
    for (let i = 0; i < argv["parachain-id"].length; i++) {
      paraIds.push(argv["parachain-id"][i]);
    }
  }

  if (Array.isArray(argv.parachain)) {
    for (let i = 0; i < argv.parachain.length; i++) {
      if (i >= paraIds.length) {
        // If no paraId was provided for all of them, we just start assigning defaults
        // But if one of the defaults was assigned to a previous para, we error
        if (paraIds.includes(1000 + i)) {
          console.error(`Para id already included as default: ${1000 + i}`);
          return;
        } else {
          paraIds.push(1000 + i);
        }
      }
      const parachainName = argv.parachain[i].toString();
      parasNames.push(parachainName);
      paras.push(parachains[parachainName]);
      // If it is an array, push the position at which we are
      if (Array.isArray(argv["parachain-chain"])) {
        parachainsChains.push(argv["parachain-chain"] || parachains[parachainName].chain);
      }
      // Else, push the value to the first parachain if it exists, else the default
      else {
        if (i == 0) {
          parachainsChains.push(argv["parachain-chain"] || parachains[parachainName].chain);
        } else {
          parachainsChains.push(parachains[parachainName].chain);
        }
      }
    }
  }
  // If it is not an array, we just simply push it
  else {
    paraIds.push(argv["parachain-id"] || 1000);
    const parachainName = argv.parachain.toString();
    parasNames.push(parachainName);
    paras.push(parachains[parachainName]);
    parachainsChains.push(argv["parachain-chain"] || parachains[parachainName].chain);
  }

  const relayName = argv.relay || paras[0].relay;
>>>>>>> 39adb20b

  if (!relayName || !relayNames.includes(relayName)) {
    console.error(`Invalid relay name: ${relayName}`);
    console.error(`Expected one of: ${relayNames.join(", ")}`);
    return;
  }

  const relay = relays[relayName];
  const relayChain = argv["relay-chain"] || relay.chain;

  console.log(
    `🚀 Relay:     ${relayName.padEnd(20)} - ${relay.docker || relay.binary} (${relayChain})`
  );

  let parachainBinaries = [];
  let parachainPaths = [];

<<<<<<< HEAD
  for (let i = 0; i < paras.length; i++) {

    if (paras[i].binary) {
      parachainBinaries.push(paras[i].binary)
=======
  // We retrieve the binaries and paths for all parachains
  for (let i = 0; i < paras.length; i++) {
    if (paras[i].binary) {
      parachainBinaries.push(paras[i].binary);
>>>>>>> 39adb20b
      const parachainPath = path.join(__dirname, paras[i].binary);
      if (!fs.existsSync(parachainPath)) {
        console.log(`     Missing ${parachainPath}`);
        return;
      }
<<<<<<< HEAD
      parachainPaths.push(parachainPath)
=======
      parachainPaths.push(parachainPath);
>>>>>>> 39adb20b
    } else {
      if (process.platform != "linux") {
        console.log(
          `docker binaries are only supported on linux. Use "local" config for compiled binaries`
        );
        return;
      }
      const parachainBinary = `build/${paras[i].parachainName}/moonbeam`;
      const parachainPath = path.join(__dirname, `build/${paras[i].parachainName}/moonbeam`);
      if (!fs.existsSync(parachainPath)) {
        console.log(`     Missing ${parachainBinary} locally, downloading it...`);
        child_process.execSync(`mkdir -p ${path.dirname(parachainPath)} && \
            docker create --name moonbeam-tmp ${paras[i].docker} && \
            docker cp moonbeam-tmp:/moonbeam/moonbeam ${parachainPath} && \
            docker rm moonbeam-tmp`);
        console.log(`${parachainBinary} downloaded !`);
        parachainBinaries.push(parachainBinary);
        parachainPaths.push(parachainPath);
      }
    }
    console.log(
<<<<<<< HEAD
      `🚀 Parachain: ${parasNames[i].padEnd(20)} - ${
        paras[i].docker || paras[i].binary
      } (${parachainsChains[i]})`
=======
      `🚀 Parachain: ${parasNames[i].padEnd(20)} - ${paras[i].docker || paras[i].binary} (${
        parachainsChains[i]
      })`
>>>>>>> 39adb20b
    );
  }

  let relayBinary;
  if (relay.binary) {
    relayBinary = relay.binary;
    const relayPath = path.join(__dirname, relay.binary);
    if (!fs.existsSync(relayPath)) {
      console.log(`     Missing ${relayPath}`);
      return;
    }
  } else {
    if (process.platform != "linux") {
      console.log(
        `docker binaries are only supported on linux. Use "local" config for compiled binaries`
      );
      return;
    }
    relayBinary = `build/${relayName}/polkadot`;
    const relayPath = path.join(__dirname, `build/${relayName}/polkadot`);
    if (!fs.existsSync(relayPath)) {
      console.log(`     Missing ${relayBinary} locally, downloading it...`);
      child_process.execSync(`mkdir -p ${path.dirname(relayPath)} && \
          docker create --name polkadot-tmp ${relay.docker} && \
          docker cp polkadot-tmp:/usr/local/bin/polkadot ${relayPath} && \
          docker rm polkadot-tmp`);
      console.log(`     ${relayBinary} downloaded !`);
    }
  }
  console.log("");

  let launchConfig = launchTemplate;
<<<<<<< HEAD

  let relay_nodes = [];

=======
  launchConfig.relaychain.bin = relayBinary;
  launchConfig.relaychain.chain = relayChain;

  let relay_nodes = [];

  // We need to build the configuration for each of the paras
>>>>>>> 39adb20b
  for (let i = 0; i < parachainBinaries.length; i++) {
    let relayNodeConfig = JSON.parse(JSON.stringify(relayNodeTemplate));
    let parachainConfig = JSON.parse(JSON.stringify(parachainTemplate));
    // HRMP is not configurable in Kusama and Westend thorugh genesis. We should detect this here
<<<<<<< HEAD
    for (let j = 0; j < paraIds.length; j++) {
      let hrmpConfig =  JSON.parse(JSON.stringify(hrmpTemplate));
      if (j!=i) {
        hrmpConfig.sender = paraIds[i];
        hrmpConfig.recipient = paraIds[j];
        launchConfig.hrmpChannels.push(hrmpConfig);
      }
    }
    // Create HRMP channels
=======
    // Maybe there is a nicer way of doing this
    if (launchConfig.relaychain.chain.startsWith("rococo")) {
      // Create HRMP channels
      // HRMP channels are uni-directonal, we need to create both ways
      for (let j = 0; j < paraIds.length; j++) {
        let hrmpConfig = JSON.parse(JSON.stringify(hrmpTemplate));
        if (j != i) {
          hrmpConfig.sender = paraIds[i];
          hrmpConfig.recipient = paraIds[j];
          launchConfig.hrmpChannels.push(hrmpConfig);
        }
      }
    }
>>>>>>> 39adb20b

    parachainConfig.bin = parachainBinaries[i];
    parachainConfig.chain = parachainsChains[i];
    parachainConfig.id = paraIds[i];
<<<<<<< HEAD
    parachainConfig.nodes[0].port = startingPort + 100 + i*10*2;
    parachainConfig.nodes[0].rpcPort = startingPort + 101 + i*10*2;
    parachainConfig.nodes[0].wsPort = startingPort + 102 + i*10*2;
  
    parachainConfig.nodes[1].port = startingPort + 110 + i*10*2;
    parachainConfig.nodes[1].rpcPort = startingPort + 111 + i*10*2;
    parachainConfig.nodes[1].wsPort = startingPort + 112 + i*10*2;
    launchConfig.parachains.push(parachainConfig);

    relayNodeConfig[0].name = collatorNames[i*2]
    relayNodeConfig[0].port = startingPort + i*20
    relayNodeConfig[0].rpcPort = startingPort +1 + i*20
    relayNodeConfig[0].wsPort = startingPort +2 + i*20
    relayNodeConfig[1].name = collatorNames[i*2 +1]
    relayNodeConfig[1].port = startingPort + 10 + i*20
    relayNodeConfig[1].rpcPort = startingPort + 11 + i*20
    relayNodeConfig[1].wsPort = startingPort + 12 + i*20
    relay_nodes.push(relayNodeConfig[0])
    relay_nodes.push(relayNodeConfig[1])
  }

  launchConfig.relaychain.nodes = relay_nodes;
  launchConfig.relaychain.bin = relayBinary;
  launchConfig.relaychain.chain = relayChain;
=======
    parachainConfig.nodes[0].port = startingPort + 100 + i * 100;
    parachainConfig.nodes[0].rpcPort = startingPort + 101 + i * 100;
    parachainConfig.nodes[0].wsPort = startingPort + 102 + i * 100;

    parachainConfig.nodes[1].port = startingPort + 110 + i * 100;
    parachainConfig.nodes[1].rpcPort = startingPort + 111 + i * 100;
    parachainConfig.nodes[1].wsPort = startingPort + 112 + i * 100;
    launchConfig.parachains.push(parachainConfig);

    // Two relay nodes per para
    relayNodeConfig[0].name = validatorNames[i * 2];
    relayNodeConfig[0].port = startingPort + i * 10;
    relayNodeConfig[0].rpcPort = startingPort + 1 + i * 10;
    relayNodeConfig[0].wsPort = startingPort + 2 + i * 10;
    relayNodeConfig[1].name = validatorNames[i * 2 + 1];
    relayNodeConfig[1].port = startingPort + i * 10;
    relayNodeConfig[1].rpcPort = startingPort + 1 + i * 10;
    relayNodeConfig[1].wsPort = startingPort + 1 + i * 10;
    relay_nodes.push(relayNodeConfig[0]);
    relay_nodes.push(relayNodeConfig[1]);
  }

  launchConfig.relaychain.nodes = relay_nodes;
>>>>>>> 39adb20b

  const knownRelayChains = ["kusama", "westend", "rococo", "polkadot"]
    .map((network) => [`${network}`, `${network}-local`, `${network}-dev`])
    .flat();

  // In case the chain is a spec file
  if (!knownRelayChains.includes(launchConfig.relaychain.chain)) {
    delete launchConfig.relaychain.genesis;
  } else if (launchConfig.relaychain.chain.startsWith("rococo")) {
    // To support compatibility with rococo
    (launchConfig.relaychain.genesis.runtime as any).runtime_genesis_config = {
      ...launchConfig.relaychain.genesis.runtime,
    };
    for (let key of Object.keys(launchConfig.relaychain.genesis.runtime)) {
      if (key != "runtime_genesis_config") {
        delete launchConfig.relaychain.genesis.runtime[key];
      }
    }
  }

  // Kill all processes when exiting.
  process.on("exit", function () {
    killAll();
  });

  // Handle ctrl+c to trigger `exit`.
  process.on("SIGINT", function () {
    process.exit(2);
  });


  run(__dirname, launchConfig);
}

const launchTemplate = {
  relaychain: {
    bin: "...",
    chain: "...",
    nodes: [],
    genesis: {
      runtime: {
        parachainsConfiguration: {
          config: {
            validation_upgrade_frequency: 1,
            validation_upgrade_delay: 1,
          },
        },
      },
    },
  },
  parachains: [],
  simpleParachains: [],
  hrmpChannels: [],
  types: {
    Address: "MultiAddress",
    LookupSource: "MultiAddress",
    RoundIndex: "u32",
  },
  finalization: true,
};

<<<<<<< HEAD
const relayNodeTemplate = [{
  name: "alice",
  port: 0,
  rpcPort: 1,
  wsPort: 2,
},
{
  name: "bob",
  port: 10,
  rpcPort: 11,
  wsPort: 12,
}]

const parachainTemplate = {

=======
const relayNodeTemplate = [
  {
    name: "alice",
    port: 0,
    rpcPort: 1,
    wsPort: 2,
  },
  {
    name: "bob",
    port: 10,
    rpcPort: 11,
    wsPort: 12,
  },
];

const parachainTemplate = {
>>>>>>> 39adb20b
  bin: "...",
  id: 1000,
  balance: "1000000000000000000000",
  chain: "...",
  nodes: [
    {
      port: 100,
      rpcPort: 101,
      wsPort: 102,
      name: "alice",
      flags: [
<<<<<<< HEAD
      "--log=info,rpc=trace,evm=trace,ethereum=trace",
      "--unsafe-rpc-external",
      "--rpc-cors=all",
      "--",
      "--execution=wasm"
=======
        "--log=info,rpc=trace,evm=trace,ethereum=trace",
        "--unsafe-rpc-external",
        "--rpc-cors=all",
        "--",
        "--execution=wasm",
>>>>>>> 39adb20b
      ],
    },
    {
      port: 110,
      rpcPort: 111,
      wsPort: 112,
      name: "bob",
      flags: [
        "--log=info,rpc=trace,evm=trace,ethereum=trace",
        "--unsafe-rpc-external",
        "--rpc-cors=all",
        "--",
<<<<<<< HEAD
        "--execution=wasm"
=======
        "--execution=wasm",
>>>>>>> 39adb20b
      ],
    },
  ],
};

const hrmpTemplate = {
<<<<<<< HEAD
  "sender": "200",
  "recipient": "300",
  "maxCapacity": 8,
  "maxMessageSize": 32768
}
=======
  sender: "200",
  recipient: "300",
  maxCapacity: 8,
  maxMessageSize: 32768,
};
>>>>>>> 39adb20b

start();<|MERGE_RESOLUTION|>--- conflicted
+++ resolved
@@ -149,12 +149,8 @@
 };
 const relayNames = Object.keys(relays);
 
-<<<<<<< HEAD
-const collatorNames = ["Alice", "Bob", "Charlie", "Eve"];
-=======
 // We support 3 parachains for now
 const validatorNames = ["Alice", "Bob", "Charlie", "Dave", "Eve", "Ferdie"];
->>>>>>> 39adb20b
 
 function start() {
   const argv = yargs(process.argv.slice(2))
@@ -202,45 +198,6 @@
 
   const portPrefix = argv["port-prefix"] || 34;
   const startingPort = portPrefix * 1000;
-<<<<<<< HEAD
-  let paras  = [];
-  let parasNames = [];
-  let parachainsChains = [];
-  let paraIds = [];
-
-  if (Array.isArray(argv["parachain-id"])) {
-    for (let i = 0; i < argv["parachain-id"].length; i++) {
-      paraIds.push(argv["parachain-id"][i]);
-    }
-  }
-
-  if (Array.isArray(argv.parachain)) {
-    for (let i = 0; i < argv.parachain.length; i++) {
-      if (i >= paraIds.length) {
-        if (paraIds.includes(1000 + i)) {
-          console.error(`Expected one of: ${relayNames.join(", ")}`);
-          return;
-        }
-        else{
-          paraIds.push(1000 + i)
-        }
-      }
-      const parachainName = argv.parachain[i].toString();
-      parasNames.push(parachainName)
-      paras.push(parachains[parachainName])
-      parachainsChains.push(argv["parachain-chain"] || parachains[parachainName].chain)
-    }
-  }
-  else {
-    paraIds.push(argv["parachain-id"] || 1000);
-    const parachainName = argv.parachain.toString();
-    parasNames.push(parachainName)
-    paras.push(parachains[parachainName])
-    parachainsChains.push(argv["parachain-chain"] || parachains[parachainName].chain)
-  }
-
- const relayName = argv.relay || paras[0].relay;
-=======
   let paras = [];
   let parasNames = [];
   let parachainsChains = [];
@@ -297,7 +254,6 @@
   }
 
   const relayName = argv.relay || paras[0].relay;
->>>>>>> 39adb20b
 
   if (!relayName || !relayNames.includes(relayName)) {
     console.error(`Invalid relay name: ${relayName}`);
@@ -315,27 +271,16 @@
   let parachainBinaries = [];
   let parachainPaths = [];
 
-<<<<<<< HEAD
-  for (let i = 0; i < paras.length; i++) {
-
-    if (paras[i].binary) {
-      parachainBinaries.push(paras[i].binary)
-=======
   // We retrieve the binaries and paths for all parachains
   for (let i = 0; i < paras.length; i++) {
     if (paras[i].binary) {
       parachainBinaries.push(paras[i].binary);
->>>>>>> 39adb20b
       const parachainPath = path.join(__dirname, paras[i].binary);
       if (!fs.existsSync(parachainPath)) {
         console.log(`     Missing ${parachainPath}`);
         return;
       }
-<<<<<<< HEAD
-      parachainPaths.push(parachainPath)
-=======
       parachainPaths.push(parachainPath);
->>>>>>> 39adb20b
     } else {
       if (process.platform != "linux") {
         console.log(
@@ -357,15 +302,9 @@
       }
     }
     console.log(
-<<<<<<< HEAD
-      `🚀 Parachain: ${parasNames[i].padEnd(20)} - ${
-        paras[i].docker || paras[i].binary
-      } (${parachainsChains[i]})`
-=======
       `🚀 Parachain: ${parasNames[i].padEnd(20)} - ${paras[i].docker || paras[i].binary} (${
         parachainsChains[i]
       })`
->>>>>>> 39adb20b
     );
   }
 
@@ -398,33 +337,16 @@
   console.log("");
 
   let launchConfig = launchTemplate;
-<<<<<<< HEAD
-
-  let relay_nodes = [];
-
-=======
   launchConfig.relaychain.bin = relayBinary;
   launchConfig.relaychain.chain = relayChain;
 
   let relay_nodes = [];
 
   // We need to build the configuration for each of the paras
->>>>>>> 39adb20b
   for (let i = 0; i < parachainBinaries.length; i++) {
     let relayNodeConfig = JSON.parse(JSON.stringify(relayNodeTemplate));
     let parachainConfig = JSON.parse(JSON.stringify(parachainTemplate));
     // HRMP is not configurable in Kusama and Westend thorugh genesis. We should detect this here
-<<<<<<< HEAD
-    for (let j = 0; j < paraIds.length; j++) {
-      let hrmpConfig =  JSON.parse(JSON.stringify(hrmpTemplate));
-      if (j!=i) {
-        hrmpConfig.sender = paraIds[i];
-        hrmpConfig.recipient = paraIds[j];
-        launchConfig.hrmpChannels.push(hrmpConfig);
-      }
-    }
-    // Create HRMP channels
-=======
     // Maybe there is a nicer way of doing this
     if (launchConfig.relaychain.chain.startsWith("rococo")) {
       // Create HRMP channels
@@ -438,37 +360,10 @@
         }
       }
     }
->>>>>>> 39adb20b
 
     parachainConfig.bin = parachainBinaries[i];
     parachainConfig.chain = parachainsChains[i];
     parachainConfig.id = paraIds[i];
-<<<<<<< HEAD
-    parachainConfig.nodes[0].port = startingPort + 100 + i*10*2;
-    parachainConfig.nodes[0].rpcPort = startingPort + 101 + i*10*2;
-    parachainConfig.nodes[0].wsPort = startingPort + 102 + i*10*2;
-  
-    parachainConfig.nodes[1].port = startingPort + 110 + i*10*2;
-    parachainConfig.nodes[1].rpcPort = startingPort + 111 + i*10*2;
-    parachainConfig.nodes[1].wsPort = startingPort + 112 + i*10*2;
-    launchConfig.parachains.push(parachainConfig);
-
-    relayNodeConfig[0].name = collatorNames[i*2]
-    relayNodeConfig[0].port = startingPort + i*20
-    relayNodeConfig[0].rpcPort = startingPort +1 + i*20
-    relayNodeConfig[0].wsPort = startingPort +2 + i*20
-    relayNodeConfig[1].name = collatorNames[i*2 +1]
-    relayNodeConfig[1].port = startingPort + 10 + i*20
-    relayNodeConfig[1].rpcPort = startingPort + 11 + i*20
-    relayNodeConfig[1].wsPort = startingPort + 12 + i*20
-    relay_nodes.push(relayNodeConfig[0])
-    relay_nodes.push(relayNodeConfig[1])
-  }
-
-  launchConfig.relaychain.nodes = relay_nodes;
-  launchConfig.relaychain.bin = relayBinary;
-  launchConfig.relaychain.chain = relayChain;
-=======
     parachainConfig.nodes[0].port = startingPort + 100 + i * 100;
     parachainConfig.nodes[0].rpcPort = startingPort + 101 + i * 100;
     parachainConfig.nodes[0].wsPort = startingPort + 102 + i * 100;
@@ -492,7 +387,6 @@
   }
 
   launchConfig.relaychain.nodes = relay_nodes;
->>>>>>> 39adb20b
 
   const knownRelayChains = ["kusama", "westend", "rococo", "polkadot"]
     .map((network) => [`${network}`, `${network}-local`, `${network}-dev`])
@@ -554,23 +448,6 @@
   finalization: true,
 };
 
-<<<<<<< HEAD
-const relayNodeTemplate = [{
-  name: "alice",
-  port: 0,
-  rpcPort: 1,
-  wsPort: 2,
-},
-{
-  name: "bob",
-  port: 10,
-  rpcPort: 11,
-  wsPort: 12,
-}]
-
-const parachainTemplate = {
-
-=======
 const relayNodeTemplate = [
   {
     name: "alice",
@@ -587,7 +464,6 @@
 ];
 
 const parachainTemplate = {
->>>>>>> 39adb20b
   bin: "...",
   id: 1000,
   balance: "1000000000000000000000",
@@ -599,19 +475,11 @@
       wsPort: 102,
       name: "alice",
       flags: [
-<<<<<<< HEAD
-      "--log=info,rpc=trace,evm=trace,ethereum=trace",
-      "--unsafe-rpc-external",
-      "--rpc-cors=all",
-      "--",
-      "--execution=wasm"
-=======
         "--log=info,rpc=trace,evm=trace,ethereum=trace",
         "--unsafe-rpc-external",
         "--rpc-cors=all",
         "--",
         "--execution=wasm",
->>>>>>> 39adb20b
       ],
     },
     {
@@ -624,29 +492,17 @@
         "--unsafe-rpc-external",
         "--rpc-cors=all",
         "--",
-<<<<<<< HEAD
-        "--execution=wasm"
-=======
         "--execution=wasm",
->>>>>>> 39adb20b
       ],
     },
   ],
 };
 
 const hrmpTemplate = {
-<<<<<<< HEAD
-  "sender": "200",
-  "recipient": "300",
-  "maxCapacity": 8,
-  "maxMessageSize": 32768
-}
-=======
   sender: "200",
   recipient: "300",
   maxCapacity: 8,
   maxMessageSize: 32768,
 };
->>>>>>> 39adb20b
 
 start();