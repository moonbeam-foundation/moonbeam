--- conflicted
+++ resolved
@@ -82,7 +82,6 @@
   // how do I set these equal to ParaId if ParaId extends u32
   const sender: number = 200;
   const recipient: number = 201;
-<<<<<<< HEAD
   const unsub = await relayApi.tx.sudo
     .sudo(relayApi.tx.parasSudoWrapper.sudoEstablishHrmpChannel(sender, recipient, 8, 1024))
     .signAndSend(alice, {}, (result) => {
@@ -92,28 +91,6 @@
       } else if (result.status.isFinalized) {
         console.log(`Transaction finalized at blockHash ${result.status.asFinalized}`);
         unsub();
-      }
-    });
-  // const registerChannel = await relayApi.tx.parasSudoWrapper
-  //   .sudoEstablishHrmpChannel(sender, recipient, 8, 1024)
-  //   .signAndSend(alice, {}, ({ events = [], status }) => {
-  //     console.log(`Current status is ${status.type}`);
-=======
-  const registerChannel = await relayApi.tx.parasSudoWrapper
-    .sudoEstablishHrmpChannel(sender, recipient, 8, 1024)
-    .signAndSend(alice, {}, ({ events = [], status }) => {
-      console.log(`Current status is ${status.type}`);
->>>>>>> 11390911
-
-      if (status.isFinalized) {
-        console.log(`Transaction finalized at blockHash ${status.asFinalized}`);
-
-        // Loopcod through Vec<EventRecord> to display all events
-        events.forEach(({ phase, event: { data, method, section } }) => {
-          console.log(`\t' ${phase}: ${section}.${method}:: ${data}`);
-        });
-
-        registerChannel();
       }
     });
   // construct Transact code to request open channel from 200 -> 201
