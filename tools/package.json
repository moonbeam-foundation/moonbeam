--- conflicted
+++ resolved
@@ -27,11 +27,8 @@
     "package-moon-key": "node_modules/.bin/tsc moon-key.ts; node_modules/.bin/pkg -t node14 moon-key.js; rm moon-key.js",
     "launch": "ts-node launch",
     "list-pr-labels": "ts-node github/list-pr-labels.ts",
-<<<<<<< HEAD
+    "print-client-release-issue": "ts-node github/print-client-release-issue.ts",
     "print-runtime-release-issue": "ts-node github/print-runtime-release-issue.ts",
-=======
-    "print-client-release-issue": "ts-node github/print-client-release-issue.ts",
->>>>>>> e6479da6
     "print-version-bump-info": "ts-node github/print-version-bump-info.ts"
   }
 }