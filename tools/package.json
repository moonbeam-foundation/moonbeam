--- conflicted
+++ resolved
@@ -2,13 +2,8 @@
   "name": "moonbeam-tools",
   "version": "0.0.1",
   "dependencies": {
-<<<<<<< HEAD
     "@polkadot/api": "^4.0.3",
     "@polkadot/util-crypto": "^6.0.5",
-=======
-    "@polkadot/api": "^3.11.1",
-    "@polkadot/util-crypto": "^5.9.2",
->>>>>>> 302187dc
     "bip39": "^3.0.3",
     "eth-block-tracker": "^4.4.3",
     "ethereumjs-wallet": "^1.0.0",
