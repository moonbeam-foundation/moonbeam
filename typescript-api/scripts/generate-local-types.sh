--- conflicted
+++ resolved
@@ -11,12 +11,7 @@
 # Fail if any command fails
 
 echo "Installing Packages"
-<<<<<<< HEAD
-npm install
-npm ci
-=======
 pnpm i
->>>>>>> b33d7d80
 
 echo "Starting moonbeam node"
 ../target/release/moonbeam --tmp --chain=moonbase-local --rpc-port=9933 &> /tmp/node-start.log &
