--- conflicted
+++ resolved
@@ -6879,17 +6879,7 @@
     _enum: ["ContractMetadataAlreadySet", "ContractNotExist"]
   },
   /**
-<<<<<<< HEAD
-   * Lookup710: pallet_precompile_benchmarks::pallet::Error<T>
-   **/
-  PalletPrecompileBenchmarksError: {
-    _enum: ["BenchmarkError"]
-  },
-  /**
-   * Lookup711: pallet_message_queue::BookState<cumulus_primitives_core::AggregateMessageOrigin>
-=======
-   * Lookup703: pallet_message_queue::BookState<cumulus_primitives_core::AggregateMessageOrigin>
->>>>>>> 2477e3e8
+   * Lookup710: pallet_message_queue::BookState<cumulus_primitives_core::AggregateMessageOrigin>
    **/
   PalletMessageQueueBookState: {
     _alias: {
@@ -6903,22 +6893,14 @@
     size_: "u64"
   },
   /**
-<<<<<<< HEAD
-   * Lookup713: pallet_message_queue::Neighbours<cumulus_primitives_core::AggregateMessageOrigin>
-=======
-   * Lookup705: pallet_message_queue::Neighbours<cumulus_primitives_core::AggregateMessageOrigin>
->>>>>>> 2477e3e8
+   * Lookup712: pallet_message_queue::Neighbours<cumulus_primitives_core::AggregateMessageOrigin>
    **/
   PalletMessageQueueNeighbours: {
     prev: "CumulusPrimitivesCoreAggregateMessageOrigin",
     next: "CumulusPrimitivesCoreAggregateMessageOrigin"
   },
   /**
-<<<<<<< HEAD
-   * Lookup715: pallet_message_queue::Page<Size, HeapSize>
-=======
-   * Lookup707: pallet_message_queue::Page<Size, HeapSize>
->>>>>>> 2477e3e8
+   * Lookup714: pallet_message_queue::Page<Size, HeapSize>
    **/
   PalletMessageQueuePage: {
     remaining: "u32",
@@ -6929,11 +6911,7 @@
     heap: "Bytes"
   },
   /**
-<<<<<<< HEAD
-   * Lookup717: pallet_message_queue::pallet::Error<T>
-=======
-   * Lookup709: pallet_message_queue::pallet::Error<T>
->>>>>>> 2477e3e8
+   * Lookup716: pallet_message_queue::pallet::Error<T>
    **/
   PalletMessageQueueError: {
     _enum: [
@@ -6949,60 +6927,36 @@
     ]
   },
   /**
-<<<<<<< HEAD
-   * Lookup718: pallet_emergency_para_xcm::XcmMode
-=======
-   * Lookup710: pallet_emergency_para_xcm::XcmMode
->>>>>>> 2477e3e8
+   * Lookup717: pallet_emergency_para_xcm::XcmMode
    **/
   PalletEmergencyParaXcmXcmMode: {
     _enum: ["Normal", "Paused"]
   },
   /**
-<<<<<<< HEAD
-   * Lookup719: pallet_emergency_para_xcm::pallet::Error<T>
-=======
-   * Lookup711: pallet_emergency_para_xcm::pallet::Error<T>
->>>>>>> 2477e3e8
+   * Lookup718: pallet_emergency_para_xcm::pallet::Error<T>
    **/
   PalletEmergencyParaXcmError: {
     _enum: ["NotInPausedMode"]
   },
   /**
-<<<<<<< HEAD
-   * Lookup721: pallet_moonbeam_foreign_assets::AssetStatus
-=======
-   * Lookup713: pallet_moonbeam_foreign_assets::AssetStatus
->>>>>>> 2477e3e8
+   * Lookup720: pallet_moonbeam_foreign_assets::AssetStatus
    **/
   PalletMoonbeamForeignAssetsAssetStatus: {
     _enum: ["Active", "FrozenXcmDepositAllowed", "FrozenXcmDepositForbidden"]
   },
   /**
-<<<<<<< HEAD
-   * Lookup722: pallet_moonbeam_foreign_assets::pallet::AssetDepositDetails<moonbase_runtime::Runtime>
-=======
-   * Lookup714: pallet_moonbeam_foreign_assets::pallet::AssetDepositDetails<moonbase_runtime::Runtime>
->>>>>>> 2477e3e8
+   * Lookup721: pallet_moonbeam_foreign_assets::pallet::AssetDepositDetails<moonbase_runtime::Runtime>
    **/
   PalletMoonbeamForeignAssetsAssetDepositDetails: {
     depositAccount: "AccountId20",
     deposit: "u128"
   },
   /**
-<<<<<<< HEAD
-   * Lookup723: moonbase_runtime::Runtime
+   * Lookup722: moonbase_runtime::Runtime
    **/
   MoonbaseRuntimeRuntime: "Null",
   /**
-   * Lookup724: pallet_moonbeam_foreign_assets::pallet::Error<T>
-=======
-   * Lookup715: moonbase_runtime::Runtime
-   **/
-  MoonbaseRuntimeRuntime: "Null",
-  /**
-   * Lookup716: pallet_moonbeam_foreign_assets::pallet::Error<T>
->>>>>>> 2477e3e8
+   * Lookup723: pallet_moonbeam_foreign_assets::pallet::Error<T>
    **/
   PalletMoonbeamForeignAssetsError: {
     _enum: [
@@ -7029,11 +6983,7 @@
     ]
   },
   /**
-<<<<<<< HEAD
-   * Lookup726: pallet_xcm_weight_trader::pallet::Error<T>
-=======
-   * Lookup718: pallet_xcm_weight_trader::pallet::Error<T>
->>>>>>> 2477e3e8
+   * Lookup725: pallet_xcm_weight_trader::pallet::Error<T>
    **/
   PalletXcmWeightTraderError: {
     _enum: [
@@ -7047,87 +6997,47 @@
     ]
   },
   /**
-<<<<<<< HEAD
-   * Lookup730: frame_system::extensions::check_non_zero_sender::CheckNonZeroSender<T>
+   * Lookup729: frame_system::extensions::check_non_zero_sender::CheckNonZeroSender<T>
    **/
   FrameSystemExtensionsCheckNonZeroSender: "Null",
   /**
-   * Lookup731: frame_system::extensions::check_spec_version::CheckSpecVersion<T>
+   * Lookup730: frame_system::extensions::check_spec_version::CheckSpecVersion<T>
    **/
   FrameSystemExtensionsCheckSpecVersion: "Null",
   /**
-   * Lookup732: frame_system::extensions::check_tx_version::CheckTxVersion<T>
+   * Lookup731: frame_system::extensions::check_tx_version::CheckTxVersion<T>
    **/
   FrameSystemExtensionsCheckTxVersion: "Null",
   /**
-   * Lookup733: frame_system::extensions::check_genesis::CheckGenesis<T>
+   * Lookup732: frame_system::extensions::check_genesis::CheckGenesis<T>
    **/
   FrameSystemExtensionsCheckGenesis: "Null",
   /**
-   * Lookup736: frame_system::extensions::check_nonce::CheckNonce<T>
+   * Lookup735: frame_system::extensions::check_nonce::CheckNonce<T>
    **/
   FrameSystemExtensionsCheckNonce: "Compact<u32>",
   /**
-   * Lookup737: frame_system::extensions::check_weight::CheckWeight<T>
+   * Lookup736: frame_system::extensions::check_weight::CheckWeight<T>
    **/
   FrameSystemExtensionsCheckWeight: "Null",
   /**
-   * Lookup738: pallet_transaction_payment::ChargeTransactionPayment<T>
+   * Lookup737: pallet_transaction_payment::ChargeTransactionPayment<T>
    **/
   PalletTransactionPaymentChargeTransactionPayment: "Compact<u128>",
   /**
-   * Lookup739: frame_metadata_hash_extension::CheckMetadataHash<T>
-=======
-   * Lookup722: frame_system::extensions::check_non_zero_sender::CheckNonZeroSender<T>
-   **/
-  FrameSystemExtensionsCheckNonZeroSender: "Null",
-  /**
-   * Lookup723: frame_system::extensions::check_spec_version::CheckSpecVersion<T>
-   **/
-  FrameSystemExtensionsCheckSpecVersion: "Null",
-  /**
-   * Lookup724: frame_system::extensions::check_tx_version::CheckTxVersion<T>
-   **/
-  FrameSystemExtensionsCheckTxVersion: "Null",
-  /**
-   * Lookup725: frame_system::extensions::check_genesis::CheckGenesis<T>
-   **/
-  FrameSystemExtensionsCheckGenesis: "Null",
-  /**
-   * Lookup728: frame_system::extensions::check_nonce::CheckNonce<T>
-   **/
-  FrameSystemExtensionsCheckNonce: "Compact<u32>",
-  /**
-   * Lookup729: frame_system::extensions::check_weight::CheckWeight<T>
-   **/
-  FrameSystemExtensionsCheckWeight: "Null",
-  /**
-   * Lookup730: pallet_transaction_payment::ChargeTransactionPayment<T>
-   **/
-  PalletTransactionPaymentChargeTransactionPayment: "Compact<u128>",
-  /**
-   * Lookup731: frame_metadata_hash_extension::CheckMetadataHash<T>
->>>>>>> 2477e3e8
+   * Lookup738: frame_metadata_hash_extension::CheckMetadataHash<T>
    **/
   FrameMetadataHashExtensionCheckMetadataHash: {
     mode: "FrameMetadataHashExtensionMode"
   },
   /**
-<<<<<<< HEAD
-   * Lookup740: frame_metadata_hash_extension::Mode
-=======
-   * Lookup732: frame_metadata_hash_extension::Mode
->>>>>>> 2477e3e8
+   * Lookup739: frame_metadata_hash_extension::Mode
    **/
   FrameMetadataHashExtensionMode: {
     _enum: ["Disabled", "Enabled"]
   },
   /**
-<<<<<<< HEAD
-   * Lookup741: cumulus_primitives_storage_weight_reclaim::StorageWeightReclaim<T>
-=======
-   * Lookup733: cumulus_primitives_storage_weight_reclaim::StorageWeightReclaim<T>
->>>>>>> 2477e3e8
+   * Lookup740: cumulus_primitives_storage_weight_reclaim::StorageWeightReclaim<T>
    **/
   CumulusPrimitivesStorageWeightReclaimStorageWeightReclaim: "Null"
 };