--- conflicted
+++ resolved
@@ -8305,17 +8305,7 @@
     readonly type: "ContractMetadataAlreadySet" | "ContractNotExist";
   }
 
-<<<<<<< HEAD
-  /** @name PalletPrecompileBenchmarksError (710) */
-  interface PalletPrecompileBenchmarksError extends Enum {
-    readonly isBenchmarkError: boolean;
-    readonly type: "BenchmarkError";
-  }
-
-  /** @name PalletMessageQueueBookState (711) */
-=======
-  /** @name PalletMessageQueueBookState (703) */
->>>>>>> 2477e3e8
+  /** @name PalletMessageQueueBookState (710) */
   interface PalletMessageQueueBookState extends Struct {
     readonly begin: u32;
     readonly end: u32;
@@ -8325,21 +8315,13 @@
     readonly size_: u64;
   }
 
-<<<<<<< HEAD
-  /** @name PalletMessageQueueNeighbours (713) */
-=======
-  /** @name PalletMessageQueueNeighbours (705) */
->>>>>>> 2477e3e8
+  /** @name PalletMessageQueueNeighbours (712) */
   interface PalletMessageQueueNeighbours extends Struct {
     readonly prev: CumulusPrimitivesCoreAggregateMessageOrigin;
     readonly next: CumulusPrimitivesCoreAggregateMessageOrigin;
   }
 
-<<<<<<< HEAD
-  /** @name PalletMessageQueuePage (715) */
-=======
-  /** @name PalletMessageQueuePage (707) */
->>>>>>> 2477e3e8
+  /** @name PalletMessageQueuePage (714) */
   interface PalletMessageQueuePage extends Struct {
     readonly remaining: u32;
     readonly remainingSize: u32;
@@ -8349,11 +8331,7 @@
     readonly heap: Bytes;
   }
 
-<<<<<<< HEAD
-  /** @name PalletMessageQueueError (717) */
-=======
-  /** @name PalletMessageQueueError (709) */
->>>>>>> 2477e3e8
+  /** @name PalletMessageQueueError (716) */
   interface PalletMessageQueueError extends Enum {
     readonly isNotReapable: boolean;
     readonly isNoPage: boolean;
@@ -8376,32 +8354,20 @@
       | "RecursiveDisallowed";
   }
 
-<<<<<<< HEAD
-  /** @name PalletEmergencyParaXcmXcmMode (718) */
-=======
-  /** @name PalletEmergencyParaXcmXcmMode (710) */
->>>>>>> 2477e3e8
+  /** @name PalletEmergencyParaXcmXcmMode (717) */
   interface PalletEmergencyParaXcmXcmMode extends Enum {
     readonly isNormal: boolean;
     readonly isPaused: boolean;
     readonly type: "Normal" | "Paused";
   }
 
-<<<<<<< HEAD
-  /** @name PalletEmergencyParaXcmError (719) */
-=======
-  /** @name PalletEmergencyParaXcmError (711) */
->>>>>>> 2477e3e8
+  /** @name PalletEmergencyParaXcmError (718) */
   interface PalletEmergencyParaXcmError extends Enum {
     readonly isNotInPausedMode: boolean;
     readonly type: "NotInPausedMode";
   }
 
-<<<<<<< HEAD
-  /** @name PalletMoonbeamForeignAssetsAssetStatus (721) */
-=======
-  /** @name PalletMoonbeamForeignAssetsAssetStatus (713) */
->>>>>>> 2477e3e8
+  /** @name PalletMoonbeamForeignAssetsAssetStatus (720) */
   interface PalletMoonbeamForeignAssetsAssetStatus extends Enum {
     readonly isActive: boolean;
     readonly isFrozenXcmDepositAllowed: boolean;
@@ -8409,27 +8375,16 @@
     readonly type: "Active" | "FrozenXcmDepositAllowed" | "FrozenXcmDepositForbidden";
   }
 
-<<<<<<< HEAD
-  /** @name PalletMoonbeamForeignAssetsAssetDepositDetails (722) */
-=======
-  /** @name PalletMoonbeamForeignAssetsAssetDepositDetails (714) */
->>>>>>> 2477e3e8
+  /** @name PalletMoonbeamForeignAssetsAssetDepositDetails (721) */
   interface PalletMoonbeamForeignAssetsAssetDepositDetails extends Struct {
     readonly depositAccount: AccountId20;
     readonly deposit: u128;
   }
 
-<<<<<<< HEAD
-  /** @name MoonbaseRuntimeRuntime (723) */
+  /** @name MoonbaseRuntimeRuntime (722) */
   type MoonbaseRuntimeRuntime = Null;
 
-  /** @name PalletMoonbeamForeignAssetsError (724) */
-=======
-  /** @name MoonbaseRuntimeRuntime (715) */
-  type MoonbaseRuntimeRuntime = Null;
-
-  /** @name PalletMoonbeamForeignAssetsError (716) */
->>>>>>> 2477e3e8
+  /** @name PalletMoonbeamForeignAssetsError (723) */
   interface PalletMoonbeamForeignAssetsError extends Enum {
     readonly isAssetAlreadyExists: boolean;
     readonly isAssetAlreadyFrozen: boolean;
@@ -8474,11 +8429,7 @@
       | "TooManyForeignAssets";
   }
 
-<<<<<<< HEAD
-  /** @name PalletXcmWeightTraderError (726) */
-=======
-  /** @name PalletXcmWeightTraderError (718) */
->>>>>>> 2477e3e8
+  /** @name PalletXcmWeightTraderError (725) */
   interface PalletXcmWeightTraderError extends Enum {
     readonly isAssetAlreadyAdded: boolean;
     readonly isAssetAlreadyPaused: boolean;
@@ -8497,72 +8448,39 @@
       | "PriceOverflow";
   }
 
-<<<<<<< HEAD
-  /** @name FrameSystemExtensionsCheckNonZeroSender (730) */
+  /** @name FrameSystemExtensionsCheckNonZeroSender (729) */
   type FrameSystemExtensionsCheckNonZeroSender = Null;
 
-  /** @name FrameSystemExtensionsCheckSpecVersion (731) */
+  /** @name FrameSystemExtensionsCheckSpecVersion (730) */
   type FrameSystemExtensionsCheckSpecVersion = Null;
 
-  /** @name FrameSystemExtensionsCheckTxVersion (732) */
+  /** @name FrameSystemExtensionsCheckTxVersion (731) */
   type FrameSystemExtensionsCheckTxVersion = Null;
 
-  /** @name FrameSystemExtensionsCheckGenesis (733) */
+  /** @name FrameSystemExtensionsCheckGenesis (732) */
   type FrameSystemExtensionsCheckGenesis = Null;
 
-  /** @name FrameSystemExtensionsCheckNonce (736) */
+  /** @name FrameSystemExtensionsCheckNonce (735) */
   interface FrameSystemExtensionsCheckNonce extends Compact<u32> {}
 
-  /** @name FrameSystemExtensionsCheckWeight (737) */
+  /** @name FrameSystemExtensionsCheckWeight (736) */
   type FrameSystemExtensionsCheckWeight = Null;
 
-  /** @name PalletTransactionPaymentChargeTransactionPayment (738) */
+  /** @name PalletTransactionPaymentChargeTransactionPayment (737) */
   interface PalletTransactionPaymentChargeTransactionPayment extends Compact<u128> {}
 
-  /** @name FrameMetadataHashExtensionCheckMetadataHash (739) */
-=======
-  /** @name FrameSystemExtensionsCheckNonZeroSender (722) */
-  type FrameSystemExtensionsCheckNonZeroSender = Null;
-
-  /** @name FrameSystemExtensionsCheckSpecVersion (723) */
-  type FrameSystemExtensionsCheckSpecVersion = Null;
-
-  /** @name FrameSystemExtensionsCheckTxVersion (724) */
-  type FrameSystemExtensionsCheckTxVersion = Null;
-
-  /** @name FrameSystemExtensionsCheckGenesis (725) */
-  type FrameSystemExtensionsCheckGenesis = Null;
-
-  /** @name FrameSystemExtensionsCheckNonce (728) */
-  interface FrameSystemExtensionsCheckNonce extends Compact<u32> {}
-
-  /** @name FrameSystemExtensionsCheckWeight (729) */
-  type FrameSystemExtensionsCheckWeight = Null;
-
-  /** @name PalletTransactionPaymentChargeTransactionPayment (730) */
-  interface PalletTransactionPaymentChargeTransactionPayment extends Compact<u128> {}
-
-  /** @name FrameMetadataHashExtensionCheckMetadataHash (731) */
->>>>>>> 2477e3e8
+  /** @name FrameMetadataHashExtensionCheckMetadataHash (738) */
   interface FrameMetadataHashExtensionCheckMetadataHash extends Struct {
     readonly mode: FrameMetadataHashExtensionMode;
   }
 
-<<<<<<< HEAD
-  /** @name FrameMetadataHashExtensionMode (740) */
-=======
-  /** @name FrameMetadataHashExtensionMode (732) */
->>>>>>> 2477e3e8
+  /** @name FrameMetadataHashExtensionMode (739) */
   interface FrameMetadataHashExtensionMode extends Enum {
     readonly isDisabled: boolean;
     readonly isEnabled: boolean;
     readonly type: "Disabled" | "Enabled";
   }
 
-<<<<<<< HEAD
-  /** @name CumulusPrimitivesStorageWeightReclaimStorageWeightReclaim (741) */
-=======
-  /** @name CumulusPrimitivesStorageWeightReclaimStorageWeightReclaim (733) */
->>>>>>> 2477e3e8
+  /** @name CumulusPrimitivesStorageWeightReclaimStorageWeightReclaim (740) */
   type CumulusPrimitivesStorageWeightReclaimStorageWeightReclaim = Null;
 } // declare module