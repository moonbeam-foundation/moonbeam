--- conflicted
+++ resolved
@@ -8672,27 +8672,13 @@
     readonly type: "NotInPausedMode";
   }
 
-<<<<<<< HEAD
-  /** @name PalletPrecompileBenchmarksError (760) */
-  interface PalletPrecompileBenchmarksError extends Enum {
-    readonly isBenchmarkError: boolean;
-    readonly type: "BenchmarkError";
-  }
-
-  /** @name PalletRandomnessRequestState (761) */
-=======
-  /** @name PalletRandomnessRequestState (753) */
->>>>>>> 2477e3e8
+  /** @name PalletRandomnessRequestState (760) */
   interface PalletRandomnessRequestState extends Struct {
     readonly request: PalletRandomnessRequest;
     readonly deposit: u128;
   }
 
-<<<<<<< HEAD
-  /** @name PalletRandomnessRequest (762) */
-=======
-  /** @name PalletRandomnessRequest (754) */
->>>>>>> 2477e3e8
+  /** @name PalletRandomnessRequest (761) */
   interface PalletRandomnessRequest extends Struct {
     readonly refundAddress: H160;
     readonly contractAddress: H160;
@@ -8703,11 +8689,7 @@
     readonly info: PalletRandomnessRequestInfo;
   }
 
-<<<<<<< HEAD
-  /** @name PalletRandomnessRequestInfo (763) */
-=======
-  /** @name PalletRandomnessRequestInfo (755) */
->>>>>>> 2477e3e8
+  /** @name PalletRandomnessRequestInfo (762) */
   interface PalletRandomnessRequestInfo extends Enum {
     readonly isBabeEpoch: boolean;
     readonly asBabeEpoch: ITuple<[u64, u64]>;
@@ -8716,11 +8698,7 @@
     readonly type: "BabeEpoch" | "Local";
   }
 
-<<<<<<< HEAD
-  /** @name PalletRandomnessRequestType (764) */
-=======
-  /** @name PalletRandomnessRequestType (756) */
->>>>>>> 2477e3e8
+  /** @name PalletRandomnessRequestType (763) */
   interface PalletRandomnessRequestType extends Enum {
     readonly isBabeEpoch: boolean;
     readonly asBabeEpoch: u64;
@@ -8729,21 +8707,13 @@
     readonly type: "BabeEpoch" | "Local";
   }
 
-<<<<<<< HEAD
-  /** @name PalletRandomnessRandomnessResult (765) */
-=======
-  /** @name PalletRandomnessRandomnessResult (757) */
->>>>>>> 2477e3e8
+  /** @name PalletRandomnessRandomnessResult (764) */
   interface PalletRandomnessRandomnessResult extends Struct {
     readonly randomness: Option<H256>;
     readonly requestCount: u64;
   }
 
-<<<<<<< HEAD
-  /** @name PalletRandomnessError (766) */
-=======
-  /** @name PalletRandomnessError (758) */
->>>>>>> 2477e3e8
+  /** @name PalletRandomnessError (765) */
   interface PalletRandomnessError extends Enum {
     readonly isRequestCounterOverflowed: boolean;
     readonly isRequestFeeOverflowed: boolean;
@@ -8772,37 +8742,22 @@
       | "RandomnessResultNotFilled";
   }
 
-<<<<<<< HEAD
-  /** @name BpRuntimeHeaderId (767) */
+  /** @name BpRuntimeHeaderId (766) */
   interface BpRuntimeHeaderId extends ITuple<[u32, H256]> {}
 
-  /** @name BpHeaderChainStoredHeaderData (768) */
-=======
-  /** @name BpRuntimeHeaderId (759) */
-  interface BpRuntimeHeaderId extends ITuple<[u32, H256]> {}
-
-  /** @name BpHeaderChainStoredHeaderData (760) */
->>>>>>> 2477e3e8
+  /** @name BpHeaderChainStoredHeaderData (767) */
   interface BpHeaderChainStoredHeaderData extends Struct {
     readonly number: u32;
     readonly stateRoot: H256;
   }
 
-<<<<<<< HEAD
-  /** @name PalletBridgeGrandpaStorageTypesStoredAuthoritySet (769) */
-=======
-  /** @name PalletBridgeGrandpaStorageTypesStoredAuthoritySet (761) */
->>>>>>> 2477e3e8
+  /** @name PalletBridgeGrandpaStorageTypesStoredAuthoritySet (768) */
   interface PalletBridgeGrandpaStorageTypesStoredAuthoritySet extends Struct {
     readonly authorities: Vec<ITuple<[SpConsensusGrandpaAppPublic, u64]>>;
     readonly setId: u64;
   }
 
-<<<<<<< HEAD
-  /** @name PalletBridgeGrandpaError (771) */
-=======
-  /** @name PalletBridgeGrandpaError (763) */
->>>>>>> 2477e3e8
+  /** @name PalletBridgeGrandpaError (770) */
   interface PalletBridgeGrandpaError extends Enum {
     readonly isInvalidJustification: boolean;
     readonly isInvalidAuthoritySet: boolean;
@@ -8832,41 +8787,25 @@
       | "HeaderOverflowLimits";
   }
 
-<<<<<<< HEAD
-  /** @name BpRuntimeOwnedBridgeModuleError (772) */
-=======
-  /** @name BpRuntimeOwnedBridgeModuleError (764) */
->>>>>>> 2477e3e8
+  /** @name BpRuntimeOwnedBridgeModuleError (771) */
   interface BpRuntimeOwnedBridgeModuleError extends Enum {
     readonly isHalted: boolean;
     readonly type: "Halted";
   }
 
-<<<<<<< HEAD
-  /** @name BpParachainsParaInfo (773) */
-=======
-  /** @name BpParachainsParaInfo (765) */
->>>>>>> 2477e3e8
+  /** @name BpParachainsParaInfo (772) */
   interface BpParachainsParaInfo extends Struct {
     readonly bestHeadHash: BpParachainsBestParaHeadHash;
     readonly nextImportedHashPosition: u32;
   }
 
-<<<<<<< HEAD
-  /** @name BpParachainsBestParaHeadHash (774) */
-=======
-  /** @name BpParachainsBestParaHeadHash (766) */
->>>>>>> 2477e3e8
+  /** @name BpParachainsBestParaHeadHash (773) */
   interface BpParachainsBestParaHeadHash extends Struct {
     readonly atRelayBlockNumber: u32;
     readonly headHash: H256;
   }
 
-<<<<<<< HEAD
-  /** @name PalletBridgeParachainsError (777) */
-=======
-  /** @name PalletBridgeParachainsError (769) */
->>>>>>> 2477e3e8
+  /** @name PalletBridgeParachainsError (776) */
   interface PalletBridgeParachainsError extends Enum {
     readonly isUnknownRelayChainBlock: boolean;
     readonly isInvalidRelayChainBlockNumber: boolean;
@@ -8881,11 +8820,7 @@
       | "BridgeModule";
   }
 
-<<<<<<< HEAD
-  /** @name BpHeaderChainHeaderChainError (778) */
-=======
-  /** @name BpHeaderChainHeaderChainError (770) */
->>>>>>> 2477e3e8
+  /** @name BpHeaderChainHeaderChainError (777) */
   interface BpHeaderChainHeaderChainError extends Enum {
     readonly isUnknownHeader: boolean;
     readonly isStorageProof: boolean;
@@ -8893,11 +8828,7 @@
     readonly type: "UnknownHeader" | "StorageProof";
   }
 
-<<<<<<< HEAD
-  /** @name BpRuntimeStorageProofStorageProofError (779) */
-=======
-  /** @name BpRuntimeStorageProofStorageProofError (771) */
->>>>>>> 2477e3e8
+  /** @name BpRuntimeStorageProofStorageProofError (778) */
   interface BpRuntimeStorageProofStorageProofError extends Enum {
     readonly isUnableToGenerateTrieProof: boolean;
     readonly isInvalidProof: boolean;
@@ -8922,43 +8853,27 @@
       | "DuplicateNodes";
   }
 
-<<<<<<< HEAD
-  /** @name BpMessagesInboundLaneData (780) */
-=======
-  /** @name BpMessagesInboundLaneData (772) */
->>>>>>> 2477e3e8
+  /** @name BpMessagesInboundLaneData (779) */
   interface BpMessagesInboundLaneData extends Struct {
     readonly relayers: Vec<BpMessagesUnrewardedRelayer>;
     readonly lastConfirmedNonce: u64;
     readonly state: BpMessagesLaneLaneState;
   }
 
-<<<<<<< HEAD
-  /** @name BpMessagesUnrewardedRelayer (782) */
-=======
-  /** @name BpMessagesUnrewardedRelayer (774) */
->>>>>>> 2477e3e8
+  /** @name BpMessagesUnrewardedRelayer (781) */
   interface BpMessagesUnrewardedRelayer extends Struct {
     readonly relayer: AccountId20;
     readonly messages: BpMessagesDeliveredMessages;
   }
 
-<<<<<<< HEAD
-  /** @name BpMessagesLaneLaneState (783) */
-=======
-  /** @name BpMessagesLaneLaneState (775) */
->>>>>>> 2477e3e8
+  /** @name BpMessagesLaneLaneState (782) */
   interface BpMessagesLaneLaneState extends Enum {
     readonly isOpened: boolean;
     readonly isClosed: boolean;
     readonly type: "Opened" | "Closed";
   }
 
-<<<<<<< HEAD
-  /** @name BpMessagesOutboundLaneData (784) */
-=======
-  /** @name BpMessagesOutboundLaneData (776) */
->>>>>>> 2477e3e8
+  /** @name BpMessagesOutboundLaneData (783) */
   interface BpMessagesOutboundLaneData extends Struct {
     readonly oldestUnprunedNonce: u64;
     readonly latestReceivedNonce: u64;
@@ -8966,21 +8881,13 @@
     readonly state: BpMessagesLaneLaneState;
   }
 
-<<<<<<< HEAD
-  /** @name BpMessagesMessageKey (785) */
-=======
-  /** @name BpMessagesMessageKey (777) */
->>>>>>> 2477e3e8
+  /** @name BpMessagesMessageKey (784) */
   interface BpMessagesMessageKey extends Struct {
     readonly laneId: H256;
     readonly nonce: u64;
   }
 
-<<<<<<< HEAD
-  /** @name PalletBridgeMessagesError (787) */
-=======
-  /** @name PalletBridgeMessagesError (779) */
->>>>>>> 2477e3e8
+  /** @name PalletBridgeMessagesError (786) */
   interface PalletBridgeMessagesError extends Enum {
     readonly isNotOperatingNormally: boolean;
     readonly isLanesManager: boolean;
@@ -9009,11 +8916,7 @@
       | "BridgeModule";
   }
 
-<<<<<<< HEAD
-  /** @name PalletBridgeMessagesLanesManagerLanesManagerError (788) */
-=======
-  /** @name PalletBridgeMessagesLanesManagerLanesManagerError (780) */
->>>>>>> 2477e3e8
+  /** @name PalletBridgeMessagesLanesManagerLanesManagerError (787) */
   interface PalletBridgeMessagesLanesManagerLanesManagerError extends Enum {
     readonly isInboundLaneAlreadyExists: boolean;
     readonly isOutboundLaneAlreadyExists: boolean;
@@ -9032,11 +8935,7 @@
       | "LaneDispatcherInactive";
   }
 
-<<<<<<< HEAD
-  /** @name BpMessagesVerificationError (789) */
-=======
-  /** @name BpMessagesVerificationError (781) */
->>>>>>> 2477e3e8
+  /** @name BpMessagesVerificationError (788) */
   interface BpMessagesVerificationError extends Enum {
     readonly isEmptyMessageProof: boolean;
     readonly isHeaderChain: boolean;
@@ -9066,11 +8965,7 @@
       | "Other";
   }
 
-<<<<<<< HEAD
-  /** @name PalletBridgeMessagesOutboundLaneReceptionConfirmationError (790) */
-=======
-  /** @name PalletBridgeMessagesOutboundLaneReceptionConfirmationError (782) */
->>>>>>> 2477e3e8
+  /** @name PalletBridgeMessagesOutboundLaneReceptionConfirmationError (789) */
   interface PalletBridgeMessagesOutboundLaneReceptionConfirmationError extends Enum {
     readonly isFailedToConfirmFutureMessages: boolean;
     readonly isEmptyUnrewardedRelayerEntry: boolean;
@@ -9083,11 +8978,7 @@
       | "TryingToConfirmMoreMessagesThanExpected";
   }
 
-<<<<<<< HEAD
-  /** @name BpXcmBridgeHubBridge (791) */
-=======
-  /** @name BpXcmBridgeHubBridge (783) */
->>>>>>> 2477e3e8
+  /** @name BpXcmBridgeHubBridge (790) */
   interface BpXcmBridgeHubBridge extends Struct {
     readonly bridgeOriginRelativeLocation: XcmVersionedLocation;
     readonly bridgeOriginUniversalLocation: XcmVersionedInteriorLocation;
@@ -9098,11 +8989,7 @@
     readonly laneId: H256;
   }
 
-<<<<<<< HEAD
-  /** @name BpXcmBridgeHubBridgeState (792) */
-=======
-  /** @name BpXcmBridgeHubBridgeState (784) */
->>>>>>> 2477e3e8
+  /** @name BpXcmBridgeHubBridgeState (791) */
   interface BpXcmBridgeHubBridgeState extends Enum {
     readonly isOpened: boolean;
     readonly isSuspended: boolean;
@@ -9110,11 +8997,7 @@
     readonly type: "Opened" | "Suspended" | "Closed";
   }
 
-<<<<<<< HEAD
-  /** @name PalletXcmBridgeHubError (793) */
-=======
-  /** @name PalletXcmBridgeHubError (785) */
->>>>>>> 2477e3e8
+  /** @name PalletXcmBridgeHubError (792) */
   interface PalletXcmBridgeHubError extends Enum {
     readonly isBridgeLocations: boolean;
     readonly asBridgeLocations: BpXcmBridgeHubBridgeLocationsError;
@@ -9139,11 +9022,7 @@
       | "UnsupportedXcmVersion";
   }
 
-<<<<<<< HEAD
-  /** @name BpXcmBridgeHubBridgeLocationsError (794) */
-=======
-  /** @name BpXcmBridgeHubBridgeLocationsError (786) */
->>>>>>> 2477e3e8
+  /** @name BpXcmBridgeHubBridgeLocationsError (793) */
   interface BpXcmBridgeHubBridgeLocationsError extends Enum {
     readonly isNonUniversalLocation: boolean;
     readonly isInvalidBridgeOrigin: boolean;
@@ -9164,78 +9043,42 @@
       | "UnsupportedLaneIdType";
   }
 
-<<<<<<< HEAD
-  /** @name FrameSystemExtensionsCheckNonZeroSender (797) */
+  /** @name FrameSystemExtensionsCheckNonZeroSender (796) */
   type FrameSystemExtensionsCheckNonZeroSender = Null;
 
-  /** @name FrameSystemExtensionsCheckSpecVersion (798) */
+  /** @name FrameSystemExtensionsCheckSpecVersion (797) */
   type FrameSystemExtensionsCheckSpecVersion = Null;
 
-  /** @name FrameSystemExtensionsCheckTxVersion (799) */
+  /** @name FrameSystemExtensionsCheckTxVersion (798) */
   type FrameSystemExtensionsCheckTxVersion = Null;
 
-  /** @name FrameSystemExtensionsCheckGenesis (800) */
+  /** @name FrameSystemExtensionsCheckGenesis (799) */
   type FrameSystemExtensionsCheckGenesis = Null;
 
-  /** @name FrameSystemExtensionsCheckNonce (803) */
+  /** @name FrameSystemExtensionsCheckNonce (802) */
   interface FrameSystemExtensionsCheckNonce extends Compact<u32> {}
 
-  /** @name FrameSystemExtensionsCheckWeight (804) */
+  /** @name FrameSystemExtensionsCheckWeight (803) */
   type FrameSystemExtensionsCheckWeight = Null;
 
-  /** @name PalletTransactionPaymentChargeTransactionPayment (805) */
+  /** @name PalletTransactionPaymentChargeTransactionPayment (804) */
   interface PalletTransactionPaymentChargeTransactionPayment extends Compact<u128> {}
 
-  /** @name MoonbeamRuntimeBridgeRejectObsoleteHeadersAndMessages (806) */
+  /** @name MoonbeamRuntimeBridgeRejectObsoleteHeadersAndMessages (805) */
   type MoonbeamRuntimeBridgeRejectObsoleteHeadersAndMessages = Null;
 
-  /** @name FrameMetadataHashExtensionCheckMetadataHash (807) */
-=======
-  /** @name FrameSystemExtensionsCheckNonZeroSender (789) */
-  type FrameSystemExtensionsCheckNonZeroSender = Null;
-
-  /** @name FrameSystemExtensionsCheckSpecVersion (790) */
-  type FrameSystemExtensionsCheckSpecVersion = Null;
-
-  /** @name FrameSystemExtensionsCheckTxVersion (791) */
-  type FrameSystemExtensionsCheckTxVersion = Null;
-
-  /** @name FrameSystemExtensionsCheckGenesis (792) */
-  type FrameSystemExtensionsCheckGenesis = Null;
-
-  /** @name FrameSystemExtensionsCheckNonce (795) */
-  interface FrameSystemExtensionsCheckNonce extends Compact<u32> {}
-
-  /** @name FrameSystemExtensionsCheckWeight (796) */
-  type FrameSystemExtensionsCheckWeight = Null;
-
-  /** @name PalletTransactionPaymentChargeTransactionPayment (797) */
-  interface PalletTransactionPaymentChargeTransactionPayment extends Compact<u128> {}
-
-  /** @name MoonbeamRuntimeBridgeRejectObsoleteHeadersAndMessages (798) */
-  type MoonbeamRuntimeBridgeRejectObsoleteHeadersAndMessages = Null;
-
-  /** @name FrameMetadataHashExtensionCheckMetadataHash (799) */
->>>>>>> 2477e3e8
+  /** @name FrameMetadataHashExtensionCheckMetadataHash (806) */
   interface FrameMetadataHashExtensionCheckMetadataHash extends Struct {
     readonly mode: FrameMetadataHashExtensionMode;
   }
 
-<<<<<<< HEAD
-  /** @name FrameMetadataHashExtensionMode (808) */
-=======
-  /** @name FrameMetadataHashExtensionMode (800) */
->>>>>>> 2477e3e8
+  /** @name FrameMetadataHashExtensionMode (807) */
   interface FrameMetadataHashExtensionMode extends Enum {
     readonly isDisabled: boolean;
     readonly isEnabled: boolean;
     readonly type: "Disabled" | "Enabled";
   }
 
-<<<<<<< HEAD
-  /** @name CumulusPrimitivesStorageWeightReclaimStorageWeightReclaim (809) */
-=======
-  /** @name CumulusPrimitivesStorageWeightReclaimStorageWeightReclaim (801) */
->>>>>>> 2477e3e8
+  /** @name CumulusPrimitivesStorageWeightReclaimStorageWeightReclaim (808) */
   type CumulusPrimitivesStorageWeightReclaimStorageWeightReclaim = Null;
 } // declare module