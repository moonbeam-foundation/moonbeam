--- conflicted
+++ resolved
@@ -395,11 +395,8 @@
       ContractNotCorrupted: AugmentedError<ApiType>;
       /** Contract not exist */
       ContractNotExist: AugmentedError<ApiType>;
-<<<<<<< HEAD
       /** The key lengths exceeds the maximum allowed */
       KeyTooLong: AugmentedError<ApiType>;
-=======
->>>>>>> 23fbc7b9
       /** The limit cannot be zero */
       LimitCannotBeZero: AugmentedError<ApiType>;
       /** Generic error */
@@ -735,12 +732,6 @@
       /** Generic error */
       [key: string]: AugmentedError<ApiType>;
     };
-    sudo: {
-      /** Sender must be the Sudo account. */
-      RequireSudo: AugmentedError<ApiType>;
-      /** Generic error */
-      [key: string]: AugmentedError<ApiType>;
-    };
     system: {
       /** The origin filter prevent the call to be dispatched. */
       CallFiltered: AugmentedError<ApiType>;
