// Auto-generated via `yarn polkadot-types-from-chain`, do not edit
/* eslint-disable */

// import type lookup before we augment - in some environments
// this is required to allow for ambient/previous definitions
import "@polkadot/api-base/types/storage";

import type { ApiTypes, AugmentedQuery, QueryableStorageEntry } from "@polkadot/api-base/types";
import type { Data } from "@polkadot/types";
import type {
  BTreeMap,
  BTreeSet,
  Bytes,
  Null,
  Option,
  Struct,
  U256,
  U8aFixed,
  Vec,
  bool,
  u128,
  u16,
  u32,
  u64,
} from "@polkadot/types-codec";
import type { AnyNumber, ITuple } from "@polkadot/types-codec/types";
import type {
  AccountId20,
  Call,
  H160,
  H256,
  Perbill,
  Percent,
} from "@polkadot/types/interfaces/runtime";
import type {
  CumulusPalletParachainSystemRelayStateSnapshotMessagingStateSnapshot,
  CumulusPalletParachainSystemUnincludedSegmentAncestor,
  CumulusPalletParachainSystemUnincludedSegmentSegmentTracker,
  CumulusPalletXcmpQueueOutboundChannelDetails,
  CumulusPalletXcmpQueueQueueConfigData,
  CumulusPrimitivesCoreAggregateMessageOrigin,
  EthereumBlock,
  EthereumReceiptReceiptV3,
  EthereumTransactionTransactionV2,
  FpRpcTransactionStatus,
  FrameSupportDispatchPerDispatchClassWeight,
  FrameSupportTokensMiscIdAmount,
  FrameSystemAccountInfo,
  FrameSystemCodeUpgradeAuthorization,
  FrameSystemEventRecord,
  FrameSystemLastRuntimeUpgradeInfo,
  FrameSystemPhase,
  MoonbaseRuntimeRuntimeHoldReason,
  MoonbaseRuntimeRuntimeParamsRuntimeParametersKey,
  MoonbaseRuntimeRuntimeParamsRuntimeParametersValue,
  MoonbaseRuntimeXcmConfigAssetType,
  NimbusPrimitivesNimbusCryptoPublic,
  PalletAssetsApproval,
  PalletAssetsAssetAccount,
  PalletAssetsAssetDetails,
  PalletAssetsAssetMetadata,
  PalletAuthorMappingRegistrationInfo,
  PalletBalancesAccountData,
  PalletBalancesBalanceLock,
  PalletBalancesReserveData,
  PalletCollectiveVotes,
  PalletConvictionVotingVoteVoting,
  PalletCrowdloanRewardsRewardInfo,
  PalletEmergencyParaXcmXcmMode,
  PalletEvmCodeMetadata,
  PalletIdentityAuthorityProperties,
  PalletIdentityRegistrarInfo,
  PalletIdentityRegistration,
  PalletMessageQueueBookState,
  PalletMessageQueuePage,
  PalletMoonbeamForeignAssetsAssetStatus,
<<<<<<< HEAD
  PalletMoonbeamLazyMigrationsStateMigrationStatus,
=======
>>>>>>> 23fbc7b9
  PalletMoonbeamOrbitersCollatorPoolInfo,
  PalletMultisigMultisig,
  PalletParachainStakingAutoCompoundAutoCompoundConfig,
  PalletParachainStakingBond,
  PalletParachainStakingCandidateMetadata,
  PalletParachainStakingCollatorSnapshot,
  PalletParachainStakingDelayedPayout,
  PalletParachainStakingDelegationRequestsScheduledRequest,
  PalletParachainStakingDelegations,
  PalletParachainStakingDelegator,
  PalletParachainStakingInflationDistributionAccount,
  PalletParachainStakingInflationDistributionConfig,
  PalletParachainStakingInflationInflationInfo,
  PalletParachainStakingRoundInfo,
  PalletParachainStakingSetBoundedOrderedSet,
  PalletPreimageOldRequestStatus,
  PalletPreimageRequestStatus,
  PalletProxyAnnouncement,
  PalletProxyProxyDefinition,
  PalletRandomnessRandomnessResult,
  PalletRandomnessRequestState,
  PalletRandomnessRequestType,
  PalletReferendaReferendumInfo,
  PalletSchedulerRetryConfig,
  PalletSchedulerScheduled,
  PalletTransactionPaymentReleases,
  PalletTreasuryProposal,
  PalletTreasurySpendStatus,
  PalletXcmQueryStatus,
  PalletXcmRemoteLockedFungibleRecord,
  PalletXcmTransactorRelayIndicesRelayChainIndices,
  PalletXcmTransactorRemoteTransactInfoWithMaxWeight,
  PalletXcmVersionMigrationStage,
  PolkadotCorePrimitivesOutboundHrmpMessage,
  PolkadotPrimitivesV7AbridgedHostConfiguration,
  PolkadotPrimitivesV7PersistedValidationData,
  PolkadotPrimitivesV7UpgradeGoAhead,
  PolkadotPrimitivesV7UpgradeRestriction,
  SpRuntimeDigest,
  SpTrieStorageProof,
  SpWeightsWeightV2Weight,
  StagingXcmV4Instruction,
  StagingXcmV4Location,
  StagingXcmV4Xcm,
  XcmVersionedAssetId,
  XcmVersionedLocation,
} from "@polkadot/types/lookup";
import type { Observable } from "@polkadot/types/types";

export type __AugmentedQuery<ApiType extends ApiTypes> = AugmentedQuery<ApiType, () => unknown>;
export type __QueryableStorageEntry<ApiType extends ApiTypes> = QueryableStorageEntry<ApiType>;

declare module "@polkadot/api-base/types/storage" {
  interface AugmentedQueries<ApiType extends ApiTypes> {
    assetManager: {
      /**
       * Mapping from an asset id to asset type. This is mostly used when receiving transaction
       * specifying an asset directly, like transferring an asset from this chain to another.
       */
      assetIdType: AugmentedQuery<
        ApiType,
        (
          arg: u128 | AnyNumber | Uint8Array
        ) => Observable<Option<MoonbaseRuntimeXcmConfigAssetType>>,
        [u128]
      > &
        QueryableStorageEntry<ApiType, [u128]>;
      /**
       * Reverse mapping of AssetIdType. Mapping from an asset type to an asset id. This is mostly
       * used when receiving a multilocation XCM message to retrieve the corresponding asset in
       * which tokens should me minted.
       */
      assetTypeId: AugmentedQuery<
        ApiType,
        (
          arg: MoonbaseRuntimeXcmConfigAssetType | { Xcm: any } | string | Uint8Array
        ) => Observable<Option<u128>>,
        [MoonbaseRuntimeXcmConfigAssetType]
      > &
<<<<<<< HEAD
        QueryableStorageEntry<ApiType, [MoonbaseRuntimeXcmConfigAssetType]>;
=======
        QueryableStorageEntry<ApiType, [MoonriverRuntimeXcmConfigAssetType]>;
>>>>>>> 23fbc7b9
      /** Generic query */
      [key: string]: QueryableStorageEntry<ApiType>;
    };
    assets: {
      /** The holdings of a specific account for a specific asset. */
      account: AugmentedQuery<
        ApiType,
        (
          arg1: u128 | AnyNumber | Uint8Array,
          arg2: AccountId20 | string | Uint8Array
        ) => Observable<Option<PalletAssetsAssetAccount>>,
        [u128, AccountId20]
      > &
        QueryableStorageEntry<ApiType, [u128, AccountId20]>;
      /**
       * Approved balance transfers. First balance is the amount approved for transfer. Second is
       * the amount of `T::Currency` reserved for storing this. First key is the asset ID, second
       * key is the owner and third key is the delegate.
       */
      approvals: AugmentedQuery<
        ApiType,
        (
          arg1: u128 | AnyNumber | Uint8Array,
          arg2: AccountId20 | string | Uint8Array,
          arg3: AccountId20 | string | Uint8Array
        ) => Observable<Option<PalletAssetsApproval>>,
        [u128, AccountId20, AccountId20]
      > &
        QueryableStorageEntry<ApiType, [u128, AccountId20, AccountId20]>;
      /** Details of an asset. */
      asset: AugmentedQuery<
        ApiType,
        (arg: u128 | AnyNumber | Uint8Array) => Observable<Option<PalletAssetsAssetDetails>>,
        [u128]
      > &
        QueryableStorageEntry<ApiType, [u128]>;
      /** Metadata of an asset. */
      metadata: AugmentedQuery<
        ApiType,
        (arg: u128 | AnyNumber | Uint8Array) => Observable<PalletAssetsAssetMetadata>,
        [u128]
      > &
        QueryableStorageEntry<ApiType, [u128]>;
      /**
       * The asset ID enforced for the next asset creation, if any present. Otherwise, this storage
       * item has no effect.
       *
       * This can be useful for setting up constraints for IDs of the new assets. For example, by
       * providing an initial [`NextAssetId`] and using the [`crate::AutoIncAssetId`] callback, an
       * auto-increment model can be applied to all new asset IDs.
       *
       * The initial next asset ID can be set using the [`GenesisConfig`] or the
       * [SetNextAssetId](`migration::next_asset_id::SetNextAssetId`) migration.
       */
      nextAssetId: AugmentedQuery<ApiType, () => Observable<Option<u128>>, []> &
        QueryableStorageEntry<ApiType, []>;
      /** Generic query */
      [key: string]: QueryableStorageEntry<ApiType>;
    };
    asyncBacking: {
      /**
       * First tuple element is the highest slot that has been seen in the history of this chain.
       * Second tuple element is the number of authored blocks so far. This is a strictly-increasing
       * value if T::AllowMultipleBlocksPerSlot = false.
       */
      slotInfo: AugmentedQuery<ApiType, () => Observable<Option<ITuple<[u64, u32]>>>, []> &
        QueryableStorageEntry<ApiType, []>;
      /** Generic query */
      [key: string]: QueryableStorageEntry<ApiType>;
    };
    authorFilter: {
      /** The number of active authors that will be eligible at each height. */
      eligibleCount: AugmentedQuery<ApiType, () => Observable<u32>, []> &
        QueryableStorageEntry<ApiType, []>;
      eligibleRatio: AugmentedQuery<ApiType, () => Observable<Percent>, []> &
        QueryableStorageEntry<ApiType, []>;
      /** Generic query */
      [key: string]: QueryableStorageEntry<ApiType>;
    };
    authorInherent: {
      /** Author of current block. */
      author: AugmentedQuery<ApiType, () => Observable<Option<AccountId20>>, []> &
        QueryableStorageEntry<ApiType, []>;
      /** Check if the inherent was included */
      inherentIncluded: AugmentedQuery<ApiType, () => Observable<bool>, []> &
        QueryableStorageEntry<ApiType, []>;
      /** Generic query */
      [key: string]: QueryableStorageEntry<ApiType>;
    };
    authorMapping: {
      /** We maintain a mapping from the NimbusIds used in the consensus layer to the AccountIds runtime. */
      mappingWithDeposit: AugmentedQuery<
        ApiType,
        (
          arg: NimbusPrimitivesNimbusCryptoPublic | string | Uint8Array
        ) => Observable<Option<PalletAuthorMappingRegistrationInfo>>,
        [NimbusPrimitivesNimbusCryptoPublic]
      > &
        QueryableStorageEntry<ApiType, [NimbusPrimitivesNimbusCryptoPublic]>;
      /** We maintain a reverse mapping from AccountIds to NimbusIDS */
      nimbusLookup: AugmentedQuery<
        ApiType,
        (
          arg: AccountId20 | string | Uint8Array
        ) => Observable<Option<NimbusPrimitivesNimbusCryptoPublic>>,
        [AccountId20]
      > &
        QueryableStorageEntry<ApiType, [AccountId20]>;
      /** Generic query */
      [key: string]: QueryableStorageEntry<ApiType>;
    };
    balances: {
      /**
       * The Balances pallet example of storing the balance of an account.
       *
       * # Example
       *
       * ```nocompile
       * impl pallet_balances::Config for Runtime {
       * type AccountStore = StorageMapShim<Self::Account<Runtime>, frame_system::Provider<Runtime>, AccountId, Self::AccountData<Balance>>
       * }
       * ```
       *
       * You can also store the balance of an account in the `System` pallet.
       *
       * # Example
       *
       * ```nocompile
       * impl pallet_balances::Config for Runtime {
       * type AccountStore = System
       * }
       * ```
       *
       * But this comes with tradeoffs, storing account balances in the system pallet stores
       * `frame_system` data alongside the account data contrary to storing account balances in the
       * `Balances` pallet, which uses a `StorageMap` to store balances data only. NOTE: This is
       * only used in the case that this pallet is used to store balances.
       */
      account: AugmentedQuery<
        ApiType,
        (arg: AccountId20 | string | Uint8Array) => Observable<PalletBalancesAccountData>,
        [AccountId20]
      > &
        QueryableStorageEntry<ApiType, [AccountId20]>;
      /** Freeze locks on account balances. */
      freezes: AugmentedQuery<
        ApiType,
        (arg: AccountId20 | string | Uint8Array) => Observable<Vec<FrameSupportTokensMiscIdAmount>>,
        [AccountId20]
      > &
        QueryableStorageEntry<ApiType, [AccountId20]>;
      /** Holds on account balances. */
      holds: AugmentedQuery<
        ApiType,
        (arg: AccountId20 | string | Uint8Array) => Observable<
          Vec<
            {
              readonly id: MoonbaseRuntimeRuntimeHoldReason;
              readonly amount: u128;
            } & Struct
          >
        >,
        [AccountId20]
      > &
        QueryableStorageEntry<ApiType, [AccountId20]>;
      /** The total units of outstanding deactivated balance in the system. */
      inactiveIssuance: AugmentedQuery<ApiType, () => Observable<u128>, []> &
        QueryableStorageEntry<ApiType, []>;
      /**
       * Any liquidity locks on some account balances. NOTE: Should only be accessed when setting,
       * changing and freeing a lock.
       *
       * Use of locks is deprecated in favour of freezes. See
       * `https://github.com/paritytech/substrate/pull/12951/`
       */
      locks: AugmentedQuery<
        ApiType,
        (arg: AccountId20 | string | Uint8Array) => Observable<Vec<PalletBalancesBalanceLock>>,
        [AccountId20]
      > &
        QueryableStorageEntry<ApiType, [AccountId20]>;
      /**
       * Named reserves on some account balances.
       *
       * Use of reserves is deprecated in favour of holds. See
       * `https://github.com/paritytech/substrate/pull/12951/`
       */
      reserves: AugmentedQuery<
        ApiType,
        (arg: AccountId20 | string | Uint8Array) => Observable<Vec<PalletBalancesReserveData>>,
        [AccountId20]
      > &
        QueryableStorageEntry<ApiType, [AccountId20]>;
      /** The total units issued in the system. */
      totalIssuance: AugmentedQuery<ApiType, () => Observable<u128>, []> &
        QueryableStorageEntry<ApiType, []>;
      /** Generic query */
      [key: string]: QueryableStorageEntry<ApiType>;
    };
    convictionVoting: {
      /**
       * The voting classes which have a non-zero lock requirement and the lock amounts which they
       * require. The actual amount locked on behalf of this pallet should always be the maximum of
       * this list.
       */
      classLocksFor: AugmentedQuery<
        ApiType,
        (arg: AccountId20 | string | Uint8Array) => Observable<Vec<ITuple<[u16, u128]>>>,
        [AccountId20]
      > &
        QueryableStorageEntry<ApiType, [AccountId20]>;
      /**
       * All voting for a particular voter in a particular voting class. We store the balance for
       * the number of votes that we have recorded.
       */
      votingFor: AugmentedQuery<
        ApiType,
        (
          arg1: AccountId20 | string | Uint8Array,
          arg2: u16 | AnyNumber | Uint8Array
        ) => Observable<PalletConvictionVotingVoteVoting>,
        [AccountId20, u16]
      > &
        QueryableStorageEntry<ApiType, [AccountId20, u16]>;
      /** Generic query */
      [key: string]: QueryableStorageEntry<ApiType>;
    };
    crowdloanRewards: {
      accountsPayable: AugmentedQuery<
        ApiType,
        (
          arg: AccountId20 | string | Uint8Array
        ) => Observable<Option<PalletCrowdloanRewardsRewardInfo>>,
        [AccountId20]
      > &
        QueryableStorageEntry<ApiType, [AccountId20]>;
      claimedRelayChainIds: AugmentedQuery<
        ApiType,
        (arg: U8aFixed | string | Uint8Array) => Observable<Option<Null>>,
        [U8aFixed]
      > &
        QueryableStorageEntry<ApiType, [U8aFixed]>;
      /** Vesting block height at the initialization of the pallet */
      endRelayBlock: AugmentedQuery<ApiType, () => Observable<u32>, []> &
        QueryableStorageEntry<ApiType, []>;
      initialized: AugmentedQuery<ApiType, () => Observable<bool>, []> &
        QueryableStorageEntry<ApiType, []>;
      /**
       * Total initialized amount so far. We store this to make pallet funds == contributors reward
       * check easier and more efficient
       */
      initializedRewardAmount: AugmentedQuery<ApiType, () => Observable<u128>, []> &
        QueryableStorageEntry<ApiType, []>;
      /** Vesting block height at the initialization of the pallet */
      initRelayBlock: AugmentedQuery<ApiType, () => Observable<u32>, []> &
        QueryableStorageEntry<ApiType, []>;
      /** Total number of contributors to aid hinting benchmarking */
      totalContributors: AugmentedQuery<ApiType, () => Observable<u32>, []> &
        QueryableStorageEntry<ApiType, []>;
      unassociatedContributions: AugmentedQuery<
        ApiType,
        (
          arg: U8aFixed | string | Uint8Array
        ) => Observable<Option<PalletCrowdloanRewardsRewardInfo>>,
        [U8aFixed]
      > &
        QueryableStorageEntry<ApiType, [U8aFixed]>;
      /** Generic query */
      [key: string]: QueryableStorageEntry<ApiType>;
    };
    emergencyParaXcm: {
      /** Whether incoming XCM is enabled or paused */
      mode: AugmentedQuery<ApiType, () => Observable<PalletEmergencyParaXcmXcmMode>, []> &
        QueryableStorageEntry<ApiType, []>;
      /** Generic query */
      [key: string]: QueryableStorageEntry<ApiType>;
    };
    emergencyParaXcm: {
      /** Whether incoming XCM is enabled or paused */
      mode: AugmentedQuery<ApiType, () => Observable<PalletEmergencyParaXcmXcmMode>, []> &
        QueryableStorageEntry<ApiType, []>;
      /** Generic query */
      [key: string]: QueryableStorageEntry<ApiType>;
    };
    ethereum: {
      blockHash: AugmentedQuery<
        ApiType,
        (arg: U256 | AnyNumber | Uint8Array) => Observable<H256>,
        [U256]
      > &
        QueryableStorageEntry<ApiType, [U256]>;
      /** The current Ethereum block. */
      currentBlock: AugmentedQuery<ApiType, () => Observable<Option<EthereumBlock>>, []> &
        QueryableStorageEntry<ApiType, []>;
      /** The current Ethereum receipts. */
      currentReceipts: AugmentedQuery<
        ApiType,
        () => Observable<Option<Vec<EthereumReceiptReceiptV3>>>,
        []
      > &
        QueryableStorageEntry<ApiType, []>;
      /** The current transaction statuses. */
      currentTransactionStatuses: AugmentedQuery<
        ApiType,
        () => Observable<Option<Vec<FpRpcTransactionStatus>>>,
        []
      > &
        QueryableStorageEntry<ApiType, []>;
      /** Current building block's transactions and receipts. */
      pending: AugmentedQuery<
        ApiType,
        () => Observable<
          Vec<
            ITuple<
              [EthereumTransactionTransactionV2, FpRpcTransactionStatus, EthereumReceiptReceiptV3]
            >
          >
        >,
        []
      > &
        QueryableStorageEntry<ApiType, []>;
      /** Generic query */
      [key: string]: QueryableStorageEntry<ApiType>;
    };
    ethereumChainId: {
      /** The EVM chain ID. */
      chainId: AugmentedQuery<ApiType, () => Observable<u64>, []> &
        QueryableStorageEntry<ApiType, []>;
      /** Generic query */
      [key: string]: QueryableStorageEntry<ApiType>;
    };
    ethereumXcm: {
      /** Whether or not Ethereum-XCM is suspended from executing */
      ethereumXcmSuspended: AugmentedQuery<ApiType, () => Observable<bool>, []> &
        QueryableStorageEntry<ApiType, []>;
      /** Global nonce used for building Ethereum transaction payload. */
      nonce: AugmentedQuery<ApiType, () => Observable<U256>, []> &
        QueryableStorageEntry<ApiType, []>;
      /** Generic query */
      [key: string]: QueryableStorageEntry<ApiType>;
    };
    evm: {
      accountCodes: AugmentedQuery<
        ApiType,
        (arg: H160 | string | Uint8Array) => Observable<Bytes>,
        [H160]
      > &
        QueryableStorageEntry<ApiType, [H160]>;
      accountCodesMetadata: AugmentedQuery<
        ApiType,
        (arg: H160 | string | Uint8Array) => Observable<Option<PalletEvmCodeMetadata>>,
        [H160]
      > &
        QueryableStorageEntry<ApiType, [H160]>;
      accountStorages: AugmentedQuery<
        ApiType,
        (arg1: H160 | string | Uint8Array, arg2: H256 | string | Uint8Array) => Observable<H256>,
        [H160, H256]
      > &
        QueryableStorageEntry<ApiType, [H160, H256]>;
      suicided: AugmentedQuery<
        ApiType,
        (arg: H160 | string | Uint8Array) => Observable<Option<Null>>,
        [H160]
      > &
        QueryableStorageEntry<ApiType, [H160]>;
      /** Generic query */
      [key: string]: QueryableStorageEntry<ApiType>;
    };
    evmForeignAssets: {
      /**
       * Mapping from an asset id to a Foreign asset type. This is mostly used when receiving
       * transaction specifying an asset directly, like transferring an asset from this chain to another.
       */
      assetsById: AugmentedQuery<
        ApiType,
        (arg: u128 | AnyNumber | Uint8Array) => Observable<Option<StagingXcmV4Location>>,
        [u128]
      > &
        QueryableStorageEntry<ApiType, [u128]>;
      /**
       * Reverse mapping of AssetsById. Mapping from a foreign asset to an asset id. This is mostly
       * used when receiving a multilocation XCM message to retrieve the corresponding asset in
       * which tokens should me minted.
       */
      assetsByLocation: AugmentedQuery<
        ApiType,
        (
          arg: StagingXcmV4Location | { parents?: any; interior?: any } | string | Uint8Array
        ) => Observable<Option<ITuple<[u128, PalletMoonbeamForeignAssetsAssetStatus]>>>,
        [StagingXcmV4Location]
      > &
        QueryableStorageEntry<ApiType, [StagingXcmV4Location]>;
      /** Counter for the related counted storage map */
      counterForAssetsById: AugmentedQuery<ApiType, () => Observable<u32>, []> &
        QueryableStorageEntry<ApiType, []>;
      /** Generic query */
      [key: string]: QueryableStorageEntry<ApiType>;
    };
    identity: {
      /**
       * Reverse lookup from `username` to the `AccountId` that has registered it. The value should
       * be a key in the `IdentityOf` map, but it may not if the user has cleared their identity.
       *
       * Multiple usernames may map to the same `AccountId`, but `IdentityOf` will only map to one
       * primary username.
       */
      accountOfUsername: AugmentedQuery<
        ApiType,
        (arg: Bytes | string | Uint8Array) => Observable<Option<AccountId20>>,
        [Bytes]
      > &
        QueryableStorageEntry<ApiType, [Bytes]>;
      /**
       * Information that is pertinent to identify the entity behind an account. First item is the
       * registration, second is the account's primary username.
       *
       * TWOX-NOTE: OK ― `AccountId` is a secure hash.
       */
      identityOf: AugmentedQuery<
        ApiType,
        (
          arg: AccountId20 | string | Uint8Array
        ) => Observable<Option<ITuple<[PalletIdentityRegistration, Option<Bytes>]>>>,
        [AccountId20]
      > &
        QueryableStorageEntry<ApiType, [AccountId20]>;
      /**
       * Usernames that an authority has granted, but that the account controller has not confirmed
       * that they want it. Used primarily in cases where the `AccountId` cannot provide a signature
       * because they are a pure proxy, multisig, etc. In order to confirm it, they should call
       * [`Call::accept_username`].
       *
       * First tuple item is the account and second is the acceptance deadline.
       */
      pendingUsernames: AugmentedQuery<
        ApiType,
        (arg: Bytes | string | Uint8Array) => Observable<Option<ITuple<[AccountId20, u32]>>>,
        [Bytes]
      > &
        QueryableStorageEntry<ApiType, [Bytes]>;
      /**
       * The set of registrars. Not expected to get very big as can only be added through a special
       * origin (likely a council motion).
       *
       * The index into this can be cast to `RegistrarIndex` to get a valid value.
       */
      registrars: AugmentedQuery<
        ApiType,
        () => Observable<Vec<Option<PalletIdentityRegistrarInfo>>>,
        []
      > &
        QueryableStorageEntry<ApiType, []>;
      /**
       * Alternative "sub" identities of this account.
       *
       * The first item is the deposit, the second is a vector of the accounts.
       *
       * TWOX-NOTE: OK ― `AccountId` is a secure hash.
       */
      subsOf: AugmentedQuery<
        ApiType,
        (arg: AccountId20 | string | Uint8Array) => Observable<ITuple<[u128, Vec<AccountId20>]>>,
        [AccountId20]
      > &
        QueryableStorageEntry<ApiType, [AccountId20]>;
      /**
       * The super-identity of an alternative "sub" identity together with its name, within that
       * context. If the account is not some other account's sub-identity, then just `None`.
       */
      superOf: AugmentedQuery<
        ApiType,
        (arg: AccountId20 | string | Uint8Array) => Observable<Option<ITuple<[AccountId20, Data]>>>,
        [AccountId20]
      > &
        QueryableStorageEntry<ApiType, [AccountId20]>;
      /** A map of the accounts who are authorized to grant usernames. */
      usernameAuthorities: AugmentedQuery<
        ApiType,
        (
          arg: AccountId20 | string | Uint8Array
        ) => Observable<Option<PalletIdentityAuthorityProperties>>,
        [AccountId20]
      > &
        QueryableStorageEntry<ApiType, [AccountId20]>;
      /** Generic query */
      [key: string]: QueryableStorageEntry<ApiType>;
    };
    maintenanceMode: {
      /** Whether the site is in maintenance mode */
      maintenanceMode: AugmentedQuery<ApiType, () => Observable<bool>, []> &
        QueryableStorageEntry<ApiType, []>;
      /** Generic query */
      [key: string]: QueryableStorageEntry<ApiType>;
    };
    messageQueue: {
      /** The index of the first and last (non-empty) pages. */
      bookStateFor: AugmentedQuery<
        ApiType,
        (
          arg:
            | CumulusPrimitivesCoreAggregateMessageOrigin
            | { Here: any }
            | { Parent: any }
            | { Sibling: any }
            | string
            | Uint8Array
        ) => Observable<PalletMessageQueueBookState>,
        [CumulusPrimitivesCoreAggregateMessageOrigin]
      > &
        QueryableStorageEntry<ApiType, [CumulusPrimitivesCoreAggregateMessageOrigin]>;
      /** The map of page indices to pages. */
      pages: AugmentedQuery<
        ApiType,
        (
          arg1:
            | CumulusPrimitivesCoreAggregateMessageOrigin
            | { Here: any }
            | { Parent: any }
            | { Sibling: any }
            | string
            | Uint8Array,
          arg2: u32 | AnyNumber | Uint8Array
        ) => Observable<Option<PalletMessageQueuePage>>,
        [CumulusPrimitivesCoreAggregateMessageOrigin, u32]
      > &
        QueryableStorageEntry<ApiType, [CumulusPrimitivesCoreAggregateMessageOrigin, u32]>;
      /** The origin at which we should begin servicing. */
      serviceHead: AugmentedQuery<
        ApiType,
        () => Observable<Option<CumulusPrimitivesCoreAggregateMessageOrigin>>,
        []
      > &
        QueryableStorageEntry<ApiType, []>;
      /** Generic query */
      [key: string]: QueryableStorageEntry<ApiType>;
    };
    migrations: {
      /** True if all required migrations have completed */
      fullyUpgraded: AugmentedQuery<ApiType, () => Observable<bool>, []> &
        QueryableStorageEntry<ApiType, []>;
      /**
       * MigrationState tracks the progress of a migration. Maps name (Vec<u8>) -> whether or not
       * migration has been completed (bool)
       */
      migrationState: AugmentedQuery<
        ApiType,
        (arg: Bytes | string | Uint8Array) => Observable<bool>,
        [Bytes]
      > &
        QueryableStorageEntry<ApiType, [Bytes]>;
      /**
       * Temporary value that is set to true at the beginning of the block during which the
       * execution of xcm messages must be paused.
       */
      shouldPauseXcm: AugmentedQuery<ApiType, () => Observable<bool>, []> &
        QueryableStorageEntry<ApiType, []>;
      /** Generic query */
      [key: string]: QueryableStorageEntry<ApiType>;
    };
    moonbeamLazyMigrations: {
      stateMigrationStatusValue: AugmentedQuery<
        ApiType,
        () => Observable<ITuple<[PalletMoonbeamLazyMigrationsStateMigrationStatus, u64]>>,
        []
      > &
        QueryableStorageEntry<ApiType, []>;
      /** The total number of suicided contracts that were removed */
      suicidedContractsRemoved: AugmentedQuery<ApiType, () => Observable<u32>, []> &
        QueryableStorageEntry<ApiType, []>;
      /** Generic query */
      [key: string]: QueryableStorageEntry<ApiType>;
    };
    moonbeamOrbiters: {
      /** Account lookup override */
      accountLookupOverride: AugmentedQuery<
        ApiType,
        (arg: AccountId20 | string | Uint8Array) => Observable<Option<Option<AccountId20>>>,
        [AccountId20]
      > &
        QueryableStorageEntry<ApiType, [AccountId20]>;
      /** Current orbiters, with their "parent" collator */
      collatorsPool: AugmentedQuery<
        ApiType,
        (
          arg: AccountId20 | string | Uint8Array
        ) => Observable<Option<PalletMoonbeamOrbitersCollatorPoolInfo>>,
        [AccountId20]
      > &
        QueryableStorageEntry<ApiType, [AccountId20]>;
      /** Counter for the related counted storage map */
      counterForCollatorsPool: AugmentedQuery<ApiType, () => Observable<u32>, []> &
        QueryableStorageEntry<ApiType, []>;
      /** Current round index */
      currentRound: AugmentedQuery<ApiType, () => Observable<u32>, []> &
        QueryableStorageEntry<ApiType, []>;
      /**
       * If true, it forces the rotation at the next round. A use case: when changing RotatePeriod,
       * you need a migration code that sets this value to true to avoid holes in OrbiterPerRound.
       */
      forceRotation: AugmentedQuery<ApiType, () => Observable<bool>, []> &
        QueryableStorageEntry<ApiType, []>;
      /** Minimum deposit required to be registered as an orbiter */
      minOrbiterDeposit: AugmentedQuery<ApiType, () => Observable<Option<u128>>, []> &
        QueryableStorageEntry<ApiType, []>;
      /** Store active orbiter per round and per parent collator */
      orbiterPerRound: AugmentedQuery<
        ApiType,
        (
          arg1: u32 | AnyNumber | Uint8Array,
          arg2: AccountId20 | string | Uint8Array
        ) => Observable<Option<AccountId20>>,
        [u32, AccountId20]
      > &
        QueryableStorageEntry<ApiType, [u32, AccountId20]>;
      /** Check if account is an orbiter */
      registeredOrbiter: AugmentedQuery<
        ApiType,
        (arg: AccountId20 | string | Uint8Array) => Observable<Option<bool>>,
        [AccountId20]
      > &
        QueryableStorageEntry<ApiType, [AccountId20]>;
      /** Generic query */
      [key: string]: QueryableStorageEntry<ApiType>;
    };
    multisig: {
      /** The set of open multisig operations. */
      multisigs: AugmentedQuery<
        ApiType,
        (
          arg1: AccountId20 | string | Uint8Array,
          arg2: U8aFixed | string | Uint8Array
        ) => Observable<Option<PalletMultisigMultisig>>,
        [AccountId20, U8aFixed]
      > &
        QueryableStorageEntry<ApiType, [AccountId20, U8aFixed]>;
      /** Generic query */
      [key: string]: QueryableStorageEntry<ApiType>;
    };
    openTechCommitteeCollective: {
      /** The current members of the collective. This is stored sorted (just by value). */
      members: AugmentedQuery<ApiType, () => Observable<Vec<AccountId20>>, []> &
        QueryableStorageEntry<ApiType, []>;
      /** The prime member that helps determine the default vote behavior in case of abstentions. */
      prime: AugmentedQuery<ApiType, () => Observable<Option<AccountId20>>, []> &
        QueryableStorageEntry<ApiType, []>;
      /** Proposals so far. */
      proposalCount: AugmentedQuery<ApiType, () => Observable<u32>, []> &
        QueryableStorageEntry<ApiType, []>;
      /** Actual proposal for a given hash, if it's current. */
      proposalOf: AugmentedQuery<
        ApiType,
        (arg: H256 | string | Uint8Array) => Observable<Option<Call>>,
        [H256]
      > &
        QueryableStorageEntry<ApiType, [H256]>;
      /** The hashes of the active proposals. */
      proposals: AugmentedQuery<ApiType, () => Observable<Vec<H256>>, []> &
        QueryableStorageEntry<ApiType, []>;
      /** Votes on a given proposal, if it is ongoing. */
      voting: AugmentedQuery<
        ApiType,
        (arg: H256 | string | Uint8Array) => Observable<Option<PalletCollectiveVotes>>,
        [H256]
      > &
        QueryableStorageEntry<ApiType, [H256]>;
      /** Generic query */
      [key: string]: QueryableStorageEntry<ApiType>;
    };
    parachainInfo: {
      parachainId: AugmentedQuery<ApiType, () => Observable<u32>, []> &
        QueryableStorageEntry<ApiType, []>;
      /** Generic query */
      [key: string]: QueryableStorageEntry<ApiType>;
    };
    parachainStaking: {
      /** Snapshot of collator delegation stake at the start of the round */
      atStake: AugmentedQuery<
        ApiType,
        (
          arg1: u32 | AnyNumber | Uint8Array,
          arg2: AccountId20 | string | Uint8Array
        ) => Observable<Option<PalletParachainStakingCollatorSnapshot>>,
        [u32, AccountId20]
      > &
        QueryableStorageEntry<ApiType, [u32, AccountId20]>;
      /** Stores auto-compounding configuration per collator. */
      autoCompoundingDelegations: AugmentedQuery<
        ApiType,
        (
          arg: AccountId20 | string | Uint8Array
        ) => Observable<Vec<PalletParachainStakingAutoCompoundAutoCompoundConfig>>,
        [AccountId20]
      > &
        QueryableStorageEntry<ApiType, [AccountId20]>;
      /** Points for each collator per round */
      awardedPts: AugmentedQuery<
        ApiType,
        (
          arg1: u32 | AnyNumber | Uint8Array,
          arg2: AccountId20 | string | Uint8Array
        ) => Observable<u32>,
        [u32, AccountId20]
      > &
        QueryableStorageEntry<ApiType, [u32, AccountId20]>;
      /** Bottom delegations for collator candidate */
      bottomDelegations: AugmentedQuery<
        ApiType,
        (
          arg: AccountId20 | string | Uint8Array
        ) => Observable<Option<PalletParachainStakingDelegations>>,
        [AccountId20]
      > &
        QueryableStorageEntry<ApiType, [AccountId20]>;
      /** Get collator candidate info associated with an account if account is candidate else None */
      candidateInfo: AugmentedQuery<
        ApiType,
        (
          arg: AccountId20 | string | Uint8Array
        ) => Observable<Option<PalletParachainStakingCandidateMetadata>>,
        [AccountId20]
      > &
        QueryableStorageEntry<ApiType, [AccountId20]>;
      /** The pool of collator candidates, each with their total backing stake */
      candidatePool: AugmentedQuery<
        ApiType,
        () => Observable<Vec<PalletParachainStakingBond>>,
        []
      > &
        QueryableStorageEntry<ApiType, []>;
      /** Commission percent taken off of rewards for all collators */
      collatorCommission: AugmentedQuery<ApiType, () => Observable<Perbill>, []> &
        QueryableStorageEntry<ApiType, []>;
      /** Delayed payouts */
      delayedPayouts: AugmentedQuery<
        ApiType,
        (
          arg: u32 | AnyNumber | Uint8Array
        ) => Observable<Option<PalletParachainStakingDelayedPayout>>,
        [u32]
      > &
        QueryableStorageEntry<ApiType, [u32]>;
      /** Stores outstanding delegation requests per collator. */
      delegationScheduledRequests: AugmentedQuery<
        ApiType,
        (
          arg: AccountId20 | string | Uint8Array
        ) => Observable<Vec<PalletParachainStakingDelegationRequestsScheduledRequest>>,
        [AccountId20]
      > &
        QueryableStorageEntry<ApiType, [AccountId20]>;
      /** Get delegator state associated with an account if account is delegating else None */
      delegatorState: AugmentedQuery<
        ApiType,
        (
          arg: AccountId20 | string | Uint8Array
        ) => Observable<Option<PalletParachainStakingDelegator>>,
        [AccountId20]
      > &
        QueryableStorageEntry<ApiType, [AccountId20]>;
      /** Killswitch to enable/disable marking offline feature. */
      enableMarkingOffline: AugmentedQuery<ApiType, () => Observable<bool>, []> &
        QueryableStorageEntry<ApiType, []>;
      /** Inflation configuration */
      inflationConfig: AugmentedQuery<
        ApiType,
        () => Observable<PalletParachainStakingInflationInflationInfo>,
        []
      > &
        QueryableStorageEntry<ApiType, []>;
      /**
       * Inflation distribution configuration, including accounts that should receive inflation
       * before it is distributed to collators and delegators.
       *
       * The sum of the distribution percents must be less than or equal to 100.
       *
       * The first config is related to the parachain bond account, the second to the treasury account.
       */
      inflationDistributionInfo: AugmentedQuery<
        ApiType,
        () => Observable<Vec<PalletParachainStakingInflationDistributionAccount>>,
        []
      > &
        QueryableStorageEntry<ApiType, []>;
      /** Total points awarded to collators for block production in the round */
      points: AugmentedQuery<
        ApiType,
        (arg: u32 | AnyNumber | Uint8Array) => Observable<u32>,
        [u32]
      > &
        QueryableStorageEntry<ApiType, [u32]>;
      /** Current round index and next round scheduled transition */
      round: AugmentedQuery<ApiType, () => Observable<PalletParachainStakingRoundInfo>, []> &
        QueryableStorageEntry<ApiType, []>;
      /** The collator candidates selected for the current round */
      selectedCandidates: AugmentedQuery<ApiType, () => Observable<Vec<AccountId20>>, []> &
        QueryableStorageEntry<ApiType, []>;
      /** Top delegations for collator candidate */
      topDelegations: AugmentedQuery<
        ApiType,
        (
          arg: AccountId20 | string | Uint8Array
        ) => Observable<Option<PalletParachainStakingDelegations>>,
        [AccountId20]
      > &
        QueryableStorageEntry<ApiType, [AccountId20]>;
      /** Total capital locked by this staking pallet */
      total: AugmentedQuery<ApiType, () => Observable<u128>, []> &
        QueryableStorageEntry<ApiType, []>;
      /** The total candidates selected every round */
      totalSelected: AugmentedQuery<ApiType, () => Observable<u32>, []> &
        QueryableStorageEntry<ApiType, []>;
      /** Generic query */
      [key: string]: QueryableStorageEntry<ApiType>;
    };
    parachainSystem: {
      /**
       * Storage field that keeps track of bandwidth used by the unincluded segment along with the
       * latest HRMP watermark. Used for limiting the acceptance of new blocks with respect to relay
       * chain constraints.
       */
      aggregatedUnincludedSegment: AugmentedQuery<
        ApiType,
        () => Observable<Option<CumulusPalletParachainSystemUnincludedSegmentSegmentTracker>>,
        []
      > &
        QueryableStorageEntry<ApiType, []>;
      /**
       * The number of HRMP messages we observed in `on_initialize` and thus used that number for
       * announcing the weight of `on_initialize` and `on_finalize`.
       */
      announcedHrmpMessagesPerCandidate: AugmentedQuery<ApiType, () => Observable<u32>, []> &
        QueryableStorageEntry<ApiType, []>;
      /**
       * A custom head data that should be returned as result of `validate_block`.
       *
       * See `Pallet::set_custom_validation_head_data` for more information.
       */
      customValidationHeadData: AugmentedQuery<ApiType, () => Observable<Option<Bytes>>, []> &
        QueryableStorageEntry<ApiType, []>;
      /** Were the validation data set to notify the relay chain? */
      didSetValidationCode: AugmentedQuery<ApiType, () => Observable<bool>, []> &
        QueryableStorageEntry<ApiType, []>;
      /**
       * The parachain host configuration that was obtained from the relay parent.
       *
       * This field is meant to be updated each block with the validation data inherent. Therefore,
       * before processing of the inherent, e.g. in `on_initialize` this data may be stale.
       *
       * This data is also absent from the genesis.
       */
      hostConfiguration: AugmentedQuery<
        ApiType,
        () => Observable<Option<PolkadotPrimitivesV7AbridgedHostConfiguration>>,
        []
      > &
        QueryableStorageEntry<ApiType, []>;
      /**
       * HRMP messages that were sent in a block.
       *
       * This will be cleared in `on_initialize` of each new block.
       */
      hrmpOutboundMessages: AugmentedQuery<
        ApiType,
        () => Observable<Vec<PolkadotCorePrimitivesOutboundHrmpMessage>>,
        []
      > &
        QueryableStorageEntry<ApiType, []>;
      /**
       * HRMP watermark that was set in a block.
       *
       * This will be cleared in `on_initialize` of each new block.
       */
      hrmpWatermark: AugmentedQuery<ApiType, () => Observable<u32>, []> &
        QueryableStorageEntry<ApiType, []>;
      /**
       * The last downward message queue chain head we have observed.
       *
       * This value is loaded before and saved after processing inbound downward messages carried by
       * the system inherent.
       */
      lastDmqMqcHead: AugmentedQuery<ApiType, () => Observable<H256>, []> &
        QueryableStorageEntry<ApiType, []>;
      /**
       * The message queue chain heads we have observed per each channel incoming channel.
       *
       * This value is loaded before and saved after processing inbound downward messages carried by
       * the system inherent.
       */
      lastHrmpMqcHeads: AugmentedQuery<ApiType, () => Observable<BTreeMap<u32, H256>>, []> &
        QueryableStorageEntry<ApiType, []>;
      /**
       * The relay chain block number associated with the last parachain block.
       *
       * This is updated in `on_finalize`.
       */
      lastRelayChainBlockNumber: AugmentedQuery<ApiType, () => Observable<u32>, []> &
        QueryableStorageEntry<ApiType, []>;
      /**
       * Validation code that is set by the parachain and is to be communicated to collator and
       * consequently the relay-chain.
       *
       * This will be cleared in `on_initialize` of each new block if no other pallet already set the value.
       */
      newValidationCode: AugmentedQuery<ApiType, () => Observable<Option<Bytes>>, []> &
        QueryableStorageEntry<ApiType, []>;
      /** Upward messages that are still pending and not yet send to the relay chain. */
      pendingUpwardMessages: AugmentedQuery<ApiType, () => Observable<Vec<Bytes>>, []> &
        QueryableStorageEntry<ApiType, []>;
      /**
       * In case of a scheduled upgrade, this storage field contains the validation code to be applied.
       *
       * As soon as the relay chain gives us the go-ahead signal, we will overwrite the
       * [`:code`][sp_core::storage::well_known_keys::CODE] which will result the next block process
       * with the new validation code. This concludes the upgrade process.
       */
      pendingValidationCode: AugmentedQuery<ApiType, () => Observable<Bytes>, []> &
        QueryableStorageEntry<ApiType, []>;
      /**
       * Number of downward messages processed in a block.
       *
       * This will be cleared in `on_initialize` of each new block.
       */
      processedDownwardMessages: AugmentedQuery<ApiType, () => Observable<u32>, []> &
        QueryableStorageEntry<ApiType, []>;
      /**
       * The state proof for the last relay parent block.
       *
       * This field is meant to be updated each block with the validation data inherent. Therefore,
       * before processing of the inherent, e.g. in `on_initialize` this data may be stale.
       *
       * This data is also absent from the genesis.
       */
      relayStateProof: AugmentedQuery<ApiType, () => Observable<Option<SpTrieStorageProof>>, []> &
        QueryableStorageEntry<ApiType, []>;
      /**
       * The snapshot of some state related to messaging relevant to the current parachain as per
       * the relay parent.
       *
       * This field is meant to be updated each block with the validation data inherent. Therefore,
       * before processing of the inherent, e.g. in `on_initialize` this data may be stale.
       *
       * This data is also absent from the genesis.
       */
      relevantMessagingState: AugmentedQuery<
        ApiType,
        () => Observable<
          Option<CumulusPalletParachainSystemRelayStateSnapshotMessagingStateSnapshot>
        >,
        []
      > &
        QueryableStorageEntry<ApiType, []>;
      /**
       * The weight we reserve at the beginning of the block for processing DMP messages. This
       * overrides the amount set in the Config trait.
       */
      reservedDmpWeightOverride: AugmentedQuery<
        ApiType,
        () => Observable<Option<SpWeightsWeightV2Weight>>,
        []
      > &
        QueryableStorageEntry<ApiType, []>;
      /**
       * The weight we reserve at the beginning of the block for processing XCMP messages. This
       * overrides the amount set in the Config trait.
       */
      reservedXcmpWeightOverride: AugmentedQuery<
        ApiType,
        () => Observable<Option<SpWeightsWeightV2Weight>>,
        []
      > &
        QueryableStorageEntry<ApiType, []>;
      /**
       * Latest included block descendants the runtime accepted. In other words, these are ancestors
       * of the currently executing block which have not been included in the observed relay-chain state.
       *
       * The segment length is limited by the capacity returned from the [`ConsensusHook`]
       * configured in the pallet.
       */
      unincludedSegment: AugmentedQuery<
        ApiType,
        () => Observable<Vec<CumulusPalletParachainSystemUnincludedSegmentAncestor>>,
        []
      > &
        QueryableStorageEntry<ApiType, []>;
      /**
       * Optional upgrade go-ahead signal from the relay-chain.
       *
       * This storage item is a mirror of the corresponding value for the current parachain from the
       * relay-chain. This value is ephemeral which means it doesn't hit the storage. This value is
       * set after the inherent.
       */
      upgradeGoAhead: AugmentedQuery<
        ApiType,
        () => Observable<Option<PolkadotPrimitivesV7UpgradeGoAhead>>,
        []
      > &
        QueryableStorageEntry<ApiType, []>;
      /**
       * An option which indicates if the relay-chain restricts signalling a validation code
       * upgrade. In other words, if this is `Some` and [`NewValidationCode`] is `Some` then the
       * produced candidate will be invalid.
       *
       * This storage item is a mirror of the corresponding value for the current parachain from the
       * relay-chain. This value is ephemeral which means it doesn't hit the storage. This value is
       * set after the inherent.
       */
      upgradeRestrictionSignal: AugmentedQuery<
        ApiType,
        () => Observable<Option<PolkadotPrimitivesV7UpgradeRestriction>>,
        []
      > &
        QueryableStorageEntry<ApiType, []>;
      /** The factor to multiply the base delivery fee by for UMP. */
      upwardDeliveryFeeFactor: AugmentedQuery<ApiType, () => Observable<u128>, []> &
        QueryableStorageEntry<ApiType, []>;
      /**
       * Upward messages that were sent in a block.
       *
       * This will be cleared in `on_initialize` of each new block.
       */
      upwardMessages: AugmentedQuery<ApiType, () => Observable<Vec<Bytes>>, []> &
        QueryableStorageEntry<ApiType, []>;
      /**
       * The [`PersistedValidationData`] set for this block. This value is expected to be set only
       * once per block and it's never stored in the trie.
       */
      validationData: AugmentedQuery<
        ApiType,
        () => Observable<Option<PolkadotPrimitivesV7PersistedValidationData>>,
        []
      > &
        QueryableStorageEntry<ApiType, []>;
      /** Generic query */
      [key: string]: QueryableStorageEntry<ApiType>;
    };
    parameters: {
      /** Stored parameters. */
      parameters: AugmentedQuery<
        ApiType,
        (
          arg:
            | MoonbaseRuntimeRuntimeParamsRuntimeParametersKey
            | { RuntimeConfig: any }
            | string
            | Uint8Array
        ) => Observable<Option<MoonbaseRuntimeRuntimeParamsRuntimeParametersValue>>,
        [MoonbaseRuntimeRuntimeParamsRuntimeParametersKey]
      > &
        QueryableStorageEntry<ApiType, [MoonbaseRuntimeRuntimeParamsRuntimeParametersKey]>;
      /** Generic query */
      [key: string]: QueryableStorageEntry<ApiType>;
    };
    polkadotXcm: {
      /**
       * The existing asset traps.
       *
       * Key is the blake2 256 hash of (origin, versioned `Assets`) pair. Value is the number of
       * times this pair has been trapped (usually just 1 if it exists at all).
       */
      assetTraps: AugmentedQuery<
        ApiType,
        (arg: H256 | string | Uint8Array) => Observable<u32>,
        [H256]
      > &
        QueryableStorageEntry<ApiType, [H256]>;
      /** The current migration's stage, if any. */
      currentMigration: AugmentedQuery<
        ApiType,
        () => Observable<Option<PalletXcmVersionMigrationStage>>,
        []
      > &
        QueryableStorageEntry<ApiType, []>;
      /** Fungible assets which we know are locked on this chain. */
      lockedFungibles: AugmentedQuery<
        ApiType,
        (
          arg: AccountId20 | string | Uint8Array
        ) => Observable<Option<Vec<ITuple<[u128, XcmVersionedLocation]>>>>,
        [AccountId20]
      > &
        QueryableStorageEntry<ApiType, [AccountId20]>;
      /** The ongoing queries. */
      queries: AugmentedQuery<
        ApiType,
        (arg: u64 | AnyNumber | Uint8Array) => Observable<Option<PalletXcmQueryStatus>>,
        [u64]
      > &
        QueryableStorageEntry<ApiType, [u64]>;
      /** The latest available query index. */
      queryCounter: AugmentedQuery<ApiType, () => Observable<u64>, []> &
        QueryableStorageEntry<ApiType, []>;
      /**
       * If [`ShouldRecordXcm`] is set to true, then the last XCM program executed locally will be
       * stored here. Runtime APIs can fetch the XCM that was executed by accessing this value.
       *
       * Only relevant if this pallet is being used as the [`xcm_executor::traits::RecordXcm`]
       * implementation in the XCM executor configuration.
       */
      recordedXcm: AugmentedQuery<
        ApiType,
        () => Observable<Option<Vec<StagingXcmV4Instruction>>>,
        []
      > &
        QueryableStorageEntry<ApiType, []>;
      /** Fungible assets which we know are locked on a remote chain. */
      remoteLockedFungibles: AugmentedQuery<
        ApiType,
        (
          arg1: u32 | AnyNumber | Uint8Array,
          arg2: AccountId20 | string | Uint8Array,
          arg3: XcmVersionedAssetId | { V3: any } | { V4: any } | string | Uint8Array
        ) => Observable<Option<PalletXcmRemoteLockedFungibleRecord>>,
        [u32, AccountId20, XcmVersionedAssetId]
      > &
        QueryableStorageEntry<ApiType, [u32, AccountId20, XcmVersionedAssetId]>;
      /**
       * Default version to encode XCM when latest version of destination is unknown. If `None`,
       * then the destinations whose XCM version is unknown are considered unreachable.
       */
      safeXcmVersion: AugmentedQuery<ApiType, () => Observable<Option<u32>>, []> &
        QueryableStorageEntry<ApiType, []>;
      /**
       * Whether or not incoming XCMs (both executed locally and received) should be recorded. Only
       * one XCM program will be recorded at a time. This is meant to be used in runtime APIs, and
       * it's advised it stays false for all other use cases, so as to not degrade regular performance.
       *
       * Only relevant if this pallet is being used as the [`xcm_executor::traits::RecordXcm`]
       * implementation in the XCM executor configuration.
       */
      shouldRecordXcm: AugmentedQuery<ApiType, () => Observable<bool>, []> &
        QueryableStorageEntry<ApiType, []>;
      /** The Latest versions that we know various locations support. */
      supportedVersion: AugmentedQuery<
        ApiType,
        (
          arg1: u32 | AnyNumber | Uint8Array,
          arg2: XcmVersionedLocation | { V2: any } | { V3: any } | { V4: any } | string | Uint8Array
        ) => Observable<Option<u32>>,
        [u32, XcmVersionedLocation]
      > &
        QueryableStorageEntry<ApiType, [u32, XcmVersionedLocation]>;
      /**
       * Destinations whose latest XCM version we would like to know. Duplicates not allowed, and
       * the `u32` counter is the number of times that a send to the destination has been attempted,
       * which is used as a prioritization.
       */
      versionDiscoveryQueue: AugmentedQuery<
        ApiType,
        () => Observable<Vec<ITuple<[XcmVersionedLocation, u32]>>>,
        []
      > &
        QueryableStorageEntry<ApiType, []>;
      /** All locations that we have requested version notifications from. */
      versionNotifiers: AugmentedQuery<
        ApiType,
        (
          arg1: u32 | AnyNumber | Uint8Array,
          arg2: XcmVersionedLocation | { V2: any } | { V3: any } | { V4: any } | string | Uint8Array
        ) => Observable<Option<u64>>,
        [u32, XcmVersionedLocation]
      > &
        QueryableStorageEntry<ApiType, [u32, XcmVersionedLocation]>;
      /**
       * The target locations that are subscribed to our version changes, as well as the most recent
       * of our versions we informed them of.
       */
      versionNotifyTargets: AugmentedQuery<
        ApiType,
        (
          arg1: u32 | AnyNumber | Uint8Array,
          arg2: XcmVersionedLocation | { V2: any } | { V3: any } | { V4: any } | string | Uint8Array
        ) => Observable<Option<ITuple<[u64, SpWeightsWeightV2Weight, u32]>>>,
        [u32, XcmVersionedLocation]
      > &
        QueryableStorageEntry<ApiType, [u32, XcmVersionedLocation]>;
      /** Global suspension state of the XCM executor. */
      xcmExecutionSuspended: AugmentedQuery<ApiType, () => Observable<bool>, []> &
        QueryableStorageEntry<ApiType, []>;
      /** Generic query */
      [key: string]: QueryableStorageEntry<ApiType>;
    };
    preimage: {
      preimageFor: AugmentedQuery<
        ApiType,
        (
          arg: ITuple<[H256, u32]> | [H256 | string | Uint8Array, u32 | AnyNumber | Uint8Array]
        ) => Observable<Option<Bytes>>,
        [ITuple<[H256, u32]>]
      > &
        QueryableStorageEntry<ApiType, [ITuple<[H256, u32]>]>;
      /** The request status of a given hash. */
      requestStatusFor: AugmentedQuery<
        ApiType,
        (arg: H256 | string | Uint8Array) => Observable<Option<PalletPreimageRequestStatus>>,
        [H256]
      > &
        QueryableStorageEntry<ApiType, [H256]>;
      /** The request status of a given hash. */
      statusFor: AugmentedQuery<
        ApiType,
        (arg: H256 | string | Uint8Array) => Observable<Option<PalletPreimageOldRequestStatus>>,
        [H256]
      > &
        QueryableStorageEntry<ApiType, [H256]>;
      /** Generic query */
      [key: string]: QueryableStorageEntry<ApiType>;
    };
    proxy: {
      /** The announcements made by the proxy (key). */
      announcements: AugmentedQuery<
        ApiType,
        (
          arg: AccountId20 | string | Uint8Array
        ) => Observable<ITuple<[Vec<PalletProxyAnnouncement>, u128]>>,
        [AccountId20]
      > &
        QueryableStorageEntry<ApiType, [AccountId20]>;
      /**
       * The set of account proxies. Maps the account which has delegated to the accounts which are
       * being delegated to, together with the amount held on deposit.
       */
      proxies: AugmentedQuery<
        ApiType,
        (
          arg: AccountId20 | string | Uint8Array
        ) => Observable<ITuple<[Vec<PalletProxyProxyDefinition>, u128]>>,
        [AccountId20]
      > &
        QueryableStorageEntry<ApiType, [AccountId20]>;
      /** Generic query */
      [key: string]: QueryableStorageEntry<ApiType>;
    };
    randomness: {
      /** Ensures the mandatory inherent was included in the block */
      inherentIncluded: AugmentedQuery<ApiType, () => Observable<Option<Null>>, []> &
        QueryableStorageEntry<ApiType, []>;
      /** Current local per-block VRF randomness Set in `on_initialize` */
      localVrfOutput: AugmentedQuery<ApiType, () => Observable<Option<H256>>, []> &
        QueryableStorageEntry<ApiType, []>;
      /** Records whether this is the first block (genesis or runtime upgrade) */
      notFirstBlock: AugmentedQuery<ApiType, () => Observable<Option<Null>>, []> &
        QueryableStorageEntry<ApiType, []>;
      /** Previous local per-block VRF randomness Set in `on_finalize` of last block */
      previousLocalVrfOutput: AugmentedQuery<ApiType, () => Observable<H256>, []> &
        QueryableStorageEntry<ApiType, []>;
      /**
       * Snapshot of randomness to fulfill all requests that are for the same raw randomness Removed
       * once $value.request_count == 0
       */
      randomnessResults: AugmentedQuery<
        ApiType,
        (
          arg:
            | PalletRandomnessRequestType
            | { BabeEpoch: any }
            | { Local: any }
            | string
            | Uint8Array
        ) => Observable<Option<PalletRandomnessRandomnessResult>>,
        [PalletRandomnessRequestType]
      > &
        QueryableStorageEntry<ApiType, [PalletRandomnessRequestType]>;
      /** Relay epoch */
      relayEpoch: AugmentedQuery<ApiType, () => Observable<u64>, []> &
        QueryableStorageEntry<ApiType, []>;
      /** Number of randomness requests made so far, used to generate the next request's uid */
      requestCount: AugmentedQuery<ApiType, () => Observable<u64>, []> &
        QueryableStorageEntry<ApiType, []>;
      /** Randomness requests not yet fulfilled or purged */
      requests: AugmentedQuery<
        ApiType,
        (arg: u64 | AnyNumber | Uint8Array) => Observable<Option<PalletRandomnessRequestState>>,
        [u64]
      > &
        QueryableStorageEntry<ApiType, [u64]>;
      /** Generic query */
      [key: string]: QueryableStorageEntry<ApiType>;
    };
    referenda: {
      /** The number of referenda being decided currently. */
      decidingCount: AugmentedQuery<
        ApiType,
        (arg: u16 | AnyNumber | Uint8Array) => Observable<u32>,
        [u16]
      > &
        QueryableStorageEntry<ApiType, [u16]>;
      /**
       * The metadata is a general information concerning the referendum. The `Hash` refers to the
       * preimage of the `Preimages` provider which can be a JSON dump or IPFS hash of a JSON file.
       *
       * Consider a garbage collection for a metadata of finished referendums to `unrequest`
       * (remove) large preimages.
       */
      metadataOf: AugmentedQuery<
        ApiType,
        (arg: u32 | AnyNumber | Uint8Array) => Observable<Option<H256>>,
        [u32]
      > &
        QueryableStorageEntry<ApiType, [u32]>;
      /** The next free referendum index, aka the number of referenda started so far. */
      referendumCount: AugmentedQuery<ApiType, () => Observable<u32>, []> &
        QueryableStorageEntry<ApiType, []>;
      /** Information concerning any given referendum. */
      referendumInfoFor: AugmentedQuery<
        ApiType,
        (arg: u32 | AnyNumber | Uint8Array) => Observable<Option<PalletReferendaReferendumInfo>>,
        [u32]
      > &
        QueryableStorageEntry<ApiType, [u32]>;
      /**
       * The sorted list of referenda ready to be decided but not yet being decided, ordered by
       * conviction-weighted approvals.
       *
       * This should be empty if `DecidingCount` is less than `TrackInfo::max_deciding`.
       */
      trackQueue: AugmentedQuery<
        ApiType,
        (arg: u16 | AnyNumber | Uint8Array) => Observable<Vec<ITuple<[u32, u128]>>>,
        [u16]
      > &
        QueryableStorageEntry<ApiType, [u16]>;
      /** Generic query */
      [key: string]: QueryableStorageEntry<ApiType>;
    };
    relayStorageRoots: {
      /** Map of relay block number to relay storage root */
      relayStorageRoot: AugmentedQuery<
        ApiType,
        (arg: u32 | AnyNumber | Uint8Array) => Observable<Option<H256>>,
        [u32]
      > &
        QueryableStorageEntry<ApiType, [u32]>;
      /**
       * List of all the keys in `RelayStorageRoot`. Used to remove the oldest key without having to
       * iterate over all of them.
       */
      relayStorageRootKeys: AugmentedQuery<ApiType, () => Observable<Vec<u32>>, []> &
        QueryableStorageEntry<ApiType, []>;
      /** Generic query */
      [key: string]: QueryableStorageEntry<ApiType>;
    };
    rootTesting: {
      /** Generic query */
      [key: string]: QueryableStorageEntry<ApiType>;
    };
    scheduler: {
      /** Items to be executed, indexed by the block number that they should be executed on. */
      agenda: AugmentedQuery<
        ApiType,
        (arg: u32 | AnyNumber | Uint8Array) => Observable<Vec<Option<PalletSchedulerScheduled>>>,
        [u32]
      > &
        QueryableStorageEntry<ApiType, [u32]>;
      incompleteSince: AugmentedQuery<ApiType, () => Observable<Option<u32>>, []> &
        QueryableStorageEntry<ApiType, []>;
      /**
       * Lookup from a name to the block number and index of the task.
       *
       * For v3 -> v4 the previously unbounded identities are Blake2-256 hashed to form the v4 identities.
       */
      lookup: AugmentedQuery<
        ApiType,
        (arg: U8aFixed | string | Uint8Array) => Observable<Option<ITuple<[u32, u32]>>>,
        [U8aFixed]
      > &
        QueryableStorageEntry<ApiType, [U8aFixed]>;
      /** Retry configurations for items to be executed, indexed by task address. */
      retries: AugmentedQuery<
        ApiType,
        (
          arg: ITuple<[u32, u32]> | [u32 | AnyNumber | Uint8Array, u32 | AnyNumber | Uint8Array]
        ) => Observable<Option<PalletSchedulerRetryConfig>>,
        [ITuple<[u32, u32]>]
      > &
        QueryableStorageEntry<ApiType, [ITuple<[u32, u32]>]>;
      /** Generic query */
      [key: string]: QueryableStorageEntry<ApiType>;
    };
    sudo: {
      /** The `AccountId` of the sudo key. */
      key: AugmentedQuery<ApiType, () => Observable<Option<AccountId20>>, []> &
        QueryableStorageEntry<ApiType, []>;
      /** Generic query */
      [key: string]: QueryableStorageEntry<ApiType>;
    };
    system: {
      /** The full account information for a particular account ID. */
      account: AugmentedQuery<
        ApiType,
        (arg: AccountId20 | string | Uint8Array) => Observable<FrameSystemAccountInfo>,
        [AccountId20]
      > &
        QueryableStorageEntry<ApiType, [AccountId20]>;
      /** Total length (in bytes) for all extrinsics put together, for the current block. */
      allExtrinsicsLen: AugmentedQuery<ApiType, () => Observable<Option<u32>>, []> &
        QueryableStorageEntry<ApiType, []>;
      /** `Some` if a code upgrade has been authorized. */
      authorizedUpgrade: AugmentedQuery<
        ApiType,
        () => Observable<Option<FrameSystemCodeUpgradeAuthorization>>,
        []
      > &
        QueryableStorageEntry<ApiType, []>;
      /** Map of block numbers to block hashes. */
      blockHash: AugmentedQuery<
        ApiType,
        (arg: u32 | AnyNumber | Uint8Array) => Observable<H256>,
        [u32]
      > &
        QueryableStorageEntry<ApiType, [u32]>;
      /** The current weight for the block. */
      blockWeight: AugmentedQuery<
        ApiType,
        () => Observable<FrameSupportDispatchPerDispatchClassWeight>,
        []
      > &
        QueryableStorageEntry<ApiType, []>;
      /** Digest of the current block, also part of the block header. */
      digest: AugmentedQuery<ApiType, () => Observable<SpRuntimeDigest>, []> &
        QueryableStorageEntry<ApiType, []>;
      /** The number of events in the `Events<T>` list. */
      eventCount: AugmentedQuery<ApiType, () => Observable<u32>, []> &
        QueryableStorageEntry<ApiType, []>;
      /**
       * Events deposited for the current block.
       *
       * NOTE: The item is unbound and should therefore never be read on chain. It could otherwise
       * inflate the PoV size of a block.
       *
       * Events have a large in-memory size. Box the events to not go out-of-memory just in case
       * someone still reads them from within the runtime.
       */
      events: AugmentedQuery<ApiType, () => Observable<Vec<FrameSystemEventRecord>>, []> &
        QueryableStorageEntry<ApiType, []>;
      /**
       * Mapping between a topic (represented by T::Hash) and a vector of indexes of events in the
       * `<Events<T>>` list.
       *
       * All topic vectors have deterministic storage locations depending on the topic. This allows
       * light-clients to leverage the changes trie storage tracking mechanism and in case of
       * changes fetch the list of events of interest.
       *
       * The value has the type `(BlockNumberFor<T>, EventIndex)` because if we used only just the
       * `EventIndex` then in case if the topic has the same contents on the next block no
       * notification will be triggered thus the event might be lost.
       */
      eventTopics: AugmentedQuery<
        ApiType,
        (arg: H256 | string | Uint8Array) => Observable<Vec<ITuple<[u32, u32]>>>,
        [H256]
      > &
        QueryableStorageEntry<ApiType, [H256]>;
      /** The execution phase of the block. */
      executionPhase: AugmentedQuery<ApiType, () => Observable<Option<FrameSystemPhase>>, []> &
        QueryableStorageEntry<ApiType, []>;
      /** Total extrinsics count for the current block. */
      extrinsicCount: AugmentedQuery<ApiType, () => Observable<Option<u32>>, []> &
        QueryableStorageEntry<ApiType, []>;
      /** Extrinsics data for the current block (maps an extrinsic's index to its data). */
      extrinsicData: AugmentedQuery<
        ApiType,
        (arg: u32 | AnyNumber | Uint8Array) => Observable<Bytes>,
        [u32]
      > &
        QueryableStorageEntry<ApiType, [u32]>;
      /** Whether all inherents have been applied. */
      inherentsApplied: AugmentedQuery<ApiType, () => Observable<bool>, []> &
        QueryableStorageEntry<ApiType, []>;
      /** Stores the `spec_version` and `spec_name` of when the last runtime upgrade happened. */
      lastRuntimeUpgrade: AugmentedQuery<
        ApiType,
        () => Observable<Option<FrameSystemLastRuntimeUpgradeInfo>>,
        []
      > &
        QueryableStorageEntry<ApiType, []>;
      /** The current block number being processed. Set by `execute_block`. */
      number: AugmentedQuery<ApiType, () => Observable<u32>, []> &
        QueryableStorageEntry<ApiType, []>;
      /** Hash of the previous block. */
      parentHash: AugmentedQuery<ApiType, () => Observable<H256>, []> &
        QueryableStorageEntry<ApiType, []>;
      /**
       * True if we have upgraded so that AccountInfo contains three types of `RefCount`. False
       * (default) if not.
       */
      upgradedToTripleRefCount: AugmentedQuery<ApiType, () => Observable<bool>, []> &
        QueryableStorageEntry<ApiType, []>;
      /** True if we have upgraded so that `type RefCount` is `u32`. False (default) if not. */
      upgradedToU32RefCount: AugmentedQuery<ApiType, () => Observable<bool>, []> &
        QueryableStorageEntry<ApiType, []>;
      /** Generic query */
      [key: string]: QueryableStorageEntry<ApiType>;
    };
    timestamp: {
      /**
       * Whether the timestamp has been updated in this block.
       *
       * This value is updated to `true` upon successful submission of a timestamp by a node. It is
       * then checked at the end of each block execution in the `on_finalize` hook.
       */
      didUpdate: AugmentedQuery<ApiType, () => Observable<bool>, []> &
        QueryableStorageEntry<ApiType, []>;
      /** The current time for the current block. */
      now: AugmentedQuery<ApiType, () => Observable<u64>, []> & QueryableStorageEntry<ApiType, []>;
      /** Generic query */
      [key: string]: QueryableStorageEntry<ApiType>;
    };
    transactionPayment: {
      nextFeeMultiplier: AugmentedQuery<ApiType, () => Observable<u128>, []> &
        QueryableStorageEntry<ApiType, []>;
      storageVersion: AugmentedQuery<
        ApiType,
        () => Observable<PalletTransactionPaymentReleases>,
        []
      > &
        QueryableStorageEntry<ApiType, []>;
      /** Generic query */
      [key: string]: QueryableStorageEntry<ApiType>;
    };
    treasury: {
      /** Proposal indices that have been approved but not yet awarded. */
      approvals: AugmentedQuery<ApiType, () => Observable<Vec<u32>>, []> &
        QueryableStorageEntry<ApiType, []>;
      /** The amount which has been reported as inactive to Currency. */
      deactivated: AugmentedQuery<ApiType, () => Observable<u128>, []> &
        QueryableStorageEntry<ApiType, []>;
      /** Number of proposals that have been made. */
      proposalCount: AugmentedQuery<ApiType, () => Observable<u32>, []> &
        QueryableStorageEntry<ApiType, []>;
      /** Proposals that have been made. */
      proposals: AugmentedQuery<
        ApiType,
        (arg: u32 | AnyNumber | Uint8Array) => Observable<Option<PalletTreasuryProposal>>,
        [u32]
      > &
        QueryableStorageEntry<ApiType, [u32]>;
      /** The count of spends that have been made. */
      spendCount: AugmentedQuery<ApiType, () => Observable<u32>, []> &
        QueryableStorageEntry<ApiType, []>;
      /** Spends that have been approved and being processed. */
      spends: AugmentedQuery<
        ApiType,
        (arg: u32 | AnyNumber | Uint8Array) => Observable<Option<PalletTreasurySpendStatus>>,
        [u32]
      > &
        QueryableStorageEntry<ApiType, [u32]>;
      /** Generic query */
      [key: string]: QueryableStorageEntry<ApiType>;
    };
    treasuryCouncilCollective: {
      /** The current members of the collective. This is stored sorted (just by value). */
      members: AugmentedQuery<ApiType, () => Observable<Vec<AccountId20>>, []> &
        QueryableStorageEntry<ApiType, []>;
      /** The prime member that helps determine the default vote behavior in case of abstentions. */
      prime: AugmentedQuery<ApiType, () => Observable<Option<AccountId20>>, []> &
        QueryableStorageEntry<ApiType, []>;
      /** Proposals so far. */
      proposalCount: AugmentedQuery<ApiType, () => Observable<u32>, []> &
        QueryableStorageEntry<ApiType, []>;
      /** Actual proposal for a given hash, if it's current. */
      proposalOf: AugmentedQuery<
        ApiType,
        (arg: H256 | string | Uint8Array) => Observable<Option<Call>>,
        [H256]
      > &
        QueryableStorageEntry<ApiType, [H256]>;
      /** The hashes of the active proposals. */
      proposals: AugmentedQuery<ApiType, () => Observable<Vec<H256>>, []> &
        QueryableStorageEntry<ApiType, []>;
      /** Votes on a given proposal, if it is ongoing. */
      voting: AugmentedQuery<
        ApiType,
        (arg: H256 | string | Uint8Array) => Observable<Option<PalletCollectiveVotes>>,
        [H256]
      > &
        QueryableStorageEntry<ApiType, [H256]>;
      /** Generic query */
      [key: string]: QueryableStorageEntry<ApiType>;
    };
    whitelist: {
      whitelistedCall: AugmentedQuery<
        ApiType,
        (arg: H256 | string | Uint8Array) => Observable<Option<Null>>,
        [H256]
      > &
        QueryableStorageEntry<ApiType, [H256]>;
      /** Generic query */
      [key: string]: QueryableStorageEntry<ApiType>;
    };
    xcmpQueue: {
      /** The factor to multiply the base delivery fee by. */
      deliveryFeeFactor: AugmentedQuery<
        ApiType,
        (arg: u32 | AnyNumber | Uint8Array) => Observable<u128>,
        [u32]
      > &
        QueryableStorageEntry<ApiType, [u32]>;
      /**
       * The suspended inbound XCMP channels. All others are not suspended.
       *
       * This is a `StorageValue` instead of a `StorageMap` since we expect multiple reads per block
       * to different keys with a one byte payload. The access to `BoundedBTreeSet` will be cached
       * within the block and therefore only included once in the proof size.
       *
       * NOTE: The PoV benchmarking cannot know this and will over-estimate, but the actual proof
       * will be smaller.
       */
      inboundXcmpSuspended: AugmentedQuery<ApiType, () => Observable<BTreeSet<u32>>, []> &
        QueryableStorageEntry<ApiType, []>;
      /** The messages outbound in a given XCMP channel. */
      outboundXcmpMessages: AugmentedQuery<
        ApiType,
        (
          arg1: u32 | AnyNumber | Uint8Array,
          arg2: u16 | AnyNumber | Uint8Array
        ) => Observable<Bytes>,
        [u32, u16]
      > &
        QueryableStorageEntry<ApiType, [u32, u16]>;
      /**
       * The non-empty XCMP channels in order of becoming non-empty, and the index of the first and
       * last outbound message. If the two indices are equal, then it indicates an empty queue and
       * there must be a non-`Ok` `OutboundStatus`. We assume queues grow no greater than 65535
       * items. Queue indices for normal messages begin at one; zero is reserved in case of the need
       * to send a high-priority signal message this block. The bool is true if there is a signal
       * message waiting to be sent.
       */
      outboundXcmpStatus: AugmentedQuery<
        ApiType,
        () => Observable<Vec<CumulusPalletXcmpQueueOutboundChannelDetails>>,
        []
      > &
        QueryableStorageEntry<ApiType, []>;
      /** The configuration which controls the dynamics of the outbound queue. */
      queueConfig: AugmentedQuery<
        ApiType,
        () => Observable<CumulusPalletXcmpQueueQueueConfigData>,
        []
      > &
        QueryableStorageEntry<ApiType, []>;
      /** Whether or not the XCMP queue is suspended from executing incoming XCMs or not. */
      queueSuspended: AugmentedQuery<ApiType, () => Observable<bool>, []> &
        QueryableStorageEntry<ApiType, []>;
      /** Any signal messages waiting to be sent. */
      signalMessages: AugmentedQuery<
        ApiType,
        (arg: u32 | AnyNumber | Uint8Array) => Observable<Bytes>,
        [u32]
      > &
        QueryableStorageEntry<ApiType, [u32]>;
      /** Generic query */
      [key: string]: QueryableStorageEntry<ApiType>;
    };
    xcmTransactor: {
      /**
       * Stores the fee per second for an asset in its reserve chain. This allows us to convert from
       * weight to fee
       */
      destinationAssetFeePerSecond: AugmentedQuery<
        ApiType,
        (
          arg: StagingXcmV4Location | { parents?: any; interior?: any } | string | Uint8Array
        ) => Observable<Option<u128>>,
        [StagingXcmV4Location]
      > &
        QueryableStorageEntry<ApiType, [StagingXcmV4Location]>;
      /**
       * Since we are using pallet-utility for account derivation (through AsDerivative), we need to
       * provide an index for the account derivation. This storage item stores the index assigned
       * for a given local account. These indices are usable as derivative in the relay chain
       */
      indexToAccount: AugmentedQuery<
        ApiType,
        (arg: u16 | AnyNumber | Uint8Array) => Observable<Option<AccountId20>>,
        [u16]
      > &
        QueryableStorageEntry<ApiType, [u16]>;
      /** Stores the indices of relay chain pallets */
      relayIndices: AugmentedQuery<
        ApiType,
        () => Observable<PalletXcmTransactorRelayIndicesRelayChainIndices>,
        []
      > &
        QueryableStorageEntry<ApiType, []>;
      /**
       * Stores the transact info of a Location. This defines how much extra weight we need to add
       * when we want to transact in the destination chain and maximum amount of weight allowed by
       * the destination chain
       */
      transactInfoWithWeightLimit: AugmentedQuery<
        ApiType,
        (
          arg: StagingXcmV4Location | { parents?: any; interior?: any } | string | Uint8Array
        ) => Observable<Option<PalletXcmTransactorRemoteTransactInfoWithMaxWeight>>,
        [StagingXcmV4Location]
      > &
        QueryableStorageEntry<ApiType, [StagingXcmV4Location]>;
      /** Generic query */
      [key: string]: QueryableStorageEntry<ApiType>;
    };
    xcmWeightTrader: {
      /**
       * Stores all supported assets per XCM Location. The u128 is the asset price relative to
       * native asset with 18 decimals The boolean specify if the support for this asset is active
       */
      supportedAssets: AugmentedQuery<
        ApiType,
        (
          arg: StagingXcmV4Location | { parents?: any; interior?: any } | string | Uint8Array
        ) => Observable<Option<ITuple<[bool, u128]>>>,
        [StagingXcmV4Location]
      > &
        QueryableStorageEntry<ApiType, [StagingXcmV4Location]>;
      /** Generic query */
      [key: string]: QueryableStorageEntry<ApiType>;
    };
    xTokens: {
      /** Generic query */
      [key: string]: QueryableStorageEntry<ApiType>;
    };
  } // AugmentedQueries
} // declare module<|MERGE_RESOLUTION|>--- conflicted
+++ resolved
@@ -50,10 +50,10 @@
   FrameSystemEventRecord,
   FrameSystemLastRuntimeUpgradeInfo,
   FrameSystemPhase,
-  MoonbaseRuntimeRuntimeHoldReason,
-  MoonbaseRuntimeRuntimeParamsRuntimeParametersKey,
-  MoonbaseRuntimeRuntimeParamsRuntimeParametersValue,
-  MoonbaseRuntimeXcmConfigAssetType,
+  MoonriverRuntimeRuntimeHoldReason,
+  MoonriverRuntimeRuntimeParamsRuntimeParametersKey,
+  MoonriverRuntimeRuntimeParamsRuntimeParametersValue,
+  MoonriverRuntimeXcmConfigAssetType,
   NimbusPrimitivesNimbusCryptoPublic,
   PalletAssetsApproval,
   PalletAssetsAssetAccount,
@@ -74,10 +74,7 @@
   PalletMessageQueueBookState,
   PalletMessageQueuePage,
   PalletMoonbeamForeignAssetsAssetStatus,
-<<<<<<< HEAD
   PalletMoonbeamLazyMigrationsStateMigrationStatus,
-=======
->>>>>>> 23fbc7b9
   PalletMoonbeamOrbitersCollatorPoolInfo,
   PalletMultisigMultisig,
   PalletParachainStakingAutoCompoundAutoCompoundConfig,
@@ -141,7 +138,7 @@
         ApiType,
         (
           arg: u128 | AnyNumber | Uint8Array
-        ) => Observable<Option<MoonbaseRuntimeXcmConfigAssetType>>,
+        ) => Observable<Option<MoonriverRuntimeXcmConfigAssetType>>,
         [u128]
       > &
         QueryableStorageEntry<ApiType, [u128]>;
@@ -153,15 +150,11 @@
       assetTypeId: AugmentedQuery<
         ApiType,
         (
-          arg: MoonbaseRuntimeXcmConfigAssetType | { Xcm: any } | string | Uint8Array
+          arg: MoonriverRuntimeXcmConfigAssetType | { Xcm: any } | string | Uint8Array
         ) => Observable<Option<u128>>,
-        [MoonbaseRuntimeXcmConfigAssetType]
-      > &
-<<<<<<< HEAD
-        QueryableStorageEntry<ApiType, [MoonbaseRuntimeXcmConfigAssetType]>;
-=======
+        [MoonriverRuntimeXcmConfigAssetType]
+      > &
         QueryableStorageEntry<ApiType, [MoonriverRuntimeXcmConfigAssetType]>;
->>>>>>> 23fbc7b9
       /** Generic query */
       [key: string]: QueryableStorageEntry<ApiType>;
     };
@@ -319,7 +312,7 @@
         (arg: AccountId20 | string | Uint8Array) => Observable<
           Vec<
             {
-              readonly id: MoonbaseRuntimeRuntimeHoldReason;
+              readonly id: MoonriverRuntimeRuntimeHoldReason;
               readonly amount: u128;
             } & Struct
           >
@@ -429,13 +422,6 @@
         [U8aFixed]
       > &
         QueryableStorageEntry<ApiType, [U8aFixed]>;
-      /** Generic query */
-      [key: string]: QueryableStorageEntry<ApiType>;
-    };
-    emergencyParaXcm: {
-      /** Whether incoming XCM is enabled or paused */
-      mode: AugmentedQuery<ApiType, () => Observable<PalletEmergencyParaXcmXcmMode>, []> &
-        QueryableStorageEntry<ApiType, []>;
       /** Generic query */
       [key: string]: QueryableStorageEntry<ApiType>;
     };
@@ -937,8 +923,6 @@
        * before it is distributed to collators and delegators.
        *
        * The sum of the distribution percents must be less than or equal to 100.
-       *
-       * The first config is related to the parachain bond account, the second to the treasury account.
        */
       inflationDistributionInfo: AugmentedQuery<
         ApiType,
@@ -1204,14 +1188,15 @@
         ApiType,
         (
           arg:
-            | MoonbaseRuntimeRuntimeParamsRuntimeParametersKey
+            | MoonriverRuntimeRuntimeParamsRuntimeParametersKey
             | { RuntimeConfig: any }
+            | { PalletRandomness: any }
             | string
             | Uint8Array
-        ) => Observable<Option<MoonbaseRuntimeRuntimeParamsRuntimeParametersValue>>,
-        [MoonbaseRuntimeRuntimeParamsRuntimeParametersKey]
-      > &
-        QueryableStorageEntry<ApiType, [MoonbaseRuntimeRuntimeParamsRuntimeParametersKey]>;
+        ) => Observable<Option<MoonriverRuntimeRuntimeParamsRuntimeParametersValue>>,
+        [MoonriverRuntimeRuntimeParamsRuntimeParametersKey]
+      > &
+        QueryableStorageEntry<ApiType, [MoonriverRuntimeRuntimeParamsRuntimeParametersKey]>;
       /** Generic query */
       [key: string]: QueryableStorageEntry<ApiType>;
     };
@@ -1541,13 +1526,6 @@
       /** Generic query */
       [key: string]: QueryableStorageEntry<ApiType>;
     };
-    sudo: {
-      /** The `AccountId` of the sudo key. */
-      key: AugmentedQuery<ApiType, () => Observable<Option<AccountId20>>, []> &
-        QueryableStorageEntry<ApiType, []>;
-      /** Generic query */
-      [key: string]: QueryableStorageEntry<ApiType>;
-    };
     system: {
       /** The full account information for a particular account ID. */
       account: AugmentedQuery<
