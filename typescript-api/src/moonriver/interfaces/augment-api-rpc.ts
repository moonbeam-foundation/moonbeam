--- conflicted
+++ resolved
@@ -762,13 +762,7 @@
       >;
     };
     moon: {
-<<<<<<< HEAD
-      /**
-       * Returns the latest synced block from frontier's backend
-       **/
-=======
       /** Returns the latest synced block from frontier's backend */
->>>>>>> 276c527b
       getLatestSyncedBlock: AugmentedRpc<() => Observable<u32>>;
       /**
        * Returns whether an Ethereum block is finalized
