// Auto-generated via `yarn polkadot-types-from-chain`, do not edit
/* eslint-disable */

// import type lookup before we augment - in some environments
// this is required to allow for ambient/previous definitions
import "@polkadot/api-base/types/submittable";

import type {
  ApiTypes,
  AugmentedSubmittable,
  SubmittableExtrinsic,
  SubmittableExtrinsicFunction
} from "@polkadot/api-base/types";
import type { Data } from "@polkadot/types";
import type {
  Bytes,
  Compact,
  Option,
  Struct,
  U256,
  U8aFixed,
  Vec,
  bool,
  u128,
  u16,
  u32,
  u64,
  u8
} from "@polkadot/types-codec";
import type { AnyNumber, IMethod, ITuple } from "@polkadot/types-codec/types";
import type {
  AccountId20,
  Call,
  H160,
  H256,
  Perbill,
  Percent
} from "@polkadot/types/interfaces/runtime";
import type {
  AccountEthereumSignature,
  BpHeaderChainInitializationData,
  BpHeaderChainJustificationGrandpaJustification,
  BpMessagesMessagesOperatingMode,
  BpMessagesSourceChainFromBridgedChainMessagesDeliveryProof,
  BpMessagesTargetChainFromBridgedChainMessagesProof,
  BpMessagesUnrewardedRelayersState,
  BpPolkadotCoreParachainsParaHeadsProof,
  BpRuntimeBasicOperatingMode,
  CumulusPrimitivesCoreAggregateMessageOrigin,
  CumulusPrimitivesParachainInherentParachainInherentData,
  EthereumTransactionEip7702AuthorizationListItem,
  EthereumTransactionTransactionV3,
  FrameSupportPreimagesBounded,
  FrameSupportScheduleDispatchTime,
  FrameSupportTokensFungibleUnionOfNativeOrWithId,
  MoonriverRuntimeOriginCaller,
  MoonriverRuntimeProxyType,
  MoonriverRuntimeRuntimeParamsRuntimeParameters,
  MoonriverRuntimeXcmConfigTransactors,
  NimbusPrimitivesNimbusCryptoPublic,
  PalletBalancesAdjustmentDirection,
  PalletConvictionVotingConviction,
  PalletConvictionVotingVoteAccountVote,
  PalletIdentityJudgement,
  PalletIdentityLegacyIdentityInfo,
  PalletMigrationsHistoricCleanupSelector,
  PalletMigrationsMigrationCursor,
  PalletMultisigTimepoint,
  PalletParachainStakingInflationDistributionConfig,
  PalletXcmTransactorCurrencyPayment,
  PalletXcmTransactorHrmpOperation,
  PalletXcmTransactorTransactWeights,
  SpConsensusGrandpaAppPublic,
  SpRuntimeHeader,
  SpRuntimeMultiSignature,
  SpWeightsWeightV2Weight,
  StagingXcmExecutorAssetTransferTransferType,
  StagingXcmV5Location,
  XcmPrimitivesEthereumXcmEthereumXcmTransaction,
  XcmV3OriginKind,
  XcmV3WeightLimit,
  XcmVersionedAssetId,
  XcmVersionedAssets,
  XcmVersionedInteriorLocation,
  XcmVersionedLocation,
  XcmVersionedXcm
} from "@polkadot/types/lookup";

export type __AugmentedSubmittable = AugmentedSubmittable<() => unknown>;
export type __SubmittableExtrinsic<ApiType extends ApiTypes> = SubmittableExtrinsic<ApiType>;
export type __SubmittableExtrinsicFunction<ApiType extends ApiTypes> =
  SubmittableExtrinsicFunction<ApiType>;

declare module "@polkadot/api-base/types/submittable" {
  interface AugmentedSubmittables<ApiType extends ApiTypes> {
    authorFilter: {
      /**
       * Update the eligible count. Intended to be called by governance.
       **/
      setEligible: AugmentedSubmittable<
        (updated: u32 | AnyNumber | Uint8Array) => SubmittableExtrinsic<ApiType>,
        [u32]
      >;
      /**
       * Generic tx
       **/
      [key: string]: SubmittableExtrinsicFunction<ApiType>;
    };
    authorInherent: {
      /**
       * This inherent is a workaround to run code after the "real" inherents have executed,
       * but before transactions are executed.
       **/
      kickOffAuthorshipValidation: AugmentedSubmittable<() => SubmittableExtrinsic<ApiType>, []>;
      /**
       * Generic tx
       **/
      [key: string]: SubmittableExtrinsicFunction<ApiType>;
    };
    authorMapping: {
      /**
       * Register your NimbusId onchain so blocks you author are associated with your account.
       *
       * Users who have been (or will soon be) elected active collators in staking,
       * should submit this extrinsic to have their blocks accepted and earn rewards.
       **/
      addAssociation: AugmentedSubmittable<
        (
          nimbusId: NimbusPrimitivesNimbusCryptoPublic | string | Uint8Array
        ) => SubmittableExtrinsic<ApiType>,
        [NimbusPrimitivesNimbusCryptoPublic]
      >;
      /**
       * Clear your Mapping.
       *
       * This is useful when you are no longer an author and would like to re-claim your security
       * deposit.
       **/
      clearAssociation: AugmentedSubmittable<
        (
          nimbusId: NimbusPrimitivesNimbusCryptoPublic | string | Uint8Array
        ) => SubmittableExtrinsic<ApiType>,
        [NimbusPrimitivesNimbusCryptoPublic]
      >;
      /**
       * Remove your Mapping.
       *
       * This is useful when you are no longer an author and would like to re-claim your security
       * deposit.
       **/
      removeKeys: AugmentedSubmittable<() => SubmittableExtrinsic<ApiType>, []>;
      /**
       * Set association and session keys at once.
       *
       * This is useful for key rotation to update Nimbus and VRF keys in one call.
       * No new security deposit is required. Will replace `update_association` which is kept
       * now for backwards compatibility reasons.
       **/
      setKeys: AugmentedSubmittable<
        (keys: Bytes | string | Uint8Array) => SubmittableExtrinsic<ApiType>,
        [Bytes]
      >;
      /**
       * Change your Mapping.
       *
       * This is useful for normal key rotation or for when switching from one physical collator
       * machine to another. No new security deposit is required.
       * This sets keys to new_nimbus_id.into() by default.
       **/
      updateAssociation: AugmentedSubmittable<
        (
          oldNimbusId: NimbusPrimitivesNimbusCryptoPublic | string | Uint8Array,
          newNimbusId: NimbusPrimitivesNimbusCryptoPublic | string | Uint8Array
        ) => SubmittableExtrinsic<ApiType>,
        [NimbusPrimitivesNimbusCryptoPublic, NimbusPrimitivesNimbusCryptoPublic]
      >;
      /**
       * Generic tx
       **/
      [key: string]: SubmittableExtrinsicFunction<ApiType>;
    };
    balances: {
      /**
       * Burn the specified liquid free balance from the origin account.
       *
       * If the origin's account ends up below the existential deposit as a result
       * of the burn and `keep_alive` is false, the account will be reaped.
       *
       * Unlike sending funds to a _burn_ address, which merely makes the funds inaccessible,
       * this `burn` operation will reduce total issuance by the amount _burned_.
       **/
      burn: AugmentedSubmittable<
        (
          value: Compact<u128> | AnyNumber | Uint8Array,
          keepAlive: bool | boolean | Uint8Array
        ) => SubmittableExtrinsic<ApiType>,
        [Compact<u128>, bool]
      >;
      /**
       * Adjust the total issuance in a saturating way.
       *
       * Can only be called by root and always needs a positive `delta`.
       *
       * # Example
       **/
      forceAdjustTotalIssuance: AugmentedSubmittable<
        (
          direction:
            | PalletBalancesAdjustmentDirection
            | "Increase"
            | "Decrease"
            | number
            | Uint8Array,
          delta: Compact<u128> | AnyNumber | Uint8Array
        ) => SubmittableExtrinsic<ApiType>,
        [PalletBalancesAdjustmentDirection, Compact<u128>]
      >;
      /**
       * Set the regular balance of a given account.
       *
       * The dispatch origin for this call is `root`.
       **/
      forceSetBalance: AugmentedSubmittable<
        (
          who: AccountId20 | string | Uint8Array,
          newFree: Compact<u128> | AnyNumber | Uint8Array
        ) => SubmittableExtrinsic<ApiType>,
        [AccountId20, Compact<u128>]
      >;
      /**
       * Exactly as `transfer_allow_death`, except the origin must be root and the source account
       * may be specified.
       **/
      forceTransfer: AugmentedSubmittable<
        (
          source: AccountId20 | string | Uint8Array,
          dest: AccountId20 | string | Uint8Array,
          value: Compact<u128> | AnyNumber | Uint8Array
        ) => SubmittableExtrinsic<ApiType>,
        [AccountId20, AccountId20, Compact<u128>]
      >;
      /**
       * Unreserve some balance from a user by force.
       *
       * Can only be called by ROOT.
       **/
      forceUnreserve: AugmentedSubmittable<
        (
          who: AccountId20 | string | Uint8Array,
          amount: u128 | AnyNumber | Uint8Array
        ) => SubmittableExtrinsic<ApiType>,
        [AccountId20, u128]
      >;
      /**
       * Transfer the entire transferable balance from the caller account.
       *
       * NOTE: This function only attempts to transfer _transferable_ balances. This means that
       * any locked, reserved, or existential deposits (when `keep_alive` is `true`), will not be
       * transferred by this function. To ensure that this function results in a killed account,
       * you might need to prepare the account by removing any reference counters, storage
       * deposits, etc...
       *
       * The dispatch origin of this call must be Signed.
       *
       * - `dest`: The recipient of the transfer.
       * - `keep_alive`: A boolean to determine if the `transfer_all` operation should send all
       * of the funds the account has, causing the sender account to be killed (false), or
       * transfer everything except at least the existential deposit, which will guarantee to
       * keep the sender account alive (true).
       **/
      transferAll: AugmentedSubmittable<
        (
          dest: AccountId20 | string | Uint8Array,
          keepAlive: bool | boolean | Uint8Array
        ) => SubmittableExtrinsic<ApiType>,
        [AccountId20, bool]
      >;
      /**
       * Transfer some liquid free balance to another account.
       *
       * `transfer_allow_death` will set the `FreeBalance` of the sender and receiver.
       * If the sender's account is below the existential deposit as a result
       * of the transfer, the account will be reaped.
       *
       * The dispatch origin for this call must be `Signed` by the transactor.
       **/
      transferAllowDeath: AugmentedSubmittable<
        (
          dest: AccountId20 | string | Uint8Array,
          value: Compact<u128> | AnyNumber | Uint8Array
        ) => SubmittableExtrinsic<ApiType>,
        [AccountId20, Compact<u128>]
      >;
      /**
       * Same as the [`transfer_allow_death`] call, but with a check that the transfer will not
       * kill the origin account.
       *
       * 99% of the time you want [`transfer_allow_death`] instead.
       *
       * [`transfer_allow_death`]: struct.Pallet.html#method.transfer
       **/
      transferKeepAlive: AugmentedSubmittable<
        (
          dest: AccountId20 | string | Uint8Array,
          value: Compact<u128> | AnyNumber | Uint8Array
        ) => SubmittableExtrinsic<ApiType>,
        [AccountId20, Compact<u128>]
      >;
      /**
       * Upgrade a specified account.
       *
       * - `origin`: Must be `Signed`.
       * - `who`: The account to be upgraded.
       *
       * This will waive the transaction fee if at least all but 10% of the accounts needed to
       * be upgraded. (We let some not have to be upgraded just in order to allow for the
       * possibility of churn).
       **/
      upgradeAccounts: AugmentedSubmittable<
        (
          who: Vec<AccountId20> | (AccountId20 | string | Uint8Array)[]
        ) => SubmittableExtrinsic<ApiType>,
        [Vec<AccountId20>]
      >;
      /**
       * Generic tx
       **/
      [key: string]: SubmittableExtrinsicFunction<ApiType>;
    };
    bridgePolkadotGrandpa: {
      /**
       * Set current authorities set and best finalized bridged header to given values
       * (almost) without any checks. This call can fail only if:
       *
       * - the call origin is not a root or a pallet owner;
       *
       * - there are too many authorities in the new set.
       *
       * No other checks are made. Previously imported headers stay in the storage and
       * are still accessible after the call.
       **/
      forceSetPalletState: AugmentedSubmittable<
        (
          newCurrentSetId: u64 | AnyNumber | Uint8Array,
          newAuthorities:
            | Vec<ITuple<[SpConsensusGrandpaAppPublic, u64]>>
            | [SpConsensusGrandpaAppPublic | string | Uint8Array, u64 | AnyNumber | Uint8Array][],
          newBestHeader:
            | SpRuntimeHeader
            | {
                parentHash?: any;
                number?: any;
                stateRoot?: any;
                extrinsicsRoot?: any;
                digest?: any;
              }
            | string
            | Uint8Array
        ) => SubmittableExtrinsic<ApiType>,
        [u64, Vec<ITuple<[SpConsensusGrandpaAppPublic, u64]>>, SpRuntimeHeader]
      >;
      /**
       * Bootstrap the bridge pallet with an initial header and authority set from which to sync.
       *
       * The initial configuration provided does not need to be the genesis header of the bridged
       * chain, it can be any arbitrary header. You can also provide the next scheduled set
       * change if it is already know.
       *
       * This function is only allowed to be called from a trusted origin and writes to storage
       * with practically no checks in terms of the validity of the data. It is important that
       * you ensure that valid data is being passed in.
       **/
      initialize: AugmentedSubmittable<
        (
          initData:
            | BpHeaderChainInitializationData
            | { header?: any; authorityList?: any; setId?: any; operatingMode?: any }
            | string
            | Uint8Array
        ) => SubmittableExtrinsic<ApiType>,
        [BpHeaderChainInitializationData]
      >;
      /**
       * Halt or resume all pallet operations.
       *
       * May only be called either by root, or by `PalletOwner`.
       **/
      setOperatingMode: AugmentedSubmittable<
        (
          operatingMode: BpRuntimeBasicOperatingMode | "Normal" | "Halted" | number | Uint8Array
        ) => SubmittableExtrinsic<ApiType>,
        [BpRuntimeBasicOperatingMode]
      >;
      /**
       * Change `PalletOwner`.
       *
       * May only be called either by root, or by `PalletOwner`.
       **/
      setOwner: AugmentedSubmittable<
        (
          newOwner: Option<AccountId20> | null | Uint8Array | AccountId20 | string
        ) => SubmittableExtrinsic<ApiType>,
        [Option<AccountId20>]
      >;
      /**
       * This call is deprecated and will be removed around May 2024. Use the
       * `submit_finality_proof_ex` instead. Semantically, this call is an equivalent of the
       * `submit_finality_proof_ex` call without current authority set id check.
       **/
      submitFinalityProof: AugmentedSubmittable<
        (
          finalityTarget:
            | SpRuntimeHeader
            | {
                parentHash?: any;
                number?: any;
                stateRoot?: any;
                extrinsicsRoot?: any;
                digest?: any;
              }
            | string
            | Uint8Array,
          justification:
            | BpHeaderChainJustificationGrandpaJustification
            | { round?: any; commit?: any; votesAncestries?: any }
            | string
            | Uint8Array
        ) => SubmittableExtrinsic<ApiType>,
        [SpRuntimeHeader, BpHeaderChainJustificationGrandpaJustification]
      >;
      /**
       * Verify a target header is finalized according to the given finality proof. The proof
       * is assumed to be signed by GRANDPA authorities set with `current_set_id` id.
       *
       * It will use the underlying storage pallet to fetch information about the current
       * authorities and best finalized header in order to verify that the header is finalized.
       *
       * If successful in verification, it will write the target header to the underlying storage
       * pallet.
       *
       * The call fails if:
       *
       * - the pallet is halted;
       *
       * - the pallet knows better header than the `finality_target`;
       *
       * - the id of best GRANDPA authority set, known to the pallet is not equal to the
       * `current_set_id`;
       *
       * - verification is not optimized or invalid;
       *
       * - header contains forced authorities set change or change with non-zero delay.
       *
       * The `is_free_execution_expected` parameter is not really used inside the call. It is
       * used by the transaction extension, which should be registered at the runtime level. If
       * this parameter is `true`, the transaction will be treated as invalid, if the call won't
       * be executed for free. If transaction extension is not used by the runtime, this
       * parameter is not used at all.
       **/
      submitFinalityProofEx: AugmentedSubmittable<
        (
          finalityTarget:
            | SpRuntimeHeader
            | {
                parentHash?: any;
                number?: any;
                stateRoot?: any;
                extrinsicsRoot?: any;
                digest?: any;
              }
            | string
            | Uint8Array,
          justification:
            | BpHeaderChainJustificationGrandpaJustification
            | { round?: any; commit?: any; votesAncestries?: any }
            | string
            | Uint8Array,
          currentSetId: u64 | AnyNumber | Uint8Array,
          isFreeExecutionExpected: bool | boolean | Uint8Array
        ) => SubmittableExtrinsic<ApiType>,
        [SpRuntimeHeader, BpHeaderChainJustificationGrandpaJustification, u64, bool]
      >;
      /**
       * Generic tx
       **/
      [key: string]: SubmittableExtrinsicFunction<ApiType>;
    };
    bridgePolkadotMessages: {
      /**
       * Receive messages delivery proof from bridged chain.
       **/
      receiveMessagesDeliveryProof: AugmentedSubmittable<
        (
          proof:
            | BpMessagesSourceChainFromBridgedChainMessagesDeliveryProof
            | { bridgedHeaderHash?: any; storageProof?: any; lane?: any }
            | string
            | Uint8Array,
          relayersState:
            | BpMessagesUnrewardedRelayersState
            | {
                unrewardedRelayerEntries?: any;
                messagesInOldestEntry?: any;
                totalMessages?: any;
                lastDeliveredNonce?: any;
              }
            | string
            | Uint8Array
        ) => SubmittableExtrinsic<ApiType>,
        [
          BpMessagesSourceChainFromBridgedChainMessagesDeliveryProof,
          BpMessagesUnrewardedRelayersState
        ]
      >;
      /**
       * Receive messages proof from bridged chain.
       *
       * The weight of the call assumes that the transaction always brings outbound lane
       * state update. Because of that, the submitter (relayer) has no benefit of not including
       * this data in the transaction, so reward confirmations lags should be minimal.
       *
       * The call fails if:
       *
       * - the pallet is halted;
       *
       * - the call origin is not `Signed(_)`;
       *
       * - there are too many messages in the proof;
       *
       * - the proof verification procedure returns an error - e.g. because header used to craft
       * proof is not imported by the associated finality pallet;
       *
       * - the `dispatch_weight` argument is not sufficient to dispatch all bundled messages.
       *
       * The call may succeed, but some messages may not be delivered e.g. if they are not fit
       * into the unrewarded relayers vector.
       **/
      receiveMessagesProof: AugmentedSubmittable<
        (
          relayerIdAtBridgedChain: AccountId20 | string | Uint8Array,
          proof:
            | BpMessagesTargetChainFromBridgedChainMessagesProof
            | {
                bridgedHeaderHash?: any;
                storageProof?: any;
                lane?: any;
                noncesStart?: any;
                noncesEnd?: any;
              }
            | string
            | Uint8Array,
          messagesCount: u32 | AnyNumber | Uint8Array,
          dispatchWeight:
            | SpWeightsWeightV2Weight
            | { refTime?: any; proofSize?: any }
            | string
            | Uint8Array
        ) => SubmittableExtrinsic<ApiType>,
        [
          AccountId20,
          BpMessagesTargetChainFromBridgedChainMessagesProof,
          u32,
          SpWeightsWeightV2Weight
        ]
      >;
      /**
       * Halt or resume all/some pallet operations.
       *
       * May only be called either by root, or by `PalletOwner`.
       **/
      setOperatingMode: AugmentedSubmittable<
        (
          operatingMode:
            | BpMessagesMessagesOperatingMode
            | { Basic: any }
            | { RejectingOutboundMessages: any }
            | string
            | Uint8Array
        ) => SubmittableExtrinsic<ApiType>,
        [BpMessagesMessagesOperatingMode]
      >;
      /**
       * Change `PalletOwner`.
       *
       * May only be called either by root, or by `PalletOwner`.
       **/
      setOwner: AugmentedSubmittable<
        (
          newOwner: Option<AccountId20> | null | Uint8Array | AccountId20 | string
        ) => SubmittableExtrinsic<ApiType>,
        [Option<AccountId20>]
      >;
      /**
       * Generic tx
       **/
      [key: string]: SubmittableExtrinsicFunction<ApiType>;
    };
    bridgePolkadotParachains: {
      /**
       * Halt or resume all pallet operations.
       *
       * May only be called either by root, or by `PalletOwner`.
       **/
      setOperatingMode: AugmentedSubmittable<
        (
          operatingMode: BpRuntimeBasicOperatingMode | "Normal" | "Halted" | number | Uint8Array
        ) => SubmittableExtrinsic<ApiType>,
        [BpRuntimeBasicOperatingMode]
      >;
      /**
       * Change `PalletOwner`.
       *
       * May only be called either by root, or by `PalletOwner`.
       **/
      setOwner: AugmentedSubmittable<
        (
          newOwner: Option<AccountId20> | null | Uint8Array | AccountId20 | string
        ) => SubmittableExtrinsic<ApiType>,
        [Option<AccountId20>]
      >;
      /**
       * Submit proof of one or several parachain heads.
       *
       * The proof is supposed to be proof of some `Heads` entries from the
       * `polkadot-runtime-parachains::paras` pallet instance, deployed at the bridged chain.
       * The proof is supposed to be crafted at the `relay_header_hash` that must already be
       * imported by corresponding GRANDPA pallet at this chain.
       *
       * The call fails if:
       *
       * - the pallet is halted;
       *
       * - the relay chain block `at_relay_block` is not imported by the associated bridge
       * GRANDPA pallet.
       *
       * The call may succeed, but some heads may not be updated e.g. because pallet knows
       * better head or it isn't tracked by the pallet.
       **/
      submitParachainHeads: AugmentedSubmittable<
        (
          atRelayBlock:
            | ITuple<[u32, H256]>
            | [u32 | AnyNumber | Uint8Array, H256 | string | Uint8Array],
          parachains:
            | Vec<ITuple<[u32, H256]>>
            | [u32 | AnyNumber | Uint8Array, H256 | string | Uint8Array][],
          parachainHeadsProof:
            | BpPolkadotCoreParachainsParaHeadsProof
            | { storageProof?: any }
            | string
            | Uint8Array
        ) => SubmittableExtrinsic<ApiType>,
        [ITuple<[u32, H256]>, Vec<ITuple<[u32, H256]>>, BpPolkadotCoreParachainsParaHeadsProof]
      >;
      /**
       * Submit proof of one or several parachain heads.
       *
       * The proof is supposed to be proof of some `Heads` entries from the
       * `polkadot-runtime-parachains::paras` pallet instance, deployed at the bridged chain.
       * The proof is supposed to be crafted at the `relay_header_hash` that must already be
       * imported by corresponding GRANDPA pallet at this chain.
       *
       * The call fails if:
       *
       * - the pallet is halted;
       *
       * - the relay chain block `at_relay_block` is not imported by the associated bridge
       * GRANDPA pallet.
       *
       * The call may succeed, but some heads may not be updated e.g. because pallet knows
       * better head or it isn't tracked by the pallet.
       *
       * The `is_free_execution_expected` parameter is not really used inside the call. It is
       * used by the transaction extension, which should be registered at the runtime level. If
       * this parameter is `true`, the transaction will be treated as invalid, if the call won't
       * be executed for free. If transaction extension is not used by the runtime, this
       * parameter is not used at all.
       **/
      submitParachainHeadsEx: AugmentedSubmittable<
        (
          atRelayBlock:
            | ITuple<[u32, H256]>
            | [u32 | AnyNumber | Uint8Array, H256 | string | Uint8Array],
          parachains:
            | Vec<ITuple<[u32, H256]>>
            | [u32 | AnyNumber | Uint8Array, H256 | string | Uint8Array][],
          parachainHeadsProof:
            | BpPolkadotCoreParachainsParaHeadsProof
            | { storageProof?: any }
            | string
            | Uint8Array,
          isFreeExecutionExpected: bool | boolean | Uint8Array
        ) => SubmittableExtrinsic<ApiType>,
        [
          ITuple<[u32, H256]>,
          Vec<ITuple<[u32, H256]>>,
          BpPolkadotCoreParachainsParaHeadsProof,
          bool
        ]
      >;
      /**
       * Generic tx
       **/
      [key: string]: SubmittableExtrinsicFunction<ApiType>;
    };
    bridgeXcmOverMoonbeam: {
      /**
       * Try to close the bridge.
       *
       * Can only be called by the "owner" of this side of the bridge, meaning that the
       * inbound XCM channel with the local origin chain is working.
       *
       * Closed bridge is a bridge without any traces in the runtime storage. So this method
       * first tries to prune all queued messages at the outbound lane. When there are no
       * outbound messages left, outbound and inbound lanes are purged. After that, funds
       * are returned back to the owner of this side of the bridge.
       *
       * The number of messages that we may prune in a single call is limited by the
       * `may_prune_messages` argument. If there are more messages in the queue, the method
       * prunes exactly `may_prune_messages` and exits early. The caller may call it again
       * until outbound queue is depleted and get his funds back.
       *
       * The states after this call: everything is either `Closed`, or purged from the
       * runtime storage.
       **/
      closeBridge: AugmentedSubmittable<
        (
          bridgeDestinationUniversalLocation:
            | XcmVersionedInteriorLocation
            | { V3: any }
            | { V4: any }
            | { V5: any }
            | string
            | Uint8Array,
          mayPruneMessages: u64 | AnyNumber | Uint8Array
        ) => SubmittableExtrinsic<ApiType>,
        [XcmVersionedInteriorLocation, u64]
      >;
      /**
       * Open a bridge between two locations.
       *
       * The caller must be within the `T::OpenBridgeOrigin` filter (presumably: a sibling
       * parachain or a parent relay chain). The `bridge_destination_universal_location` must be
       * a destination within the consensus of the `T::BridgedNetwork` network.
       *
       * The `BridgeDeposit` amount is reserved on the caller account. This deposit
       * is unreserved after bridge is closed.
       *
       * The states after this call: bridge is `Opened`, outbound lane is `Opened`, inbound lane
       * is `Opened`.
       **/
      openBridge: AugmentedSubmittable<
        (
          bridgeDestinationUniversalLocation:
            | XcmVersionedInteriorLocation
            | { V3: any }
            | { V4: any }
            | { V5: any }
            | string
            | Uint8Array
        ) => SubmittableExtrinsic<ApiType>,
        [XcmVersionedInteriorLocation]
      >;
      /**
       * Generic tx
       **/
      [key: string]: SubmittableExtrinsicFunction<ApiType>;
    };
    convictionVoting: {
      /**
       * Delegate the voting power (with some given conviction) of the sending account for a
       * particular class of polls.
       *
       * The balance delegated is locked for as long as it's delegated, and thereafter for the
       * time appropriate for the conviction's lock period.
       *
       * The dispatch origin of this call must be _Signed_, and the signing account must either:
       * - be delegating already; or
       * - have no voting activity (if there is, then it will need to be removed through
       * `remove_vote`).
       *
       * - `to`: The account whose voting the `target` account's voting power will follow.
       * - `class`: The class of polls to delegate. To delegate multiple classes, multiple calls
       * to this function are required.
       * - `conviction`: The conviction that will be attached to the delegated votes. When the
       * account is undelegated, the funds will be locked for the corresponding period.
       * - `balance`: The amount of the account's balance to be used in delegating. This must not
       * be more than the account's current balance.
       *
       * Emits `Delegated`.
       *
       * Weight: `O(R)` where R is the number of polls the voter delegating to has
       * voted on. Weight is initially charged as if maximum votes, but is refunded later.
       **/
      delegate: AugmentedSubmittable<
        (
          clazz: u16 | AnyNumber | Uint8Array,
          to: AccountId20 | string | Uint8Array,
          conviction:
            | PalletConvictionVotingConviction
            | "None"
            | "Locked1x"
            | "Locked2x"
            | "Locked3x"
            | "Locked4x"
            | "Locked5x"
            | "Locked6x"
            | number
            | Uint8Array,
          balance: u128 | AnyNumber | Uint8Array
        ) => SubmittableExtrinsic<ApiType>,
        [u16, AccountId20, PalletConvictionVotingConviction, u128]
      >;
      /**
       * Remove a vote for a poll.
       *
       * If the `target` is equal to the signer, then this function is exactly equivalent to
       * `remove_vote`. If not equal to the signer, then the vote must have expired,
       * either because the poll was cancelled, because the voter lost the poll or
       * because the conviction period is over.
       *
       * The dispatch origin of this call must be _Signed_.
       *
       * - `target`: The account of the vote to be removed; this account must have voted for poll
       * `index`.
       * - `index`: The index of poll of the vote to be removed.
       * - `class`: The class of the poll.
       *
       * Weight: `O(R + log R)` where R is the number of polls that `target` has voted on.
       * Weight is calculated for the maximum number of vote.
       **/
      removeOtherVote: AugmentedSubmittable<
        (
          target: AccountId20 | string | Uint8Array,
          clazz: u16 | AnyNumber | Uint8Array,
          index: u32 | AnyNumber | Uint8Array
        ) => SubmittableExtrinsic<ApiType>,
        [AccountId20, u16, u32]
      >;
      /**
       * Remove a vote for a poll.
       *
       * If:
       * - the poll was cancelled, or
       * - the poll is ongoing, or
       * - the poll has ended such that
       * - the vote of the account was in opposition to the result; or
       * - there was no conviction to the account's vote; or
       * - the account made a split vote
       * ...then the vote is removed cleanly and a following call to `unlock` may result in more
       * funds being available.
       *
       * If, however, the poll has ended and:
       * - it finished corresponding to the vote of the account, and
       * - the account made a standard vote with conviction, and
       * - the lock period of the conviction is not over
       * ...then the lock will be aggregated into the overall account's lock, which may involve
       * *overlocking* (where the two locks are combined into a single lock that is the maximum
       * of both the amount locked and the time is it locked for).
       *
       * The dispatch origin of this call must be _Signed_, and the signer must have a vote
       * registered for poll `index`.
       *
       * - `index`: The index of poll of the vote to be removed.
       * - `class`: Optional parameter, if given it indicates the class of the poll. For polls
       * which have finished or are cancelled, this must be `Some`.
       *
       * Weight: `O(R + log R)` where R is the number of polls that `target` has voted on.
       * Weight is calculated for the maximum number of vote.
       **/
      removeVote: AugmentedSubmittable<
        (
          clazz: Option<u16> | null | Uint8Array | u16 | AnyNumber,
          index: u32 | AnyNumber | Uint8Array
        ) => SubmittableExtrinsic<ApiType>,
        [Option<u16>, u32]
      >;
      /**
       * Undelegate the voting power of the sending account for a particular class of polls.
       *
       * Tokens may be unlocked following once an amount of time consistent with the lock period
       * of the conviction with which the delegation was issued has passed.
       *
       * The dispatch origin of this call must be _Signed_ and the signing account must be
       * currently delegating.
       *
       * - `class`: The class of polls to remove the delegation from.
       *
       * Emits `Undelegated`.
       *
       * Weight: `O(R)` where R is the number of polls the voter delegating to has
       * voted on. Weight is initially charged as if maximum votes, but is refunded later.
       **/
      undelegate: AugmentedSubmittable<
        (clazz: u16 | AnyNumber | Uint8Array) => SubmittableExtrinsic<ApiType>,
        [u16]
      >;
      /**
       * Remove the lock caused by prior voting/delegating which has expired within a particular
       * class.
       *
       * The dispatch origin of this call must be _Signed_.
       *
       * - `class`: The class of polls to unlock.
       * - `target`: The account to remove the lock on.
       *
       * Weight: `O(R)` with R number of vote of target.
       **/
      unlock: AugmentedSubmittable<
        (
          clazz: u16 | AnyNumber | Uint8Array,
          target: AccountId20 | string | Uint8Array
        ) => SubmittableExtrinsic<ApiType>,
        [u16, AccountId20]
      >;
      /**
       * Vote in a poll. If `vote.is_aye()`, the vote is to enact the proposal;
       * otherwise it is a vote to keep the status quo.
       *
       * The dispatch origin of this call must be _Signed_.
       *
       * - `poll_index`: The index of the poll to vote for.
       * - `vote`: The vote configuration.
       *
       * Weight: `O(R)` where R is the number of polls the voter has voted on.
       **/
      vote: AugmentedSubmittable<
        (
          pollIndex: Compact<u32> | AnyNumber | Uint8Array,
          vote:
            | PalletConvictionVotingVoteAccountVote
            | { Standard: any }
            | { Split: any }
            | { SplitAbstain: any }
            | string
            | Uint8Array
        ) => SubmittableExtrinsic<ApiType>,
        [Compact<u32>, PalletConvictionVotingVoteAccountVote]
      >;
      /**
       * Generic tx
       **/
      [key: string]: SubmittableExtrinsicFunction<ApiType>;
    };
    crowdloanRewards: {
      /**
       * Associate a native rewards_destination identity with a crowdloan contribution.
       *
       * The caller needs to provide the unassociated relay account and a proof to succeed
       * with the association
       * The proof is nothing but a signature over the reward_address using the relay keys
       **/
      associateNativeIdentity: AugmentedSubmittable<
        (
          rewardAccount: AccountId20 | string | Uint8Array,
          relayAccount: U8aFixed | string | Uint8Array,
          proof:
            | SpRuntimeMultiSignature
            | { Ed25519: any }
            | { Sr25519: any }
            | { Ecdsa: any }
            | string
            | Uint8Array
        ) => SubmittableExtrinsic<ApiType>,
        [AccountId20, U8aFixed, SpRuntimeMultiSignature]
      >;
      /**
       * Change reward account by submitting proofs from relay accounts
       *
       * The number of valid proofs needs to be bigger than 'RewardAddressRelayVoteThreshold'
       * The account to be changed needs to be submitted as 'previous_account'
       * Origin must be RewardAddressChangeOrigin
       **/
      changeAssociationWithRelayKeys: AugmentedSubmittable<
        (
          rewardAccount: AccountId20 | string | Uint8Array,
          previousAccount: AccountId20 | string | Uint8Array,
          proofs:
            | Vec<ITuple<[U8aFixed, SpRuntimeMultiSignature]>>
            | [
                U8aFixed | string | Uint8Array,
                (
                  | SpRuntimeMultiSignature
                  | { Ed25519: any }
                  | { Sr25519: any }
                  | { Ecdsa: any }
                  | string
                  | Uint8Array
                )
              ][]
        ) => SubmittableExtrinsic<ApiType>,
        [AccountId20, AccountId20, Vec<ITuple<[U8aFixed, SpRuntimeMultiSignature]>>]
      >;
      /**
       * Collect whatever portion of your reward are currently vested.
       **/
      claim: AugmentedSubmittable<() => SubmittableExtrinsic<ApiType>, []>;
      /**
<<<<<<< HEAD
       * This extrinsic completes the initialization if some checks are fulfilled. These checks are:
       * -The reward contribution money matches the crowdloan pot
       * -The end vesting block is higher than the init vesting block
       * -The initialization has not complete yet
       **/
      completeInitialization: AugmentedSubmittable<
        (leaseEndingBlock: u32 | AnyNumber | Uint8Array) => SubmittableExtrinsic<ApiType>,
        [u32]
      >;
      /**
       * Initialize the reward distribution storage. It shortcuts whenever an error is found
       * This does not enforce any checks other than making sure we dont go over funds
       * complete_initialization should perform any additional
       **/
      initializeRewardVec: AugmentedSubmittable<
        (
          rewards:
            | Vec<ITuple<[U8aFixed, Option<AccountId20>, u128]>>
            | [
                U8aFixed | string | Uint8Array,
                Option<AccountId20> | null | Uint8Array | AccountId20 | string,
                u128 | AnyNumber | Uint8Array
              ][]
        ) => SubmittableExtrinsic<ApiType>,
        [Vec<ITuple<[U8aFixed, Option<AccountId20>, u128]>>]
      >;
      /**
=======
>>>>>>> 6dd2f70e
       * Update reward address, proving that the caller owns the current native key
       **/
      updateRewardAddress: AugmentedSubmittable<
        (newRewardAccount: AccountId20 | string | Uint8Array) => SubmittableExtrinsic<ApiType>,
        [AccountId20]
      >;
      /**
       * Generic tx
       **/
      [key: string]: SubmittableExtrinsicFunction<ApiType>;
    };
    emergencyParaXcm: {
      /**
       * Authorize a runtime upgrade. Only callable in `Paused` mode
       **/
      fastAuthorizeUpgrade: AugmentedSubmittable<
        (codeHash: H256 | string | Uint8Array) => SubmittableExtrinsic<ApiType>,
        [H256]
      >;
      /**
       * Resume `Normal` mode
       **/
      pausedToNormal: AugmentedSubmittable<() => SubmittableExtrinsic<ApiType>, []>;
      /**
       * Generic tx
       **/
      [key: string]: SubmittableExtrinsicFunction<ApiType>;
    };
    ethereum: {
      /**
       * Transact an Ethereum transaction.
       **/
      transact: AugmentedSubmittable<
        (
          transaction:
            | EthereumTransactionTransactionV3
            | { Legacy: any }
            | { EIP2930: any }
            | { EIP1559: any }
            | { EIP7702: any }
            | string
            | Uint8Array
        ) => SubmittableExtrinsic<ApiType>,
        [EthereumTransactionTransactionV3]
      >;
      /**
       * Generic tx
       **/
      [key: string]: SubmittableExtrinsicFunction<ApiType>;
    };
    ethereumXcm: {
      /**
       * Xcm Transact an Ethereum transaction, but allow to force the caller and create address.
       * This call should be restricted (callable only by the runtime or governance).
       * Weight: Gas limit plus the db reads involving the suspension and proxy checks
       **/
      forceTransactAs: AugmentedSubmittable<
        (
          transactAs: H160 | string | Uint8Array,
          xcmTransaction:
            | XcmPrimitivesEthereumXcmEthereumXcmTransaction
            | { V1: any }
            | { V2: any }
            | { V3: any }
            | string
            | Uint8Array,
          forceCreateAddress: Option<H160> | null | Uint8Array | H160 | string
        ) => SubmittableExtrinsic<ApiType>,
        [H160, XcmPrimitivesEthereumXcmEthereumXcmTransaction, Option<H160>]
      >;
      /**
       * Resumes all Ethereum executions from XCM.
       *
       * - `origin`: Must pass `ControllerOrigin`.
       **/
      resumeEthereumXcmExecution: AugmentedSubmittable<() => SubmittableExtrinsic<ApiType>, []>;
      /**
       * Suspends all Ethereum executions from XCM.
       *
       * - `origin`: Must pass `ControllerOrigin`.
       **/
      suspendEthereumXcmExecution: AugmentedSubmittable<() => SubmittableExtrinsic<ApiType>, []>;
      /**
       * Xcm Transact an Ethereum transaction.
       * Weight: Gas limit plus the db read involving the suspension check
       **/
      transact: AugmentedSubmittable<
        (
          xcmTransaction:
            | XcmPrimitivesEthereumXcmEthereumXcmTransaction
            | { V1: any }
            | { V2: any }
            | { V3: any }
            | string
            | Uint8Array
        ) => SubmittableExtrinsic<ApiType>,
        [XcmPrimitivesEthereumXcmEthereumXcmTransaction]
      >;
      /**
       * Xcm Transact an Ethereum transaction through proxy.
       * Weight: Gas limit plus the db reads involving the suspension and proxy checks
       **/
      transactThroughProxy: AugmentedSubmittable<
        (
          transactAs: H160 | string | Uint8Array,
          xcmTransaction:
            | XcmPrimitivesEthereumXcmEthereumXcmTransaction
            | { V1: any }
            | { V2: any }
            | { V3: any }
            | string
            | Uint8Array
        ) => SubmittableExtrinsic<ApiType>,
        [H160, XcmPrimitivesEthereumXcmEthereumXcmTransaction]
      >;
      /**
       * Generic tx
       **/
      [key: string]: SubmittableExtrinsicFunction<ApiType>;
    };
    evm: {
      /**
       * Issue an EVM call operation. This is similar to a message call transaction in Ethereum.
       **/
      call: AugmentedSubmittable<
        (
          source: H160 | string | Uint8Array,
          target: H160 | string | Uint8Array,
          input: Bytes | string | Uint8Array,
          value: U256 | AnyNumber | Uint8Array,
          gasLimit: u64 | AnyNumber | Uint8Array,
          maxFeePerGas: U256 | AnyNumber | Uint8Array,
          maxPriorityFeePerGas: Option<U256> | null | Uint8Array | U256 | AnyNumber,
          nonce: Option<U256> | null | Uint8Array | U256 | AnyNumber,
          accessList:
            | Vec<ITuple<[H160, Vec<H256>]>>
            | [H160 | string | Uint8Array, Vec<H256> | (H256 | string | Uint8Array)[]][],
          authorizationList:
            | Vec<EthereumTransactionEip7702AuthorizationListItem>
            | (
                | EthereumTransactionEip7702AuthorizationListItem
                | { chainId?: any; address?: any; nonce?: any; signature?: any }
                | string
                | Uint8Array
              )[]
        ) => SubmittableExtrinsic<ApiType>,
        [
          H160,
          H160,
          Bytes,
          U256,
          u64,
          U256,
          Option<U256>,
          Option<U256>,
          Vec<ITuple<[H160, Vec<H256>]>>,
          Vec<EthereumTransactionEip7702AuthorizationListItem>
        ]
      >;
      /**
       * Issue an EVM create operation. This is similar to a contract creation transaction in
       * Ethereum.
       **/
      create: AugmentedSubmittable<
        (
          source: H160 | string | Uint8Array,
          init: Bytes | string | Uint8Array,
          value: U256 | AnyNumber | Uint8Array,
          gasLimit: u64 | AnyNumber | Uint8Array,
          maxFeePerGas: U256 | AnyNumber | Uint8Array,
          maxPriorityFeePerGas: Option<U256> | null | Uint8Array | U256 | AnyNumber,
          nonce: Option<U256> | null | Uint8Array | U256 | AnyNumber,
          accessList:
            | Vec<ITuple<[H160, Vec<H256>]>>
            | [H160 | string | Uint8Array, Vec<H256> | (H256 | string | Uint8Array)[]][],
          authorizationList:
            | Vec<EthereumTransactionEip7702AuthorizationListItem>
            | (
                | EthereumTransactionEip7702AuthorizationListItem
                | { chainId?: any; address?: any; nonce?: any; signature?: any }
                | string
                | Uint8Array
              )[]
        ) => SubmittableExtrinsic<ApiType>,
        [
          H160,
          Bytes,
          U256,
          u64,
          U256,
          Option<U256>,
          Option<U256>,
          Vec<ITuple<[H160, Vec<H256>]>>,
          Vec<EthereumTransactionEip7702AuthorizationListItem>
        ]
      >;
      /**
       * Issue an EVM create2 operation.
       **/
      create2: AugmentedSubmittable<
        (
          source: H160 | string | Uint8Array,
          init: Bytes | string | Uint8Array,
          salt: H256 | string | Uint8Array,
          value: U256 | AnyNumber | Uint8Array,
          gasLimit: u64 | AnyNumber | Uint8Array,
          maxFeePerGas: U256 | AnyNumber | Uint8Array,
          maxPriorityFeePerGas: Option<U256> | null | Uint8Array | U256 | AnyNumber,
          nonce: Option<U256> | null | Uint8Array | U256 | AnyNumber,
          accessList:
            | Vec<ITuple<[H160, Vec<H256>]>>
            | [H160 | string | Uint8Array, Vec<H256> | (H256 | string | Uint8Array)[]][],
          authorizationList:
            | Vec<EthereumTransactionEip7702AuthorizationListItem>
            | (
                | EthereumTransactionEip7702AuthorizationListItem
                | { chainId?: any; address?: any; nonce?: any; signature?: any }
                | string
                | Uint8Array
              )[]
        ) => SubmittableExtrinsic<ApiType>,
        [
          H160,
          Bytes,
          H256,
          U256,
          u64,
          U256,
          Option<U256>,
          Option<U256>,
          Vec<ITuple<[H160, Vec<H256>]>>,
          Vec<EthereumTransactionEip7702AuthorizationListItem>
        ]
      >;
      /**
       * Withdraw balance from EVM into currency/balances pallet.
       **/
      withdraw: AugmentedSubmittable<
        (
          address: H160 | string | Uint8Array,
          value: u128 | AnyNumber | Uint8Array
        ) => SubmittableExtrinsic<ApiType>,
        [H160, u128]
      >;
      /**
       * Generic tx
       **/
      [key: string]: SubmittableExtrinsicFunction<ApiType>;
    };
    evmForeignAssets: {
      /**
       * Change the xcm type mapping for a given assetId
       * We also change this if the previous units per second where pointing at the old
       * assetType
       **/
      changeXcmLocation: AugmentedSubmittable<
        (
          assetId: u128 | AnyNumber | Uint8Array,
          newXcmLocation:
            | StagingXcmV5Location
            | { parents?: any; interior?: any }
            | string
            | Uint8Array
        ) => SubmittableExtrinsic<ApiType>,
        [u128, StagingXcmV5Location]
      >;
      /**
       * Create new asset with the ForeignAssetCreator
       **/
      createForeignAsset: AugmentedSubmittable<
        (
          assetId: u128 | AnyNumber | Uint8Array,
          assetXcmLocation:
            | StagingXcmV5Location
            | { parents?: any; interior?: any }
            | string
            | Uint8Array,
          decimals: u8 | AnyNumber | Uint8Array,
          symbol: Bytes | string | Uint8Array,
          name: Bytes | string | Uint8Array
        ) => SubmittableExtrinsic<ApiType>,
        [u128, StagingXcmV5Location, u8, Bytes, Bytes]
      >;
      /**
       * Freeze a given foreign assetId
       **/
      freezeForeignAsset: AugmentedSubmittable<
        (
          assetId: u128 | AnyNumber | Uint8Array,
          allowXcmDeposit: bool | boolean | Uint8Array
        ) => SubmittableExtrinsic<ApiType>,
        [u128, bool]
      >;
      /**
       * Unfreeze a given foreign assetId
       **/
      unfreezeForeignAsset: AugmentedSubmittable<
        (assetId: u128 | AnyNumber | Uint8Array) => SubmittableExtrinsic<ApiType>,
        [u128]
      >;
      /**
       * Generic tx
       **/
      [key: string]: SubmittableExtrinsicFunction<ApiType>;
    };
    identity: {
      /**
       * Accept a given username that an `authority` granted. The call must include the full
       * username, as in `username.suffix`.
       **/
      acceptUsername: AugmentedSubmittable<
        (username: Bytes | string | Uint8Array) => SubmittableExtrinsic<ApiType>,
        [Bytes]
      >;
      /**
       * Add a registrar to the system.
       *
       * The dispatch origin for this call must be `T::RegistrarOrigin`.
       *
       * - `account`: the account of the registrar.
       *
       * Emits `RegistrarAdded` if successful.
       **/
      addRegistrar: AugmentedSubmittable<
        (account: AccountId20 | string | Uint8Array) => SubmittableExtrinsic<ApiType>,
        [AccountId20]
      >;
      /**
       * Add the given account to the sender's subs.
       *
       * Payment: Balance reserved by a previous `set_subs` call for one sub will be repatriated
       * to the sender.
       *
       * The dispatch origin for this call must be _Signed_ and the sender must have a registered
       * sub identity of `sub`.
       **/
      addSub: AugmentedSubmittable<
        (
          sub: AccountId20 | string | Uint8Array,
          data:
            | Data
            | { None: any }
            | { Raw: any }
            | { BlakeTwo256: any }
            | { Sha256: any }
            | { Keccak256: any }
            | { ShaThree256: any }
            | string
            | Uint8Array
        ) => SubmittableExtrinsic<ApiType>,
        [AccountId20, Data]
      >;
      /**
       * Add an `AccountId` with permission to grant usernames with a given `suffix` appended.
       *
       * The authority can grant up to `allocation` usernames. To top up the allocation or
       * change the account used to grant usernames, this call can be used with the updated
       * parameters to overwrite the existing configuration.
       **/
      addUsernameAuthority: AugmentedSubmittable<
        (
          authority: AccountId20 | string | Uint8Array,
          suffix: Bytes | string | Uint8Array,
          allocation: u32 | AnyNumber | Uint8Array
        ) => SubmittableExtrinsic<ApiType>,
        [AccountId20, Bytes, u32]
      >;
      /**
       * Cancel a previous request.
       *
       * Payment: A previously reserved deposit is returned on success.
       *
       * The dispatch origin for this call must be _Signed_ and the sender must have a
       * registered identity.
       *
       * - `reg_index`: The index of the registrar whose judgement is no longer requested.
       *
       * Emits `JudgementUnrequested` if successful.
       **/
      cancelRequest: AugmentedSubmittable<
        (regIndex: u32 | AnyNumber | Uint8Array) => SubmittableExtrinsic<ApiType>,
        [u32]
      >;
      /**
       * Clear an account's identity info and all sub-accounts and return all deposits.
       *
       * Payment: All reserved balances on the account are returned.
       *
       * The dispatch origin for this call must be _Signed_ and the sender must have a registered
       * identity.
       *
       * Emits `IdentityCleared` if successful.
       **/
      clearIdentity: AugmentedSubmittable<() => SubmittableExtrinsic<ApiType>, []>;
      /**
       * Remove an account's identity and sub-account information and slash the deposits.
       *
       * Payment: Reserved balances from `set_subs` and `set_identity` are slashed and handled by
       * `Slash`. Verification request deposits are not returned; they should be cancelled
       * manually using `cancel_request`.
       *
       * The dispatch origin for this call must match `T::ForceOrigin`.
       *
       * - `target`: the account whose identity the judgement is upon. This must be an account
       * with a registered identity.
       *
       * Emits `IdentityKilled` if successful.
       **/
      killIdentity: AugmentedSubmittable<
        (target: AccountId20 | string | Uint8Array) => SubmittableExtrinsic<ApiType>,
        [AccountId20]
      >;
      /**
       * Call with [ForceOrigin](crate::Config::ForceOrigin) privileges which deletes a username
       * and slashes any deposit associated with it.
       **/
      killUsername: AugmentedSubmittable<
        (username: Bytes | string | Uint8Array) => SubmittableExtrinsic<ApiType>,
        [Bytes]
      >;
      /**
       * Provide a judgement for an account's identity.
       *
       * The dispatch origin for this call must be _Signed_ and the sender must be the account
       * of the registrar whose index is `reg_index`.
       *
       * - `reg_index`: the index of the registrar whose judgement is being made.
       * - `target`: the account whose identity the judgement is upon. This must be an account
       * with a registered identity.
       * - `judgement`: the judgement of the registrar of index `reg_index` about `target`.
       * - `identity`: The hash of the [`IdentityInformationProvider`] for that the judgement is
       * provided.
       *
       * Note: Judgements do not apply to a username.
       *
       * Emits `JudgementGiven` if successful.
       **/
      provideJudgement: AugmentedSubmittable<
        (
          regIndex: Compact<u32> | AnyNumber | Uint8Array,
          target: AccountId20 | string | Uint8Array,
          judgement:
            | PalletIdentityJudgement
            | { Unknown: any }
            | { FeePaid: any }
            | { Reasonable: any }
            | { KnownGood: any }
            | { OutOfDate: any }
            | { LowQuality: any }
            | { Erroneous: any }
            | string
            | Uint8Array,
          identity: H256 | string | Uint8Array
        ) => SubmittableExtrinsic<ApiType>,
        [Compact<u32>, AccountId20, PalletIdentityJudgement, H256]
      >;
      /**
       * Remove the sender as a sub-account.
       *
       * Payment: Balance reserved by a previous `set_subs` call for one sub will be repatriated
       * to the sender (*not* the original depositor).
       *
       * The dispatch origin for this call must be _Signed_ and the sender must have a registered
       * super-identity.
       *
       * NOTE: This should not normally be used, but is provided in the case that the non-
       * controller of an account is maliciously registered as a sub-account.
       **/
      quitSub: AugmentedSubmittable<() => SubmittableExtrinsic<ApiType>, []>;
      /**
       * Remove an expired username approval. The username was approved by an authority but never
       * accepted by the user and must now be beyond its expiration. The call must include the
       * full username, as in `username.suffix`.
       **/
      removeExpiredApproval: AugmentedSubmittable<
        (username: Bytes | string | Uint8Array) => SubmittableExtrinsic<ApiType>,
        [Bytes]
      >;
      /**
       * Remove the given account from the sender's subs.
       *
       * Payment: Balance reserved by a previous `set_subs` call for one sub will be repatriated
       * to the sender.
       *
       * The dispatch origin for this call must be _Signed_ and the sender must have a registered
       * sub identity of `sub`.
       **/
      removeSub: AugmentedSubmittable<
        (sub: AccountId20 | string | Uint8Array) => SubmittableExtrinsic<ApiType>,
        [AccountId20]
      >;
      /**
       * Permanently delete a username which has been unbinding for longer than the grace period.
       * Caller is refunded the fee if the username expired and the removal was successful.
       **/
      removeUsername: AugmentedSubmittable<
        (username: Bytes | string | Uint8Array) => SubmittableExtrinsic<ApiType>,
        [Bytes]
      >;
      /**
       * Remove `authority` from the username authorities.
       **/
      removeUsernameAuthority: AugmentedSubmittable<
        (
          suffix: Bytes | string | Uint8Array,
          authority: AccountId20 | string | Uint8Array
        ) => SubmittableExtrinsic<ApiType>,
        [Bytes, AccountId20]
      >;
      /**
       * Alter the associated name of the given sub-account.
       *
       * The dispatch origin for this call must be _Signed_ and the sender must have a registered
       * sub identity of `sub`.
       **/
      renameSub: AugmentedSubmittable<
        (
          sub: AccountId20 | string | Uint8Array,
          data:
            | Data
            | { None: any }
            | { Raw: any }
            | { BlakeTwo256: any }
            | { Sha256: any }
            | { Keccak256: any }
            | { ShaThree256: any }
            | string
            | Uint8Array
        ) => SubmittableExtrinsic<ApiType>,
        [AccountId20, Data]
      >;
      /**
       * Request a judgement from a registrar.
       *
       * Payment: At most `max_fee` will be reserved for payment to the registrar if judgement
       * given.
       *
       * The dispatch origin for this call must be _Signed_ and the sender must have a
       * registered identity.
       *
       * - `reg_index`: The index of the registrar whose judgement is requested.
       * - `max_fee`: The maximum fee that may be paid. This should just be auto-populated as:
       *
       * ```nocompile
       * Registrars::<T>::get().get(reg_index).unwrap().fee
       * ```
       *
       * Emits `JudgementRequested` if successful.
       **/
      requestJudgement: AugmentedSubmittable<
        (
          regIndex: Compact<u32> | AnyNumber | Uint8Array,
          maxFee: Compact<u128> | AnyNumber | Uint8Array
        ) => SubmittableExtrinsic<ApiType>,
        [Compact<u32>, Compact<u128>]
      >;
      /**
       * Change the account associated with a registrar.
       *
       * The dispatch origin for this call must be _Signed_ and the sender must be the account
       * of the registrar whose index is `index`.
       *
       * - `index`: the index of the registrar whose fee is to be set.
       * - `new`: the new account ID.
       **/
      setAccountId: AugmentedSubmittable<
        (
          index: Compact<u32> | AnyNumber | Uint8Array,
          updated: AccountId20 | string | Uint8Array
        ) => SubmittableExtrinsic<ApiType>,
        [Compact<u32>, AccountId20]
      >;
      /**
       * Set the fee required for a judgement to be requested from a registrar.
       *
       * The dispatch origin for this call must be _Signed_ and the sender must be the account
       * of the registrar whose index is `index`.
       *
       * - `index`: the index of the registrar whose fee is to be set.
       * - `fee`: the new fee.
       **/
      setFee: AugmentedSubmittable<
        (
          index: Compact<u32> | AnyNumber | Uint8Array,
          fee: Compact<u128> | AnyNumber | Uint8Array
        ) => SubmittableExtrinsic<ApiType>,
        [Compact<u32>, Compact<u128>]
      >;
      /**
       * Set the field information for a registrar.
       *
       * The dispatch origin for this call must be _Signed_ and the sender must be the account
       * of the registrar whose index is `index`.
       *
       * - `index`: the index of the registrar whose fee is to be set.
       * - `fields`: the fields that the registrar concerns themselves with.
       **/
      setFields: AugmentedSubmittable<
        (
          index: Compact<u32> | AnyNumber | Uint8Array,
          fields: u64 | AnyNumber | Uint8Array
        ) => SubmittableExtrinsic<ApiType>,
        [Compact<u32>, u64]
      >;
      /**
       * Set an account's identity information and reserve the appropriate deposit.
       *
       * If the account already has identity information, the deposit is taken as part payment
       * for the new deposit.
       *
       * The dispatch origin for this call must be _Signed_.
       *
       * - `info`: The identity information.
       *
       * Emits `IdentitySet` if successful.
       **/
      setIdentity: AugmentedSubmittable<
        (
          info:
            | PalletIdentityLegacyIdentityInfo
            | {
                additional?: any;
                display?: any;
                legal?: any;
                web?: any;
                riot?: any;
                email?: any;
                pgpFingerprint?: any;
                image?: any;
                twitter?: any;
              }
            | string
            | Uint8Array
        ) => SubmittableExtrinsic<ApiType>,
        [PalletIdentityLegacyIdentityInfo]
      >;
      /**
       * Set a given username as the primary. The username should include the suffix.
       **/
      setPrimaryUsername: AugmentedSubmittable<
        (username: Bytes | string | Uint8Array) => SubmittableExtrinsic<ApiType>,
        [Bytes]
      >;
      /**
       * Set the sub-accounts of the sender.
       *
       * Payment: Any aggregate balance reserved by previous `set_subs` calls will be returned
       * and an amount `SubAccountDeposit` will be reserved for each item in `subs`.
       *
       * The dispatch origin for this call must be _Signed_ and the sender must have a registered
       * identity.
       *
       * - `subs`: The identity's (new) sub-accounts.
       **/
      setSubs: AugmentedSubmittable<
        (
          subs:
            | Vec<ITuple<[AccountId20, Data]>>
            | [
                AccountId20 | string | Uint8Array,
                (
                  | Data
                  | { None: any }
                  | { Raw: any }
                  | { BlakeTwo256: any }
                  | { Sha256: any }
                  | { Keccak256: any }
                  | { ShaThree256: any }
                  | string
                  | Uint8Array
                )
              ][]
        ) => SubmittableExtrinsic<ApiType>,
        [Vec<ITuple<[AccountId20, Data]>>]
      >;
      /**
       * Set the username for `who`. Must be called by a username authority.
       *
       * If `use_allocation` is set, the authority must have a username allocation available to
       * spend. Otherwise, the authority will need to put up a deposit for registering the
       * username.
       *
       * Users can either pre-sign their usernames or
       * accept them later.
       *
       * Usernames must:
       * - Only contain lowercase ASCII characters or digits.
       * - When combined with the suffix of the issuing authority be _less than_ the
       * `MaxUsernameLength`.
       **/
      setUsernameFor: AugmentedSubmittable<
        (
          who: AccountId20 | string | Uint8Array,
          username: Bytes | string | Uint8Array,
          signature:
            | Option<AccountEthereumSignature>
            | null
            | Uint8Array
            | AccountEthereumSignature
            | string,
          useAllocation: bool | boolean | Uint8Array
        ) => SubmittableExtrinsic<ApiType>,
        [AccountId20, Bytes, Option<AccountEthereumSignature>, bool]
      >;
      /**
       * Start the process of removing a username by placing it in the unbinding usernames map.
       * Once the grace period has passed, the username can be deleted by calling
       * [remove_username](crate::Call::remove_username).
       **/
      unbindUsername: AugmentedSubmittable<
        (username: Bytes | string | Uint8Array) => SubmittableExtrinsic<ApiType>,
        [Bytes]
      >;
      /**
       * Generic tx
       **/
      [key: string]: SubmittableExtrinsicFunction<ApiType>;
    };
    maintenanceMode: {
      /**
       * Place the chain in maintenance mode
       *
       * Weight cost is:
       * * One DB read to ensure we're not already in maintenance mode
       * * Three DB writes - 1 for the mode, 1 for suspending xcm execution, 1 for the event
       **/
      enterMaintenanceMode: AugmentedSubmittable<() => SubmittableExtrinsic<ApiType>, []>;
      /**
       * Return the chain to normal operating mode
       *
       * Weight cost is:
       * * One DB read to ensure we're in maintenance mode
       * * Three DB writes - 1 for the mode, 1 for resuming xcm execution, 1 for the event
       **/
      resumeNormalOperation: AugmentedSubmittable<() => SubmittableExtrinsic<ApiType>, []>;
      /**
       * Generic tx
       **/
      [key: string]: SubmittableExtrinsicFunction<ApiType>;
    };
    messageQueue: {
      /**
       * Execute an overweight message.
       *
       * Temporary processing errors will be propagated whereas permanent errors are treated
       * as success condition.
       *
       * - `origin`: Must be `Signed`.
       * - `message_origin`: The origin from which the message to be executed arrived.
       * - `page`: The page in the queue in which the message to be executed is sitting.
       * - `index`: The index into the queue of the message to be executed.
       * - `weight_limit`: The maximum amount of weight allowed to be consumed in the execution
       * of the message.
       *
       * Benchmark complexity considerations: O(index + weight_limit).
       **/
      executeOverweight: AugmentedSubmittable<
        (
          messageOrigin:
            | CumulusPrimitivesCoreAggregateMessageOrigin
            | { Here: any }
            | { Parent: any }
            | { Sibling: any }
            | string
            | Uint8Array,
          page: u32 | AnyNumber | Uint8Array,
          index: u32 | AnyNumber | Uint8Array,
          weightLimit:
            | SpWeightsWeightV2Weight
            | { refTime?: any; proofSize?: any }
            | string
            | Uint8Array
        ) => SubmittableExtrinsic<ApiType>,
        [CumulusPrimitivesCoreAggregateMessageOrigin, u32, u32, SpWeightsWeightV2Weight]
      >;
      /**
       * Remove a page which has no more messages remaining to be processed or is stale.
       **/
      reapPage: AugmentedSubmittable<
        (
          messageOrigin:
            | CumulusPrimitivesCoreAggregateMessageOrigin
            | { Here: any }
            | { Parent: any }
            | { Sibling: any }
            | string
            | Uint8Array,
          pageIndex: u32 | AnyNumber | Uint8Array
        ) => SubmittableExtrinsic<ApiType>,
        [CumulusPrimitivesCoreAggregateMessageOrigin, u32]
      >;
      /**
       * Generic tx
       **/
      [key: string]: SubmittableExtrinsicFunction<ApiType>;
    };
    moonbeamLazyMigrations: {
      createContractMetadata: AugmentedSubmittable<
        (address: H160 | string | Uint8Array) => SubmittableExtrinsic<ApiType>,
        [H160]
      >;
      /**
       * Generic tx
       **/
      [key: string]: SubmittableExtrinsicFunction<ApiType>;
    };
    moonbeamOrbiters: {
      /**
       * Add a collator to orbiters program.
       **/
      addCollator: AugmentedSubmittable<
        (collator: AccountId20 | string | Uint8Array) => SubmittableExtrinsic<ApiType>,
        [AccountId20]
      >;
      /**
       * Add an orbiter in a collator pool
       **/
      collatorAddOrbiter: AugmentedSubmittable<
        (orbiter: AccountId20 | string | Uint8Array) => SubmittableExtrinsic<ApiType>,
        [AccountId20]
      >;
      /**
       * Remove an orbiter from the caller collator pool
       **/
      collatorRemoveOrbiter: AugmentedSubmittable<
        (orbiter: AccountId20 | string | Uint8Array) => SubmittableExtrinsic<ApiType>,
        [AccountId20]
      >;
      /**
       * Remove the caller from the specified collator pool
       **/
      orbiterLeaveCollatorPool: AugmentedSubmittable<
        (collator: AccountId20 | string | Uint8Array) => SubmittableExtrinsic<ApiType>,
        [AccountId20]
      >;
      /**
       * Registering as an orbiter
       **/
      orbiterRegister: AugmentedSubmittable<() => SubmittableExtrinsic<ApiType>, []>;
      /**
       * Deregistering from orbiters
       **/
      orbiterUnregister: AugmentedSubmittable<
        (collatorsPoolCount: u32 | AnyNumber | Uint8Array) => SubmittableExtrinsic<ApiType>,
        [u32]
      >;
      /**
       * Remove a collator from orbiters program.
       **/
      removeCollator: AugmentedSubmittable<
        (collator: AccountId20 | string | Uint8Array) => SubmittableExtrinsic<ApiType>,
        [AccountId20]
      >;
      /**
       * Generic tx
       **/
      [key: string]: SubmittableExtrinsicFunction<ApiType>;
    };
    multiBlockMigrations: {
      /**
       * Clears the `Historic` set.
       *
       * `map_cursor` must be set to the last value that was returned by the
       * `HistoricCleared` event. The first time `None` can be used. `limit` must be chosen in a
       * way that will result in a sensible weight.
       **/
      clearHistoric: AugmentedSubmittable<
        (
          selector:
            | PalletMigrationsHistoricCleanupSelector
            | { Specific: any }
            | { Wildcard: any }
            | string
            | Uint8Array
        ) => SubmittableExtrinsic<ApiType>,
        [PalletMigrationsHistoricCleanupSelector]
      >;
      /**
       * Forces the onboarding of the migrations.
       *
       * This process happens automatically on a runtime upgrade. It is in place as an emergency
       * measurement. The cursor needs to be `None` for this to succeed.
       **/
      forceOnboardMbms: AugmentedSubmittable<() => SubmittableExtrinsic<ApiType>, []>;
      /**
       * Allows root to set an active cursor to forcefully start/forward the migration process.
       *
       * This is an edge-case version of [`Self::force_set_cursor`] that allows to set the
       * `started_at` value to the next block number. Otherwise this would not be possible, since
       * `force_set_cursor` takes an absolute block number. Setting `started_at` to `None`
       * indicates that the current block number plus one should be used.
       **/
      forceSetActiveCursor: AugmentedSubmittable<
        (
          index: u32 | AnyNumber | Uint8Array,
          innerCursor: Option<Bytes> | null | Uint8Array | Bytes | string,
          startedAt: Option<u32> | null | Uint8Array | u32 | AnyNumber
        ) => SubmittableExtrinsic<ApiType>,
        [u32, Option<Bytes>, Option<u32>]
      >;
      /**
       * Allows root to set a cursor to forcefully start, stop or forward the migration process.
       *
       * Should normally not be needed and is only in place as emergency measure. Note that
       * restarting the migration process in this manner will not call the
       * [`MigrationStatusHandler::started`] hook or emit an `UpgradeStarted` event.
       **/
      forceSetCursor: AugmentedSubmittable<
        (
          cursor:
            | Option<PalletMigrationsMigrationCursor>
            | null
            | Uint8Array
            | PalletMigrationsMigrationCursor
            | { Active: any }
            | { Stuck: any }
            | string
        ) => SubmittableExtrinsic<ApiType>,
        [Option<PalletMigrationsMigrationCursor>]
      >;
      /**
       * Generic tx
       **/
      [key: string]: SubmittableExtrinsicFunction<ApiType>;
    };
    multisig: {
      /**
       * Register approval for a dispatch to be made from a deterministic composite account if
       * approved by a total of `threshold - 1` of `other_signatories`.
       *
       * Payment: `DepositBase` will be reserved if this is the first approval, plus
       * `threshold` times `DepositFactor`. It is returned once this dispatch happens or
       * is cancelled.
       *
       * The dispatch origin for this call must be _Signed_.
       *
       * - `threshold`: The total number of approvals for this dispatch before it is executed.
       * - `other_signatories`: The accounts (other than the sender) who can approve this
       * dispatch. May not be empty.
       * - `maybe_timepoint`: If this is the first approval, then this must be `None`. If it is
       * not the first approval, then it must be `Some`, with the timepoint (block number and
       * transaction index) of the first approval transaction.
       * - `call_hash`: The hash of the call to be executed.
       *
       * NOTE: If this is the final approval, you will want to use `as_multi` instead.
       *
       * ## Complexity
       * - `O(S)`.
       * - Up to one balance-reserve or unreserve operation.
       * - One passthrough operation, one insert, both `O(S)` where `S` is the number of
       * signatories. `S` is capped by `MaxSignatories`, with weight being proportional.
       * - One encode & hash, both of complexity `O(S)`.
       * - Up to one binary search and insert (`O(logS + S)`).
       * - I/O: 1 read `O(S)`, up to 1 mutate `O(S)`. Up to one remove.
       * - One event.
       * - Storage: inserts one item, value size bounded by `MaxSignatories`, with a deposit
       * taken for its lifetime of `DepositBase + threshold * DepositFactor`.
       **/
      approveAsMulti: AugmentedSubmittable<
        (
          threshold: u16 | AnyNumber | Uint8Array,
          otherSignatories: Vec<AccountId20> | (AccountId20 | string | Uint8Array)[],
          maybeTimepoint:
            | Option<PalletMultisigTimepoint>
            | null
            | Uint8Array
            | PalletMultisigTimepoint
            | { height?: any; index?: any }
            | string,
          callHash: U8aFixed | string | Uint8Array,
          maxWeight:
            | SpWeightsWeightV2Weight
            | { refTime?: any; proofSize?: any }
            | string
            | Uint8Array
        ) => SubmittableExtrinsic<ApiType>,
        [u16, Vec<AccountId20>, Option<PalletMultisigTimepoint>, U8aFixed, SpWeightsWeightV2Weight]
      >;
      /**
       * Register approval for a dispatch to be made from a deterministic composite account if
       * approved by a total of `threshold - 1` of `other_signatories`.
       *
       * If there are enough, then dispatch the call.
       *
       * Payment: `DepositBase` will be reserved if this is the first approval, plus
       * `threshold` times `DepositFactor`. It is returned once this dispatch happens or
       * is cancelled.
       *
       * The dispatch origin for this call must be _Signed_.
       *
       * - `threshold`: The total number of approvals for this dispatch before it is executed.
       * - `other_signatories`: The accounts (other than the sender) who can approve this
       * dispatch. May not be empty.
       * - `maybe_timepoint`: If this is the first approval, then this must be `None`. If it is
       * not the first approval, then it must be `Some`, with the timepoint (block number and
       * transaction index) of the first approval transaction.
       * - `call`: The call to be executed.
       *
       * NOTE: Unless this is the final approval, you will generally want to use
       * `approve_as_multi` instead, since it only requires a hash of the call.
       *
       * Result is equivalent to the dispatched result if `threshold` is exactly `1`. Otherwise
       * on success, result is `Ok` and the result from the interior call, if it was executed,
       * may be found in the deposited `MultisigExecuted` event.
       *
       * ## Complexity
       * - `O(S + Z + Call)`.
       * - Up to one balance-reserve or unreserve operation.
       * - One passthrough operation, one insert, both `O(S)` where `S` is the number of
       * signatories. `S` is capped by `MaxSignatories`, with weight being proportional.
       * - One call encode & hash, both of complexity `O(Z)` where `Z` is tx-len.
       * - One encode & hash, both of complexity `O(S)`.
       * - Up to one binary search and insert (`O(logS + S)`).
       * - I/O: 1 read `O(S)`, up to 1 mutate `O(S)`. Up to one remove.
       * - One event.
       * - The weight of the `call`.
       * - Storage: inserts one item, value size bounded by `MaxSignatories`, with a deposit
       * taken for its lifetime of `DepositBase + threshold * DepositFactor`.
       **/
      asMulti: AugmentedSubmittable<
        (
          threshold: u16 | AnyNumber | Uint8Array,
          otherSignatories: Vec<AccountId20> | (AccountId20 | string | Uint8Array)[],
          maybeTimepoint:
            | Option<PalletMultisigTimepoint>
            | null
            | Uint8Array
            | PalletMultisigTimepoint
            | { height?: any; index?: any }
            | string,
          call: Call | IMethod | string | Uint8Array,
          maxWeight:
            | SpWeightsWeightV2Weight
            | { refTime?: any; proofSize?: any }
            | string
            | Uint8Array
        ) => SubmittableExtrinsic<ApiType>,
        [u16, Vec<AccountId20>, Option<PalletMultisigTimepoint>, Call, SpWeightsWeightV2Weight]
      >;
      /**
       * Immediately dispatch a multi-signature call using a single approval from the caller.
       *
       * The dispatch origin for this call must be _Signed_.
       *
       * - `other_signatories`: The accounts (other than the sender) who are part of the
       * multi-signature, but do not participate in the approval process.
       * - `call`: The call to be executed.
       *
       * Result is equivalent to the dispatched result.
       *
       * ## Complexity
       * O(Z + C) where Z is the length of the call and C its execution weight.
       **/
      asMultiThreshold1: AugmentedSubmittable<
        (
          otherSignatories: Vec<AccountId20> | (AccountId20 | string | Uint8Array)[],
          call: Call | IMethod | string | Uint8Array
        ) => SubmittableExtrinsic<ApiType>,
        [Vec<AccountId20>, Call]
      >;
      /**
       * Cancel a pre-existing, on-going multisig transaction. Any deposit reserved previously
       * for this operation will be unreserved on success.
       *
       * The dispatch origin for this call must be _Signed_.
       *
       * - `threshold`: The total number of approvals for this dispatch before it is executed.
       * - `other_signatories`: The accounts (other than the sender) who can approve this
       * dispatch. May not be empty.
       * - `timepoint`: The timepoint (block number and transaction index) of the first approval
       * transaction for this dispatch.
       * - `call_hash`: The hash of the call to be executed.
       *
       * ## Complexity
       * - `O(S)`.
       * - Up to one balance-reserve or unreserve operation.
       * - One passthrough operation, one insert, both `O(S)` where `S` is the number of
       * signatories. `S` is capped by `MaxSignatories`, with weight being proportional.
       * - One encode & hash, both of complexity `O(S)`.
       * - One event.
       * - I/O: 1 read `O(S)`, one remove.
       * - Storage: removes one item.
       **/
      cancelAsMulti: AugmentedSubmittable<
        (
          threshold: u16 | AnyNumber | Uint8Array,
          otherSignatories: Vec<AccountId20> | (AccountId20 | string | Uint8Array)[],
          timepoint: PalletMultisigTimepoint | { height?: any; index?: any } | string | Uint8Array,
          callHash: U8aFixed | string | Uint8Array
        ) => SubmittableExtrinsic<ApiType>,
        [u16, Vec<AccountId20>, PalletMultisigTimepoint, U8aFixed]
      >;
      /**
       * Poke the deposit reserved for an existing multisig operation.
       *
       * The dispatch origin for this call must be _Signed_ and must be the original depositor of
       * the multisig operation.
       *
       * The transaction fee is waived if the deposit amount has changed.
       *
       * - `threshold`: The total number of approvals needed for this multisig.
       * - `other_signatories`: The accounts (other than the sender) who are part of the
       * multisig.
       * - `call_hash`: The hash of the call this deposit is reserved for.
       *
       * Emits `DepositPoked` if successful.
       **/
      pokeDeposit: AugmentedSubmittable<
        (
          threshold: u16 | AnyNumber | Uint8Array,
          otherSignatories: Vec<AccountId20> | (AccountId20 | string | Uint8Array)[],
          callHash: U8aFixed | string | Uint8Array
        ) => SubmittableExtrinsic<ApiType>,
        [u16, Vec<AccountId20>, U8aFixed]
      >;
      /**
       * Generic tx
       **/
      [key: string]: SubmittableExtrinsicFunction<ApiType>;
    };
    openTechCommitteeCollective: {
      /**
       * Close a vote that is either approved, disapproved or whose voting period has ended.
       *
       * May be called by any signed account in order to finish voting and close the proposal.
       *
       * If called before the end of the voting period it will only close the vote if it is
       * has enough votes to be approved or disapproved.
       *
       * If called after the end of the voting period abstentions are counted as rejections
       * unless there is a prime member set and the prime member cast an approval.
       *
       * If the close operation completes successfully with disapproval, the transaction fee will
       * be waived. Otherwise execution of the approved operation will be charged to the caller.
       *
       * + `proposal_weight_bound`: The maximum amount of weight consumed by executing the closed
       * proposal.
       * + `length_bound`: The upper bound for the length of the proposal in storage. Checked via
       * `storage::read` so it is `size_of::<u32>() == 4` larger than the pure length.
       *
       * ## Complexity
       * - `O(B + M + P1 + P2)` where:
       * - `B` is `proposal` size in bytes (length-fee-bounded)
       * - `M` is members-count (code- and governance-bounded)
       * - `P1` is the complexity of `proposal` preimage.
       * - `P2` is proposal-count (code-bounded)
       **/
      close: AugmentedSubmittable<
        (
          proposalHash: H256 | string | Uint8Array,
          index: Compact<u32> | AnyNumber | Uint8Array,
          proposalWeightBound:
            | SpWeightsWeightV2Weight
            | { refTime?: any; proofSize?: any }
            | string
            | Uint8Array,
          lengthBound: Compact<u32> | AnyNumber | Uint8Array
        ) => SubmittableExtrinsic<ApiType>,
        [H256, Compact<u32>, SpWeightsWeightV2Weight, Compact<u32>]
      >;
      /**
       * Disapprove a proposal, close, and remove it from the system, regardless of its current
       * state.
       *
       * Must be called by the Root origin.
       *
       * Parameters:
       * * `proposal_hash`: The hash of the proposal that should be disapproved.
       *
       * ## Complexity
       * O(P) where P is the number of max proposals
       **/
      disapproveProposal: AugmentedSubmittable<
        (proposalHash: H256 | string | Uint8Array) => SubmittableExtrinsic<ApiType>,
        [H256]
      >;
      /**
       * Dispatch a proposal from a member using the `Member` origin.
       *
       * Origin must be a member of the collective.
       *
       * ## Complexity:
       * - `O(B + M + P)` where:
       * - `B` is `proposal` size in bytes (length-fee-bounded)
       * - `M` members-count (code-bounded)
       * - `P` complexity of dispatching `proposal`
       **/
      execute: AugmentedSubmittable<
        (
          proposal: Call | IMethod | string | Uint8Array,
          lengthBound: Compact<u32> | AnyNumber | Uint8Array
        ) => SubmittableExtrinsic<ApiType>,
        [Call, Compact<u32>]
      >;
      /**
       * Disapprove the proposal and burn the cost held for storing this proposal.
       *
       * Parameters:
       * - `origin`: must be the `KillOrigin`.
       * - `proposal_hash`: The hash of the proposal that should be killed.
       *
       * Emits `Killed` and `ProposalCostBurned` if any cost was held for a given proposal.
       **/
      kill: AugmentedSubmittable<
        (proposalHash: H256 | string | Uint8Array) => SubmittableExtrinsic<ApiType>,
        [H256]
      >;
      /**
       * Add a new proposal to either be voted on or executed directly.
       *
       * Requires the sender to be member.
       *
       * `threshold` determines whether `proposal` is executed directly (`threshold < 2`)
       * or put up for voting.
       *
       * ## Complexity
       * - `O(B + M + P1)` or `O(B + M + P2)` where:
       * - `B` is `proposal` size in bytes (length-fee-bounded)
       * - `M` is members-count (code- and governance-bounded)
       * - branching is influenced by `threshold` where:
       * - `P1` is proposal execution complexity (`threshold < 2`)
       * - `P2` is proposals-count (code-bounded) (`threshold >= 2`)
       **/
      propose: AugmentedSubmittable<
        (
          threshold: Compact<u32> | AnyNumber | Uint8Array,
          proposal: Call | IMethod | string | Uint8Array,
          lengthBound: Compact<u32> | AnyNumber | Uint8Array
        ) => SubmittableExtrinsic<ApiType>,
        [Compact<u32>, Call, Compact<u32>]
      >;
      /**
       * Release the cost held for storing a proposal once the given proposal is completed.
       *
       * If there is no associated cost for the given proposal, this call will have no effect.
       *
       * Parameters:
       * - `origin`: must be `Signed` or `Root`.
       * - `proposal_hash`: The hash of the proposal.
       *
       * Emits `ProposalCostReleased` if any cost held for a given proposal.
       **/
      releaseProposalCost: AugmentedSubmittable<
        (proposalHash: H256 | string | Uint8Array) => SubmittableExtrinsic<ApiType>,
        [H256]
      >;
      /**
       * Set the collective's membership.
       *
       * - `new_members`: The new member list. Be nice to the chain and provide it sorted.
       * - `prime`: The prime member whose vote sets the default.
       * - `old_count`: The upper bound for the previous number of members in storage. Used for
       * weight estimation.
       *
       * The dispatch of this call must be `SetMembersOrigin`.
       *
       * NOTE: Does not enforce the expected `MaxMembers` limit on the amount of members, but
       * the weight estimations rely on it to estimate dispatchable weight.
       *
       * # WARNING:
       *
       * The `pallet-collective` can also be managed by logic outside of the pallet through the
       * implementation of the trait [`ChangeMembers`].
       * Any call to `set_members` must be careful that the member set doesn't get out of sync
       * with other logic managing the member set.
       *
       * ## Complexity:
       * - `O(MP + N)` where:
       * - `M` old-members-count (code- and governance-bounded)
       * - `N` new-members-count (code- and governance-bounded)
       * - `P` proposals-count (code-bounded)
       **/
      setMembers: AugmentedSubmittable<
        (
          newMembers: Vec<AccountId20> | (AccountId20 | string | Uint8Array)[],
          prime: Option<AccountId20> | null | Uint8Array | AccountId20 | string,
          oldCount: u32 | AnyNumber | Uint8Array
        ) => SubmittableExtrinsic<ApiType>,
        [Vec<AccountId20>, Option<AccountId20>, u32]
      >;
      /**
       * Add an aye or nay vote for the sender to the given proposal.
       *
       * Requires the sender to be a member.
       *
       * Transaction fees will be waived if the member is voting on any particular proposal
       * for the first time and the call is successful. Subsequent vote changes will charge a
       * fee.
       * ## Complexity
       * - `O(M)` where `M` is members-count (code- and governance-bounded)
       **/
      vote: AugmentedSubmittable<
        (
          proposal: H256 | string | Uint8Array,
          index: Compact<u32> | AnyNumber | Uint8Array,
          approve: bool | boolean | Uint8Array
        ) => SubmittableExtrinsic<ApiType>,
        [H256, Compact<u32>, bool]
      >;
      /**
       * Generic tx
       **/
      [key: string]: SubmittableExtrinsicFunction<ApiType>;
    };
    parachainStaking: {
      /**
       * Cancel pending request to adjust the collator candidate self bond
       **/
      cancelCandidateBondLess: AugmentedSubmittable<() => SubmittableExtrinsic<ApiType>, []>;
      /**
       * Cancel request to change an existing delegation.
       **/
      cancelDelegationRequest: AugmentedSubmittable<
        (candidate: AccountId20 | string | Uint8Array) => SubmittableExtrinsic<ApiType>,
        [AccountId20]
      >;
      /**
       * Cancel open request to leave candidates
       * - only callable by collator account
       * - result upon successful call is the candidate is active in the candidate pool
       **/
      cancelLeaveCandidates: AugmentedSubmittable<
        (candidateCount: u32 | AnyNumber | Uint8Array) => SubmittableExtrinsic<ApiType>,
        [u32]
      >;
      /**
       * Increase collator candidate self bond by `more`
       **/
      candidateBondMore: AugmentedSubmittable<
        (more: u128 | AnyNumber | Uint8Array) => SubmittableExtrinsic<ApiType>,
        [u128]
      >;
      /**
       * If caller is not a delegator and not a collator, then join the set of delegators
       * If caller is a delegator, then makes delegation to change their delegation state
       * Sets the auto-compound config for the delegation
       **/
      delegateWithAutoCompound: AugmentedSubmittable<
        (
          candidate: AccountId20 | string | Uint8Array,
          amount: u128 | AnyNumber | Uint8Array,
          autoCompound: Percent | AnyNumber | Uint8Array,
          candidateDelegationCount: u32 | AnyNumber | Uint8Array,
          candidateAutoCompoundingDelegationCount: u32 | AnyNumber | Uint8Array,
          delegationCount: u32 | AnyNumber | Uint8Array
        ) => SubmittableExtrinsic<ApiType>,
        [AccountId20, u128, Percent, u32, u32, u32]
      >;
      /**
       * Bond more for delegators wrt a specific collator candidate.
       **/
      delegatorBondMore: AugmentedSubmittable<
        (
          candidate: AccountId20 | string | Uint8Array,
          more: u128 | AnyNumber | Uint8Array
        ) => SubmittableExtrinsic<ApiType>,
        [AccountId20, u128]
      >;
      /**
       * Enable/Disable marking offline feature
       **/
      enableMarkingOffline: AugmentedSubmittable<
        (value: bool | boolean | Uint8Array) => SubmittableExtrinsic<ApiType>,
        [bool]
      >;
      /**
       * Execute pending request to adjust the collator candidate self bond
       **/
      executeCandidateBondLess: AugmentedSubmittable<
        (candidate: AccountId20 | string | Uint8Array) => SubmittableExtrinsic<ApiType>,
        [AccountId20]
      >;
      /**
       * Execute pending request to change an existing delegation
       **/
      executeDelegationRequest: AugmentedSubmittable<
        (
          delegator: AccountId20 | string | Uint8Array,
          candidate: AccountId20 | string | Uint8Array
        ) => SubmittableExtrinsic<ApiType>,
        [AccountId20, AccountId20]
      >;
      /**
       * Execute leave candidates request
       **/
      executeLeaveCandidates: AugmentedSubmittable<
        (
          candidate: AccountId20 | string | Uint8Array,
          candidateDelegationCount: u32 | AnyNumber | Uint8Array
        ) => SubmittableExtrinsic<ApiType>,
        [AccountId20, u32]
      >;
      /**
       * Force join the set of collator candidates.
       * It will skip the minimum required bond check.
       **/
      forceJoinCandidates: AugmentedSubmittable<
        (
          account: AccountId20 | string | Uint8Array,
          bond: u128 | AnyNumber | Uint8Array,
          candidateCount: u32 | AnyNumber | Uint8Array
        ) => SubmittableExtrinsic<ApiType>,
        [AccountId20, u128, u32]
      >;
      /**
       * Temporarily leave the set of collator candidates without unbonding
       **/
      goOffline: AugmentedSubmittable<() => SubmittableExtrinsic<ApiType>, []>;
      /**
       * Rejoin the set of collator candidates if previously had called `go_offline`
       **/
      goOnline: AugmentedSubmittable<() => SubmittableExtrinsic<ApiType>, []>;
      /**
       * Join the set of collator candidates
       **/
      joinCandidates: AugmentedSubmittable<
        (
          bond: u128 | AnyNumber | Uint8Array,
          candidateCount: u32 | AnyNumber | Uint8Array
        ) => SubmittableExtrinsic<ApiType>,
        [u128, u32]
      >;
      /**
       * Notify a collator is inactive during MaxOfflineRounds
       **/
      notifyInactiveCollator: AugmentedSubmittable<
        (collator: AccountId20 | string | Uint8Array) => SubmittableExtrinsic<ApiType>,
        [AccountId20]
      >;
      /**
       * Request by collator candidate to decrease self bond by `less`
       **/
      scheduleCandidateBondLess: AugmentedSubmittable<
        (less: u128 | AnyNumber | Uint8Array) => SubmittableExtrinsic<ApiType>,
        [u128]
      >;
      /**
       * Request bond less for delegators wrt a specific collator candidate. The delegation's
       * rewards for rounds while the request is pending use the reduced bonded amount.
       * A bond less may not be performed if any other scheduled request is pending.
       **/
      scheduleDelegatorBondLess: AugmentedSubmittable<
        (
          candidate: AccountId20 | string | Uint8Array,
          less: u128 | AnyNumber | Uint8Array
        ) => SubmittableExtrinsic<ApiType>,
        [AccountId20, u128]
      >;
      /**
       * Request to leave the set of candidates. If successful, the account is immediately
       * removed from the candidate pool to prevent selection as a collator.
       **/
      scheduleLeaveCandidates: AugmentedSubmittable<
        (candidateCount: u32 | AnyNumber | Uint8Array) => SubmittableExtrinsic<ApiType>,
        [u32]
      >;
      /**
       * Request to revoke an existing delegation. If successful, the delegation is scheduled
       * to be allowed to be revoked via the `execute_delegation_request` extrinsic.
       * The delegation receives no rewards for the rounds while a revoke is pending.
       * A revoke may not be performed if any other scheduled request is pending.
       **/
      scheduleRevokeDelegation: AugmentedSubmittable<
        (collator: AccountId20 | string | Uint8Array) => SubmittableExtrinsic<ApiType>,
        [AccountId20]
      >;
      /**
       * Sets the auto-compounding reward percentage for a delegation.
       **/
      setAutoCompound: AugmentedSubmittable<
        (
          candidate: AccountId20 | string | Uint8Array,
          value: Percent | AnyNumber | Uint8Array,
          candidateAutoCompoundingDelegationCountHint: u32 | AnyNumber | Uint8Array,
          delegationCountHint: u32 | AnyNumber | Uint8Array
        ) => SubmittableExtrinsic<ApiType>,
        [AccountId20, Percent, u32, u32]
      >;
      /**
       * Set blocks per round
       * - if called with `new` less than length of current round, will transition immediately
       * in the next block
       * - also updates per-round inflation config
       **/
      setBlocksPerRound: AugmentedSubmittable<
        (updated: u32 | AnyNumber | Uint8Array) => SubmittableExtrinsic<ApiType>,
        [u32]
      >;
      /**
       * Set the commission for all collators
       **/
      setCollatorCommission: AugmentedSubmittable<
        (updated: Perbill | AnyNumber | Uint8Array) => SubmittableExtrinsic<ApiType>,
        [Perbill]
      >;
      /**
       * Set the annual inflation rate to derive per-round inflation
       **/
      setInflation: AugmentedSubmittable<
        (
          schedule:
            | ({
                readonly min: Perbill;
                readonly ideal: Perbill;
                readonly max: Perbill;
              } & Struct)
            | { min?: any; ideal?: any; max?: any }
            | string
            | Uint8Array
        ) => SubmittableExtrinsic<ApiType>,
        [
          {
            readonly min: Perbill;
            readonly ideal: Perbill;
            readonly max: Perbill;
          } & Struct
        ]
      >;
      /**
       * Set the inflation distribution configuration.
       **/
      setInflationDistributionConfig: AugmentedSubmittable<
        (
          updated: PalletParachainStakingInflationDistributionConfig
        ) => SubmittableExtrinsic<ApiType>,
        [PalletParachainStakingInflationDistributionConfig]
      >;
      /**
       * Set the expectations for total staked. These expectations determine the issuance for
       * the round according to logic in `fn compute_issuance`
       **/
      setStakingExpectations: AugmentedSubmittable<
        (
          expectations:
            | ({
                readonly min: u128;
                readonly ideal: u128;
                readonly max: u128;
              } & Struct)
            | { min?: any; ideal?: any; max?: any }
            | string
            | Uint8Array
        ) => SubmittableExtrinsic<ApiType>,
        [
          {
            readonly min: u128;
            readonly ideal: u128;
            readonly max: u128;
          } & Struct
        ]
      >;
      /**
       * Set the total number of collator candidates selected per round
       * - changes are not applied until the start of the next round
       **/
      setTotalSelected: AugmentedSubmittable<
        (updated: u32 | AnyNumber | Uint8Array) => SubmittableExtrinsic<ApiType>,
        [u32]
      >;
      /**
       * Generic tx
       **/
      [key: string]: SubmittableExtrinsicFunction<ApiType>;
    };
    parachainSystem: {
      /**
       * Set the current validation data.
       *
       * This should be invoked exactly once per block. It will panic at the finalization
       * phase if the call was not invoked.
       *
       * The dispatch origin for this call must be `Inherent`
       *
       * As a side effect, this function upgrades the current validation function
       * if the appropriate time has come.
       **/
      setValidationData: AugmentedSubmittable<
        (
          data:
            | CumulusPrimitivesParachainInherentParachainInherentData
            | {
                validationData?: any;
                relayChainState?: any;
                downwardMessages?: any;
                horizontalMessages?: any;
              }
            | string
            | Uint8Array
        ) => SubmittableExtrinsic<ApiType>,
        [CumulusPrimitivesParachainInherentParachainInherentData]
      >;
      sudoSendUpwardMessage: AugmentedSubmittable<
        (message: Bytes | string | Uint8Array) => SubmittableExtrinsic<ApiType>,
        [Bytes]
      >;
      /**
       * Generic tx
       **/
      [key: string]: SubmittableExtrinsicFunction<ApiType>;
    };
    parameters: {
      /**
       * Set the value of a parameter.
       *
       * The dispatch origin of this call must be `AdminOrigin` for the given `key`. Values be
       * deleted by setting them to `None`.
       **/
      setParameter: AugmentedSubmittable<
        (
          keyValue:
            | MoonriverRuntimeRuntimeParamsRuntimeParameters
            | { RuntimeConfig: any }
            | { PalletRandomness: any }
            | { XcmConfig: any }
            | string
            | Uint8Array
        ) => SubmittableExtrinsic<ApiType>,
        [MoonriverRuntimeRuntimeParamsRuntimeParameters]
      >;
      /**
       * Generic tx
       **/
      [key: string]: SubmittableExtrinsicFunction<ApiType>;
    };
    polkadotXcm: {
      /**
       * Authorize another `aliaser` location to alias into the local `origin` making this call.
       * The `aliaser` is only authorized until the provided `expiry` block number.
       * The call can also be used for a previously authorized alias in order to update its
       * `expiry` block number.
       *
       * Usually useful to allow your local account to be aliased into from a remote location
       * also under your control (like your account on another chain).
       *
       * WARNING: make sure the caller `origin` (you) trusts the `aliaser` location to act in
       * their/your name. Once authorized using this call, the `aliaser` can freely impersonate
       * `origin` in XCM programs executed on the local chain.
       **/
      addAuthorizedAlias: AugmentedSubmittable<
        (
          aliaser:
            | XcmVersionedLocation
            | { V3: any }
            | { V4: any }
            | { V5: any }
            | string
            | Uint8Array,
          expires: Option<u64> | null | Uint8Array | u64 | AnyNumber
        ) => SubmittableExtrinsic<ApiType>,
        [XcmVersionedLocation, Option<u64>]
      >;
      /**
       * Claims assets trapped on this pallet because of leftover assets during XCM execution.
       *
       * - `origin`: Anyone can call this extrinsic.
       * - `assets`: The exact assets that were trapped. Use the version to specify what version
       * was the latest when they were trapped.
       * - `beneficiary`: The location/account where the claimed assets will be deposited.
       **/
      claimAssets: AugmentedSubmittable<
        (
          assets:
            | XcmVersionedAssets
            | { V3: any }
            | { V4: any }
            | { V5: any }
            | string
            | Uint8Array,
          beneficiary:
            | XcmVersionedLocation
            | { V3: any }
            | { V4: any }
            | { V5: any }
            | string
            | Uint8Array
        ) => SubmittableExtrinsic<ApiType>,
        [XcmVersionedAssets, XcmVersionedLocation]
      >;
      /**
       * Execute an XCM message from a local, signed, origin.
       *
       * An event is deposited indicating whether `msg` could be executed completely or only
       * partially.
       *
       * No more than `max_weight` will be used in its attempted execution. If this is less than
       * the maximum amount of weight that the message could take to be executed, then no
       * execution attempt will be made.
       **/
      execute: AugmentedSubmittable<
        (
          message: XcmVersionedXcm | { V3: any } | { V4: any } | { V5: any } | string | Uint8Array,
          maxWeight:
            | SpWeightsWeightV2Weight
            | { refTime?: any; proofSize?: any }
            | string
            | Uint8Array
        ) => SubmittableExtrinsic<ApiType>,
        [XcmVersionedXcm, SpWeightsWeightV2Weight]
      >;
      /**
       * Set a safe XCM version (the version that XCM should be encoded with if the most recent
       * version a destination can accept is unknown).
       *
       * - `origin`: Must be an origin specified by AdminOrigin.
       * - `maybe_xcm_version`: The default XCM encoding version, or `None` to disable.
       **/
      forceDefaultXcmVersion: AugmentedSubmittable<
        (
          maybeXcmVersion: Option<u32> | null | Uint8Array | u32 | AnyNumber
        ) => SubmittableExtrinsic<ApiType>,
        [Option<u32>]
      >;
      /**
       * Ask a location to notify us regarding their XCM version and any changes to it.
       *
       * - `origin`: Must be an origin specified by AdminOrigin.
       * - `location`: The location to which we should subscribe for XCM version notifications.
       **/
      forceSubscribeVersionNotify: AugmentedSubmittable<
        (
          location:
            | XcmVersionedLocation
            | { V3: any }
            | { V4: any }
            | { V5: any }
            | string
            | Uint8Array
        ) => SubmittableExtrinsic<ApiType>,
        [XcmVersionedLocation]
      >;
      /**
       * Set or unset the global suspension state of the XCM executor.
       *
       * - `origin`: Must be an origin specified by AdminOrigin.
       * - `suspended`: `true` to suspend, `false` to resume.
       **/
      forceSuspension: AugmentedSubmittable<
        (suspended: bool | boolean | Uint8Array) => SubmittableExtrinsic<ApiType>,
        [bool]
      >;
      /**
       * Require that a particular destination should no longer notify us regarding any XCM
       * version changes.
       *
       * - `origin`: Must be an origin specified by AdminOrigin.
       * - `location`: The location to which we are currently subscribed for XCM version
       * notifications which we no longer desire.
       **/
      forceUnsubscribeVersionNotify: AugmentedSubmittable<
        (
          location:
            | XcmVersionedLocation
            | { V3: any }
            | { V4: any }
            | { V5: any }
            | string
            | Uint8Array
        ) => SubmittableExtrinsic<ApiType>,
        [XcmVersionedLocation]
      >;
      /**
       * Extoll that a particular destination can be communicated with through a particular
       * version of XCM.
       *
       * - `origin`: Must be an origin specified by AdminOrigin.
       * - `location`: The destination that is being described.
       * - `xcm_version`: The latest version of XCM that `location` supports.
       **/
      forceXcmVersion: AugmentedSubmittable<
        (
          location: StagingXcmV5Location | { parents?: any; interior?: any } | string | Uint8Array,
          version: u32 | AnyNumber | Uint8Array
        ) => SubmittableExtrinsic<ApiType>,
        [StagingXcmV5Location, u32]
      >;
      /**
       * Transfer some assets from the local chain to the destination chain through their local,
       * destination or remote reserve.
       *
       * `assets` must have same reserve location and may not be teleportable to `dest`.
       * - `assets` have local reserve: transfer assets to sovereign account of destination
       * chain and forward a notification XCM to `dest` to mint and deposit reserve-based
       * assets to `beneficiary`.
       * - `assets` have destination reserve: burn local assets and forward a notification to
       * `dest` chain to withdraw the reserve assets from this chain's sovereign account and
       * deposit them to `beneficiary`.
       * - `assets` have remote reserve: burn local assets, forward XCM to reserve chain to move
       * reserves from this chain's SA to `dest` chain's SA, and forward another XCM to `dest`
       * to mint and deposit reserve-based assets to `beneficiary`.
       *
       * Fee payment on the destination side is made from the asset in the `assets` vector of
       * index `fee_asset_item`, up to enough to pay for `weight_limit` of weight. If more weight
       * is needed than `weight_limit`, then the operation will fail and the sent assets may be
       * at risk.
       *
       * - `origin`: Must be capable of withdrawing the `assets` and executing XCM.
       * - `dest`: Destination context for the assets. Will typically be `[Parent,
       * Parachain(..)]` to send from parachain to parachain, or `[Parachain(..)]` to send from
       * relay to parachain.
       * - `beneficiary`: A beneficiary location for the assets in the context of `dest`. Will
       * generally be an `AccountId32` value.
       * - `assets`: The assets to be withdrawn. This should include the assets used to pay the
       * fee on the `dest` (and possibly reserve) chains.
       * - `fee_asset_item`: The index into `assets` of the item which should be used to pay
       * fees.
       * - `weight_limit`: The remote-side weight limit, if any, for the XCM fee purchase.
       **/
      limitedReserveTransferAssets: AugmentedSubmittable<
        (
          dest:
            | XcmVersionedLocation
            | { V3: any }
            | { V4: any }
            | { V5: any }
            | string
            | Uint8Array,
          beneficiary:
            | XcmVersionedLocation
            | { V3: any }
            | { V4: any }
            | { V5: any }
            | string
            | Uint8Array,
          assets:
            | XcmVersionedAssets
            | { V3: any }
            | { V4: any }
            | { V5: any }
            | string
            | Uint8Array,
          feeAssetItem: u32 | AnyNumber | Uint8Array,
          weightLimit:
            | XcmV3WeightLimit
            | { Unlimited: any }
            | { Limited: any }
            | string
            | Uint8Array
        ) => SubmittableExtrinsic<ApiType>,
        [XcmVersionedLocation, XcmVersionedLocation, XcmVersionedAssets, u32, XcmV3WeightLimit]
      >;
      /**
       * Teleport some assets from the local chain to some destination chain.
       *
       * Fee payment on the destination side is made from the asset in the `assets` vector of
       * index `fee_asset_item`, up to enough to pay for `weight_limit` of weight. If more weight
       * is needed than `weight_limit`, then the operation will fail and the sent assets may be
       * at risk.
       *
       * - `origin`: Must be capable of withdrawing the `assets` and executing XCM.
       * - `dest`: Destination context for the assets. Will typically be `[Parent,
       * Parachain(..)]` to send from parachain to parachain, or `[Parachain(..)]` to send from
       * relay to parachain.
       * - `beneficiary`: A beneficiary location for the assets in the context of `dest`. Will
       * generally be an `AccountId32` value.
       * - `assets`: The assets to be withdrawn. This should include the assets used to pay the
       * fee on the `dest` chain.
       * - `fee_asset_item`: The index into `assets` of the item which should be used to pay
       * fees.
       * - `weight_limit`: The remote-side weight limit, if any, for the XCM fee purchase.
       **/
      limitedTeleportAssets: AugmentedSubmittable<
        (
          dest:
            | XcmVersionedLocation
            | { V3: any }
            | { V4: any }
            | { V5: any }
            | string
            | Uint8Array,
          beneficiary:
            | XcmVersionedLocation
            | { V3: any }
            | { V4: any }
            | { V5: any }
            | string
            | Uint8Array,
          assets:
            | XcmVersionedAssets
            | { V3: any }
            | { V4: any }
            | { V5: any }
            | string
            | Uint8Array,
          feeAssetItem: u32 | AnyNumber | Uint8Array,
          weightLimit:
            | XcmV3WeightLimit
            | { Unlimited: any }
            | { Limited: any }
            | string
            | Uint8Array
        ) => SubmittableExtrinsic<ApiType>,
        [XcmVersionedLocation, XcmVersionedLocation, XcmVersionedAssets, u32, XcmV3WeightLimit]
      >;
      /**
       * Remove all previously authorized `aliaser`s that can alias into the local `origin`
       * making this call.
       **/
      removeAllAuthorizedAliases: AugmentedSubmittable<() => SubmittableExtrinsic<ApiType>, []>;
      /**
       * Remove a previously authorized `aliaser` from the list of locations that can alias into
       * the local `origin` making this call.
       **/
      removeAuthorizedAlias: AugmentedSubmittable<
        (
          aliaser:
            | XcmVersionedLocation
            | { V3: any }
            | { V4: any }
            | { V5: any }
            | string
            | Uint8Array
        ) => SubmittableExtrinsic<ApiType>,
        [XcmVersionedLocation]
      >;
      /**
       * Transfer some assets from the local chain to the destination chain through their local,
       * destination or remote reserve.
       *
       * `assets` must have same reserve location and may not be teleportable to `dest`.
       * - `assets` have local reserve: transfer assets to sovereign account of destination
       * chain and forward a notification XCM to `dest` to mint and deposit reserve-based
       * assets to `beneficiary`.
       * - `assets` have destination reserve: burn local assets and forward a notification to
       * `dest` chain to withdraw the reserve assets from this chain's sovereign account and
       * deposit them to `beneficiary`.
       * - `assets` have remote reserve: burn local assets, forward XCM to reserve chain to move
       * reserves from this chain's SA to `dest` chain's SA, and forward another XCM to `dest`
       * to mint and deposit reserve-based assets to `beneficiary`.
       *
       * **This function is deprecated: Use `limited_reserve_transfer_assets` instead.**
       *
       * Fee payment on the destination side is made from the asset in the `assets` vector of
       * index `fee_asset_item`. The weight limit for fees is not provided and thus is unlimited,
       * with all fees taken as needed from the asset.
       *
       * - `origin`: Must be capable of withdrawing the `assets` and executing XCM.
       * - `dest`: Destination context for the assets. Will typically be `[Parent,
       * Parachain(..)]` to send from parachain to parachain, or `[Parachain(..)]` to send from
       * relay to parachain.
       * - `beneficiary`: A beneficiary location for the assets in the context of `dest`. Will
       * generally be an `AccountId32` value.
       * - `assets`: The assets to be withdrawn. This should include the assets used to pay the
       * fee on the `dest` (and possibly reserve) chains.
       * - `fee_asset_item`: The index into `assets` of the item which should be used to pay
       * fees.
       **/
      reserveTransferAssets: AugmentedSubmittable<
        (
          dest:
            | XcmVersionedLocation
            | { V3: any }
            | { V4: any }
            | { V5: any }
            | string
            | Uint8Array,
          beneficiary:
            | XcmVersionedLocation
            | { V3: any }
            | { V4: any }
            | { V5: any }
            | string
            | Uint8Array,
          assets:
            | XcmVersionedAssets
            | { V3: any }
            | { V4: any }
            | { V5: any }
            | string
            | Uint8Array,
          feeAssetItem: u32 | AnyNumber | Uint8Array
        ) => SubmittableExtrinsic<ApiType>,
        [XcmVersionedLocation, XcmVersionedLocation, XcmVersionedAssets, u32]
      >;
      send: AugmentedSubmittable<
        (
          dest:
            | XcmVersionedLocation
            | { V3: any }
            | { V4: any }
            | { V5: any }
            | string
            | Uint8Array,
          message: XcmVersionedXcm | { V3: any } | { V4: any } | { V5: any } | string | Uint8Array
        ) => SubmittableExtrinsic<ApiType>,
        [XcmVersionedLocation, XcmVersionedXcm]
      >;
      /**
       * Teleport some assets from the local chain to some destination chain.
       *
       * **This function is deprecated: Use `limited_teleport_assets` instead.**
       *
       * Fee payment on the destination side is made from the asset in the `assets` vector of
       * index `fee_asset_item`. The weight limit for fees is not provided and thus is unlimited,
       * with all fees taken as needed from the asset.
       *
       * - `origin`: Must be capable of withdrawing the `assets` and executing XCM.
       * - `dest`: Destination context for the assets. Will typically be `[Parent,
       * Parachain(..)]` to send from parachain to parachain, or `[Parachain(..)]` to send from
       * relay to parachain.
       * - `beneficiary`: A beneficiary location for the assets in the context of `dest`. Will
       * generally be an `AccountId32` value.
       * - `assets`: The assets to be withdrawn. This should include the assets used to pay the
       * fee on the `dest` chain.
       * - `fee_asset_item`: The index into `assets` of the item which should be used to pay
       * fees.
       **/
      teleportAssets: AugmentedSubmittable<
        (
          dest:
            | XcmVersionedLocation
            | { V3: any }
            | { V4: any }
            | { V5: any }
            | string
            | Uint8Array,
          beneficiary:
            | XcmVersionedLocation
            | { V3: any }
            | { V4: any }
            | { V5: any }
            | string
            | Uint8Array,
          assets:
            | XcmVersionedAssets
            | { V3: any }
            | { V4: any }
            | { V5: any }
            | string
            | Uint8Array,
          feeAssetItem: u32 | AnyNumber | Uint8Array
        ) => SubmittableExtrinsic<ApiType>,
        [XcmVersionedLocation, XcmVersionedLocation, XcmVersionedAssets, u32]
      >;
      /**
       * Transfer some assets from the local chain to the destination chain through their local,
       * destination or remote reserve, or through teleports.
       *
       * Fee payment on the destination side is made from the asset in the `assets` vector of
       * index `fee_asset_item` (hence referred to as `fees`), up to enough to pay for
       * `weight_limit` of weight. If more weight is needed than `weight_limit`, then the
       * operation will fail and the sent assets may be at risk.
       *
       * `assets` (excluding `fees`) must have same reserve location or otherwise be teleportable
       * to `dest`, no limitations imposed on `fees`.
       * - for local reserve: transfer assets to sovereign account of destination chain and
       * forward a notification XCM to `dest` to mint and deposit reserve-based assets to
       * `beneficiary`.
       * - for destination reserve: burn local assets and forward a notification to `dest` chain
       * to withdraw the reserve assets from this chain's sovereign account and deposit them
       * to `beneficiary`.
       * - for remote reserve: burn local assets, forward XCM to reserve chain to move reserves
       * from this chain's SA to `dest` chain's SA, and forward another XCM to `dest` to mint
       * and deposit reserve-based assets to `beneficiary`.
       * - for teleports: burn local assets and forward XCM to `dest` chain to mint/teleport
       * assets and deposit them to `beneficiary`.
       *
       * - `origin`: Must be capable of withdrawing the `assets` and executing XCM.
       * - `dest`: Destination context for the assets. Will typically be `X2(Parent,
       * Parachain(..))` to send from parachain to parachain, or `X1(Parachain(..))` to send
       * from relay to parachain.
       * - `beneficiary`: A beneficiary location for the assets in the context of `dest`. Will
       * generally be an `AccountId32` value.
       * - `assets`: The assets to be withdrawn. This should include the assets used to pay the
       * fee on the `dest` (and possibly reserve) chains.
       * - `fee_asset_item`: The index into `assets` of the item which should be used to pay
       * fees.
       * - `weight_limit`: The remote-side weight limit, if any, for the XCM fee purchase.
       **/
      transferAssets: AugmentedSubmittable<
        (
          dest:
            | XcmVersionedLocation
            | { V3: any }
            | { V4: any }
            | { V5: any }
            | string
            | Uint8Array,
          beneficiary:
            | XcmVersionedLocation
            | { V3: any }
            | { V4: any }
            | { V5: any }
            | string
            | Uint8Array,
          assets:
            | XcmVersionedAssets
            | { V3: any }
            | { V4: any }
            | { V5: any }
            | string
            | Uint8Array,
          feeAssetItem: u32 | AnyNumber | Uint8Array,
          weightLimit:
            | XcmV3WeightLimit
            | { Unlimited: any }
            | { Limited: any }
            | string
            | Uint8Array
        ) => SubmittableExtrinsic<ApiType>,
        [XcmVersionedLocation, XcmVersionedLocation, XcmVersionedAssets, u32, XcmV3WeightLimit]
      >;
      /**
       * Transfer assets from the local chain to the destination chain using explicit transfer
       * types for assets and fees.
       *
       * `assets` must have same reserve location or may be teleportable to `dest`. Caller must
       * provide the `assets_transfer_type` to be used for `assets`:
       * - `TransferType::LocalReserve`: transfer assets to sovereign account of destination
       * chain and forward a notification XCM to `dest` to mint and deposit reserve-based
       * assets to `beneficiary`.
       * - `TransferType::DestinationReserve`: burn local assets and forward a notification to
       * `dest` chain to withdraw the reserve assets from this chain's sovereign account and
       * deposit them to `beneficiary`.
       * - `TransferType::RemoteReserve(reserve)`: burn local assets, forward XCM to `reserve`
       * chain to move reserves from this chain's SA to `dest` chain's SA, and forward another
       * XCM to `dest` to mint and deposit reserve-based assets to `beneficiary`. Typically
       * the remote `reserve` is Asset Hub.
       * - `TransferType::Teleport`: burn local assets and forward XCM to `dest` chain to
       * mint/teleport assets and deposit them to `beneficiary`.
       *
       * On the destination chain, as well as any intermediary hops, `BuyExecution` is used to
       * buy execution using transferred `assets` identified by `remote_fees_id`.
       * Make sure enough of the specified `remote_fees_id` asset is included in the given list
       * of `assets`. `remote_fees_id` should be enough to pay for `weight_limit`. If more weight
       * is needed than `weight_limit`, then the operation will fail and the sent assets may be
       * at risk.
       *
       * `remote_fees_id` may use different transfer type than rest of `assets` and can be
       * specified through `fees_transfer_type`.
       *
       * The caller needs to specify what should happen to the transferred assets once they reach
       * the `dest` chain. This is done through the `custom_xcm_on_dest` parameter, which
       * contains the instructions to execute on `dest` as a final step.
       * This is usually as simple as:
       * `Xcm(vec![DepositAsset { assets: Wild(AllCounted(assets.len())), beneficiary }])`,
       * but could be something more exotic like sending the `assets` even further.
       *
       * - `origin`: Must be capable of withdrawing the `assets` and executing XCM.
       * - `dest`: Destination context for the assets. Will typically be `[Parent,
       * Parachain(..)]` to send from parachain to parachain, or `[Parachain(..)]` to send from
       * relay to parachain, or `(parents: 2, (GlobalConsensus(..), ..))` to send from
       * parachain across a bridge to another ecosystem destination.
       * - `assets`: The assets to be withdrawn. This should include the assets used to pay the
       * fee on the `dest` (and possibly reserve) chains.
       * - `assets_transfer_type`: The XCM `TransferType` used to transfer the `assets`.
       * - `remote_fees_id`: One of the included `assets` to be used to pay fees.
       * - `fees_transfer_type`: The XCM `TransferType` used to transfer the `fees` assets.
       * - `custom_xcm_on_dest`: The XCM to be executed on `dest` chain as the last step of the
       * transfer, which also determines what happens to the assets on the destination chain.
       * - `weight_limit`: The remote-side weight limit, if any, for the XCM fee purchase.
       **/
      transferAssetsUsingTypeAndThen: AugmentedSubmittable<
        (
          dest:
            | XcmVersionedLocation
            | { V3: any }
            | { V4: any }
            | { V5: any }
            | string
            | Uint8Array,
          assets:
            | XcmVersionedAssets
            | { V3: any }
            | { V4: any }
            | { V5: any }
            | string
            | Uint8Array,
          assetsTransferType:
            | StagingXcmExecutorAssetTransferTransferType
            | { Teleport: any }
            | { LocalReserve: any }
            | { DestinationReserve: any }
            | { RemoteReserve: any }
            | string
            | Uint8Array,
          remoteFeesId:
            | XcmVersionedAssetId
            | { V3: any }
            | { V4: any }
            | { V5: any }
            | string
            | Uint8Array,
          feesTransferType:
            | StagingXcmExecutorAssetTransferTransferType
            | { Teleport: any }
            | { LocalReserve: any }
            | { DestinationReserve: any }
            | { RemoteReserve: any }
            | string
            | Uint8Array,
          customXcmOnDest:
            | XcmVersionedXcm
            | { V3: any }
            | { V4: any }
            | { V5: any }
            | string
            | Uint8Array,
          weightLimit:
            | XcmV3WeightLimit
            | { Unlimited: any }
            | { Limited: any }
            | string
            | Uint8Array
        ) => SubmittableExtrinsic<ApiType>,
        [
          XcmVersionedLocation,
          XcmVersionedAssets,
          StagingXcmExecutorAssetTransferTransferType,
          XcmVersionedAssetId,
          StagingXcmExecutorAssetTransferTransferType,
          XcmVersionedXcm,
          XcmV3WeightLimit
        ]
      >;
      /**
       * Generic tx
       **/
      [key: string]: SubmittableExtrinsicFunction<ApiType>;
    };
    preimage: {
      /**
       * Ensure that the bulk of pre-images is upgraded.
       *
       * The caller pays no fee if at least 90% of pre-images were successfully updated.
       **/
      ensureUpdated: AugmentedSubmittable<
        (hashes: Vec<H256> | (H256 | string | Uint8Array)[]) => SubmittableExtrinsic<ApiType>,
        [Vec<H256>]
      >;
      /**
       * Register a preimage on-chain.
       *
       * If the preimage was previously requested, no fees or deposits are taken for providing
       * the preimage. Otherwise, a deposit is taken proportional to the size of the preimage.
       **/
      notePreimage: AugmentedSubmittable<
        (bytes: Bytes | string | Uint8Array) => SubmittableExtrinsic<ApiType>,
        [Bytes]
      >;
      /**
       * Request a preimage be uploaded to the chain without paying any fees or deposits.
       *
       * If the preimage requests has already been provided on-chain, we unreserve any deposit
       * a user may have paid, and take the control of the preimage out of their hands.
       **/
      requestPreimage: AugmentedSubmittable<
        (hash: H256 | string | Uint8Array) => SubmittableExtrinsic<ApiType>,
        [H256]
      >;
      /**
       * Clear an unrequested preimage from the runtime storage.
       *
       * If `len` is provided, then it will be a much cheaper operation.
       *
       * - `hash`: The hash of the preimage to be removed from the store.
       * - `len`: The length of the preimage of `hash`.
       **/
      unnotePreimage: AugmentedSubmittable<
        (hash: H256 | string | Uint8Array) => SubmittableExtrinsic<ApiType>,
        [H256]
      >;
      /**
       * Clear a previously made request for a preimage.
       *
       * NOTE: THIS MUST NOT BE CALLED ON `hash` MORE TIMES THAN `request_preimage`.
       **/
      unrequestPreimage: AugmentedSubmittable<
        (hash: H256 | string | Uint8Array) => SubmittableExtrinsic<ApiType>,
        [H256]
      >;
      /**
       * Generic tx
       **/
      [key: string]: SubmittableExtrinsicFunction<ApiType>;
    };
    proxy: {
      /**
       * Register a proxy account for the sender that is able to make calls on its behalf.
       *
       * The dispatch origin for this call must be _Signed_.
       *
       * Parameters:
       * - `proxy`: The account that the `caller` would like to make a proxy.
       * - `proxy_type`: The permissions allowed for this proxy account.
       * - `delay`: The announcement period required of the initial proxy. Will generally be
       * zero.
       **/
      addProxy: AugmentedSubmittable<
        (
          delegate: AccountId20 | string | Uint8Array,
          proxyType:
            | MoonriverRuntimeProxyType
            | "Any"
            | "NonTransfer"
            | "Governance"
            | "Staking"
            | "CancelProxy"
            | "Balances"
            | "AuthorMapping"
            | "IdentityJudgement"
            | number
            | Uint8Array,
          delay: u32 | AnyNumber | Uint8Array
        ) => SubmittableExtrinsic<ApiType>,
        [AccountId20, MoonriverRuntimeProxyType, u32]
      >;
      /**
       * Publish the hash of a proxy-call that will be made in the future.
       *
       * This must be called some number of blocks before the corresponding `proxy` is attempted
       * if the delay associated with the proxy relationship is greater than zero.
       *
       * No more than `MaxPending` announcements may be made at any one time.
       *
       * This will take a deposit of `AnnouncementDepositFactor` as well as
       * `AnnouncementDepositBase` if there are no other pending announcements.
       *
       * The dispatch origin for this call must be _Signed_ and a proxy of `real`.
       *
       * Parameters:
       * - `real`: The account that the proxy will make a call on behalf of.
       * - `call_hash`: The hash of the call to be made by the `real` account.
       **/
      announce: AugmentedSubmittable<
        (
          real: AccountId20 | string | Uint8Array,
          callHash: H256 | string | Uint8Array
        ) => SubmittableExtrinsic<ApiType>,
        [AccountId20, H256]
      >;
      /**
       * Spawn a fresh new account that is guaranteed to be otherwise inaccessible, and
       * initialize it with a proxy of `proxy_type` for `origin` sender.
       *
       * Requires a `Signed` origin.
       *
       * - `proxy_type`: The type of the proxy that the sender will be registered as over the
       * new account. This will almost always be the most permissive `ProxyType` possible to
       * allow for maximum flexibility.
       * - `index`: A disambiguation index, in case this is called multiple times in the same
       * transaction (e.g. with `utility::batch`). Unless you're using `batch` you probably just
       * want to use `0`.
       * - `delay`: The announcement period required of the initial proxy. Will generally be
       * zero.
       *
       * Fails with `Duplicate` if this has already been called in this transaction, from the
       * same sender, with the same parameters.
       *
       * Fails if there are insufficient funds to pay for deposit.
       **/
      createPure: AugmentedSubmittable<
        (
          proxyType:
            | MoonriverRuntimeProxyType
            | "Any"
            | "NonTransfer"
            | "Governance"
            | "Staking"
            | "CancelProxy"
            | "Balances"
            | "AuthorMapping"
            | "IdentityJudgement"
            | number
            | Uint8Array,
          delay: u32 | AnyNumber | Uint8Array,
          index: u16 | AnyNumber | Uint8Array
        ) => SubmittableExtrinsic<ApiType>,
        [MoonriverRuntimeProxyType, u32, u16]
      >;
      /**
       * Removes a previously spawned pure proxy.
       *
       * WARNING: **All access to this account will be lost.** Any funds held in it will be
       * inaccessible.
       *
       * Requires a `Signed` origin, and the sender account must have been created by a call to
       * `pure` with corresponding parameters.
       *
       * - `spawner`: The account that originally called `pure` to create this account.
       * - `index`: The disambiguation index originally passed to `pure`. Probably `0`.
       * - `proxy_type`: The proxy type originally passed to `pure`.
       * - `height`: The height of the chain when the call to `pure` was processed.
       * - `ext_index`: The extrinsic index in which the call to `pure` was processed.
       *
       * Fails with `NoPermission` in case the caller is not a previously created pure
       * account whose `pure` call has corresponding parameters.
       **/
      killPure: AugmentedSubmittable<
        (
          spawner: AccountId20 | string | Uint8Array,
          proxyType:
            | MoonriverRuntimeProxyType
            | "Any"
            | "NonTransfer"
            | "Governance"
            | "Staking"
            | "CancelProxy"
            | "Balances"
            | "AuthorMapping"
            | "IdentityJudgement"
            | number
            | Uint8Array,
          index: u16 | AnyNumber | Uint8Array,
          height: Compact<u32> | AnyNumber | Uint8Array,
          extIndex: Compact<u32> | AnyNumber | Uint8Array
        ) => SubmittableExtrinsic<ApiType>,
        [AccountId20, MoonriverRuntimeProxyType, u16, Compact<u32>, Compact<u32>]
      >;
      /**
       * Poke / Adjust deposits made for proxies and announcements based on current values.
       * This can be used by accounts to possibly lower their locked amount.
       *
       * The dispatch origin for this call must be _Signed_.
       *
       * The transaction fee is waived if the deposit amount has changed.
       *
       * Emits `DepositPoked` if successful.
       **/
      pokeDeposit: AugmentedSubmittable<() => SubmittableExtrinsic<ApiType>, []>;
      /**
       * Dispatch the given `call` from an account that the sender is authorised for through
       * `add_proxy`.
       *
       * The dispatch origin for this call must be _Signed_.
       *
       * Parameters:
       * - `real`: The account that the proxy will make a call on behalf of.
       * - `force_proxy_type`: Specify the exact proxy type to be used and checked for this call.
       * - `call`: The call to be made by the `real` account.
       **/
      proxy: AugmentedSubmittable<
        (
          real: AccountId20 | string | Uint8Array,
          forceProxyType:
            | Option<MoonriverRuntimeProxyType>
            | null
            | Uint8Array
            | MoonriverRuntimeProxyType
            | "Any"
            | "NonTransfer"
            | "Governance"
            | "Staking"
            | "CancelProxy"
            | "Balances"
            | "AuthorMapping"
            | "IdentityJudgement"
            | number,
          call: Call | IMethod | string | Uint8Array
        ) => SubmittableExtrinsic<ApiType>,
        [AccountId20, Option<MoonriverRuntimeProxyType>, Call]
      >;
      /**
       * Dispatch the given `call` from an account that the sender is authorized for through
       * `add_proxy`.
       *
       * Removes any corresponding announcement(s).
       *
       * The dispatch origin for this call must be _Signed_.
       *
       * Parameters:
       * - `real`: The account that the proxy will make a call on behalf of.
       * - `force_proxy_type`: Specify the exact proxy type to be used and checked for this call.
       * - `call`: The call to be made by the `real` account.
       **/
      proxyAnnounced: AugmentedSubmittable<
        (
          delegate: AccountId20 | string | Uint8Array,
          real: AccountId20 | string | Uint8Array,
          forceProxyType:
            | Option<MoonriverRuntimeProxyType>
            | null
            | Uint8Array
            | MoonriverRuntimeProxyType
            | "Any"
            | "NonTransfer"
            | "Governance"
            | "Staking"
            | "CancelProxy"
            | "Balances"
            | "AuthorMapping"
            | "IdentityJudgement"
            | number,
          call: Call | IMethod | string | Uint8Array
        ) => SubmittableExtrinsic<ApiType>,
        [AccountId20, AccountId20, Option<MoonriverRuntimeProxyType>, Call]
      >;
      /**
       * Remove the given announcement of a delegate.
       *
       * May be called by a target (proxied) account to remove a call that one of their delegates
       * (`delegate`) has announced they want to execute. The deposit is returned.
       *
       * The dispatch origin for this call must be _Signed_.
       *
       * Parameters:
       * - `delegate`: The account that previously announced the call.
       * - `call_hash`: The hash of the call to be made.
       **/
      rejectAnnouncement: AugmentedSubmittable<
        (
          delegate: AccountId20 | string | Uint8Array,
          callHash: H256 | string | Uint8Array
        ) => SubmittableExtrinsic<ApiType>,
        [AccountId20, H256]
      >;
      /**
       * Remove a given announcement.
       *
       * May be called by a proxy account to remove a call they previously announced and return
       * the deposit.
       *
       * The dispatch origin for this call must be _Signed_.
       *
       * Parameters:
       * - `real`: The account that the proxy will make a call on behalf of.
       * - `call_hash`: The hash of the call to be made by the `real` account.
       **/
      removeAnnouncement: AugmentedSubmittable<
        (
          real: AccountId20 | string | Uint8Array,
          callHash: H256 | string | Uint8Array
        ) => SubmittableExtrinsic<ApiType>,
        [AccountId20, H256]
      >;
      /**
       * Unregister all proxy accounts for the sender.
       *
       * The dispatch origin for this call must be _Signed_.
       *
       * WARNING: This may be called on accounts created by `pure`, however if done, then
       * the unreserved fees will be inaccessible. **All access to this account will be lost.**
       **/
      removeProxies: AugmentedSubmittable<() => SubmittableExtrinsic<ApiType>, []>;
      /**
       * Unregister a proxy account for the sender.
       *
       * The dispatch origin for this call must be _Signed_.
       *
       * Parameters:
       * - `proxy`: The account that the `caller` would like to remove as a proxy.
       * - `proxy_type`: The permissions currently enabled for the removed proxy account.
       **/
      removeProxy: AugmentedSubmittable<
        (
          delegate: AccountId20 | string | Uint8Array,
          proxyType:
            | MoonriverRuntimeProxyType
            | "Any"
            | "NonTransfer"
            | "Governance"
            | "Staking"
            | "CancelProxy"
            | "Balances"
            | "AuthorMapping"
            | "IdentityJudgement"
            | number
            | Uint8Array,
          delay: u32 | AnyNumber | Uint8Array
        ) => SubmittableExtrinsic<ApiType>,
        [AccountId20, MoonriverRuntimeProxyType, u32]
      >;
      /**
       * Generic tx
       **/
      [key: string]: SubmittableExtrinsicFunction<ApiType>;
    };
    randomness: {
      /**
       * Populates `RandomnessResults` due this epoch with BABE epoch randomness
       **/
      setBabeRandomnessResults: AugmentedSubmittable<() => SubmittableExtrinsic<ApiType>, []>;
      /**
       * Generic tx
       **/
      [key: string]: SubmittableExtrinsicFunction<ApiType>;
    };
    referenda: {
      /**
       * Cancel an ongoing referendum.
       *
       * - `origin`: must be the `CancelOrigin`.
       * - `index`: The index of the referendum to be cancelled.
       *
       * Emits `Cancelled`.
       **/
      cancel: AugmentedSubmittable<
        (index: u32 | AnyNumber | Uint8Array) => SubmittableExtrinsic<ApiType>,
        [u32]
      >;
      /**
       * Cancel an ongoing referendum and slash the deposits.
       *
       * - `origin`: must be the `KillOrigin`.
       * - `index`: The index of the referendum to be cancelled.
       *
       * Emits `Killed` and `DepositSlashed`.
       **/
      kill: AugmentedSubmittable<
        (index: u32 | AnyNumber | Uint8Array) => SubmittableExtrinsic<ApiType>,
        [u32]
      >;
      /**
       * Advance a referendum onto its next logical state. Only used internally.
       *
       * - `origin`: must be `Root`.
       * - `index`: the referendum to be advanced.
       **/
      nudgeReferendum: AugmentedSubmittable<
        (index: u32 | AnyNumber | Uint8Array) => SubmittableExtrinsic<ApiType>,
        [u32]
      >;
      /**
       * Advance a track onto its next logical state. Only used internally.
       *
       * - `origin`: must be `Root`.
       * - `track`: the track to be advanced.
       *
       * Action item for when there is now one fewer referendum in the deciding phase and the
       * `DecidingCount` is not yet updated. This means that we should either:
       * - begin deciding another referendum (and leave `DecidingCount` alone); or
       * - decrement `DecidingCount`.
       **/
      oneFewerDeciding: AugmentedSubmittable<
        (track: u16 | AnyNumber | Uint8Array) => SubmittableExtrinsic<ApiType>,
        [u16]
      >;
      /**
       * Post the Decision Deposit for a referendum.
       *
       * - `origin`: must be `Signed` and the account must have funds available for the
       * referendum's track's Decision Deposit.
       * - `index`: The index of the submitted referendum whose Decision Deposit is yet to be
       * posted.
       *
       * Emits `DecisionDepositPlaced`.
       **/
      placeDecisionDeposit: AugmentedSubmittable<
        (index: u32 | AnyNumber | Uint8Array) => SubmittableExtrinsic<ApiType>,
        [u32]
      >;
      /**
       * Refund the Decision Deposit for a closed referendum back to the depositor.
       *
       * - `origin`: must be `Signed` or `Root`.
       * - `index`: The index of a closed referendum whose Decision Deposit has not yet been
       * refunded.
       *
       * Emits `DecisionDepositRefunded`.
       **/
      refundDecisionDeposit: AugmentedSubmittable<
        (index: u32 | AnyNumber | Uint8Array) => SubmittableExtrinsic<ApiType>,
        [u32]
      >;
      /**
       * Refund the Submission Deposit for a closed referendum back to the depositor.
       *
       * - `origin`: must be `Signed` or `Root`.
       * - `index`: The index of a closed referendum whose Submission Deposit has not yet been
       * refunded.
       *
       * Emits `SubmissionDepositRefunded`.
       **/
      refundSubmissionDeposit: AugmentedSubmittable<
        (index: u32 | AnyNumber | Uint8Array) => SubmittableExtrinsic<ApiType>,
        [u32]
      >;
      /**
       * Set or clear metadata of a referendum.
       *
       * Parameters:
       * - `origin`: Must be `Signed` by a creator of a referendum or by anyone to clear a
       * metadata of a finished referendum.
       * - `index`:  The index of a referendum to set or clear metadata for.
       * - `maybe_hash`: The hash of an on-chain stored preimage. `None` to clear a metadata.
       **/
      setMetadata: AugmentedSubmittable<
        (
          index: u32 | AnyNumber | Uint8Array,
          maybeHash: Option<H256> | null | Uint8Array | H256 | string
        ) => SubmittableExtrinsic<ApiType>,
        [u32, Option<H256>]
      >;
      /**
       * Propose a referendum on a privileged action.
       *
       * - `origin`: must be `SubmitOrigin` and the account must have `SubmissionDeposit` funds
       * available.
       * - `proposal_origin`: The origin from which the proposal should be executed.
       * - `proposal`: The proposal.
       * - `enactment_moment`: The moment that the proposal should be enacted.
       *
       * Emits `Submitted`.
       **/
      submit: AugmentedSubmittable<
        (
          proposalOrigin:
            | MoonriverRuntimeOriginCaller
            | { system: any }
            | { Ethereum: any }
            | { Origins: any }
            | { TreasuryCouncilCollective: any }
            | { OpenTechCommitteeCollective: any }
            | { CumulusXcm: any }
            | { PolkadotXcm: any }
            | { EthereumXcm: any }
            | string
            | Uint8Array,
          proposal:
            | FrameSupportPreimagesBounded
            | { Legacy: any }
            | { Inline: any }
            | { Lookup: any }
            | string
            | Uint8Array,
          enactmentMoment:
            | FrameSupportScheduleDispatchTime
            | { At: any }
            | { After: any }
            | string
            | Uint8Array
        ) => SubmittableExtrinsic<ApiType>,
        [
          MoonriverRuntimeOriginCaller,
          FrameSupportPreimagesBounded,
          FrameSupportScheduleDispatchTime
        ]
      >;
      /**
       * Generic tx
       **/
      [key: string]: SubmittableExtrinsicFunction<ApiType>;
    };
    rootTesting: {
      /**
       * A dispatch that will fill the block weight up to the given ratio.
       **/
      fillBlock: AugmentedSubmittable<
        (ratio: Perbill | AnyNumber | Uint8Array) => SubmittableExtrinsic<ApiType>,
        [Perbill]
      >;
      triggerDefensive: AugmentedSubmittable<() => SubmittableExtrinsic<ApiType>, []>;
      /**
       * Generic tx
       **/
      [key: string]: SubmittableExtrinsicFunction<ApiType>;
    };
    scheduler: {
      /**
       * Cancel an anonymously scheduled task.
       **/
      cancel: AugmentedSubmittable<
        (
          when: u32 | AnyNumber | Uint8Array,
          index: u32 | AnyNumber | Uint8Array
        ) => SubmittableExtrinsic<ApiType>,
        [u32, u32]
      >;
      /**
       * Cancel a named scheduled task.
       **/
      cancelNamed: AugmentedSubmittable<
        (id: U8aFixed | string | Uint8Array) => SubmittableExtrinsic<ApiType>,
        [U8aFixed]
      >;
      /**
       * Removes the retry configuration of a task.
       **/
      cancelRetry: AugmentedSubmittable<
        (
          task: ITuple<[u32, u32]> | [u32 | AnyNumber | Uint8Array, u32 | AnyNumber | Uint8Array]
        ) => SubmittableExtrinsic<ApiType>,
        [ITuple<[u32, u32]>]
      >;
      /**
       * Cancel the retry configuration of a named task.
       **/
      cancelRetryNamed: AugmentedSubmittable<
        (id: U8aFixed | string | Uint8Array) => SubmittableExtrinsic<ApiType>,
        [U8aFixed]
      >;
      /**
       * Anonymously schedule a task.
       **/
      schedule: AugmentedSubmittable<
        (
          when: u32 | AnyNumber | Uint8Array,
          maybePeriodic:
            | Option<ITuple<[u32, u32]>>
            | null
            | Uint8Array
            | ITuple<[u32, u32]>
            | [u32 | AnyNumber | Uint8Array, u32 | AnyNumber | Uint8Array],
          priority: u8 | AnyNumber | Uint8Array,
          call: Call | IMethod | string | Uint8Array
        ) => SubmittableExtrinsic<ApiType>,
        [u32, Option<ITuple<[u32, u32]>>, u8, Call]
      >;
      /**
       * Anonymously schedule a task after a delay.
       **/
      scheduleAfter: AugmentedSubmittable<
        (
          after: u32 | AnyNumber | Uint8Array,
          maybePeriodic:
            | Option<ITuple<[u32, u32]>>
            | null
            | Uint8Array
            | ITuple<[u32, u32]>
            | [u32 | AnyNumber | Uint8Array, u32 | AnyNumber | Uint8Array],
          priority: u8 | AnyNumber | Uint8Array,
          call: Call | IMethod | string | Uint8Array
        ) => SubmittableExtrinsic<ApiType>,
        [u32, Option<ITuple<[u32, u32]>>, u8, Call]
      >;
      /**
       * Schedule a named task.
       **/
      scheduleNamed: AugmentedSubmittable<
        (
          id: U8aFixed | string | Uint8Array,
          when: u32 | AnyNumber | Uint8Array,
          maybePeriodic:
            | Option<ITuple<[u32, u32]>>
            | null
            | Uint8Array
            | ITuple<[u32, u32]>
            | [u32 | AnyNumber | Uint8Array, u32 | AnyNumber | Uint8Array],
          priority: u8 | AnyNumber | Uint8Array,
          call: Call | IMethod | string | Uint8Array
        ) => SubmittableExtrinsic<ApiType>,
        [U8aFixed, u32, Option<ITuple<[u32, u32]>>, u8, Call]
      >;
      /**
       * Schedule a named task after a delay.
       **/
      scheduleNamedAfter: AugmentedSubmittable<
        (
          id: U8aFixed | string | Uint8Array,
          after: u32 | AnyNumber | Uint8Array,
          maybePeriodic:
            | Option<ITuple<[u32, u32]>>
            | null
            | Uint8Array
            | ITuple<[u32, u32]>
            | [u32 | AnyNumber | Uint8Array, u32 | AnyNumber | Uint8Array],
          priority: u8 | AnyNumber | Uint8Array,
          call: Call | IMethod | string | Uint8Array
        ) => SubmittableExtrinsic<ApiType>,
        [U8aFixed, u32, Option<ITuple<[u32, u32]>>, u8, Call]
      >;
      /**
       * Set a retry configuration for a task so that, in case its scheduled run fails, it will
       * be retried after `period` blocks, for a total amount of `retries` retries or until it
       * succeeds.
       *
       * Tasks which need to be scheduled for a retry are still subject to weight metering and
       * agenda space, same as a regular task. If a periodic task fails, it will be scheduled
       * normally while the task is retrying.
       *
       * Tasks scheduled as a result of a retry for a periodic task are unnamed, non-periodic
       * clones of the original task. Their retry configuration will be derived from the
       * original task's configuration, but will have a lower value for `remaining` than the
       * original `total_retries`.
       **/
      setRetry: AugmentedSubmittable<
        (
          task: ITuple<[u32, u32]> | [u32 | AnyNumber | Uint8Array, u32 | AnyNumber | Uint8Array],
          retries: u8 | AnyNumber | Uint8Array,
          period: u32 | AnyNumber | Uint8Array
        ) => SubmittableExtrinsic<ApiType>,
        [ITuple<[u32, u32]>, u8, u32]
      >;
      /**
       * Set a retry configuration for a named task so that, in case its scheduled run fails, it
       * will be retried after `period` blocks, for a total amount of `retries` retries or until
       * it succeeds.
       *
       * Tasks which need to be scheduled for a retry are still subject to weight metering and
       * agenda space, same as a regular task. If a periodic task fails, it will be scheduled
       * normally while the task is retrying.
       *
       * Tasks scheduled as a result of a retry for a periodic task are unnamed, non-periodic
       * clones of the original task. Their retry configuration will be derived from the
       * original task's configuration, but will have a lower value for `remaining` than the
       * original `total_retries`.
       **/
      setRetryNamed: AugmentedSubmittable<
        (
          id: U8aFixed | string | Uint8Array,
          retries: u8 | AnyNumber | Uint8Array,
          period: u32 | AnyNumber | Uint8Array
        ) => SubmittableExtrinsic<ApiType>,
        [U8aFixed, u8, u32]
      >;
      /**
       * Generic tx
       **/
      [key: string]: SubmittableExtrinsicFunction<ApiType>;
    };
    system: {
      /**
       * Provide the preimage (runtime binary) `code` for an upgrade that has been authorized.
       *
       * If the authorization required a version check, this call will ensure the spec name
       * remains unchanged and that the spec version has increased.
       *
       * Depending on the runtime's `OnSetCode` configuration, this function may directly apply
       * the new `code` in the same block or attempt to schedule the upgrade.
       *
       * All origins are allowed.
       **/
      applyAuthorizedUpgrade: AugmentedSubmittable<
        (code: Bytes | string | Uint8Array) => SubmittableExtrinsic<ApiType>,
        [Bytes]
      >;
      /**
       * Authorize an upgrade to a given `code_hash` for the runtime. The runtime can be supplied
       * later.
       *
       * This call requires Root origin.
       **/
      authorizeUpgrade: AugmentedSubmittable<
        (codeHash: H256 | string | Uint8Array) => SubmittableExtrinsic<ApiType>,
        [H256]
      >;
      /**
       * Authorize an upgrade to a given `code_hash` for the runtime. The runtime can be supplied
       * later.
       *
       * WARNING: This authorizes an upgrade that will take place without any safety checks, for
       * example that the spec name remains the same and that the version number increases. Not
       * recommended for normal use. Use `authorize_upgrade` instead.
       *
       * This call requires Root origin.
       **/
      authorizeUpgradeWithoutChecks: AugmentedSubmittable<
        (codeHash: H256 | string | Uint8Array) => SubmittableExtrinsic<ApiType>,
        [H256]
      >;
      /**
       * Kill all storage items with a key that starts with the given prefix.
       *
       * **NOTE:** We rely on the Root origin to provide us the number of subkeys under
       * the prefix we are removing to accurately calculate the weight of this function.
       **/
      killPrefix: AugmentedSubmittable<
        (
          prefix: Bytes | string | Uint8Array,
          subkeys: u32 | AnyNumber | Uint8Array
        ) => SubmittableExtrinsic<ApiType>,
        [Bytes, u32]
      >;
      /**
       * Kill some items from storage.
       **/
      killStorage: AugmentedSubmittable<
        (keys: Vec<Bytes> | (Bytes | string | Uint8Array)[]) => SubmittableExtrinsic<ApiType>,
        [Vec<Bytes>]
      >;
      /**
       * Make some on-chain remark.
       *
       * Can be executed by every `origin`.
       **/
      remark: AugmentedSubmittable<
        (remark: Bytes | string | Uint8Array) => SubmittableExtrinsic<ApiType>,
        [Bytes]
      >;
      /**
       * Make some on-chain remark and emit event.
       **/
      remarkWithEvent: AugmentedSubmittable<
        (remark: Bytes | string | Uint8Array) => SubmittableExtrinsic<ApiType>,
        [Bytes]
      >;
      /**
       * Set the new runtime code.
       **/
      setCode: AugmentedSubmittable<
        (code: Bytes | string | Uint8Array) => SubmittableExtrinsic<ApiType>,
        [Bytes]
      >;
      /**
       * Set the new runtime code without doing any checks of the given `code`.
       *
       * Note that runtime upgrades will not run if this is called with a not-increasing spec
       * version!
       **/
      setCodeWithoutChecks: AugmentedSubmittable<
        (code: Bytes | string | Uint8Array) => SubmittableExtrinsic<ApiType>,
        [Bytes]
      >;
      /**
       * Set the number of pages in the WebAssembly environment's heap.
       **/
      setHeapPages: AugmentedSubmittable<
        (pages: u64 | AnyNumber | Uint8Array) => SubmittableExtrinsic<ApiType>,
        [u64]
      >;
      /**
       * Set some items of storage.
       **/
      setStorage: AugmentedSubmittable<
        (
          items:
            | Vec<ITuple<[Bytes, Bytes]>>
            | [Bytes | string | Uint8Array, Bytes | string | Uint8Array][]
        ) => SubmittableExtrinsic<ApiType>,
        [Vec<ITuple<[Bytes, Bytes]>>]
      >;
      /**
       * Generic tx
       **/
      [key: string]: SubmittableExtrinsicFunction<ApiType>;
    };
    timestamp: {
      /**
       * Set the current time.
       *
       * This call should be invoked exactly once per block. It will panic at the finalization
       * phase, if this call hasn't been invoked by that time.
       *
       * The timestamp should be greater than the previous one by the amount specified by
       * [`Config::MinimumPeriod`].
       *
       * The dispatch origin for this call must be _None_.
       *
       * This dispatch class is _Mandatory_ to ensure it gets executed in the block. Be aware
       * that changing the complexity of this call could result exhausting the resources in a
       * block to execute any other calls.
       *
       * ## Complexity
       * - `O(1)` (Note that implementations of `OnTimestampSet` must also be `O(1)`)
       * - 1 storage read and 1 storage mutation (codec `O(1)` because of `DidUpdate::take` in
       * `on_finalize`)
       * - 1 event handler `on_timestamp_set`. Must be `O(1)`.
       **/
      set: AugmentedSubmittable<
        (now: Compact<u64> | AnyNumber | Uint8Array) => SubmittableExtrinsic<ApiType>,
        [Compact<u64>]
      >;
      /**
       * Generic tx
       **/
      [key: string]: SubmittableExtrinsicFunction<ApiType>;
    };
    treasury: {
      /**
       * Check the status of the spend and remove it from the storage if processed.
       *
       * ## Dispatch Origin
       *
       * Must be signed.
       *
       * ## Details
       *
       * The status check is a prerequisite for retrying a failed payout.
       * If a spend has either succeeded or expired, it is removed from the storage by this
       * function. In such instances, transaction fees are refunded.
       *
       * ### Parameters
       * - `index`: The spend index.
       *
       * ## Events
       *
       * Emits [`Event::PaymentFailed`] if the spend payout has failed.
       * Emits [`Event::SpendProcessed`] if the spend payout has succeed.
       **/
      checkStatus: AugmentedSubmittable<
        (index: u32 | AnyNumber | Uint8Array) => SubmittableExtrinsic<ApiType>,
        [u32]
      >;
      /**
       * Claim a spend.
       *
       * ## Dispatch Origin
       *
       * Must be signed
       *
       * ## Details
       *
       * Spends must be claimed within some temporal bounds. A spend may be claimed within one
       * [`Config::PayoutPeriod`] from the `valid_from` block.
       * In case of a payout failure, the spend status must be updated with the `check_status`
       * dispatchable before retrying with the current function.
       *
       * ### Parameters
       * - `index`: The spend index.
       *
       * ## Events
       *
       * Emits [`Event::Paid`] if successful.
       **/
      payout: AugmentedSubmittable<
        (index: u32 | AnyNumber | Uint8Array) => SubmittableExtrinsic<ApiType>,
        [u32]
      >;
      /**
       * Force a previously approved proposal to be removed from the approval queue.
       *
       * ## Dispatch Origin
       *
       * Must be [`Config::RejectOrigin`].
       *
       * ## Details
       *
       * The original deposit will no longer be returned.
       *
       * ### Parameters
       * - `proposal_id`: The index of a proposal
       *
       * ### Complexity
       * - O(A) where `A` is the number of approvals
       *
       * ### Errors
       * - [`Error::ProposalNotApproved`]: The `proposal_id` supplied was not found in the
       * approval queue, i.e., the proposal has not been approved. This could also mean the
       * proposal does not exist altogether, thus there is no way it would have been approved
       * in the first place.
       **/
      removeApproval: AugmentedSubmittable<
        (proposalId: Compact<u32> | AnyNumber | Uint8Array) => SubmittableExtrinsic<ApiType>,
        [Compact<u32>]
      >;
      /**
       * Propose and approve a spend of treasury funds.
       *
       * ## Dispatch Origin
       *
       * Must be [`Config::SpendOrigin`] with the `Success` value being at least
       * `amount` of `asset_kind` in the native asset. The amount of `asset_kind` is converted
       * for assertion using the [`Config::BalanceConverter`].
       *
       * ## Details
       *
       * Create an approved spend for transferring a specific `amount` of `asset_kind` to a
       * designated beneficiary. The spend must be claimed using the `payout` dispatchable within
       * the [`Config::PayoutPeriod`].
       *
       * ### Parameters
       * - `asset_kind`: An indicator of the specific asset class to be spent.
       * - `amount`: The amount to be transferred from the treasury to the `beneficiary`.
       * - `beneficiary`: The beneficiary of the spend.
       * - `valid_from`: The block number from which the spend can be claimed. It can refer to
       * the past if the resulting spend has not yet expired according to the
       * [`Config::PayoutPeriod`]. If `None`, the spend can be claimed immediately after
       * approval.
       *
       * ## Events
       *
       * Emits [`Event::AssetSpendApproved`] if successful.
       **/
      spend: AugmentedSubmittable<
        (
          assetKind:
            | FrameSupportTokensFungibleUnionOfNativeOrWithId
            | { Native: any }
            | { WithId: any }
            | string
            | Uint8Array,
          amount: Compact<u128> | AnyNumber | Uint8Array,
          beneficiary: AccountId20 | string | Uint8Array,
          validFrom: Option<u32> | null | Uint8Array | u32 | AnyNumber
        ) => SubmittableExtrinsic<ApiType>,
        [FrameSupportTokensFungibleUnionOfNativeOrWithId, Compact<u128>, AccountId20, Option<u32>]
      >;
      /**
       * Propose and approve a spend of treasury funds.
       *
       * ## Dispatch Origin
       *
       * Must be [`Config::SpendOrigin`] with the `Success` value being at least `amount`.
       *
       * ### Details
       * NOTE: For record-keeping purposes, the proposer is deemed to be equivalent to the
       * beneficiary.
       *
       * ### Parameters
       * - `amount`: The amount to be transferred from the treasury to the `beneficiary`.
       * - `beneficiary`: The destination account for the transfer.
       *
       * ## Events
       *
       * Emits [`Event::SpendApproved`] if successful.
       **/
      spendLocal: AugmentedSubmittable<
        (
          amount: Compact<u128> | AnyNumber | Uint8Array,
          beneficiary: AccountId20 | string | Uint8Array
        ) => SubmittableExtrinsic<ApiType>,
        [Compact<u128>, AccountId20]
      >;
      /**
       * Void previously approved spend.
       *
       * ## Dispatch Origin
       *
       * Must be [`Config::RejectOrigin`].
       *
       * ## Details
       *
       * A spend void is only possible if the payout has not been attempted yet.
       *
       * ### Parameters
       * - `index`: The spend index.
       *
       * ## Events
       *
       * Emits [`Event::AssetSpendVoided`] if successful.
       **/
      voidSpend: AugmentedSubmittable<
        (index: u32 | AnyNumber | Uint8Array) => SubmittableExtrinsic<ApiType>,
        [u32]
      >;
      /**
       * Generic tx
       **/
      [key: string]: SubmittableExtrinsicFunction<ApiType>;
    };
    treasuryCouncilCollective: {
      /**
       * Close a vote that is either approved, disapproved or whose voting period has ended.
       *
       * May be called by any signed account in order to finish voting and close the proposal.
       *
       * If called before the end of the voting period it will only close the vote if it is
       * has enough votes to be approved or disapproved.
       *
       * If called after the end of the voting period abstentions are counted as rejections
       * unless there is a prime member set and the prime member cast an approval.
       *
       * If the close operation completes successfully with disapproval, the transaction fee will
       * be waived. Otherwise execution of the approved operation will be charged to the caller.
       *
       * + `proposal_weight_bound`: The maximum amount of weight consumed by executing the closed
       * proposal.
       * + `length_bound`: The upper bound for the length of the proposal in storage. Checked via
       * `storage::read` so it is `size_of::<u32>() == 4` larger than the pure length.
       *
       * ## Complexity
       * - `O(B + M + P1 + P2)` where:
       * - `B` is `proposal` size in bytes (length-fee-bounded)
       * - `M` is members-count (code- and governance-bounded)
       * - `P1` is the complexity of `proposal` preimage.
       * - `P2` is proposal-count (code-bounded)
       **/
      close: AugmentedSubmittable<
        (
          proposalHash: H256 | string | Uint8Array,
          index: Compact<u32> | AnyNumber | Uint8Array,
          proposalWeightBound:
            | SpWeightsWeightV2Weight
            | { refTime?: any; proofSize?: any }
            | string
            | Uint8Array,
          lengthBound: Compact<u32> | AnyNumber | Uint8Array
        ) => SubmittableExtrinsic<ApiType>,
        [H256, Compact<u32>, SpWeightsWeightV2Weight, Compact<u32>]
      >;
      /**
       * Disapprove a proposal, close, and remove it from the system, regardless of its current
       * state.
       *
       * Must be called by the Root origin.
       *
       * Parameters:
       * * `proposal_hash`: The hash of the proposal that should be disapproved.
       *
       * ## Complexity
       * O(P) where P is the number of max proposals
       **/
      disapproveProposal: AugmentedSubmittable<
        (proposalHash: H256 | string | Uint8Array) => SubmittableExtrinsic<ApiType>,
        [H256]
      >;
      /**
       * Dispatch a proposal from a member using the `Member` origin.
       *
       * Origin must be a member of the collective.
       *
       * ## Complexity:
       * - `O(B + M + P)` where:
       * - `B` is `proposal` size in bytes (length-fee-bounded)
       * - `M` members-count (code-bounded)
       * - `P` complexity of dispatching `proposal`
       **/
      execute: AugmentedSubmittable<
        (
          proposal: Call | IMethod | string | Uint8Array,
          lengthBound: Compact<u32> | AnyNumber | Uint8Array
        ) => SubmittableExtrinsic<ApiType>,
        [Call, Compact<u32>]
      >;
      /**
       * Disapprove the proposal and burn the cost held for storing this proposal.
       *
       * Parameters:
       * - `origin`: must be the `KillOrigin`.
       * - `proposal_hash`: The hash of the proposal that should be killed.
       *
       * Emits `Killed` and `ProposalCostBurned` if any cost was held for a given proposal.
       **/
      kill: AugmentedSubmittable<
        (proposalHash: H256 | string | Uint8Array) => SubmittableExtrinsic<ApiType>,
        [H256]
      >;
      /**
       * Add a new proposal to either be voted on or executed directly.
       *
       * Requires the sender to be member.
       *
       * `threshold` determines whether `proposal` is executed directly (`threshold < 2`)
       * or put up for voting.
       *
       * ## Complexity
       * - `O(B + M + P1)` or `O(B + M + P2)` where:
       * - `B` is `proposal` size in bytes (length-fee-bounded)
       * - `M` is members-count (code- and governance-bounded)
       * - branching is influenced by `threshold` where:
       * - `P1` is proposal execution complexity (`threshold < 2`)
       * - `P2` is proposals-count (code-bounded) (`threshold >= 2`)
       **/
      propose: AugmentedSubmittable<
        (
          threshold: Compact<u32> | AnyNumber | Uint8Array,
          proposal: Call | IMethod | string | Uint8Array,
          lengthBound: Compact<u32> | AnyNumber | Uint8Array
        ) => SubmittableExtrinsic<ApiType>,
        [Compact<u32>, Call, Compact<u32>]
      >;
      /**
       * Release the cost held for storing a proposal once the given proposal is completed.
       *
       * If there is no associated cost for the given proposal, this call will have no effect.
       *
       * Parameters:
       * - `origin`: must be `Signed` or `Root`.
       * - `proposal_hash`: The hash of the proposal.
       *
       * Emits `ProposalCostReleased` if any cost held for a given proposal.
       **/
      releaseProposalCost: AugmentedSubmittable<
        (proposalHash: H256 | string | Uint8Array) => SubmittableExtrinsic<ApiType>,
        [H256]
      >;
      /**
       * Set the collective's membership.
       *
       * - `new_members`: The new member list. Be nice to the chain and provide it sorted.
       * - `prime`: The prime member whose vote sets the default.
       * - `old_count`: The upper bound for the previous number of members in storage. Used for
       * weight estimation.
       *
       * The dispatch of this call must be `SetMembersOrigin`.
       *
       * NOTE: Does not enforce the expected `MaxMembers` limit on the amount of members, but
       * the weight estimations rely on it to estimate dispatchable weight.
       *
       * # WARNING:
       *
       * The `pallet-collective` can also be managed by logic outside of the pallet through the
       * implementation of the trait [`ChangeMembers`].
       * Any call to `set_members` must be careful that the member set doesn't get out of sync
       * with other logic managing the member set.
       *
       * ## Complexity:
       * - `O(MP + N)` where:
       * - `M` old-members-count (code- and governance-bounded)
       * - `N` new-members-count (code- and governance-bounded)
       * - `P` proposals-count (code-bounded)
       **/
      setMembers: AugmentedSubmittable<
        (
          newMembers: Vec<AccountId20> | (AccountId20 | string | Uint8Array)[],
          prime: Option<AccountId20> | null | Uint8Array | AccountId20 | string,
          oldCount: u32 | AnyNumber | Uint8Array
        ) => SubmittableExtrinsic<ApiType>,
        [Vec<AccountId20>, Option<AccountId20>, u32]
      >;
      /**
       * Add an aye or nay vote for the sender to the given proposal.
       *
       * Requires the sender to be a member.
       *
       * Transaction fees will be waived if the member is voting on any particular proposal
       * for the first time and the call is successful. Subsequent vote changes will charge a
       * fee.
       * ## Complexity
       * - `O(M)` where `M` is members-count (code- and governance-bounded)
       **/
      vote: AugmentedSubmittable<
        (
          proposal: H256 | string | Uint8Array,
          index: Compact<u32> | AnyNumber | Uint8Array,
          approve: bool | boolean | Uint8Array
        ) => SubmittableExtrinsic<ApiType>,
        [H256, Compact<u32>, bool]
      >;
      /**
       * Generic tx
       **/
      [key: string]: SubmittableExtrinsicFunction<ApiType>;
    };
    utility: {
      /**
       * Send a call through an indexed pseudonym of the sender.
       *
       * Filter from origin are passed along. The call will be dispatched with an origin which
       * use the same filter as the origin of this call.
       *
       * NOTE: If you need to ensure that any account-based filtering is not honored (i.e.
       * because you expect `proxy` to have been used prior in the call stack and you do not want
       * the call restrictions to apply to any sub-accounts), then use `as_multi_threshold_1`
       * in the Multisig pallet instead.
       *
       * NOTE: Prior to version *12, this was called `as_limited_sub`.
       *
       * The dispatch origin for this call must be _Signed_.
       **/
      asDerivative: AugmentedSubmittable<
        (
          index: u16 | AnyNumber | Uint8Array,
          call: Call | IMethod | string | Uint8Array
        ) => SubmittableExtrinsic<ApiType>,
        [u16, Call]
      >;
      /**
       * Send a batch of dispatch calls.
       *
       * May be called from any origin except `None`.
       *
       * - `calls`: The calls to be dispatched from the same origin. The number of call must not
       * exceed the constant: `batched_calls_limit` (available in constant metadata).
       *
       * If origin is root then the calls are dispatched without checking origin filter. (This
       * includes bypassing `frame_system::Config::BaseCallFilter`).
       *
       * ## Complexity
       * - O(C) where C is the number of calls to be batched.
       *
       * This will return `Ok` in all circumstances. To determine the success of the batch, an
       * event is deposited. If a call failed and the batch was interrupted, then the
       * `BatchInterrupted` event is deposited, along with the number of successful calls made
       * and the error of the failed call. If all were successful, then the `BatchCompleted`
       * event is deposited.
       **/
      batch: AugmentedSubmittable<
        (
          calls: Vec<Call> | (Call | IMethod | string | Uint8Array)[]
        ) => SubmittableExtrinsic<ApiType>,
        [Vec<Call>]
      >;
      /**
       * Send a batch of dispatch calls and atomically execute them.
       * The whole transaction will rollback and fail if any of the calls failed.
       *
       * May be called from any origin except `None`.
       *
       * - `calls`: The calls to be dispatched from the same origin. The number of call must not
       * exceed the constant: `batched_calls_limit` (available in constant metadata).
       *
       * If origin is root then the calls are dispatched without checking origin filter. (This
       * includes bypassing `frame_system::Config::BaseCallFilter`).
       *
       * ## Complexity
       * - O(C) where C is the number of calls to be batched.
       **/
      batchAll: AugmentedSubmittable<
        (
          calls: Vec<Call> | (Call | IMethod | string | Uint8Array)[]
        ) => SubmittableExtrinsic<ApiType>,
        [Vec<Call>]
      >;
      /**
       * Dispatches a function call with a provided origin.
       *
       * The dispatch origin for this call must be _Root_.
       *
       * ## Complexity
       * - O(1).
       **/
      dispatchAs: AugmentedSubmittable<
        (
          asOrigin:
            | MoonriverRuntimeOriginCaller
            | { system: any }
            | { Ethereum: any }
            | { Origins: any }
            | { TreasuryCouncilCollective: any }
            | { OpenTechCommitteeCollective: any }
            | { CumulusXcm: any }
            | { PolkadotXcm: any }
            | { EthereumXcm: any }
            | string
            | Uint8Array,
          call: Call | IMethod | string | Uint8Array
        ) => SubmittableExtrinsic<ApiType>,
        [MoonriverRuntimeOriginCaller, Call]
      >;
      /**
       * Dispatches a function call with a provided origin.
       *
       * Almost the same as [`Pallet::dispatch_as`] but forwards any error of the inner call.
       *
       * The dispatch origin for this call must be _Root_.
       **/
      dispatchAsFallible: AugmentedSubmittable<
        (
          asOrigin:
            | MoonriverRuntimeOriginCaller
            | { system: any }
            | { Ethereum: any }
            | { Origins: any }
            | { TreasuryCouncilCollective: any }
            | { OpenTechCommitteeCollective: any }
            | { CumulusXcm: any }
            | { PolkadotXcm: any }
            | { EthereumXcm: any }
            | string
            | Uint8Array,
          call: Call | IMethod | string | Uint8Array
        ) => SubmittableExtrinsic<ApiType>,
        [MoonriverRuntimeOriginCaller, Call]
      >;
      /**
       * Send a batch of dispatch calls.
       * Unlike `batch`, it allows errors and won't interrupt.
       *
       * May be called from any origin except `None`.
       *
       * - `calls`: The calls to be dispatched from the same origin. The number of call must not
       * exceed the constant: `batched_calls_limit` (available in constant metadata).
       *
       * If origin is root then the calls are dispatch without checking origin filter. (This
       * includes bypassing `frame_system::Config::BaseCallFilter`).
       *
       * ## Complexity
       * - O(C) where C is the number of calls to be batched.
       **/
      forceBatch: AugmentedSubmittable<
        (
          calls: Vec<Call> | (Call | IMethod | string | Uint8Array)[]
        ) => SubmittableExtrinsic<ApiType>,
        [Vec<Call>]
      >;
      /**
       * Dispatch a fallback call in the event the main call fails to execute.
       * May be called from any origin except `None`.
       *
       * This function first attempts to dispatch the `main` call.
       * If the `main` call fails, the `fallback` is attemted.
       * if the fallback is successfully dispatched, the weights of both calls
       * are accumulated and an event containing the main call error is deposited.
       *
       * In the event of a fallback failure the whole call fails
       * with the weights returned.
       *
       * - `main`: The main call to be dispatched. This is the primary action to execute.
       * - `fallback`: The fallback call to be dispatched in case the `main` call fails.
       *
       * ## Dispatch Logic
       * - If the origin is `root`, both the main and fallback calls are executed without
       * applying any origin filters.
       * - If the origin is not `root`, the origin filter is applied to both the `main` and
       * `fallback` calls.
       *
       * ## Use Case
       * - Some use cases might involve submitting a `batch` type call in either main, fallback
       * or both.
       **/
      ifElse: AugmentedSubmittable<
        (
          main: Call | IMethod | string | Uint8Array,
          fallback: Call | IMethod | string | Uint8Array
        ) => SubmittableExtrinsic<ApiType>,
        [Call, Call]
      >;
      /**
       * Dispatch a function call with a specified weight.
       *
       * This function does not check the weight of the call, and instead allows the
       * Root origin to specify the weight of the call.
       *
       * The dispatch origin for this call must be _Root_.
       **/
      withWeight: AugmentedSubmittable<
        (
          call: Call | IMethod | string | Uint8Array,
          weight: SpWeightsWeightV2Weight | { refTime?: any; proofSize?: any } | string | Uint8Array
        ) => SubmittableExtrinsic<ApiType>,
        [Call, SpWeightsWeightV2Weight]
      >;
      /**
       * Generic tx
       **/
      [key: string]: SubmittableExtrinsicFunction<ApiType>;
    };
    whitelist: {
      dispatchWhitelistedCall: AugmentedSubmittable<
        (
          callHash: H256 | string | Uint8Array,
          callEncodedLen: u32 | AnyNumber | Uint8Array,
          callWeightWitness:
            | SpWeightsWeightV2Weight
            | { refTime?: any; proofSize?: any }
            | string
            | Uint8Array
        ) => SubmittableExtrinsic<ApiType>,
        [H256, u32, SpWeightsWeightV2Weight]
      >;
      dispatchWhitelistedCallWithPreimage: AugmentedSubmittable<
        (call: Call | IMethod | string | Uint8Array) => SubmittableExtrinsic<ApiType>,
        [Call]
      >;
      removeWhitelistedCall: AugmentedSubmittable<
        (callHash: H256 | string | Uint8Array) => SubmittableExtrinsic<ApiType>,
        [H256]
      >;
      whitelistCall: AugmentedSubmittable<
        (callHash: H256 | string | Uint8Array) => SubmittableExtrinsic<ApiType>,
        [H256]
      >;
      /**
       * Generic tx
       **/
      [key: string]: SubmittableExtrinsicFunction<ApiType>;
    };
    xcmTransactor: {
      /**
       * De-Register a derivative index. This prevents an account to use a derivative address
       * (represented by an index) from our of our sovereign accounts anymore
       **/
      deregister: AugmentedSubmittable<
        (index: u16 | AnyNumber | Uint8Array) => SubmittableExtrinsic<ApiType>,
        [u16]
      >;
      /**
       * Manage HRMP operations
       **/
      hrmpManage: AugmentedSubmittable<
        (
          action:
            | PalletXcmTransactorHrmpOperation
            | { InitOpen: any }
            | { Accept: any }
            | { Close: any }
            | { Cancel: any }
            | string
            | Uint8Array,
          fee:
            | PalletXcmTransactorCurrencyPayment
            | { currency?: any; feeAmount?: any }
            | string
            | Uint8Array,
          weightInfo:
            | PalletXcmTransactorTransactWeights
            | { transactRequiredWeightAtMost?: any; overallWeight?: any }
            | string
            | Uint8Array
        ) => SubmittableExtrinsic<ApiType>,
        [
          PalletXcmTransactorHrmpOperation,
          PalletXcmTransactorCurrencyPayment,
          PalletXcmTransactorTransactWeights
        ]
      >;
      /**
       * Register a derivative index for an account id. Dispatchable by
       * DerivativeAddressRegistrationOrigin
       *
       * We do not store the derivative address, but only the index. We do not need to store
       * the derivative address to issue calls, only the index is enough
       *
       * For now an index is registered for all possible destinations and not per-destination.
       * We can change this in the future although it would just make things more complicated
       **/
      register: AugmentedSubmittable<
        (
          who: AccountId20 | string | Uint8Array,
          index: u16 | AnyNumber | Uint8Array
        ) => SubmittableExtrinsic<ApiType>,
        [AccountId20, u16]
      >;
      /**
       * Remove the fee per second of an asset on its reserve chain
       **/
      removeFeePerSecond: AugmentedSubmittable<
        (
          assetLocation:
            | XcmVersionedLocation
            | { V3: any }
            | { V4: any }
            | { V5: any }
            | string
            | Uint8Array
        ) => SubmittableExtrinsic<ApiType>,
        [XcmVersionedLocation]
      >;
      /**
       * Remove the transact info of a location
       **/
      removeTransactInfo: AugmentedSubmittable<
        (
          location:
            | XcmVersionedLocation
            | { V3: any }
            | { V4: any }
            | { V5: any }
            | string
            | Uint8Array
        ) => SubmittableExtrinsic<ApiType>,
        [XcmVersionedLocation]
      >;
      /**
       * Set the fee per second of an asset on its reserve chain
       **/
      setFeePerSecond: AugmentedSubmittable<
        (
          assetLocation:
            | XcmVersionedLocation
            | { V3: any }
            | { V4: any }
            | { V5: any }
            | string
            | Uint8Array,
          feePerSecond: u128 | AnyNumber | Uint8Array
        ) => SubmittableExtrinsic<ApiType>,
        [XcmVersionedLocation, u128]
      >;
      /**
       * Change the transact info of a location
       **/
      setTransactInfo: AugmentedSubmittable<
        (
          location:
            | XcmVersionedLocation
            | { V3: any }
            | { V4: any }
            | { V5: any }
            | string
            | Uint8Array,
          transactExtraWeight:
            | SpWeightsWeightV2Weight
            | { refTime?: any; proofSize?: any }
            | string
            | Uint8Array,
          maxWeight:
            | SpWeightsWeightV2Weight
            | { refTime?: any; proofSize?: any }
            | string
            | Uint8Array,
          transactExtraWeightSigned:
            | Option<SpWeightsWeightV2Weight>
            | null
            | Uint8Array
            | SpWeightsWeightV2Weight
            | { refTime?: any; proofSize?: any }
            | string
        ) => SubmittableExtrinsic<ApiType>,
        [
          XcmVersionedLocation,
          SpWeightsWeightV2Weight,
          SpWeightsWeightV2Weight,
          Option<SpWeightsWeightV2Weight>
        ]
      >;
      /**
       * Transact the inner call through a derivative account in a destination chain,
       * using 'fee_location' to pay for the fees. This fee_location is given as a multilocation
       *
       * The caller needs to have the index registered in this pallet. The fee multiasset needs
       * to be a reserve asset for the destination transactor::multilocation.
       **/
      transactThroughDerivative: AugmentedSubmittable<
        (
          dest: MoonriverRuntimeXcmConfigTransactors | "Relay" | number | Uint8Array,
          index: u16 | AnyNumber | Uint8Array,
          fee:
            | PalletXcmTransactorCurrencyPayment
            | { currency?: any; feeAmount?: any }
            | string
            | Uint8Array,
          innerCall: Bytes | string | Uint8Array,
          weightInfo:
            | PalletXcmTransactorTransactWeights
            | { transactRequiredWeightAtMost?: any; overallWeight?: any }
            | string
            | Uint8Array,
          refund: bool | boolean | Uint8Array
        ) => SubmittableExtrinsic<ApiType>,
        [
          MoonriverRuntimeXcmConfigTransactors,
          u16,
          PalletXcmTransactorCurrencyPayment,
          Bytes,
          PalletXcmTransactorTransactWeights,
          bool
        ]
      >;
      /**
       * Transact the call through the a signed origin in this chain
       * that should be converted to a transaction dispatch account in the destination chain
       * by any method implemented in the destination chains runtime
       *
       * This time we are giving the currency as a currencyId instead of multilocation
       **/
      transactThroughSigned: AugmentedSubmittable<
        (
          dest:
            | XcmVersionedLocation
            | { V3: any }
            | { V4: any }
            | { V5: any }
            | string
            | Uint8Array,
          fee:
            | PalletXcmTransactorCurrencyPayment
            | { currency?: any; feeAmount?: any }
            | string
            | Uint8Array,
          call: Bytes | string | Uint8Array,
          weightInfo:
            | PalletXcmTransactorTransactWeights
            | { transactRequiredWeightAtMost?: any; overallWeight?: any }
            | string
            | Uint8Array,
          refund: bool | boolean | Uint8Array
        ) => SubmittableExtrinsic<ApiType>,
        [
          XcmVersionedLocation,
          PalletXcmTransactorCurrencyPayment,
          Bytes,
          PalletXcmTransactorTransactWeights,
          bool
        ]
      >;
      /**
       * Transact the call through the sovereign account in a destination chain,
       * 'fee_payer' pays for the fee
       *
       * SovereignAccountDispatcherOrigin callable only
       **/
      transactThroughSovereign: AugmentedSubmittable<
        (
          dest:
            | XcmVersionedLocation
            | { V3: any }
            | { V4: any }
            | { V5: any }
            | string
            | Uint8Array,
          feePayer: Option<AccountId20> | null | Uint8Array | AccountId20 | string,
          fee:
            | PalletXcmTransactorCurrencyPayment
            | { currency?: any; feeAmount?: any }
            | string
            | Uint8Array,
          call: Bytes | string | Uint8Array,
          originKind:
            | XcmV3OriginKind
            | "Native"
            | "SovereignAccount"
            | "Superuser"
            | "Xcm"
            | number
            | Uint8Array,
          weightInfo:
            | PalletXcmTransactorTransactWeights
            | { transactRequiredWeightAtMost?: any; overallWeight?: any }
            | string
            | Uint8Array,
          refund: bool | boolean | Uint8Array
        ) => SubmittableExtrinsic<ApiType>,
        [
          XcmVersionedLocation,
          Option<AccountId20>,
          PalletXcmTransactorCurrencyPayment,
          Bytes,
          XcmV3OriginKind,
          PalletXcmTransactorTransactWeights,
          bool
        ]
      >;
      /**
       * Generic tx
       **/
      [key: string]: SubmittableExtrinsicFunction<ApiType>;
    };
    xcmWeightTrader: {
      addAsset: AugmentedSubmittable<
        (
          location: StagingXcmV5Location | { parents?: any; interior?: any } | string | Uint8Array,
          relativePrice: u128 | AnyNumber | Uint8Array
        ) => SubmittableExtrinsic<ApiType>,
        [StagingXcmV5Location, u128]
      >;
      editAsset: AugmentedSubmittable<
        (
          location: StagingXcmV5Location | { parents?: any; interior?: any } | string | Uint8Array,
          relativePrice: u128 | AnyNumber | Uint8Array
        ) => SubmittableExtrinsic<ApiType>,
        [StagingXcmV5Location, u128]
      >;
      pauseAssetSupport: AugmentedSubmittable<
        (
          location: StagingXcmV5Location | { parents?: any; interior?: any } | string | Uint8Array
        ) => SubmittableExtrinsic<ApiType>,
        [StagingXcmV5Location]
      >;
      removeAsset: AugmentedSubmittable<
        (
          location: StagingXcmV5Location | { parents?: any; interior?: any } | string | Uint8Array
        ) => SubmittableExtrinsic<ApiType>,
        [StagingXcmV5Location]
      >;
      resumeAssetSupport: AugmentedSubmittable<
        (
          location: StagingXcmV5Location | { parents?: any; interior?: any } | string | Uint8Array
        ) => SubmittableExtrinsic<ApiType>,
        [StagingXcmV5Location]
      >;
      /**
       * Generic tx
       **/
      [key: string]: SubmittableExtrinsicFunction<ApiType>;
    };
  } // AugmentedSubmittables
} // declare module<|MERGE_RESOLUTION|>--- conflicted
+++ resolved
@@ -996,36 +996,6 @@
        **/
       claim: AugmentedSubmittable<() => SubmittableExtrinsic<ApiType>, []>;
       /**
-<<<<<<< HEAD
-       * This extrinsic completes the initialization if some checks are fulfilled. These checks are:
-       * -The reward contribution money matches the crowdloan pot
-       * -The end vesting block is higher than the init vesting block
-       * -The initialization has not complete yet
-       **/
-      completeInitialization: AugmentedSubmittable<
-        (leaseEndingBlock: u32 | AnyNumber | Uint8Array) => SubmittableExtrinsic<ApiType>,
-        [u32]
-      >;
-      /**
-       * Initialize the reward distribution storage. It shortcuts whenever an error is found
-       * This does not enforce any checks other than making sure we dont go over funds
-       * complete_initialization should perform any additional
-       **/
-      initializeRewardVec: AugmentedSubmittable<
-        (
-          rewards:
-            | Vec<ITuple<[U8aFixed, Option<AccountId20>, u128]>>
-            | [
-                U8aFixed | string | Uint8Array,
-                Option<AccountId20> | null | Uint8Array | AccountId20 | string,
-                u128 | AnyNumber | Uint8Array
-              ][]
-        ) => SubmittableExtrinsic<ApiType>,
-        [Vec<ITuple<[U8aFixed, Option<AccountId20>, u128]>>]
-      >;
-      /**
-=======
->>>>>>> 6dd2f70e
        * Update reward address, proving that the caller owns the current native key
        **/
       updateRewardAddress: AugmentedSubmittable<
